--- conflicted
+++ resolved
@@ -5,14 +5,10 @@
 # added 2009-04-17 by Rgerhards
 # This file is part of the rsyslog project, released  under GPLv3
 # uncomment for debugging support:
-<<<<<<< HEAD
 echo \[diskqueue.sh\]: testing queue disk-only mode
-=======
-echo diskqueue.sh: testing queue disk-only mode
 # uncomment for debugging support:
 #export RSYSLOG_DEBUG="debug nostdout noprintmutexaction"
 #export RSYSLOG_DEBUGLOG="log"
->>>>>>> b6ce75cb
 source $srcdir/diag.sh init
 source $srcdir/diag.sh startup diskqueue.conf
 # 20000 messages should be enough - the disk test is slow enough ;)
