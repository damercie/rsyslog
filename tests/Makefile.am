--- conflicted
+++ resolved
@@ -7,12 +7,9 @@
 	diskqueue.sh \
 	diskqueue-fsync.sh \
 	manytcp.sh \
-<<<<<<< HEAD
 	rsf_getenv.sh \
-=======
 	sndrcv.sh \
 	sndrcv_gzip.sh \
->>>>>>> 22bf4fc8
 	queue-persist.sh \
 	pipeaction.sh
 
