if ENABLE_TESTBENCH
TESTRUNS = rt_init rscript
check_PROGRAMS = $(TESTRUNS) ourtail nettester tcpflood chkseq
TESTS = $(TESTRUNS) cfg.sh \
	validation-run.sh \
	imtcp-multiport.sh \
	diskqueue.sh \
	diskqueue-fsync.sh \
	manytcp.sh \
<<<<<<< HEAD
	sndrcv.sh \
	sndrcv_gzip.sh \
	queue-persist.sh \
	pipeaction.sh
=======
	execonlyonce.sh \
	queue-persist.sh 
>>>>>>> 0a5b731f

if ENABLE_OMSTDOUT
TESTS += omod-if-array.sh \
	 proprepltest.sh \
	 parsertest.sh \
	 timestamp.sh \
	 inputname.sh \
	 threadingmq.sh \
	 threadingmqaq.sh \
	 fieldtest.sh
endif

check_JAVA = DiagTalker.java

endif # if ENABLE_TESTBENCH

TESTS_ENVIRONMENT = RSYSLOG_MODDIR='$(abs_top_builddir)'/runtime/.libs/
DISTCLEANFILES=rsyslog.pid '$(abs_top_builddir)'/DiagTalker.class
test_files = testbench.h runtime-dummy.c

EXTRA_DIST= 1.rstest 2.rstest 3.rstest err1.rstest \
	   validation-run.sh \
	   testsuites/invalid.conf \
	   testsuites/valid.conf \
	   cfg.sh \
	   cfg1.cfgtest \
	   cfg1.testin \
	   cfg2.cfgtest \
	   cfg2.testin \
	   cfg3.cfgtest \
	   cfg3.testin \
	   cfg4.cfgtest \
	   cfg4.testin \
	   DevNull.cfgtest \
	   err1.rstest \
	   NoExistFile.cfgtest \
	   timestamp.sh \
	   testsuites/ts3164.conf \
	   testsuites/mon1digit.ts3164 \
	   testsuites/mon2digit.ts3164 \
	   testsuites/Jan.ts3164 \
	   testsuites/Feb.ts3164 \
	   testsuites/Mar.ts3164 \
	   testsuites/Apr.ts3164 \
	   testsuites/May.ts3164 \
	   testsuites/Jun.ts3164 \
	   testsuites/Jul.ts3164 \
	   testsuites/Aug.ts3164 \
	   testsuites/Sep.ts3164 \
	   testsuites/Oct.ts3164 \
	   testsuites/Nov.ts3164 \
	   testsuites/Dec.ts3164 \
	   testsuites/ts3339.conf \
	   testsuites/master.ts3339 \
	   testsuites/tsmysql.conf \
	   testsuites/master.tsmysql \
	   testsuites/tspgsql.conf \
	   testsuites/master.tspgsql \
	   testsuites/subsecond.conf \
	   testsuites/master.subsecond \
	   testsuites/parse1.conf \
	   testsuites/field1.conf \
	   testsuites/1.parse1 \
	   testsuites/2.parse1 \
	   testsuites/3.parse1 \
	   testsuites/oversizeTag-1.parse1 \
	   testsuites/date1.parse1 \
	   testsuites/date2.parse1 \
	   testsuites/date3.parse1 \
	   testsuites/date4.parse1 \
	   testsuites/date5.parse1 \
   	   testsuites/rfc3164.parse1 \
	   testsuites/rfc5424-1.parse1 \
	   testsuites/rfc5424-2.parse1 \
	   testsuites/rfc5424-3.parse1 \
	   testsuites/rfc5424-4.parse1 \
	   testsuites/omod-if-array.conf \
	   testsuites/1.omod-if-array \
	   testsuites/1.field1 \
	   killrsyslog.sh \
	   parsertest.sh \
	   fieldtest.sh \
	   diskqueue.sh \
	   testsuites/diskqueue.conf \
	   diskqueue-fsync.sh \
	   testsuites/diskqueue-fsync.conf \
	   imtcp-multiport.sh \
	   testsuites/imtcp-multiport.conf \
	   manytcp.sh \
	   testsuites/manytcp.conf \
	   inputname.sh \
	   testsuites/inputname_imtcp.conf \
	   testsuites/1.inputname_imtcp_12514 \
	   testsuites/1.inputname_imtcp_12515 \
	   testsuites/1.inputname_imtcp_12516 \
	   omod-if-array.sh \
	   diag.sh \
	   testsuites/diag-common.conf \
	   queue-persist.sh \
	   queue-persist-drvr.sh \
	   testsuites/queue-persist.conf \
<<<<<<< HEAD
	   threadingmq.sh \
	   testsuites/threadingmq.conf \
	   threadingmqaq.sh \
	   testsuites/threadingmqaq.conf \
	   sndrcv_drvr.sh \
	   sndrcv.sh \
	   testsuites/sndrcv_sender.conf \
	   testsuites/sndrcv_rcvr.conf \
	   sndrcv_gzip.sh \
	   testsuites/sndrcv_gzip_sender.conf \
	   testsuites/sndrcv_gzip_rcvr.conf \
	   pipeaction.sh \
	   testsuites/pipeaction.conf \
	   proprepltest.sh \
	   testsuites/rfctag.conf \
	   testsuites/master.rfctag \
	   testsuites/nolimittag.conf \
	   testsuites/master.nolimittag \
=======
	   execonlyonce.sh \
	   testsuites/execonlyonce.conf \
	   testsuites/execonlyonce.data \
>>>>>>> 0a5b731f
	   DiagTalker.java \
	   cfg.sh

ourtail_SOURCES = ourtail.c
chkseq_SOURCES = chkseq.c

tcpflood_SOURCES = tcpflood.c
tcpflood_LDADD = $(SOL_LIBS)

nettester_SOURCES = nettester.c getline.c
nettester_LDADD = $(SOL_LIBS)

rt_init_SOURCES = rt-init.c $(test_files)
rt_init_CPPFLAGS =  -I$(top_srcdir) $(PTHREADS_CFLAGS) $(RSRT_CFLAGS)
rt_init_LDADD = $(RSRT_LIBS) $(ZLIB_LIBS) $(PTHREADS_LIBS) $(SOL_LIBS)
rt_init_LDFLAGS = -export-dynamic

rscript_SOURCES = rscript.c getline.c $(test_files)
rscript_CPPFLAGS =  -I$(top_srcdir) $(PTHREADS_CFLAGS) $(RSRT_CFLAGS)
rscript_LDADD = $(RSRT_LIBS) $(ZLIB_LIBS) $(PTHREADS_LIBS) $(SOL_LIBS)
rscript_LDFLAGS = -export-dynamic<|MERGE_RESOLUTION|>--- conflicted
+++ resolved
@@ -7,15 +7,12 @@
 	diskqueue.sh \
 	diskqueue-fsync.sh \
 	manytcp.sh \
-<<<<<<< HEAD
 	sndrcv.sh \
 	sndrcv_gzip.sh \
 	queue-persist.sh \
 	pipeaction.sh
-=======
 	execonlyonce.sh \
 	queue-persist.sh 
->>>>>>> 0a5b731f
 
 if ENABLE_OMSTDOUT
 TESTS += omod-if-array.sh \
@@ -117,7 +114,6 @@
 	   queue-persist.sh \
 	   queue-persist-drvr.sh \
 	   testsuites/queue-persist.conf \
-<<<<<<< HEAD
 	   threadingmq.sh \
 	   testsuites/threadingmq.conf \
 	   threadingmqaq.sh \
@@ -136,11 +132,9 @@
 	   testsuites/master.rfctag \
 	   testsuites/nolimittag.conf \
 	   testsuites/master.nolimittag \
-=======
 	   execonlyonce.sh \
 	   testsuites/execonlyonce.conf \
 	   testsuites/execonlyonce.data \
->>>>>>> 0a5b731f
 	   DiagTalker.java \
 	   cfg.sh
 
