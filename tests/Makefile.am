TESTRUNS = rt_init rscript
check_PROGRAMS = $(TESTRUNS) ourtail nettester tcpflood chkseq
TESTS = $(TESTRUNS) cfg.sh arrayqueue.sh linkedlistqueue.sh da-mainmsg-q.sh \
	diskqueue.sh manytcp.sh
if ENABLE_OMSTDOUT
TESTS += omod-if-array.sh parsertest.sh inputname.sh fieldtest.sh
endif
TESTS_ENVIRONMENT = RSYSLOG_MODDIR='$(abs_top_builddir)'/runtime/.libs/
DISTCLEANFILES=rsyslog.pid
test_files = testbench.h runtime-dummy.c

EXTRA_DIST= 1.rstest 2.rstest 3.rstest err1.rstest \
	   cfg1.cfgtest \
	   cfg1.testin \
	   cfg2.cfgtest \
	   cfg2.testin \
	   cfg3.cfgtest \
	   cfg3.testin \
	   cfg4.cfgtest \
	   cfg4.testin \
	   DevNull.cfgtest \
	   err1.rstest \
	   NoExistFile.cfgtest \
	   testsuites/parse1.conf \
	   testsuites/field1.conf \
	   testsuites/1.parse1 \
	   testsuites/2.parse1 \
	   testsuites/3.parse1 \
	   testsuites/date1.parse1 \
	   testsuites/date2.parse1 \
	   testsuites/date3.parse1 \
	   testsuites/date4.parse1 \
	   testsuites/date5.parse1 \
   	   testsuites/rfc3164.parse1 \
	   testsuites/rfc5424-1.parse1 \
	   testsuites/rfc5424-2.parse1 \
	   testsuites/rfc5424-3.parse1 \
	   testsuites/rfc5424-4.parse1 \
	   testsuites/omod-if-array.conf \
	   testsuites/1.omod-if-array \
	   testsuites/1.field1-if-array \
	   killrsyslog.sh \
	   parsertest.sh \
	   fieldtest.sh \
	   diskqueue.sh \
	   testsuites/diskqueue.conf \
	   arrayqueue.sh \
	   testsuites/arrayqueue.conf \
	   linkedlistqueue.sh \
	   testsuites/linkedlistqueue.conf \
	   da-mainmsg-q.sh \
	   testsuites/da-mainmsg-q.conf \
	   imtcp-multiport.sh \
	   testsuites/imtcp-multiport.conf \
	   manytcp.sh \
	   testsuites/manytcp.conf \
<<<<<<< HEAD
=======
	   fieldtest.sh \
	   testsuites/field1.conf \
	   testsuites/1.field1 \
>>>>>>> eb161506
	   inputname.sh \
	   testsuites/inputname_imtcp.conf \
	   testsuites/1.inputname_imtcp_12514 \
	   testsuites/1.inputname_imtcp_12515 \
	   testsuites/1.inputname_imtcp_12516 \
	   omod-if-array.sh \
	   waitqueueempty.sh \
	   cfg.sh

ourtail_SOURCES = ourtail.c
chkseq_SOURCES = chkseq.c

tcpflood_SOURCES = tcpflood.c
tcpflood_LDADD = $(SOL_LIBS)

nettester_SOURCES = nettester.c getline.c
nettester_LDADD = $(SOL_LIBS)

rt_init_SOURCES = rt-init.c $(test_files)
rt_init_CPPFLAGS =  -I$(top_srcdir) $(PTHREADS_CFLAGS) $(RSRT_CFLAGS)
rt_init_LDADD = $(RSRT_LIBS) $(ZLIB_LIBS) $(PTHREADS_LIBS) $(SOL_LIBS)
rt_init_LDFLAGS = -export-dynamic

rscript_SOURCES = rscript.c getline.c $(test_files)
rscript_CPPFLAGS =  -I$(top_srcdir) $(PTHREADS_CFLAGS) $(RSRT_CFLAGS)
rscript_LDADD = $(RSRT_LIBS) $(ZLIB_LIBS) $(PTHREADS_LIBS) $(SOL_LIBS)
rscript_LDFLAGS = -export-dynamic<|MERGE_RESOLUTION|>--- conflicted
+++ resolved
@@ -54,12 +54,6 @@
 	   testsuites/imtcp-multiport.conf \
 	   manytcp.sh \
 	   testsuites/manytcp.conf \
-<<<<<<< HEAD
-=======
-	   fieldtest.sh \
-	   testsuites/field1.conf \
-	   testsuites/1.field1 \
->>>>>>> eb161506
 	   inputname.sh \
 	   testsuites/inputname_imtcp.conf \
 	   testsuites/1.inputname_imtcp_12514 \
