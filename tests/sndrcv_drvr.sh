# This is test driver for testing two rsyslog instances. It can be
# utilized by any test that just needs two instances with different
# config files, where messages are injected in instance TWO and 
# (with whatever rsyslog mechanism) being relayed over to instance ONE,
# where they are written to the log file. After the run, the completeness
# of that log file is checked.
# The code is almost the same, but the config files differ (probably greatly)
# for different test cases. As such, this driver needs to be called with the
# config file name ($2). From that name, the sender and receiver config file
# names are automatically generated. 
# So: $1 config file name, $2 number of messages
#
# A note on TLS testing: the current testsuite (in git!) already contains
# TLS test cases. However, getting these test cases correct is not simple.
# That's not a problem with the code itself, but rater a problem with
# synchronization in the test environment. So I have deciced to keep the
# TLS tests in, but not yet actually utilize them. This is most probably
# left as an excercise for future (devel) releases. -- rgerhards, 2009-11-11
#
# added 2009-11-11 by Rgerhards
# This file is part of the rsyslog project, released  under GPLv3
# uncomment for debugging support:
source $srcdir/diag.sh init
# start up the instances
#export RSYSLOG_DEBUG="debug nostdout noprintmutexaction"
#export RSYSLOG_DEBUGLOG="log"
source $srcdir/diag.sh startup $1_rcvr.conf 
source $srcdir/diag.sh wait-startup
#export RSYSLOG_DEBUGLOG="log2"
#valgrind="valgrind"
source $srcdir/diag.sh startup $1_sender.conf 2
source $srcdir/diag.sh wait-startup 2
# may be needed by TLS (once we do it): sleep 30

# now inject the messages into instance 2. It will connect to instance 1,
# and that instance will record the data.
source $srcdir/diag.sh tcpflood 127.0.0.1 13514 1 $2 1
<<<<<<< HEAD
sleep 2 # ensure all messages reach the input module
=======
sleep 2 # make sure all data is received in input buffers
>>>>>>> 3056c15e
# shut down sender when everything is sent, receiver continues to run concurrently
# may be needed by TLS (once we do it): sleep 60
source $srcdir/diag.sh shutdown-when-empty 2
source $srcdir/diag.sh wait-shutdown 2
# now it is time to stop the receiver as well
source $srcdir/diag.sh shutdown-when-empty
source $srcdir/diag.sh wait-shutdown

# may be needed by TLS (once we do it): sleep 60
# do the final check
source $srcdir/diag.sh seq-check 1 $2
source $srcdir/diag.sh exit<|MERGE_RESOLUTION|>--- conflicted
+++ resolved
@@ -35,11 +35,7 @@
 # now inject the messages into instance 2. It will connect to instance 1,
 # and that instance will record the data.
 source $srcdir/diag.sh tcpflood 127.0.0.1 13514 1 $2 1
-<<<<<<< HEAD
-sleep 2 # ensure all messages reach the input module
-=======
 sleep 2 # make sure all data is received in input buffers
->>>>>>> 3056c15e
 # shut down sender when everything is sent, receiver continues to run concurrently
 # may be needed by TLS (once we do it): sleep 60
 source $srcdir/diag.sh shutdown-when-empty 2
