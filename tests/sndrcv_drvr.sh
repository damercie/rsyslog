<<<<<<< HEAD
# This is test driver for testing two rsyslog instances. It can be
# utilized by any test that just needs two instances with different
# config files, where messages are injected in instance TWO and 
# (with whatever rsyslog mechanism) being relayed over to instance ONE,
# where they are written to the log file. After the run, the completeness
# of that log file is checked.
# The code is almost the same, but the config files differ (probably greatly)
# for different test cases. As such, this driver needs to be called with the
# config file name ($2). From that name, the sender and receiver config file
# names are automatically generated. 
# So: $1 config file name, $2 number of messages
#
# added 2009-11-11 by Rgerhards
# This file is part of the rsyslog project, released  under GPLv3
# uncomment for debugging support:
source $srcdir/diag.sh init
# start up the instances
#export RSYSLOG_DEBUG="debug nostdout"
#export RSYSLOG_DEBUGLOG="log"
source $srcdir/diag.sh startup $1_rcvr.conf 
source $srcdir/diag.sh wait-startup
#export RSYSLOG_DEBUGLOG="log2"
#valgrind="valgrind"
source $srcdir/diag.sh startup $1_sender.conf 2
source $srcdir/diag.sh wait-startup 2

# now inject the messages into instance 2. It will connect to instance 1,
# and that instance will record the data.
source $srcdir/diag.sh tcpflood -m$2 -i1
sleep 2 # make sure all data is received in input buffers
# shut down sender when everything is sent, receiver continues to run concurrently
source $srcdir/diag.sh shutdown-when-empty 2
source $srcdir/diag.sh wait-shutdown 2
# now it is time to stop the receiver as well
echo "Shutting down instance 1 (receiver)"
source $srcdir/diag.sh shutdown-when-empty
source $srcdir/diag.sh wait-shutdown

# do the final check
source $srcdir/diag.sh seq-check 1 $2
=======
source $srcdir/sndrcv_drvr_noexit.sh $1 $2
>>>>>>> 86225089
source $srcdir/diag.sh exit<|MERGE_RESOLUTION|>--- conflicted
+++ resolved
@@ -1,45 +1 @@
-<<<<<<< HEAD
-# This is test driver for testing two rsyslog instances. It can be
-# utilized by any test that just needs two instances with different
-# config files, where messages are injected in instance TWO and 
-# (with whatever rsyslog mechanism) being relayed over to instance ONE,
-# where they are written to the log file. After the run, the completeness
-# of that log file is checked.
-# The code is almost the same, but the config files differ (probably greatly)
-# for different test cases. As such, this driver needs to be called with the
-# config file name ($2). From that name, the sender and receiver config file
-# names are automatically generated. 
-# So: $1 config file name, $2 number of messages
-#
-# added 2009-11-11 by Rgerhards
-# This file is part of the rsyslog project, released  under GPLv3
-# uncomment for debugging support:
-source $srcdir/diag.sh init
-# start up the instances
-#export RSYSLOG_DEBUG="debug nostdout"
-#export RSYSLOG_DEBUGLOG="log"
-source $srcdir/diag.sh startup $1_rcvr.conf 
-source $srcdir/diag.sh wait-startup
-#export RSYSLOG_DEBUGLOG="log2"
-#valgrind="valgrind"
-source $srcdir/diag.sh startup $1_sender.conf 2
-source $srcdir/diag.sh wait-startup 2
-
-# now inject the messages into instance 2. It will connect to instance 1,
-# and that instance will record the data.
-source $srcdir/diag.sh tcpflood -m$2 -i1
-sleep 2 # make sure all data is received in input buffers
-# shut down sender when everything is sent, receiver continues to run concurrently
-source $srcdir/diag.sh shutdown-when-empty 2
-source $srcdir/diag.sh wait-shutdown 2
-# now it is time to stop the receiver as well
-echo "Shutting down instance 1 (receiver)"
-source $srcdir/diag.sh shutdown-when-empty
-source $srcdir/diag.sh wait-shutdown
-
-# do the final check
-source $srcdir/diag.sh seq-check 1 $2
-=======
-source $srcdir/sndrcv_drvr_noexit.sh $1 $2
->>>>>>> 86225089
-source $srcdir/diag.sh exit+source $srcdir/sndrcv_drvr_noexit.sh $1 $2