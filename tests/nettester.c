/* Runs a test suite on the rsyslog (and later potentially
 * other things).
 *
 * The name of the test suite must be given as argv[1]. In this config,
 * rsyslogd is loaded with config ./testsuites/<name>.conf and then
 * test cases ./testsuites/ *.<name> are executed on it. This test driver is
 * suitable for testing cases where a message sent (via UDP) results in
 * exactly one response. It can not be used in cases where no response
 * is expected (that would result in a hang of the test driver).
 * Note: each test suite can contain many tests, but they all need to work
 * with the same rsyslog configuration.
 *
 * Part of the testbench for rsyslog.
 *
 * Copyright 2009 Rainer Gerhards and Adiscon GmbH.
 *
 * This file is part of rsyslog.
 *
 * Rsyslog is free software: you can redistribute it and/or modify
 * it under the terms of the GNU General Public License as published by
 * the Free Software Foundation, either version 3 of the License, or
 * (at your option) any later version.
 *
 * Rsyslog is distributed in the hope that it will be useful,
 * but WITHOUT ANY WARRANTY; without even the implied warranty of
 * MERCHANTABILITY or FITNESS FOR A PARTICULAR PURPOSE.  See the
 * GNU General Public License for more details.
 *
 * You should have received a copy of the GNU General Public License
 * along with Rsyslog.  If not, see <http://www.gnu.org/licenses/>.
 *
 * A copy of the GPL can be found in the file "COPYING" in this distribution.
 */
#include "config.h"
#include <stdio.h>
#include <stdlib.h>
#include <sys/types.h>
#include <sys/socket.h>
#include <sys/wait.h>
#include <sys/stat.h>
#include <sys/time.h>
#include <arpa/inet.h>
#include <assert.h>
#include <unistd.h>
#include <string.h>
#include <glob.h>
#include <signal.h>
#include <netinet/in.h>
#include <getopt.h>

#define EXIT_FAILURE 1
#define INVALID_SOCKET -1
/* Name of input file, must match $IncludeConfig in test suite .conf files */
#define NETTEST_INPUT_CONF_FILE "nettest.input.conf" /* name of input file, must match $IncludeConfig in .conf files */

typedef enum { inputUDP, inputTCP } inputMode_t;
inputMode_t inputMode = inputTCP; /* input for which tests are to be run */
static pid_t rsyslogdPid = 0;	/* pid of rsyslog instance being tested */
static char *srcdir;	/* global $srcdir, set so that we can run outside of "make check" */
static char *testSuite = NULL; /* name of current test suite */
static int iPort = 12514; /* port which shall be used for sending data */
static char* pszCustomConf = NULL;	/* custom config file, use -c conf to specify */
static int verbose = 0;	/* verbose output? -v option */

/* these two are quick hacks... */
int iFailed = 0;
int iTests = 0;

/* provide user-friednly name of input mode
 */
static char *inputMode2Str(inputMode_t mode)
{
	char *pszMode;

	if(mode == inputUDP)
		pszMode = "udp";
	else
		pszMode = "tcp";

	return pszMode;
}


void readLine(int fd, char *ln)
{
	char *orig = ln;
	char c;
	int lenRead;

	if(verbose)
		fprintf(stderr, "begin readLine\n");
	lenRead = read(fd, &c, 1);
	while(lenRead == 1 && c != '\n') {
		if(c == '\0') {
			*ln = c;
			fprintf(stderr, "Warning: there was a '\\0'-Byte in the read response "
					"right after this string: '%s'\n", orig);
			c = '?';
		}
		*ln++ = c;
		lenRead = read(fd, &c, 1);
	}
	*ln = '\0';

	if(verbose)
		fprintf(stderr, "end readLine, val read '%s'\n", orig);
}


/* send a message via TCP
 * We open the connection on the initial send, and never close it
 * (let the OS do that). If a conneciton breaks, we do NOT try to
 * recover, so all test after that one will fail (and the test
 * driver probably hang. returns 0 if ok, something else otherwise.
 * We use traditional framing '\n' at EOR for this tester. It may be
 * worth considering additional framing modes.
 * rgerhards, 2009-04-08
 */
int
tcpSend(char *buf, int lenBuf)
{
	static int sock = INVALID_SOCKET;
	struct sockaddr_in addr;
	int retries;

	if(sock == INVALID_SOCKET) {
		/* first time, need to connect to target */
		if((sock=socket(AF_INET, SOCK_STREAM, 0))==-1) {
			perror("socket()");
			return(1);
		}

		memset((char *) &addr, 0, sizeof(addr));
		addr.sin_family = AF_INET;
		addr.sin_port = htons(iPort);
		if(inet_aton("127.0.0.1", &addr.sin_addr)==0) {
			fprintf(stderr, "inet_aton() failed\n");
			return(1);
		}
		retries = 0;
		while(1) { /* loop broken inside */
			if(connect(sock, (struct sockaddr*)&addr, sizeof(addr)) == 0) {
				break;
			} else {
				if(retries++ == 50) {
					++iFailed;
					fprintf(stderr, "connect() failed\n");
					return(1);
				} else {
<<<<<<< HEAD
					usleep(100000); /* 0.1 sec, these are us! */
=======
					usleep(100000); /* ms = 1000 us! */
>>>>>>> 4b6e93d3
				}
			}
		} 
	}

	/* send test data */
	if(send(sock, buf, lenBuf, 0) != lenBuf) {
		perror("send test data");
		fprintf(stderr, "send() failed\n");
		return(1);
	}

	/* send record terminator */
	if(send(sock, "\n", 1, 0) != 1) {
		perror("send record terminator");
		fprintf(stderr, "send() failed\n");
		return(1);
	}

	return 0;
}


/* send a message via UDP
 * returns 0 if ok, something else otherwise.
 */
int
udpSend(char *buf, int lenBuf)
{
	struct sockaddr_in si_other;
	int s, slen=sizeof(si_other);

	if((s=socket(AF_INET, SOCK_DGRAM, 0))==-1) {
		perror("socket()");
		return(1);
	}

	memset((char *) &si_other, 0, sizeof(si_other));
	si_other.sin_family = AF_INET;
	si_other.sin_port = htons(iPort);
	if(inet_aton("127.0.0.1", &si_other.sin_addr)==0) {
		fprintf(stderr, "inet_aton() failed\n");
		return(1);
	}

	if(sendto(s, buf, lenBuf, 0, (struct sockaddr*) &si_other, slen)==-1) {
		perror("sendto");
		fprintf(stderr, "sendto() failed\n");
		return(1);
	}

	close(s);
	return 0;
}


/* open pipe to test candidate - so far, this is
 * always rsyslogd and with a fixed config. Later, we may
 * change this. Returns 0 if ok, something else otherwise.
 * rgerhards, 2009-03-31
 */
int openPipe(char *configFile, pid_t *pid, int *pfd)
{
	int pipefd[2];
	pid_t cpid;
	char *newargv[] = {"../tools/rsyslogd", "dummy", "-c4", "-u2", "-n", "-irsyslog.pid",
			   "-M../runtime/.libs:../.libs", NULL };
	char confFile[1024];
	char *newenviron[] = { NULL };
	/* debug aide...
	char *newenviron[] = { "RSYSLOG_DEBUG=debug nostdout",
				"RSYSLOG_DEBUGLOG=log", NULL };
	*/

	sprintf(confFile, "-f%s/testsuites/%s.conf", srcdir,
		(pszCustomConf == NULL) ? configFile : pszCustomConf);
	newargv[1] = confFile;

	if (pipe(pipefd) == -1) {
		perror("pipe");
		exit(EXIT_FAILURE);
	}

	cpid = fork();
	if (cpid == -1) {
		perror("fork");
		exit(EXIT_FAILURE);
	}

	if(cpid == 0) {    /* Child reads from pipe */
		fclose(stdout);
		dup(pipefd[1]);
		close(pipefd[1]);
		close(pipefd[0]);
		fclose(stdin);
		execve("../tools/rsyslogd", newargv, newenviron);
	} else {            
		close(pipefd[1]);
		*pid = cpid;
		*pfd = pipefd[0];
	}

	return(0);
}


/* Process a specific test case. File name is provided.
 * Needs to return 0 if all is OK, something else otherwise.
 */
int
processTestFile(int fd, char *pszFileName)
{
	FILE *fp;
	char *testdata = NULL;
	char *expected = NULL;
	int ret = 0;
	size_t lenLn;
	char buf[4096];

	if((fp = fopen((char*)pszFileName, "r")) == NULL) {
		perror((char*)pszFileName);
		return(2);
	}

	/* skip comments at start of file */

	while(!feof(fp)) {
		getline(&testdata, &lenLn, fp);
		while(!feof(fp)) {
			if(*testdata == '#')
				getline(&testdata, &lenLn, fp);
			else
				break; /* first non-comment */
		}

		/* this is not perfect, but works ;) */
		if(feof(fp))
			break;

		++iTests; /* increment test count, we now do one! */

		testdata[strlen(testdata)-1] = '\0'; /* remove \n */
		/* now we have the test data to send (we could use function pointers here...) */
		if(inputMode == inputUDP) {
			if(udpSend(testdata, strlen(testdata)) != 0)
				return(2);
		} else {
			if(tcpSend(testdata, strlen(testdata)) != 0)
				return(2);
		}

		/* next line is expected output 
		 * we do not care about EOF here, this will lead to a failure and thus
		 * draw enough attention. -- rgerhards, 2009-03-31
		 */
		getline(&expected, &lenLn, fp);
		expected[strlen(expected)-1] = '\0'; /* remove \n */

		/* pull response from server and then check if it meets our expectation */
		readLine(fd, buf);
		if(strcmp(expected, buf)) {
			++iFailed;
			printf("\nExpected Response:\n'%s'\nActual Response:\n'%s'\n",
				expected, buf);
				ret = 1;
		}

	}

	free(testdata);
	free(expected);
	fclose(fp);
	return(ret);
}


/* carry out all tests. Tests are specified via a file name
 * wildcard. Each of the files is read and the test carried
 * out.
 * Returns the number of tests that failed. Zero means all
 * success.
 */
int
doTests(int fd, char *files)
{
	int ret;
	char *testFile;
	glob_t testFiles;
	size_t i = 0;
	struct stat fileInfo;

	glob(files, GLOB_MARK, NULL, &testFiles);

	for(i = 0; i < testFiles.gl_pathc; i++) {
		testFile = testFiles.gl_pathv[i];

		if(stat((char*) testFile, &fileInfo) != 0) 
			continue; /* continue with the next file if we can't stat() the file */

		/* all regular files are run through the test logic. Symlinks don't work. */
		if(S_ISREG(fileInfo.st_mode)) { /* config file */
			if(verbose) printf("processing test case '%s' ... ", testFile);
			ret = processTestFile(fd, testFile);
			if(ret == 0) {
				if(verbose) printf("successfully completed\n");
			} else {
				if(!verbose)
					printf("test '%s' ", testFile);
				printf("failed!\n");
			}
		}
	}
	globfree(&testFiles);

	if(iTests == 0) {
		printf("Error: no test cases found, no tests executed.\n");
		iFailed = 1;
	} else {
		printf("Number of tests run: %d, number of failures: %d\n", iTests, iFailed);
	}

	return(iFailed);
}

/* cleanup */
void doAtExit(void)
{
	int status;

	if(rsyslogdPid != 0) {
		kill(rsyslogdPid, SIGTERM);
		waitpid(rsyslogdPid, &status, 0);	/* wait until instance terminates */
	}

	unlink(NETTEST_INPUT_CONF_FILE);
}

/* Run the test suite. This must be called with exactly one parameter, the
 * name of the test suite. For details, see file header comment at the top
 * of this file.
 * rgerhards, 2009-04-03
 */
int main(int argc, char *argv[])
{
	int fd;
	int opt;
	int ret = 0;
	FILE *fp;
	char buf[4096];
	char testcases[4096];

	while((opt = getopt(argc, argv, "c:i:p:t:v")) != EOF) {
		switch((char)opt) {
                case 'c':
			pszCustomConf = optarg;
			break;
                case 'i':
			if(!strcmp(optarg, "udp"))
				inputMode = inputUDP;
			else if(!strcmp(optarg, "tcp"))
				inputMode = inputTCP;
			else {
				printf("error: unsupported input mode '%s'\n", optarg);
				exit(1);
			}
			break;
                case 'p':
			iPort = atoi(optarg);
			break;
                case 't':
			testSuite = optarg;
			break;
                case 'v':
			verbose = 1;
			break;
		default:printf("Invalid call of nettester, invalid option '%c'.\n", opt);
			printf("Usage: nettester -ttestsuite-name -iudp|tcp [-pport] [-ccustomConfFile] \n");
			exit(1);
		}
	}
	
	if(testSuite == NULL) {
		printf("error: no testsuite given, need to specify -t testsuite!\n");
		exit(1);
	}

	atexit(doAtExit);

	if((srcdir = getenv("srcdir")) == NULL)
		srcdir = ".";

	if(verbose) printf("Start of nettester run ($srcdir=%s, testsuite=%s, input=%s/%d)\n",
		srcdir, testSuite, inputMode2Str(inputMode), iPort);

	/* create input config file */
	if((fp = fopen(NETTEST_INPUT_CONF_FILE, "w")) == NULL) {
		perror(NETTEST_INPUT_CONF_FILE);
		printf("error opening input configuration file\n");
		exit(1);
	}
	if(inputMode == inputUDP) {
		fputs("$ModLoad ../plugins/imudp/.libs/imudp\n", fp);
		fprintf(fp, "$UDPServerRun %d\n", iPort);
	} else {
		fputs("$ModLoad ../plugins/imtcp/.libs/imtcp\n", fp);
		fprintf(fp, "$InputTCPServerRun %d\n", iPort);
	}
	fclose(fp);

	/* start to be tested rsyslogd */
	openPipe(testSuite, &rsyslogdPid, &fd);
	readLine(fd, buf);

	/* generate filename */
	sprintf(testcases, "%s/testsuites/*.%s", srcdir, testSuite);
	if(doTests(fd, testcases) != 0)
		ret = 1;

	if(verbose) printf("End of nettester run (%d).\n", ret);
	exit(ret);
}<|MERGE_RESOLUTION|>--- conflicted
+++ resolved
@@ -147,11 +147,7 @@
 					fprintf(stderr, "connect() failed\n");
 					return(1);
 				} else {
-<<<<<<< HEAD
-					usleep(100000); /* 0.1 sec, these are us! */
-=======
 					usleep(100000); /* ms = 1000 us! */
->>>>>>> 4b6e93d3
 				}
 			}
 		} 
