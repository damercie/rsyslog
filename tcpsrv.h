/* Definitions for tcpsrv class.
 *
 * Copyright 2008 Rainer Gerhards and Adiscon GmbH.
 *
 * This file is part of rsyslog.
 *
 * Rsyslog is free software: you can redistribute it and/or modify
 * it under the terms of the GNU General Public License as published by
 * the Free Software Foundation, either version 3 of the License, or
 * (at your option) any later version.
 *
 * Rsyslog is distributed in the hope that it will be useful,
 * but WITHOUT ANY WARRANTY; without even the implied warranty of
 * MERCHANTABILITY or FITNESS FOR A PARTICULAR PURPOSE.  See the
 * GNU General Public License for more details.
 *
 * You should have received a copy of the GNU General Public License
 * along with Rsyslog.  If not, see <http://www.gnu.org/licenses/>.
 *
 * A copy of the GPL can be found in the file "COPYING" in this distribution.
 */
#ifndef INCLUDED_TCPSRV_H
#define INCLUDED_TCPSRV_H

#include "obj.h"
#include "prop.h"
#include "tcps_sess.h"

/* support for framing anomalies */
typedef enum ETCPsyslogFramingAnomaly {
	frame_normal = 0,
	frame_NetScreen = 1,
	frame_CiscoIOS = 2
} eTCPsyslogFramingAnomaly;


/* list of tcp listen ports */
struct tcpLstnPortList_s {
	uchar *pszPort;			/**< the ports the listener shall listen on */
	prop_t *pInputName;
	tcpsrv_t *pSrv;			/**< pointer to higher-level server instance */
	ruleset_t *pRuleset;		/**< associated ruleset */
	tcpLstnPortList_t *pNext;	/**< next port or NULL */
};

#define TCPSRV_NO_ADDTL_DELIMITER -1 /* specifies that no additional delimiter is to be used in TCP framing */

/* the tcpsrv object */
struct tcpsrv_s {
	BEGINobjInstance;	/**< Data to implement generic object - MUST be the first data element! */
	int bUseKeepAlive;	/**< use socket layer KEEPALIVE handling? */
	netstrms_t *pNS;	/**< pointer to network stream subsystem */
	int iDrvrMode;		/**< mode of the stream driver to use */
	uchar *pszDrvrAuthMode;	/**< auth mode of the stream driver to use */
	uchar *pszInputName;	/**< value to be used as input name */
	ruleset_t *pRuleset;	/**< ruleset to bind to */
	permittedPeers_t *pPermPeers;/**< driver's permitted peers */
	sbool bEmitMsgOnClose;	/**< emit an informational message when the remote peer closes connection */
	sbool bUsingEPoll;	/**< are we in epoll mode (means we do not need to keep track of sessions!) */
	sbool bUseFlowControl;	/**< use flow control (make light delayable) */
	int iLstnCurr;		/**< max nbr of listeners currently supported */
	netstrm_t **ppLstn;	/**< our netstream listners */
	tcpLstnPortList_t **ppLstnPort; /**< pointer to relevant listen port description */
	int iLstnMax;		/**< max number of listners supported */
	int iSessMax;		/**< max number of sessions supported */
	tcpLstnPortList_t *pLstnPorts;	/**< head pointer for listen ports */

	int addtlFrameDelim;	/**< additional frame delimiter for plain TCP syslog framing (e.g. to handle NetScreen) */
	int bDisableLFDelim;	/**< if 1, standard LF frame delimiter is disabled (*very dangerous*) */
	tcps_sess_t **pSessions;/**< array of all of our sessions */
	void *pUsr;		/**< a user-settable pointer (provides extensibility for "derived classes")*/
	/* callbacks */
	int      (*pIsPermittedHost)(struct sockaddr *addr, char *fromHostFQDN, void*pUsrSrv, void*pUsrSess);
	rsRetVal (*pRcvData)(tcps_sess_t*, char*, size_t, ssize_t *);
	rsRetVal (*OpenLstnSocks)(struct tcpsrv_s*);
	rsRetVal (*pOnListenDeinit)(void*);
	rsRetVal (*OnDestruct)(void*);
	rsRetVal (*pOnRegularClose)(tcps_sess_t *pSess);
	rsRetVal (*pOnErrClose)(tcps_sess_t *pSess);
	/* session specific callbacks */
	rsRetVal (*pOnSessAccept)(tcpsrv_t *, tcps_sess_t*);
	rsRetVal (*OnSessConstructFinalize)(void*);
	rsRetVal (*pOnSessDestruct)(void*);
	rsRetVal (*OnMsgReceive)(tcps_sess_t *, uchar *pszMsg, int iLenMsg); /* submit message callback */
};


/**
 * The following structure is a set of descriptors that need to be processed.
 * This set will be the result of the epoll or select call and be used
 * in the actual request processing stage. It serves as a basis
 * to run multiple request by concurrent threads. -- rgerhards, 2011-01-24
 */
struct tcpsrv_workset_s {
	int idx;	/**< index into session table (or -1 if listener) */
	void *pUsr;
};


/* interfaces */
BEGINinterface(tcpsrv) /* name must also be changed in ENDinterface macro! */
	INTERFACEObjDebugPrint(tcpsrv);
	rsRetVal (*Construct)(tcpsrv_t **ppThis);
	rsRetVal (*ConstructFinalize)(tcpsrv_t __attribute__((unused)) *pThis);
	rsRetVal (*Destruct)(tcpsrv_t **ppThis);
	rsRetVal (*configureTCPListen)(tcpsrv_t*, uchar *pszPort);
	//rsRetVal (*SessAccept)(tcpsrv_t *pThis, tcpLstnPortList_t*, tcps_sess_t **ppSess, netstrm_t *pStrm);
	rsRetVal (*create_tcp_socket)(tcpsrv_t *pThis);
	rsRetVal (*Run)(tcpsrv_t *pThis);
	/* set methods */
	rsRetVal (*SetAddtlFrameDelim)(tcpsrv_t*, int);
	rsRetVal (*SetInputName)(tcpsrv_t*, uchar*);
	rsRetVal (*SetUsrP)(tcpsrv_t*, void*);
	rsRetVal (*SetCBIsPermittedHost)(tcpsrv_t*, int (*) (struct sockaddr *addr, char*, void*, void*));
	rsRetVal (*SetCBOpenLstnSocks)(tcpsrv_t *, rsRetVal (*)(tcpsrv_t*));
	rsRetVal (*SetCBRcvData)(tcpsrv_t *pThis, rsRetVal (*pRcvData)(tcps_sess_t*, char*, size_t, ssize_t*));
	rsRetVal (*SetCBOnListenDeinit)(tcpsrv_t*, rsRetVal (*)(void*));
	rsRetVal (*SetCBOnDestruct)(tcpsrv_t*, rsRetVal (*) (void*));
	rsRetVal (*SetCBOnRegularClose)(tcpsrv_t*, rsRetVal (*) (tcps_sess_t*));
	rsRetVal (*SetCBOnErrClose)(tcpsrv_t*, rsRetVal (*) (tcps_sess_t*));
	rsRetVal (*SetDrvrMode)(tcpsrv_t *pThis, int iMode);
	rsRetVal (*SetDrvrAuthMode)(tcpsrv_t *pThis, uchar *pszMode);
	rsRetVal (*SetDrvrPermPeers)(tcpsrv_t *pThis, permittedPeers_t*);
	/* session specifics */
	rsRetVal (*SetCBOnSessAccept)(tcpsrv_t*, rsRetVal (*) (tcpsrv_t*, tcps_sess_t*));
	rsRetVal (*SetCBOnSessDestruct)(tcpsrv_t*, rsRetVal (*) (void*));
	rsRetVal (*SetCBOnSessConstructFinalize)(tcpsrv_t*, rsRetVal (*) (void*));
	/* added v5 */
	rsRetVal (*SetSessMax)(tcpsrv_t *pThis, int iMaxSess);	/* 2009-04-09 */
	/* added v6 */
	rsRetVal (*SetOnMsgReceive)(tcpsrv_t *pThis, rsRetVal (*OnMsgReceive)(tcps_sess_t*, uchar*, int)); /* 2009-05-24 */
	rsRetVal (*SetRuleset)(tcpsrv_t *pThis, ruleset_t*); /* 2009-06-12 */
	/* added v7 (accidently named v8!) */
	rsRetVal (*SetLstnMax)(tcpsrv_t *pThis, int iMaxLstn);	/* 2009-08-17 */
	rsRetVal (*SetNotificationOnRemoteClose)(tcpsrv_t *pThis, int bNewVal); /* 2009-10-01 */
	/* added v9 -- rgerhards, 2010-03-01 */
	rsRetVal (*SetbDisableLFDelim)(tcpsrv_t*, int);
	/* added v10 -- rgerhards, 2011-04-01 */
	rsRetVal (*SetUseFlowControl)(tcpsrv_t*, int);
<<<<<<< HEAD
ENDinterface(tcpsrv)
#define tcpsrvCURR_IF_VERSION 10 /* increment whenever you change the interface structure! */
=======
	/* added v11 -- rgerhards, 2011-05-09 */
	rsRetVal (*SetKeepAlive)(tcpsrv_t*, int);
ENDinterface(tcpsrv)
#define tcpsrvCURR_IF_VERSION 11 /* increment whenever you change the interface structure! */
>>>>>>> 47729f3b
/* change for v4:
 * - SetAddtlFrameDelim() added -- rgerhards, 2008-12-10
 * - SetInputName() added -- rgerhards, 2008-12-10
 * change for v5 and up: see above
 */


/* prototypes */
PROTOTYPEObj(tcpsrv);

/* the name of our library binary */
#define LM_TCPSRV_FILENAME "lmtcpsrv"

#endif /* #ifndef INCLUDED_TCPSRV_H */<|MERGE_RESOLUTION|>--- conflicted
+++ resolved
@@ -137,15 +137,10 @@
 	rsRetVal (*SetbDisableLFDelim)(tcpsrv_t*, int);
 	/* added v10 -- rgerhards, 2011-04-01 */
 	rsRetVal (*SetUseFlowControl)(tcpsrv_t*, int);
-<<<<<<< HEAD
-ENDinterface(tcpsrv)
-#define tcpsrvCURR_IF_VERSION 10 /* increment whenever you change the interface structure! */
-=======
 	/* added v11 -- rgerhards, 2011-05-09 */
 	rsRetVal (*SetKeepAlive)(tcpsrv_t*, int);
 ENDinterface(tcpsrv)
 #define tcpsrvCURR_IF_VERSION 11 /* increment whenever you change the interface structure! */
->>>>>>> 47729f3b
 /* change for v4:
  * - SetAddtlFrameDelim() added -- rgerhards, 2008-12-10
  * - SetInputName() added -- rgerhards, 2008-12-10
