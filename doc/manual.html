<!DOCTYPE HTML PUBLIC "-//W3C//DTD HTML 4.01 Transitional//EN">
<html><head><title>rsyslog documentation</title></head>
<body>
<h1>RSyslog - Documentation</h1>
<p><b><a href="http://www.rsyslog.com/">Rsyslog</a>
is an enhanced syslogd
supporting, among others, <a href="rsyslog_mysql.html">MySQL</a>,
PostgreSQL, <a href="http://wiki.rsyslog.com/index.php/FailoverSyslogServer">failover
log destinations</a>, syslog/tcp, fine grain output format
control, high precision timestamps, queued operations and the ability to filter on any message
part.</b>
It is quite compatible to stock sysklogd and can be used as a drop-in
replacement. Its <a href="features.html">
advanced features</a> make it suitable for enterprise-class, <a href="rsyslog_tls.html">encryption protected syslog</a>
relay chains while at the same time being very easy to setup for the
novice user. And as we know what enterprise users really need, there is
also <a href="http://www.rsyslog.com/professional-services">professional
rsyslog support</a> available directly from the source!</p>
<p><b>Please visit the <a href="http://www.rsyslog.com/sponsors">rsyslog sponsor's page</a>
to honor the project sponsors or become one yourself!</b> We are very grateful for any help towards the
project goals.</p>
<<<<<<< HEAD
<p><b>This documentation is for version 5.6.5 (stable branch) of rsyslog.</b>
=======
<p><b>This documentation is for version 5.7.10 (beta branch) of rsyslog.</b>
>>>>>>> 9348c807
Visit the <i><a href="http://www.rsyslog.com/status">rsyslog status page</a></i></b>
to obtain current version information and project status.
</p><p><b>If you like rsyslog, you might
want to lend us a helping hand. </b>It doesn't require a lot of
time - even a single mouse click helps. Learn <a href="how2help.html">how to help the rsyslog project</a>.
Due to popular demand, there is now a <a href="rsyslog_ng_comparison.html">side-by-side comparison
between rsyslog and syslog-ng</a>.</p>
<p>If you are upgrading from rsyslog v2 or stock sysklogd,
<a href="v3compatibility.html">be sure to read the rsyslog v3 compatibility notes</a>,
and if you are upgrading from v3, read the
<a href="v4compatibility.html">rsyslog v4 compatibility notes</a> and
if you upgrade from v4, read the
<a href="v5compatibility.html">rsyslog v5 compatibility notes</a>.
<p>Rsyslog will work even
if you do not read the doc, but doing so will definitely improve your experience.</p>
<p><b>Follow the links below for the</b></p>
<ul>
<li><a href="troubleshoot.html">troubleshooting rsyslog problems</a></li>
<li><a href="rsyslog_conf.html">configuration file syntax (rsyslog.conf)</a></li>
<li><a href="http://www.rsyslog.com/tool-regex">a regular expression checker/generator tool for rsyslog</a></li>
<li> <a href="property_replacer.html">property replacer, an important core component</a></li>
<li><a href="bugs.html">rsyslog bug list</a></li>
<li><a href="messageparser.html">understanding rsyslog message parsers</a></li>
<li><a href="generic_design.html">backgrounder on generic syslog application design</a></li>
<li><a href="modules.html">description of rsyslog modules</a></li>
<li><a href="rsyslog_packages.html">rsyslog packages</a></li>
<li><a href="http://cookbook.rsyslog.com">the rsyslog "cookbook"</a> - a set of configurations ready to use</li>
</ul>
<p><b>We have some in-depth papers on</b></p>
<ul>
<li><a href="install.html">installing rsyslog</a></li>
<li><a href="build_from_repo.html">obtaining rsyslog from the source repository</a></li>
<li><a href="ipv6.html">rsyslog and IPv6</a> (which is fully supported)</li>
<li><a href="rsyslog_secure_tls.html">native TLS encryption for syslog</a></li>
<li><a href="multi_ruleset.html">using multiple rule sets in rsyslog</a></li>
<li><a href="rsyslog_stunnel.html">ssl-encrypting syslog with stunnel</a></li>
<li><a href="rsyslog_mysql.html">writing syslog messages to MySQL (and other databases as well)</a></li>
<li><a href="rsyslog_pgsql.html">writing syslog messages to PostgreSQL (and other databases as well)</a></li>
<li><a href="rsyslog_high_database_rate.html">writing massive amounts of syslog messages to a database</a></li>
<li><a href="rsyslog_reliable_forwarding.html">reliable forwarding to a remote server</a></li>
<li><a href="rsyslog_php_syslog_ng.html">using
php-syslog-ng with rsyslog</a></li>
<li><a href="rsyslog_recording_pri.html">recording
the syslog priority (severity and facility) to the log file</a></li>
<li><a href="http://www.rsyslog.com/Article19.phtml">preserving
syslog sender over NAT</a> (online only)</li>
<li><a href="gssapi.html">an overview and howto of rsyslog gssapi support</a></li>
<li><a href="debug.html">debug support in rsyslog</a></li>
<li>Developer Documentation
  <ul>
  <li><a href="build_from_repo.html">building rsyslog from the source repository</a></li>
  <li><a href="dev_oplugins.html">writing rsyslog output plugins</a></li>
  <li><a href="dev_queue.html">the rsyslog message queue object (developer's view)</a></li>
  </ul></li>
</ul>
<p>Our <a href="history.html">rsyslog history</a>
page is for you if you would like to learn a little more
on why there is an rsyslog at all. If you are interested why you should
care about rsyslog at all, you may want to read Rainer's essay on "<a href="http://rgerhards.blogspot.com/2007/08/why-does-world-need-another-syslogd.html">why
the world needs another syslogd</a>".</p>
<p>Documentation is added continuously. Please note that the
documentation here
matches only the current version of rsyslog. If you use an older
version, be sure to use the doc that came with it.</p>
<p><b>You can also browse the following online resources:</b></p>
<ul>
<li>the <a href="http://wiki.rsyslog.com/">rsyslog
wiki</a>, a community resource which&nbsp;includes <a href="http://wiki.rsyslog.com/index.php/Configuration_Samples">rsyslog configuration examples</a></li>
<li><a href="http://www.rsyslog.com/module-Static_Docs-view-f-manual.html.phtml">rsyslog
online documentation (most current version only)</a></li>

<li><a href="http://kb.monitorware.com/rsyslog-f40.html">rsyslog discussion forum - use this for technical support</a></li>
<li><a href="http://www.rsyslog.com/Topic8.phtml">rsyslog video tutorials</a></li>
<li><a href="http://www.rsyslog.com/Topic4.phtml">rsyslog change log</a></li>
<li><a href="http://www.rsyslog.com/Topic3.phtml">rsyslog FAQ</a></li> 
<li><a href="http://www.monitorware.com/en/syslog-enabled-products/">syslog device configuration guide</a> (off-site)</li>
<li><a href="http://www.rsyslog.com/PNphpBB2.phtml">rsyslog discussion forum - use this for technical support</a></li>
<li><a href="http://kb.monitorware.com/rsyslog-f49.html">deutsches rsyslog forum</a> (forum in German language)</li>
</ul>
<p>And don't forget about the <a href="http://lists.adiscon.net/mailman/listinfo/rsyslog">rsyslog
mailing list</a>. If you are interested in the "backstage", you
may find
<a href="http://www.gerhards.net/rainer">Rainer</a>'s
<a href="http://rgerhards.blogspot.com/">blog</a> an
interesting read (filter on syslog and rsyslog tags).
If you would like to use rsyslog source code inside your open source project, you can do that without
any restriction as long as your license is GPLv3 compatible. If your license is incompatible to GPLv3,
you may even be still permitted to use rsyslog source code. However, then you need to look at the way
<a href="licensing.html">rsyslog is licensed</a>.</p>
<p>Feedback is always welcome, but if you have a support question, please do not
mail Rainer directly (<a href="free_support.html">why not?</a>).
</body></html><|MERGE_RESOLUTION|>--- conflicted
+++ resolved
@@ -19,11 +19,7 @@
 <p><b>Please visit the <a href="http://www.rsyslog.com/sponsors">rsyslog sponsor's page</a>
 to honor the project sponsors or become one yourself!</b> We are very grateful for any help towards the
 project goals.</p>
-<<<<<<< HEAD
-<p><b>This documentation is for version 5.6.5 (stable branch) of rsyslog.</b>
-=======
-<p><b>This documentation is for version 5.7.10 (beta branch) of rsyslog.</b>
->>>>>>> 9348c807
+<p><b>This documentation is for version 5.8.0 (stable branch) of rsyslog.</b>
 Visit the <i><a href="http://www.rsyslog.com/status">rsyslog status page</a></i></b>
 to obtain current version information and project status.
 </p><p><b>If you like rsyslog, you might
@@ -114,5 +110,7 @@
 you may even be still permitted to use rsyslog source code. However, then you need to look at the way
 <a href="licensing.html">rsyslog is licensed</a>.</p>
 <p>Feedback is always welcome, but if you have a support question, please do not
-mail Rainer directly (<a href="free_support.html">why not?</a>).
+mail Rainer directly (<a href="free_support.html">why not?</a>) - use the
+<a href="http://lists.adiscon.net/mailman/listinfo/rsyslog">rsyslogmailing list</a>
+or <a href="http://kb.monitorware.com/rsyslog-f40.html">rsyslog formum</a> instead.
 </body></html>