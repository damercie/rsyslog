<!DOCTYPE HTML PUBLIC "-//W3C//DTD HTML 4.01 Transitional//EN">
<html><head><title>rsyslog documentation</title></head>
<body>
<h1>RSyslog - Documentation</h1>
<p><b><a href="http://www.rsyslog.com/">Rsyslog</a>
is an enhanced syslogd
supporting, among others, <a href="rsyslog_mysql.html">MySQL</a>,
PostgreSQL, <a href="http://wiki.rsyslog.com/index.php/FailoverSyslogServer">failover
log destinations</a>, syslog/tcp, fine grain output format
control, high precision timestamps, queued operations and the ability to filter on any message
part.</b>
It is quite compatible to stock sysklogd and can be used as a drop-in
replacement. Its <a href="features.html">
advanced features</a> make it suitable for enterprise-class, <a href="rsyslog_tls.html">encryption protected syslog</a>
relay chains while at the same time being very easy to setup for the
novice user. And as we know what enterprise users really need, there is
also <a href="professional_support.html">professional
rsyslog support</a> available directly from the source!</p>
<p><b>Please visit the <a href="http://www.rsyslog.com/sponsors">rsyslog sponsor's page</a>
to honor the project sponsors or become one yourself!</b> We are very grateful for any help towards the
project goals.</p>
<<<<<<< HEAD
<p><b>This documentation is for version 5.1.1 (devel branch) of rsyslog.</b>
=======
<p><b>This documentation is for version 4.5.0 (beta branch) of rsyslog.</b>
>>>>>>> b37a1eb0
Visit the <i> <a href="http://www.rsyslog.com/doc-status.html">rsyslog status page</a></i></b> to obtain current
version information and project status.
</p><p><b>If you like rsyslog, you might
want to lend us a helping hand. </b>It doesn't require a lot of
time - even a single mouse click helps. Learn <a href="how2help.html">how to help the rsyslog project</a>.
Due to popular demand, there is now a <a href="rsyslog_ng_comparison.html">side-by-side comparison
between rsyslog and syslog-ng</a>.</p>
<p>If you are upgrading from rsyslog v2 or stock sysklogd,
<a href="v3compatibility.html">be
sure to read the rsyslog v3 compatibility document!</a> It will work even
if you do not read the doc, but doing so will definitely improve your experience.</p>
<p><span style="font-weight: bold;"></span><b>Follow
the links below for the</b><br></p><ul>

<li><a href="troubleshoot.html">troubleshooting rsyslog problems</a></li>
<li><a href="rsyslog_conf.html">configuration file syntax (rsyslog.conf)</a></li>
<li><a href="http://www.rsyslog.com/tool-regex">a regular expression checker/generator tool for rsyslog</a></li>
<li> <a href="property_replacer.html">property replacer, an important core component</a></li>
<li>a commented <a href="sample.conf.html">sample rsyslog.conf</a> </li>
<li><a href="bugs.html">rsyslog bug list</a></li>
<li><a href="rsyslog_packages.html"> rsyslog packages</a></li>
<li><a href="generic_design.html">backgrounder on
generic syslog application design</a><!-- not good as it currently is ;) <li><a href="contributors.html">contributor &quot;Hall of Fame&quot;</a>--></li>
<li><a href="modules.html">description of rsyslog modules</a></li>
<li><a href="man_rsyslogd.html">rsyslogd man page</a> (heavily outdated)</li>
</ul>
<p><b>We have some in-depth papers on</b></p>
<ul>
<li><a href="install.html">installing rsyslog</a></li>
<li><a href="build_from_repo.html">obtaining rsyslog from the source repository</a></li>
<li><a href="ipv6.html">rsyslog and IPv6</a> (which is fully supported)</li>
<li><a href="rsyslog_secure_tls.html">native TLS encryption for syslog</a></li>
<li><a href="multi_ruleset.html">using multiple rule sets in rsyslog</a></li>
<li><a href="rsyslog_stunnel.html">ssl-encrypting syslog with stunnel</a></li>
<li><a href="rsyslog_mysql.html">writing syslog messages to MySQL (and other databases as well)</a></li>
<li><a href="rsyslog_high_database_rate.html">writing massive amounts of syslog messages to a database</a></li>
<li><a href="rsyslog_reliable_forwarding.html">reliable forwarding to a remote server</a></li>
<li><a href="rsyslog_php_syslog_ng.html">using
php-syslog-ng with rsyslog</a></li>
<li><a href="rsyslog_recording_pri.html">recording
the syslog priority (severity and facility) to the log file</a></li>
<li><a href="http://www.rsyslog.com/Article19.phtml">preserving
syslog sender over NAT</a> (online only)</li>
<li><a href="gssapi.html">an overview and howto of rsyslog gssapi support</a></li>
<li><a href="debug.html">debug support in rsyslog</a></li>
<li>Developer Documentation
  <ul>
  <li><a href="dev_oplugins.html">writing rsyslog output plugins</a></li>
  <li><a href="dev_queue.html">the rsyslog message queue object (developer's view)</a></li>
  </ul></li>
</ul>
<p>Our <a href="history.html">rsyslog history</a>
page is for you if you would like to learn a little more
on why there is an rsyslog at all. If you are interested why you should
care about rsyslog at all, you may want to read Rainer's essay on "<a href="http://rgerhards.blogspot.com/2007/08/why-does-world-need-another-syslogd.html">why
the world needs another syslogd</a>".</p>
<p>Documentation is added continuously. Please note that the
documentation here
matches only the current version of rsyslog. If you use an older
version, be sure to use the doc that came with it.</p>
<p><b>You can also browse the following online resources:</b></p>
<ul>
<li>the <a href="http://wiki.rsyslog.com/">rsyslog
wiki</a>, a community resource which&nbsp;includes <a href="http://wiki.rsyslog.com/index.php/Configuration_Samples">rsyslog configuration examples</a></li>
<li><a href="http://www.rsyslog.com/module-Static_Docs-view-f-manual.html.phtml">rsyslog
online documentation (most current version only)</a></li>

<li><a href="http://kb.monitorware.com/rsyslog-f40.html">rsyslog discussion forum - use this for technical support</a></li>
<li><a href="http://www.rsyslog.com/Topic8.phtml">rsyslog video tutorials</a></li>
<li><a href="http://www.rsyslog.com/Topic4.phtml">rsyslog change log</a></li>
<li><a href="http://www.rsyslog.com/Topic3.phtml">rsyslog FAQ</a></li> 
<li><a href="http://www.monitorware.com/en/syslog-enabled-products/">syslog device configuration guide</a> (off-site)</li>
<li><a href="http://www.rsyslog.com/PNphpBB2.phtml">rsyslog discussion forum - use this for technical support</a></li>
<li><a href="http://kb.monitorware.com/rsyslog-f49.html">deutsches rsyslog forum</a> (forum in German language)</li>
</ul>
<p>And don't forget about the <a href="http://lists.adiscon.net/mailman/listinfo/rsyslog">rsyslog
mailing list</a>. If you are interested in the "backstage", you
may find
<a href="http://www.gerhards.net/rainer">Rainer</a>'s
<a href="http://rgerhards.blogspot.com/">blog</a> an
interesting read (filter on syslog and rsyslog tags).
If you would like to use rsyslog source code inside your open source project, you can do that without
any restriction as long as your license is GPLv3 compatible. If your license is incompatible to GPLv3,
you may even be still permitted to use rsyslog source code. However, then you need to look at the way
<a href="licensing.html">rsyslog is licensed</a>.</p>
<p>Feedback is always welcome, but if you have a support question, please do not
mail Rainer directly (<a href="free_support.html">why not?</a>).
</body></html><|MERGE_RESOLUTION|>--- conflicted
+++ resolved
@@ -19,11 +19,7 @@
 <p><b>Please visit the <a href="http://www.rsyslog.com/sponsors">rsyslog sponsor's page</a>
 to honor the project sponsors or become one yourself!</b> We are very grateful for any help towards the
 project goals.</p>
-<<<<<<< HEAD
 <p><b>This documentation is for version 5.1.1 (devel branch) of rsyslog.</b>
-=======
-<p><b>This documentation is for version 4.5.0 (beta branch) of rsyslog.</b>
->>>>>>> b37a1eb0
 Visit the <i> <a href="http://www.rsyslog.com/doc-status.html">rsyslog status page</a></i></b> to obtain current
 version information and project status.
 </p><p><b>If you like rsyslog, you might
