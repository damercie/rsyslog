<!DOCTYPE HTML PUBLIC "-//W3C//DTD HTML 4.01 Transitional//EN">
<html><head><title>Compatibility notes for rsyslog v7</title>
</head>
<body>
<h1>Compatibility Notes for rsyslog v7</h1>
This document describes things to keep in mind when moving from v6 to v7. It 
does not list enhancements nor does it talk about compatibility concerns introduced
by earlier versions (for this, see their respective compatibility documents). Its focus
is primarily on what you need to know if you used v6 and want to use v7 without hassle.
<p>Version 7 builds on the new config language introduced in v6 and extends it.
Other than v6, it not just only extends the config language, but provides
considerable changes to core elements as well. The result is much more power and
ease of use as well (this time that is not contradictionary).
</p>
<h2>BSD-Style blocks</h2>
BSD style blocks are no longer supported (for good reason). See the
<a href="http://www.rsyslog.com/g/BSD">rsyslog BSD blocks info</a>
page for more information and how to upgrade your config.
<p>[<a href="manual.html">manual index</a>] [<a href="http://www.rsyslog.com/">rsyslog site</a>]</p>

<h2>CEE-Properties</h2>
In rsyslog v6, CEE properties could not be used across disk-based queues. If this was
done, there content was reset. This was a missing feature in v6. In v7, this feature
has been implemented. Consequently, situations where the previous behaviour were
desired need now to be solved differently. We do not think that this will cause any
problems to anyone, especially as in v6 this was announced as a missing feature.

<h2>omruleset and discard (~) action are deprecated</h2>
<p>Both continue to work, but have been replaced by better alternatives.
<p>The discard action (tilde character) has been replaced by the "stop"
RainerScript directive. It is considered more intuitive and offers slightly
better performance.
<p>The omruleset module has been replaced by the "call" RainerScript directive.
Call permits to execute a ruleset like a subroutine, and does so with much
higher performance than omruleset did. Note that omruleset could be run off
an async queue. This was more a side than a desired effect and is not supported
by the call statement. If that effect was needed, it can simply be simulated by
running the called rulesets actions asynchronously (what in any case is the right
way to handle this).
<p>Note that the deprecated modules emit warning messages when being used.
They tell that the construct is deprecated and which statement is to be used
as replacement. This does <b>not</b> affect operations: both modules are still
fully operational and will not be removed in the v7 timeframe.

<<<<<<< HEAD
<h2>"last message repeated n times" Processing</h2>
<p>This processing has been optimized and moved to the input side. This results
in usually far better performance and also de-couples different sources
from the same
processing. It is now also integrated in to the more generic rate-limiting
processing.
<h3>User-Noticable Changes</h3>
The code works almost as before, with two exceptions:
<ul>
<li>The supression amount can be different, as the new algorithm
    precisely check's a single source, and while that source is being
    read. The previous algorithm worked on a set of mixed messages
    from multiple sources.
<li>The previous algorithm wrote a "last message repeated n times" message
    at least every 60 seconds. For performance reasons, we do no longer do
    this but write this message only when a new message arrives or rsyslog
    is shut down.
</ul>
<p>Note that the new algorithms needs support from input modules. If old
modules which do not have the necessary support are used, duplicate 
messages will most probably not be detected. Upgrading the module code is
simple, and all rsyslog-provided plugins support the new method, so this
should not be a real problem (crafting a solution would result in rather
complex code - for a case that most probably would never happen).
<h3>Performance Implications</h3>
<p>In general, the new method enables far faster output procesing. However, it
needs to be noted that the "last message repeated n" processing needs parsed
messages in order to detect duplicated. Consequently, if it is enabled the
parser step cannot be deferred to the main queue processing thread and
thus must be done during input processing. The changes workload distribution
and may have (good or bad) effect on the overall performance. If you have
a very high performance installation, it is suggested to check the performance
profile before deploying the new version. Note: for high-performance
environments it is highly recommended NOT to use "last message repeated n times"
processing but rather the other (more efficient) rate-limiting methods. These
also do NOT require the parsing step to be done during input processing.
=======
<h2>Retries of output plugins that do not do proper replies</h2>
<p>Some output plugins may not be able to detect if their target is capable of
accepting data again after an error (technically, they always return OK when
TryResume is called). Previously, the rsyslog core engine suspended such an action
after 1000 succesive failures. This lead to potentially a large amount of
errors and error messages. Starting with 7.2.1, this has been reduced to 10
successive failures. This still gives the plugin a chance to recover. In extreme
cases, a plugin may now enter suspend mode where it previously did not do so.
In practice, we do NOT expect that.
>>>>>>> 20511417

<p><font size="2">This documentation is part of the
<a href="http://www.rsyslog.com/">rsyslog</a> project.<br>
Copyright &copy; 2011-2012 by <a href="http://www.gerhards.net/rainer">Rainer Gerhards</a> and
<a href="http://www.adiscon.com/">Adiscon</a>. Released under the GNU GPL 
version 2 or higher.</font></p>
</body></html><|MERGE_RESOLUTION|>--- conflicted
+++ resolved
@@ -42,7 +42,16 @@
 as replacement. This does <b>not</b> affect operations: both modules are still
 fully operational and will not be removed in the v7 timeframe.
 
-<<<<<<< HEAD
+<h2>Retries of output plugins that do not do proper replies</h2>
+<p>Some output plugins may not be able to detect if their target is capable of
+accepting data again after an error (technically, they always return OK when
+TryResume is called). Previously, the rsyslog core engine suspended such an action
+after 1000 succesive failures. This lead to potentially a large amount of
+errors and error messages. Starting with 7.2.1, this has been reduced to 10
+successive failures. This still gives the plugin a chance to recover. In extreme
+cases, a plugin may now enter suspend mode where it previously did not do so.
+In practice, we do NOT expect that.
+<h1>Notes for the 7.3/7.4 branch</h1>
 <h2>"last message repeated n times" Processing</h2>
 <p>This processing has been optimized and moved to the input side. This results
 in usually far better performance and also de-couples different sources
@@ -79,17 +88,6 @@
 environments it is highly recommended NOT to use "last message repeated n times"
 processing but rather the other (more efficient) rate-limiting methods. These
 also do NOT require the parsing step to be done during input processing.
-=======
-<h2>Retries of output plugins that do not do proper replies</h2>
-<p>Some output plugins may not be able to detect if their target is capable of
-accepting data again after an error (technically, they always return OK when
-TryResume is called). Previously, the rsyslog core engine suspended such an action
-after 1000 succesive failures. This lead to potentially a large amount of
-errors and error messages. Starting with 7.2.1, this has been reduced to 10
-successive failures. This still gives the plugin a chance to recover. In extreme
-cases, a plugin may now enter suspend mode where it previously did not do so.
-In practice, we do NOT expect that.
->>>>>>> 20511417
 
 <p><font size="2">This documentation is part of the
 <a href="http://www.rsyslog.com/">rsyslog</a> project.<br>
