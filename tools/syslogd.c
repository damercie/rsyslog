/**
 * \brief This is the main file of the rsyslogd daemon.
 *
 * Please visit the rsyslog project at
 *
 * http://www.rsyslog.com
 *
 * to learn more about it and discuss any questions you may have.
 *
 * rsyslog had initially been forked from the sysklogd project.
 * I would like to express my thanks to the developers of the sysklogd
 * package - without it, I would have had a much harder start...
 *
 * Please note that while rsyslog started from the sysklogd code base,
 * it nowadays has almost nothing left in common with it. Allmost all
 * parts of the code have been rewritten.
 *
 * This Project was intiated and is maintained by
 * Rainer Gerhards <rgerhards@hq.adiscon.com>.
 *
 * For further information, please see http://www.rsyslog.com
 *
 * rsyslog - An Enhanced syslogd Replacement.
 * Copyright 2003-2012 Rainer Gerhards and Adiscon GmbH.
 *
 * This file is part of rsyslog.
 *
 * Rsyslog is free software: you can redistribute it and/or modify
 * it under the terms of the GNU General Public License as published by
 * the Free Software Foundation, either version 3 of the License, or
 * (at your option) any later version.
 *
 * Rsyslog is distributed in the hope that it will be useful,
 * but WITHOUT ANY WARRANTY; without even the implied warranty of
 * MERCHANTABILITY or FITNESS FOR A PARTICULAR PURPOSE.  See the
 * GNU General Public License for more details.
 *
 * You should have received a copy of the GNU General Public License
 * along with Rsyslog.  If not, see <http://www.gnu.org/licenses/>.
 *
 * A copy of the GPL can be found in the file "COPYING" in this distribution.
 */
#include "config.h"
#include "rsyslog.h"

#define DEFUPRI		(LOG_USER|LOG_NOTICE)

#include <unistd.h>
#include <stdlib.h>
#include <stdio.h>
#include <stddef.h>
#include <ctype.h>
#include <limits.h>
#define GNU_SOURCE
#include <string.h>
#include <stdarg.h>
#include <time.h>
#include <assert.h>

#ifdef OS_SOLARIS
#	include <errno.h>
#	include <fcntl.h>
#	include <stropts.h>
#	include <sys/termios.h>
#	include <sys/types.h>
#else
#	include <libgen.h>
#	include <sys/errno.h>
#endif

#include <sys/ioctl.h>
#include <sys/wait.h>
#include <sys/file.h>
#include <sys/resource.h>
#include <grp.h>

#if HAVE_SYS_TIMESPEC_H
# include <sys/timespec.h>
#endif

#if HAVE_SYS_STAT_H
#	include <sys/stat.h>
#endif

#include <signal.h>

#if HAVE_PATHS_H
#include <paths.h>
#endif

#ifdef USE_NETZIP
#include <zlib.h>
#endif

extern int yydebug; /* interface to flex */

#include <netdb.h>

#include "pidfile.h"
#include "srUtils.h"
#include "stringbuf.h"
#include "syslogd-types.h"
#include "template.h"
#include "outchannel.h"
#include "syslogd.h"

#include "msg.h"
#include "modules.h"
#include "action.h"
#include "iminternal.h"
#include "cfsysline.h"
#include "threads.h"
#include "wti.h"
#include "queue.h"
#include "stream.h"
#include "conf.h"
#include "errmsg.h"
#include "datetime.h"
#include "parser.h"
#include "batch.h"
#include "unicode-helper.h"
#include "ruleset.h"
#include "net.h"
#include "prop.h"
#include "rsconf.h"
#include "dnscache.h"
#include "sd-daemon.h"
#include "rainerscript.h"
#include "ratelimit.h"

/* definitions for objects we access */
DEFobjCurrIf(obj)
DEFobjCurrIf(glbl)
DEFobjCurrIf(datetime) /* TODO: make go away! */
DEFobjCurrIf(conf)
DEFobjCurrIf(module)
DEFobjCurrIf(errmsg)
DEFobjCurrIf(ruleset)
DEFobjCurrIf(prop)
DEFobjCurrIf(parser)
DEFobjCurrIf(rsconf)
DEFobjCurrIf(net) /* TODO: make go away! */


/* forward definitions */
static rsRetVal GlobalClassExit(void);
static rsRetVal queryLocalHostname(void);


#ifndef _PATH_LOGCONF 
#define _PATH_LOGCONF	"/etc/rsyslog.conf"
#endif

#ifndef _PATH_MODDIR
#       if defined(__FreeBSD__)
#               define _PATH_MODDIR     "/usr/local/lib/rsyslog/"
#       else
#               define _PATH_MODDIR     "/lib/rsyslog/"
#       endif
#endif

#if defined(SYSLOGD_PIDNAME)
#	undef _PATH_LOGPID
#	if defined(FSSTND)
#		ifdef OS_BSD
#			define _PATH_VARRUN "/var/run/"
#		endif
#		if defined(__sun) || defined(__hpux)
#			define _PATH_VARRUN "/var/run/"
#		endif
#		define _PATH_LOGPID _PATH_VARRUN SYSLOGD_PIDNAME
#	else
#		define _PATH_LOGPID "/etc/" SYSLOGD_PIDNAME
#	endif
#else
#	ifndef _PATH_LOGPID
#		if defined(__sun) || defined(__hpux)
#			define _PATH_VARRUN "/var/run/"
#		endif
#		if defined(FSSTND)
#			define _PATH_LOGPID _PATH_VARRUN "rsyslogd.pid"
#		else
#			define _PATH_LOGPID "/etc/rsyslogd.pid"
#		endif
#	endif
#endif

#ifndef _PATH_TTY
#	define _PATH_TTY	"/dev/tty"
#endif

rsconf_t *ourConf;				/* our config object */

static prop_t *pInternalInputName = NULL;	/* there is only one global inputName for all internally-generated messages */
static uchar	*ConfFile = (uchar*) _PATH_LOGCONF; /* read-only after startup */
static char	*PidFile = _PATH_LOGPID; /* read-only after startup */

/* mypid is read-only after the initial fork() */
static int bHadHUP = 0; /* did we have a HUP? */

static int bFinished = 0;	/* used by termination signal handler, read-only except there
				 * is either 0 or the number of the signal that requested the
 				 * termination.
				 */
int iConfigVerify = 0;	/* is this just a config verify run? */

#define LIST_DELIMITER	':'		/* delimiter between two hosts */

static pid_t ppid; /* This is a quick and dirty hack used for spliting main/startup thread */

struct queuefilenames_s {
	struct queuefilenames_s *next;
	uchar *name;
} *queuefilenames = NULL;


static ratelimit_t *dflt_ratelimiter = NULL; /* ratelimiter for submits without explicit one */
static ratelimit_t *internalMsg_ratelimiter = NULL; /* ratelimiter for rsyslog-own messages */
int	MarkInterval = 20 * 60;	/* interval between marks in seconds - read-only after startup */
int      send_to_all = 0;        /* send message to all IPv4/IPv6 addresses */
static int	doFork = 1; 	/* fork - run in daemon mode - read-only after startup */
int	bHaveMainQueue = 0;/* set to 1 if the main queue - in queueing mode - is available
				 * If the main queue is either not yet ready or not running in 
				 * queueing mode (mode DIRECT!), then this is set to 0.
				 */

extern	int errno;

/* main message queue and its configuration parameters */
qqueue_t *pMsgQueue = NULL;				/* the main message queue */


/* up to the next comment, prototypes that should be removed by reordering */
/* Function prototypes. */
static char **crunch_list(char *list);
static void reapchild();
static void debug_switch();
static void sighup_handler();


static int usage(void)
{
	fprintf(stderr, "usage: rsyslogd [-46AdnqQvwx] [-l<hostlist>] [-s<domainlist>]\n"
			"                [-f<conffile>] [-i<pidfile>] [-N<level>] [-M<module load path>]\n"
			"                [-u<number>]\n"
			"For further information see http://www.rsyslog.com/doc\n");
	exit(1); /* "good" exit - done to terminate usage() */
}


/* ------------------------------ some support functions for imdiag ------------------------------ *
 * This is a bit dirty, but the only way to do it, at least with reasonable effort.
 * rgerhards, 2009-05-25
 */

/* return back the approximate current number of messages in the main message queue
 * This number includes the messages that reside in an associated DA queue (if
 * it exists) -- rgerhards, 2009-10-14
 */
rsRetVal
diagGetMainMsgQSize(int *piSize)
{
	DEFiRet;
	assert(piSize != NULL);
	*piSize = (pMsgQueue->pqDA != NULL) ? pMsgQueue->pqDA->iQueueSize : 0;
	*piSize += pMsgQueue->iQueueSize;
	RETiRet;
}


/* ------------------------------ end support functions for imdiag  ------------------------------ */


/* rgerhards, 2005-10-24: crunch_list is called only during option processing. So
 * it is never called once rsyslogd is running. This code
 * contains some exits, but they are considered safe because they only happen
 * during startup. Anyhow, when we review the code here, we might want to
 * reconsider the exit()s.
 */
static char **crunch_list(char *list)
{
	int count, i;
	char *p, *q;
	char **result = NULL;

	p = list;

	/* strip off trailing delimiters */
	while (p[strlen(p)-1] == LIST_DELIMITER) {
		count--;
		p[strlen(p)-1] = '\0';
	}
	/* cut off leading delimiters */
	while (p[0] == LIST_DELIMITER) {
		count--;
               p++;
	}

	/* count delimiters to calculate elements */
	for (count=i=0; p[i]; i++)
		if (p[i] == LIST_DELIMITER) count++;

	if ((result = (char **)MALLOC(sizeof(char *) * (count+2))) == NULL) {
		printf ("Sorry, can't get enough memory, exiting.\n");
		exit(0); /* safe exit, because only called during startup */
	}

	/*
	 * We now can assume that the first and last
	 * characters are different from any delimiters,
	 * so we don't have to care about this.
	 */
	count = 0;
	while ((q=strchr(p, LIST_DELIMITER))) {
		result[count] = (char *) MALLOC((q - p + 1) * sizeof(char));
		if (result[count] == NULL) {
			printf ("Sorry, can't get enough memory, exiting.\n");
			exit(0); /* safe exit, because only called during startup */
		}
		strncpy(result[count], p, q - p);
		result[count][q - p] = '\0';
		p = q; p++;
		count++;
	}
	if ((result[count] = \
	     (char *)MALLOC(sizeof(char) * strlen(p) + 1)) == NULL) {
		printf ("Sorry, can't get enough memory, exiting.\n");
		exit(0); /* safe exit, because only called during startup */
	}
	strcpy(result[count],p);
	result[++count] = NULL;

#if 0
	count=0;
	while (result[count])
		DBGPRINTF("#%d: %s\n", count, StripDomains[count++]);
#endif
	return result;
}


void untty(void)
#ifdef HAVE_SETSID
{
	if(!Debug) {
		setsid();
	}
	return;
}
#else
{
	int i;
	pid_t pid;

	if(!Debug) {
		pid = getpid();
		if (setpgid(pid, pid) < 0) {
			perror("setpgid");
			exit(1);
		}

		i = open(_PATH_TTY, O_RDWR|O_CLOEXEC);
		if (i >= 0) {
#			if !defined(__hpux)
				(void) ioctl(i, (int) TIOCNOTTY, NULL);
#			else
				/* TODO: we need to implement something for HP UX! -- rgerhards, 2008-03-04 */
				/* actually, HP UX should have setsid, so the code directly above should
				 * trigger. So the actual question is why it doesn't do that...
				 */
#			endif
			close(i);
		}
	}
}
#endif


/* This takes a received message that must be decoded and submits it to
 * the main message queue. This is a legacy function which is being provided
 * to aid older input plugins that do not support message creation via
 * the new interfaces themselves. It is not recommended to use this
 * function for new plugins. -- rgerhards, 2009-10-12
 */
rsRetVal
parseAndSubmitMessage(uchar *hname, uchar *hnameIP, uchar *msg, int len, int flags, flowControl_t flowCtlType,
	prop_t *pInputName, struct syslogTime *stTime, time_t ttGenTime, ruleset_t *pRuleset)
{
	prop_t *pProp = NULL;
	msg_t *pMsg;
	DEFiRet;

	/* we now create our own message object and submit it to the queue */
	if(stTime == NULL) {
		CHKiRet(msgConstruct(&pMsg));
	} else {
		CHKiRet(msgConstructWithTime(&pMsg, stTime, ttGenTime));
	}
	if(pInputName != NULL)
		MsgSetInputName(pMsg, pInputName);
	MsgSetRawMsg(pMsg, (char*)msg, len);
	MsgSetFlowControlType(pMsg, flowCtlType);
	MsgSetRuleset(pMsg, pRuleset);
	pMsg->msgFlags  = flags | NEEDS_PARSING;

	MsgSetRcvFromStr(pMsg, hname, ustrlen(hname), &pProp);
	CHKiRet(prop.Destruct(&pProp));
	CHKiRet(MsgSetRcvFromIPStr(pMsg, hnameIP, ustrlen(hnameIP), &pProp));
	CHKiRet(prop.Destruct(&pProp));
	CHKiRet(submitMsg2(pMsg));

finalize_it:
	RETiRet;
}


/* this is a special function used to submit an error message. This
 * function is also passed to the runtime library as the generic error
 * message handler. -- rgerhards, 2008-04-17
 */
rsRetVal
submitErrMsg(int iErr, uchar *msg)
{
	DEFiRet;
	iRet = logmsgInternal(iErr, LOG_SYSLOG|LOG_ERR, msg, 0);
	RETiRet;
}


static inline rsRetVal
submitMsgWithDfltRatelimiter(msg_t *pMsg)
{
	return ratelimitAddMsg(dflt_ratelimiter, NULL, pMsg);
}

/* rgerhards 2004-11-09: the following is a function that can be used
 * to log a message orginating from the syslogd itself.
 */
rsRetVal
logmsgInternal(int iErr, int pri, uchar *msg, int flags)
{
	uchar pszTag[33];
	msg_t *pMsg;
	DEFiRet;

	CHKiRet(msgConstruct(&pMsg));
	MsgSetInputName(pMsg, pInternalInputName);
	MsgSetRawMsgWOSize(pMsg, (char*)msg);
	MsgSetHOSTNAME(pMsg, glbl.GetLocalHostName(), ustrlen(glbl.GetLocalHostName()));
	MsgSetRcvFrom(pMsg, glbl.GetLocalHostNameProp());
	MsgSetRcvFromIP(pMsg, glbl.GetLocalHostIP());
	MsgSetMSGoffs(pMsg, 0);
	/* check if we have an error code associated and, if so,
	 * adjust the tag. -- rgerhards, 2008-06-27
	 */
	if(iErr == NO_ERRCODE) {
		MsgSetTAG(pMsg, UCHAR_CONSTANT("rsyslogd:"), sizeof("rsyslogd:") - 1);
	} else {
		size_t len = snprintf((char*)pszTag, sizeof(pszTag), "rsyslogd%d:", iErr);
		pszTag[32] = '\0'; /* just to make sure... */
		MsgSetTAG(pMsg, pszTag, len);
	}
	pMsg->iFacility = LOG_FAC(pri);
	pMsg->iSeverity = LOG_PRI(pri);
	flags |= INTERNAL_MSG;
	pMsg->msgFlags  = flags;

	/* we now check if we should print internal messages out to stderr. This was
	 * suggested by HKS as a way to help people troubleshoot rsyslog configuration
	 * (by running it interactively. This makes an awful lot of sense, so I add
	 * it here. -- rgerhards, 2008-07-28
	 * Note that error messages can not be disable during a config verify. This
	 * permits us to process unmodified config files which otherwise contain a
	 * supressor statement.
	 */
	if(((Debug == DEBUG_FULL || !doFork) && ourConf->globals.bErrMsgToStderr) || iConfigVerify) {
		if(LOG_PRI(pri) == LOG_ERR)
			fprintf(stderr, "rsyslogd: %s\n", msg);
	}

	if(bHaveMainQueue == 0) { /* not yet in queued mode */
		iminternalAddMsg(pMsg);
	} else {
               /* we have the queue, so we can simply provide the
		 * message to the queue engine.
		 */
		ratelimitAddMsg(internalMsg_ratelimiter, NULL, pMsg);
		//submitMsgWithDfltRatelimiter(pMsg);
	}
finalize_it:
	RETiRet;
}


/* preprocess a batch of messages, that is ready them for actual processing. This is done
 * as a first stage and totally in parallel to any other worker active in the system. So
 * it helps us keep up the overall concurrency level.
 * rgerhards, 2010-06-09
 */
static inline rsRetVal
preprocessBatch(batch_t *pBatch) {
	prop_t *ip;
	prop_t *fqdn;
	prop_t *localName;
	prop_t *propFromHost = NULL;
	prop_t *propFromHostIP = NULL;
	int bSingleRuleset;
	ruleset_t *batchRuleset; /* the ruleset used for all message inside the batch, if there is a single one */
	int bIsPermitted;
	msg_t *pMsg;
	int i;
	rsRetVal localRet;
	DEFiRet;

	bSingleRuleset = 1;
	batchRuleset = (pBatch->nElem > 0) ? pBatch->pElem[0].pMsg->pRuleset : NULL;
	
	for(i = 0 ; i < pBatch->nElem  && !*(pBatch->pbShutdownImmediate) ; i++) {
		pMsg = pBatch->pElem[i].pMsg;
		if((pMsg->msgFlags & NEEDS_ACLCHK_U) != 0) {
			DBGPRINTF("msgConsumer: UDP ACL must be checked for message (hostname-based)\n");
			if(net.cvthname(pMsg->rcvFrom.pfrominet, &localName, &fqdn, &ip) != RS_RET_OK)
				continue;
			bIsPermitted = net.isAllowedSender2((uchar*)"UDP",
			    (struct sockaddr *)pMsg->rcvFrom.pfrominet, (char*)propGetSzStr(fqdn), 1);
			if(!bIsPermitted) {
				DBGPRINTF("Message from '%s' discarded, not a permitted sender host\n",
					  propGetSzStr(fqdn));
				pBatch->eltState[i] = BATCH_STATE_DISC;
			} else {
				/* save some of the info we obtained */
				MsgSetRcvFrom(pMsg, localName);
				CHKiRet(MsgSetRcvFromIP(pMsg, ip));
				pMsg->msgFlags &= ~NEEDS_ACLCHK_U;
			}
		}
		if((pMsg->msgFlags & NEEDS_PARSING) != 0) {
			if((localRet = parser.ParseMsg(pMsg)) != RS_RET_OK)  {
				DBGPRINTF("Message discarded, parsing error %d\n", localRet);
				pBatch->eltState[i] = BATCH_STATE_DISC;
			}
		}
		if(pMsg->pRuleset != batchRuleset)
			bSingleRuleset = 0;
	}

	batchSetSingleRuleset(pBatch, bSingleRuleset);

finalize_it:
	if(propFromHost != NULL)
		prop.Destruct(&propFromHost);
	if(propFromHostIP != NULL)
		prop.Destruct(&propFromHostIP);
	RETiRet;
}

/* The consumer of dequeued messages. This function is called by the
 * queue engine on dequeueing of a message. It runs on a SEPARATE
 * THREAD. It receives an array of pointers, which it must iterate
 * over. We do not do any further batching, as this is of no benefit
 * for the main queue.
 */
static rsRetVal
msgConsumer(void __attribute__((unused)) *notNeeded, batch_t *pBatch, int *pbShutdownImmediate)
{
	DEFiRet;
	assert(pBatch != NULL);
	pBatch->pbShutdownImmediate = pbShutdownImmediate; /* TODO: move this to batch creation! */
	preprocessBatch(pBatch);
	ruleset.ProcessBatch(pBatch);
//TODO: the BATCH_STATE_COMM must be set somewhere down the road, but we 
//do not have this yet and so we emulate -- 2010-06-10
int i;
	for(i = 0 ; i < pBatch->nElem  && !*pbShutdownImmediate ; i++) {
		pBatch->eltState[i] = BATCH_STATE_COMM;
	}
	RETiRet;
}


/* submit a message to the main message queue.   This is primarily
 * a hook to prevent the need for callers to know about the main message queue
 * rgerhards, 2008-02-13
 */
rsRetVal
submitMsg2(msg_t *pMsg)
{
	qqueue_t *pQueue;
	ruleset_t *pRuleset;
	DEFiRet;

	ISOBJ_TYPE_assert(pMsg, msg);

	pRuleset = MsgGetRuleset(pMsg);
	pQueue = (pRuleset == NULL) ? pMsgQueue : ruleset.GetRulesetQueue(pRuleset);

	/* if a plugin logs a message during shutdown, the queue may no longer exist */
	if(pQueue == NULL) {
		DBGPRINTF("submitMsg2() could not submit message - "
			  "queue does (no longer?) exist - ignored\n");
		FINALIZE;
	}

	qqueueEnqMsg(pQueue, pMsg->flowCtlType, pMsg);

finalize_it:
	RETiRet;
}

rsRetVal
submitMsg(msg_t *pMsg)
{
	return submitMsgWithDfltRatelimiter(pMsg);
}


/* submit multiple messages at once, very similar to submitMsg, just
 * for multi_submit_t. All messages need to go into the SAME queue!
 * rgerhards, 2009-06-16
 */
rsRetVal
multiSubmitMsg2(multi_submit_t *pMultiSub)
{
	qqueue_t *pQueue;
	ruleset_t *pRuleset;
	DEFiRet;
	assert(pMultiSub != NULL);

	if(pMultiSub->nElem == 0)
		FINALIZE;

	pRuleset = MsgGetRuleset(pMultiSub->ppMsgs[0]);
	pQueue = (pRuleset == NULL) ? pMsgQueue : ruleset.GetRulesetQueue(pRuleset);

	/* if a plugin logs a message during shutdown, the queue may no longer exist */
	if(pQueue == NULL) {
		DBGPRINTF("multiSubmitMsg() could not submit message - "
			  "queue does (no longer?) exist - ignored\n");
		FINALIZE;
	}

	iRet = pQueue->MultiEnq(pQueue, pMultiSub);
	pMultiSub->nElem = 0;

finalize_it:
	RETiRet;
}
rsRetVal
multiSubmitMsg(multi_submit_t *pMultiSub) /* backward compat. level */
{
	return multiSubmitMsg2(pMultiSub);
}


/* flush multiSubmit, e.g. at end of read records */
rsRetVal
multiSubmitFlush(multi_submit_t *pMultiSub)
{
	DEFiRet;
	if(pMultiSub->nElem > 0) {
		iRet = multiSubmitMsg2(pMultiSub);
	}
	RETiRet;
}


static void
reapchild()
{
	int saved_errno = errno;
	struct sigaction sigAct;

	memset(&sigAct, 0, sizeof (sigAct));
	sigemptyset(&sigAct.sa_mask);
	sigAct.sa_handler = reapchild;
	sigaction(SIGCHLD, &sigAct, NULL);  /* reset signal handler -ASP */

	while(waitpid(-1, NULL, WNOHANG) > 0);
	errno = saved_errno;
}


static void debug_switch()
{
	time_t tTime;
	struct tm tp;
	struct sigaction sigAct;

	datetime.GetTime(&tTime);
	localtime_r(&tTime, &tp);
	if(debugging_on == 0) {
		debugging_on = 1;
		dbgprintf("\n");
		dbgprintf("\n");
		dbgprintf("********************************************************************************\n");
		dbgprintf("Switching debugging_on to true at %2.2d:%2.2d:%2.2d\n",
			  tp.tm_hour, tp.tm_min, tp.tm_sec);
		dbgprintf("********************************************************************************\n");
	} else {
		dbgprintf("********************************************************************************\n");
		dbgprintf("Switching debugging_on to false at %2.2d:%2.2d:%2.2d\n",
			  tp.tm_hour, tp.tm_min, tp.tm_sec);
		dbgprintf("********************************************************************************\n");
		dbgprintf("\n");
		dbgprintf("\n");
		debugging_on = 0;
	}

	memset(&sigAct, 0, sizeof (sigAct));
	sigemptyset(&sigAct.sa_mask);
	sigAct.sa_handler = debug_switch;
	sigaction(SIGUSR1, &sigAct, NULL);
}


/* doDie() is a signal handler. If called, it sets the bFinished variable
 * to indicate the program should terminate. However, it does not terminate
 * it itself, because that causes issues with multi-threading. The actual
 * termination is then done on the main thread. This solution might introduce
 * a minimal delay, but it is much cleaner than the approach of doing everything
 * inside the signal handler.
 * rgerhards, 2005-10-26
 * Note:
 * - we do not call DBGPRINTF() as this may cause us to block in case something
 *   with the threading is wrong.
 * - we do not really care about the return state of write(), but we need this
 *   strange check we do to silence compiler warnings (thanks, Ubuntu!)
 */
static void doDie(int sig)
{
#	define MSG1 "DoDie called.\n"
#	define MSG2 "DoDie called 5 times - unconditional exit\n"
	static int iRetries = 0; /* debug aid */
	dbgprintf(MSG1);
	if(Debug == DEBUG_FULL) {
		if(write(1, MSG1, sizeof(MSG1) - 1)) {}
	}
	if(iRetries++ == 4) {
		if(Debug == DEBUG_FULL) {
			if(write(1, MSG2, sizeof(MSG2) - 1)) {}
		}
		abort();
	}
	bFinished = sig;
#	undef MSG1
#	undef MSG2
}


/* Finalize and destruct all actions.
 */
static inline void
destructAllActions(void)
{
	ruleset.DestructAllActions(runConf);
	bHaveMainQueue = 0; // flag that internal messages need to be temporarily stored
}


/* die() is called when the program shall end. This typically only occurs
 * during sigterm or during the initialization.
 * As die() is intended to shutdown rsyslogd, it is
 * safe to call exit() here. Just make sure that die() itself is not called
 * at inapropriate places. As a general rule of thumb, it is a bad idea to add
 * any calls to die() in new code!
 * rgerhards, 2005-10-24
 */
static void
die(int sig)
{
	char buf[256];

	DBGPRINTF("exiting on signal %d\n", sig);

	/* IMPORTANT: we should close the inputs first, and THEN send our termination
	 * message. If we do it the other way around, logmsgInternal() may block on
	 * a full queue and the inputs still fill up that queue. Depending on the
	 * scheduling order, we may end up with logmsgInternal being held for a quite
	 * long time. When the inputs are terminated first, that should not happen
	 * because the queue is drained in parallel. The situation could only become
	 * an issue with extremely long running actions in a queue full environment.
	 * However, such actions are at least considered poorly written, if not
	 * outright wrong. So we do not care about this very remote problem.
	 * rgerhards, 2008-01-11
	 */

	/* close the inputs */
	DBGPRINTF("Terminating input threads...\n");
	glbl.SetGlobalInputTermination();
	thrdTerminateAll();

	/* and THEN send the termination log message (see long comment above) */
	if(sig && runConf->globals.bLogStatusMsgs) {
		(void) snprintf(buf, sizeof(buf) / sizeof(char),
		 " [origin software=\"rsyslogd\" " "swVersion=\"" VERSION \
		 "\" x-pid=\"%d\" x-info=\"http://www.rsyslog.com\"]" " exiting on signal %d.",
		 (int) glblGetOurPid(), sig);
		errno = 0;
		logmsgInternal(NO_ERRCODE, LOG_SYSLOG|LOG_INFO, (uchar*)buf, 0);
	}
	/* we sleep for 50ms to give the queue a chance to pick up the exit message;
	 * otherwise we have seen cases where the message did not make it to log
	 * files, even on idle systems.
	 */
	srSleep(0, 50);

	/* drain queue (if configured so) and stop main queue worker thread pool */
	DBGPRINTF("Terminating main queue...\n");
	qqueueDestruct(&pMsgQueue);
	pMsgQueue = NULL;

	/* Free ressources and close connections. This includes flushing any remaining
	 * repeated msgs.
	 */
	DBGPRINTF("Terminating outputs...\n");
	destructAllActions();

	DBGPRINTF("all primary multi-thread sources have been terminated - now doing aux cleanup...\n");

	DBGPRINTF("destructing current config...\n");
	rsconf.Destruct(&runConf);

	/* rger 2005-02-22
	 * now clean up the in-memory structures. OK, the OS
	 * would also take care of that, but if we do it
	 * ourselfs, this makes finding memory leaks a lot
	 * easier.
	 */
	/* de-init some modules */
	modExitIminternal();

	/*dbgPrintAllDebugInfo(); / * this is the last spot where this can be done - below output modules are unloaded! */

	/* the following line cleans up CfSysLineHandlers that were not based on loadable
	 * modules. As such, they are not yet cleared.
	 */
	unregCfSysLineHdlrs();

	/* destruct our global properties */
	if(pInternalInputName != NULL)
		prop.Destruct(&pInternalInputName);

	/* terminate the remaining classes */
	GlobalClassExit();

	module.UnloadAndDestructAll(eMOD_LINK_ALL);

	DBGPRINTF("Clean shutdown completed, bye\n");
	/* dbgClassExit MUST be the last one, because it de-inits the debug system */
	dbgClassExit();

	/* NO CODE HERE - dbgClassExit() must be the last thing before exit()! */
	remove_pid(PidFile);
	exit(0); /* "good" exit, this is the terminator function for rsyslog [die()] */
}

/*
 * Signal handler to terminate the parent process.
 * rgerhards, 2005-10-24: this is only called during forking of the
 * detached syslogd. I consider this method to be safe.
 */
static void doexit()
{
	exit(0); /* "good" exit, only during child-creation */
}

#if 0 /* TODO: re-enable, currently not used */
/* helper to generateConfigDAG, to print out all actions via
 * the llExecFunc() facility.
 * rgerhards, 2007-08-02
 */
struct dag_info {
	FILE *fp;	/* output file */
	int iActUnit;	/* current action unit number */
	int iAct;	/* current action in unit */
	int bDiscarded;	/* message discarded (config error) */
	};
DEFFUNC_llExecFunc(generateConfigDAGAction)
{
	action_t *pAction;
	uchar *pszModName;
	uchar *pszVertexName;
	struct dag_info *pDagInfo;
	DEFiRet;

	pDagInfo = (struct dag_info*) pParam;
	pAction = (action_t*) pData;

	pszModName = module.GetStateName(pAction->pMod);

	/* vertex */
	if(pAction->pszName == NULL) {
		if(!strcmp((char*)pszModName, "builtin-discard"))
			pszVertexName = (uchar*)"discard";
		else
			pszVertexName = pszModName;
	} else {
		pszVertexName = pAction->pszName;
	}

	fprintf(pDagInfo->fp, "\tact%d_%d\t\t[label=\"%s\"%s%s]\n",
		pDagInfo->iActUnit, pDagInfo->iAct, pszVertexName,
		pDagInfo->bDiscarded ? " style=dotted color=red" : "",
		(pAction->pQueue->qType == QUEUETYPE_DIRECT) ? "" : " shape=hexagon"
		);

	/* edge */
	if(pDagInfo->iAct == 0) {
	} else {
		fprintf(pDagInfo->fp, "\tact%d_%d -> act%d_%d[%s%s]\n",
			pDagInfo->iActUnit, pDagInfo->iAct - 1,
			pDagInfo->iActUnit, pDagInfo->iAct,
			pDagInfo->bDiscarded ? " style=dotted color=red" : "",
			pAction->bExecWhenPrevSusp ? " label=\"only if\\nsuspended\"" : "" );
	}

	/* check for discard */
	if(!strcmp((char*) pszModName, "builtin-discard")) {
		fprintf(pDagInfo->fp, "\tact%d_%d\t\t[shape=box]\n",
			pDagInfo->iActUnit, pDagInfo->iAct);
		pDagInfo->bDiscarded = 1;
	}


	++pDagInfo->iAct;

	RETiRet;
}


/* create config DAG
 * This functions takes a rsyslog config and produces a .dot file for use
 * with graphviz (http://www.graphviz.org). This is done in an effort to
 * document, and also potentially troubleshoot, configurations. Plus, I
 * consider it a nice feature to explain some concepts. Note that the
 * current version only produces a graph with relatively little information.
 * This is a foundation that may be later expanded (if it turns out to be
 * useful enough).
 * rgerhards, 2009-05-11
 */
static rsRetVal
generateConfigDAG(uchar *pszDAGFile)
{
	//rule_t *f;
	FILE *fp;
	int iActUnit = 1;
	//int bHasFilter = 0;	/* filter associated with this action unit? */
	//int bHadFilter;
	//int i;
	struct dag_info dagInfo;
	//char *pszFilterName;
	char szConnectingNode[64];
	DEFiRet;

	assert(pszDAGFile != NULL);
	
	logmsgInternal(NO_ERRCODE, LOG_SYSLOG|LOG_INFO, (uchar*)
		"Configuration graph generation is unfortunately disabled "
		"in the current code base.", 0);
	ABORT_FINALIZE(RS_RET_FILENAME_INVALID);

	if((fp = fopen((char*) pszDAGFile, "w")) == NULL) {
		logmsgInternal(NO_ERRCODE, LOG_SYSLOG|LOG_INFO, (uchar*)
			"configuraton graph output file could not be opened, none generated", 0);
		ABORT_FINALIZE(RS_RET_FILENAME_INVALID);
	}

	dagInfo.fp = fp;

	/* from here on, we assume writes go well. This here is a really
	 * unimportant utility function and if something goes wrong, it has
	 * almost no effect. So let's not overdo this...
	 */
	fprintf(fp, "# graph created by rsyslog " VERSION "\n\n"
	 	    "# use the dot tool from http://www.graphviz.org to visualize!\n"
		    "digraph rsyslogConfig {\n"
		    "\tinputs [shape=tripleoctagon]\n"
		    "\tinputs -> act0_0\n"
		    "\tact0_0 [label=\"main\\nqueue\" shape=hexagon]\n"
		    /*"\tmainq -> act1_0\n"*/
		    );
	strcpy(szConnectingNode, "act0_0");
	dagInfo.bDiscarded = 0;

/* TODO: re-enable! */
#if 0
	for(f = Files; f != NULL ; f = f->f_next) {
		/* BSD-Style filters are currently ignored */
		bHadFilter = bHasFilter;
		if(f->f_filter_type == FILTER_PRI) {
			bHasFilter = 0;
			for (i = 0; i <= LOG_NFACILITIES; i++)
				if (f->f_filterData.f_pmask[i] != 0xff) {
					bHasFilter = 1;
					break;
				}
		} else {
			bHasFilter = 1;
		}

		/* we know we have a filter, so it can be false */
		switch(f->f_filter_type) {
			case FILTER_PRI:
				pszFilterName = "pri filter";
				break;
			case FILTER_PROP:
				pszFilterName = "property filter";
				break;
			case FILTER_EXPR:
				pszFilterName = "script filter";
				break;
		}

		/* write action unit node */
		if(bHasFilter) {
			fprintf(fp, "\t%s -> act%d_end\t[label=\"%s:\\nfalse\"]\n",
				szConnectingNode, iActUnit, pszFilterName);
			fprintf(fp, "\t%s -> act%d_0\t[label=\"%s:\\ntrue\"]\n",
				szConnectingNode, iActUnit, pszFilterName);
			fprintf(fp, "\tact%d_end\t\t\t\t[shape=point]\n", iActUnit);
			snprintf(szConnectingNode, sizeof(szConnectingNode), "act%d_end", iActUnit);
		} else {
			fprintf(fp, "\t%s -> act%d_0\t[label=\"no filter\"]\n",
				szConnectingNode, iActUnit);
			snprintf(szConnectingNode, sizeof(szConnectingNode), "act%d_0", iActUnit);
		}

		/* draw individual nodes */
		dagInfo.iActUnit = iActUnit;
		dagInfo.iAct = 0;
		dagInfo.bDiscarded = 0;
		llExecFunc(&f->llActList, generateConfigDAGAction, &dagInfo); /* actions */

		/* finish up */
		if(bHasFilter && !dagInfo.bDiscarded) {
			fprintf(fp, "\tact%d_%d -> %s\n",
				iActUnit, dagInfo.iAct - 1, szConnectingNode);
		}

		++iActUnit;
	}
#endif

	fprintf(fp, "\t%s -> act%d_0\n", szConnectingNode, iActUnit);
	fprintf(fp, "\tact%d_0\t\t[label=discard shape=box]\n"
		    "}\n", iActUnit);
	fclose(fp);

finalize_it:
	RETiRet;
}
#endif


/* create a main message queue, now also used for ruleset queues. This function
 * needs to be moved to some other module, but it is considered acceptable for
 * the time being (remember that we want to restructure config processing at large!).
 * rgerhards, 2009-10-27
 */
rsRetVal createMainQueue(qqueue_t **ppQueue, uchar *pszQueueName, struct cnfparamvals *queueParams)
{
	struct queuefilenames_s *qfn;
	uchar *qfname = NULL;
	static int qfn_renamenum = 0;
	uchar qfrenamebuf[1024];
	DEFiRet;

	/* create message queue */
	CHKiRet_Hdlr(qqueueConstruct(ppQueue, ourConf->globals.mainQ.MainMsgQueType, ourConf->globals.mainQ.iMainMsgQueueNumWorkers, ourConf->globals.mainQ.iMainMsgQueueSize, msgConsumer)) {
		/* no queue is fatal, we need to give up in that case... */
		errmsg.LogError(0, iRet, "could not create (ruleset) main message queue"); \
	}
	/* name our main queue object (it's not fatal if it fails...) */
	obj.SetName((obj_t*) (*ppQueue), pszQueueName);

	if(queueParams == NULL) { /* use legacy parameters? */
		/* ... set some properties ... */
	#	define setQPROP(func, directive, data) \
		CHKiRet_Hdlr(func(*ppQueue, data)) { \
			errmsg.LogError(0, NO_ERRCODE, "Invalid " #directive ", error %d. Ignored, running with default setting", iRet); \
		}
	#	define setQPROPstr(func, directive, data) \
		CHKiRet_Hdlr(func(*ppQueue, data, (data == NULL)? 0 : strlen((char*) data))) { \
			errmsg.LogError(0, NO_ERRCODE, "Invalid " #directive ", error %d. Ignored, running with default setting", iRet); \
		}

		if(ourConf->globals.mainQ.pszMainMsgQFName != NULL) {
			/* check if the queue file name is unique, else emit an error */
			for(qfn = queuefilenames ; qfn != NULL ; qfn = qfn->next) {
				dbgprintf("check queue file name '%s' vs '%s'\n", qfn->name, ourConf->globals.mainQ.pszMainMsgQFName );
				if(!ustrcmp(qfn->name, ourConf->globals.mainQ.pszMainMsgQFName)) {
					snprintf((char*)qfrenamebuf, sizeof(qfrenamebuf), "%d-%s-%s",
						 ++qfn_renamenum, ourConf->globals.mainQ.pszMainMsgQFName,  
						 (pszQueueName == NULL) ? "NONAME" : (char*)pszQueueName);
					qfname = ustrdup(qfrenamebuf);
					errmsg.LogError(0, NO_ERRCODE, "Error: queue file name '%s' already in use "
						" - using '%s' instead", ourConf->globals.mainQ.pszMainMsgQFName, qfname);
					break;
				}
			}
			if(qfname == NULL)
				qfname = ustrdup(ourConf->globals.mainQ.pszMainMsgQFName);
			qfn = malloc(sizeof(struct queuefilenames_s));
			qfn->name = qfname;
			qfn->next = queuefilenames;
			queuefilenames = qfn;
		}

		setQPROP(qqueueSetMaxFileSize, "$MainMsgQueueFileSize", ourConf->globals.mainQ.iMainMsgQueMaxFileSize);
		setQPROP(qqueueSetsizeOnDiskMax, "$MainMsgQueueMaxDiskSpace", ourConf->globals.mainQ.iMainMsgQueMaxDiskSpace);
		setQPROP(qqueueSetiDeqBatchSize, "$MainMsgQueueDequeueBatchSize", ourConf->globals.mainQ.iMainMsgQueDeqBatchSize);
		setQPROPstr(qqueueSetFilePrefix, "$MainMsgQueueFileName", qfname);
		setQPROP(qqueueSetiPersistUpdCnt, "$MainMsgQueueCheckpointInterval", ourConf->globals.mainQ.iMainMsgQPersistUpdCnt);
		setQPROP(qqueueSetbSyncQueueFiles, "$MainMsgQueueSyncQueueFiles", ourConf->globals.mainQ.bMainMsgQSyncQeueFiles);
		setQPROP(qqueueSettoQShutdown, "$MainMsgQueueTimeoutShutdown", ourConf->globals.mainQ.iMainMsgQtoQShutdown );
		setQPROP(qqueueSettoActShutdown, "$MainMsgQueueTimeoutActionCompletion", ourConf->globals.mainQ.iMainMsgQtoActShutdown);
		setQPROP(qqueueSettoWrkShutdown, "$MainMsgQueueWorkerTimeoutThreadShutdown", ourConf->globals.mainQ.iMainMsgQtoWrkShutdown);
		setQPROP(qqueueSettoEnq, "$MainMsgQueueTimeoutEnqueue", ourConf->globals.mainQ.iMainMsgQtoEnq);
		setQPROP(qqueueSetiHighWtrMrk, "$MainMsgQueueHighWaterMark", ourConf->globals.mainQ.iMainMsgQHighWtrMark);
		setQPROP(qqueueSetiLowWtrMrk, "$MainMsgQueueLowWaterMark", ourConf->globals.mainQ.iMainMsgQLowWtrMark);
		setQPROP(qqueueSetiDiscardMrk, "$MainMsgQueueDiscardMark", ourConf->globals.mainQ.iMainMsgQDiscardMark);
		setQPROP(qqueueSetiDiscardSeverity, "$MainMsgQueueDiscardSeverity", ourConf->globals.mainQ.iMainMsgQDiscardSeverity);
		setQPROP(qqueueSetiMinMsgsPerWrkr, "$MainMsgQueueWorkerThreadMinimumMessages", ourConf->globals.mainQ.iMainMsgQWrkMinMsgs);
		setQPROP(qqueueSetbSaveOnShutdown, "$MainMsgQueueSaveOnShutdown", ourConf->globals.mainQ.bMainMsgQSaveOnShutdown);
		setQPROP(qqueueSetiDeqSlowdown, "$MainMsgQueueDequeueSlowdown", ourConf->globals.mainQ.iMainMsgQDeqSlowdown);
		setQPROP(qqueueSetiDeqtWinFromHr,  "$MainMsgQueueDequeueTimeBegin", ourConf->globals.mainQ.iMainMsgQueueDeqtWinFromHr);
		setQPROP(qqueueSetiDeqtWinToHr,    "$MainMsgQueueDequeueTimeEnd", ourConf->globals.mainQ.iMainMsgQueueDeqtWinToHr);

	#	undef setQPROP
	#	undef setQPROPstr
	} else { /* use new style config! */
		qqueueSetDefaultsRulesetQueue(*ppQueue);
		qqueueApplyCnfParam(*ppQueue, queueParams);
	}

	/* ... and finally start the queue! */
	CHKiRet_Hdlr(qqueueStart(*ppQueue)) {
		/* no queue is fatal, we need to give up in that case... */
		errmsg.LogError(0, iRet, "could not start (ruleset) main message queue"); \
	}
	RETiRet;
}


/* INIT -- Initialize syslogd
 * Note that if iConfigVerify is set, only the config file is verified but nothing
 * else happens. -- rgerhards, 2008-07-28
 */
static rsRetVal
init(void)
{
	char bufStartUpMsg[512];
	struct sigaction sigAct;
	DEFiRet;

	memset(&sigAct, 0, sizeof (sigAct));
	sigemptyset(&sigAct.sa_mask);
	sigAct.sa_handler = sighup_handler;
	sigaction(SIGHUP, &sigAct, NULL);

	CHKiRet(rsconf.Activate(ourConf));
	DBGPRINTF(" started.\n");

	/* we now generate the startup message. It now includes everything to
	 * identify this instance. -- rgerhards, 2005-08-17
	 */
	if(ourConf->globals.bLogStatusMsgs) {
               snprintf(bufStartUpMsg, sizeof(bufStartUpMsg)/sizeof(char),
			 " [origin software=\"rsyslogd\" " "swVersion=\"" VERSION \
			 "\" x-pid=\"%d\" x-info=\"http://www.rsyslog.com\"] start",
			 (int) glblGetOurPid());
		logmsgInternal(NO_ERRCODE, LOG_SYSLOG|LOG_INFO, (uchar*)bufStartUpMsg, 0);
	}

finalize_it:
	RETiRet;
}


/*
 * The following function is resposible for handling a SIGHUP signal.  Since
 * we are now doing mallocs/free as part of init we had better not being
 * doing this during a signal handler.  Instead this function simply sets
 * a flag variable which will tells the main loop to do "the right thing".
 */
void sighup_handler()
{
	struct sigaction sigAct;

	bHadHUP = 1;

	memset(&sigAct, 0, sizeof (sigAct));
	sigemptyset(&sigAct.sa_mask);
	sigAct.sa_handler = sighup_handler;
	sigaction(SIGHUP, &sigAct, NULL);
}

void sigttin_handler()
{
}

/* this function pulls all internal messages from the buffer
 * and puts them into the processing engine.
 * We can only do limited error handling, as this would not
 * really help us. TODO: add error messages?
 * rgerhards, 2007-08-03
 */
static inline void processImInternal(void)
{
	msg_t *pMsg;

	while(iminternalRemoveMsg(&pMsg) == RS_RET_OK) {
		submitMsgWithDfltRatelimiter(pMsg);
	}
}


/* helper to doHUP(), this "HUPs" each action. The necessary locking
 * is done inside the action class and nothing we need to take care of.
 * rgerhards, 2008-10-22
 */
DEFFUNC_llExecFunc(doHUPActions)
{
	BEGINfunc
	actionCallHUPHdlr((action_t*) pData);
	ENDfunc
	return RS_RET_OK; /* we ignore errors, we can not do anything either way */
}


/* This function processes a HUP after one has been detected. Note that this
 * is *NOT* the sighup handler. The signal is recorded by the handler, that record
 * detected inside the mainloop and then this function is called to do the
 * real work. -- rgerhards, 2008-10-22
 * Note: there is a VERY slim chance of a data race when the hostname is reset.
 * We prefer to take this risk rather than sync all accesses, because to the best
 * of my analysis it can not really hurt (the actual property is reference-counted)
 * but the sync would require some extra CPU for *each* message processed.
 * rgerhards, 2012-04-11
 */
static inline void
doHUP(void)
{
	char buf[512];

	if(ourConf->globals.bLogStatusMsgs) {
		snprintf(buf, sizeof(buf) / sizeof(char),
			 " [origin software=\"rsyslogd\" " "swVersion=\"" VERSION
			 "\" x-pid=\"%d\" x-info=\"http://www.rsyslog.com\"] rsyslogd was HUPed",
			 (int) glblGetOurPid());
			errno = 0;
		logmsgInternal(NO_ERRCODE, LOG_SYSLOG|LOG_INFO, (uchar*)buf, 0);
	}

	queryLocalHostname(); /* re-read our name */
	ruleset.IterateAllActions(ourConf, doHUPActions, NULL);
}


/* This is the main processing loop. It is called after successful initialization.
 * When it returns, the syslogd terminates.
 * Its sole function is to provide some housekeeping things. The real work is done
 * by the other threads spawned.
 */
static void
mainloop(void)
{
	struct timeval tvSelectTimeout;

	BEGINfunc
	/* first check if we have any internal messages queued and spit them out. We used
	 * to do that on any loop iteration, but that is no longer necessry. The reason
	 * is that once we reach this point here, we always run on multiple threads and
	 * thus the main queue is properly initialized. -- rgerhards, 2008-06-09
	 */
	processImInternal();

	while(!bFinished){
		/* this is now just a wait - please note that we do use a near-"eternal"
		 * timeout of 1 day. This enables us to help safe the environment
		 * by not unnecessarily awaking rsyslog on a regular tick (just think
		 * powertop, for example). In that case, we primarily wait for a signal,
		 * but a once-a-day wakeup should be quite acceptable. -- rgerhards, 2008-06-09
		 */
		tvSelectTimeout.tv_sec = 86400 /*1 day*/;
		tvSelectTimeout.tv_usec = 0;
		select(1, NULL, NULL, NULL, &tvSelectTimeout);
		if(bFinished)
			break;	/* exit as quickly as possible */

		if(bHadHUP) {
			doHUP();
			bHadHUP = 0;
			continue;
		}
	}
	ENDfunc
}

/* print version and compile-time setting information.
 */
static void printVersion(void)
{
	printf("rsyslogd %s, ", VERSION);
	printf("compiled with:\n");
#ifdef FEATURE_REGEXP
	printf("\tFEATURE_REGEXP:\t\t\t\tYes\n");
#else
	printf("\tFEATURE_REGEXP:\t\t\t\tNo\n");
#endif
#if defined(_LARGE_FILES) || (defined (_FILE_OFFSET_BITS) && _FILE_OFFSET_BITS >= 64)
	printf("\tFEATURE_LARGEFILE:\t\t\tYes\n");
#else
	printf("\tFEATURE_LARGEFILE:\t\t\tNo\n");
#endif
#if defined(SYSLOG_INET) && defined(USE_GSSAPI)
	printf("\tGSSAPI Kerberos 5 support:\t\tYes\n");
#else
	printf("\tGSSAPI Kerberos 5 support:\t\tNo\n");
#endif
#ifndef	NDEBUG
	printf("\tFEATURE_DEBUG (debug build, slow code):\tYes\n");
#else
	printf("\tFEATURE_DEBUG (debug build, slow code):\tNo\n");
#endif
#ifdef	HAVE_ATOMIC_BUILTINS
	printf("\t32bit Atomic operations supported:\tYes\n");
#else
	printf("\t32bit Atomic operations supported:\tNo\n");
#endif
#ifdef	HAVE_ATOMIC_BUILTINS_64BIT
	printf("\t64bit Atomic operations supported:\tYes\n");
#else
	printf("\t64bit Atomic operations supported:\tNo\n");
#endif
#ifdef	RTINST
	printf("\tRuntime Instrumentation (slow code):\tYes\n");
#else
	printf("\tRuntime Instrumentation (slow code):\tNo\n");
#endif
#ifdef	USE_LIBUUID
	printf("\tuuid support:\t\t\t\tYes\n");
#else
	printf("\tuuid support:\t\t\t\tNo\n");
#endif
	printf("\nSee http://www.rsyslog.com for more information.\n");
}


/* Method to initialize all global classes and use the objects that we need.
 * rgerhards, 2008-01-04
 * rgerhards, 2008-04-16: the actual initialization is now carried out by the runtime
 */
static rsRetVal
InitGlobalClasses(void)
{
	DEFiRet;
	char *pErrObj; /* tells us which object failed if that happens (useful for troubleshooting!) */

	/* Intialize the runtime system */
	pErrObj = "rsyslog runtime"; /* set in case the runtime errors before setting an object */
	CHKiRet(rsrtInit(&pErrObj, &obj));
	CHKiRet(rsrtSetErrLogger(submitErrMsg)); /* set out error handler */

	/* Now tell the system which classes we need ourselfs */
	pErrObj = "glbl";
	CHKiRet(objUse(glbl,     CORE_COMPONENT));
	pErrObj = "errmsg";
	CHKiRet(objUse(errmsg,   CORE_COMPONENT));
	pErrObj = "module";
	CHKiRet(objUse(module,   CORE_COMPONENT));
	pErrObj = "datetime";
	CHKiRet(objUse(datetime, CORE_COMPONENT));
	pErrObj = "ruleset";
	CHKiRet(objUse(ruleset,  CORE_COMPONENT));
	pErrObj = "conf";
	CHKiRet(objUse(conf,     CORE_COMPONENT));
	pErrObj = "prop";
	CHKiRet(objUse(prop,     CORE_COMPONENT));
	pErrObj = "parser";
	CHKiRet(objUse(parser,     CORE_COMPONENT));
	pErrObj = "rsconf";
	CHKiRet(objUse(rsconf,     CORE_COMPONENT));

	/* intialize some dummy classes that are not part of the runtime */
	pErrObj = "action";
	CHKiRet(actionClassInit());
	pErrObj = "template";
	CHKiRet(templateInit());

	/* TODO: the dependency on net shall go away! -- rgerhards, 2008-03-07 */
	pErrObj = "net";
	CHKiRet(objUse(net, LM_NET_FILENAME));
	dnscacheInit();
	initRainerscript();
	ratelimitModInit();

finalize_it:
	if(iRet != RS_RET_OK) {
		/* we know we are inside the init sequence, so we can safely emit
		 * messages to stderr. -- rgerhards, 2008-04-02
		 */
		fprintf(stderr, "Error during class init for object '%s' - failing...\n", pErrObj);
	}

	RETiRet;
}


/* Method to exit all global classes. We do not do any error checking here,
 * because that wouldn't help us at all. So better try to deinit blindly
 * as much as succeeds (which usually means everything will). We just must
 * be careful to do the de-init in the opposite order of the init, because
 * of the dependencies. However, its not as important this time, because
 * we have reference counting.
 * rgerhards, 2008-03-10
 */
static rsRetVal
GlobalClassExit(void)
{
	DEFiRet;

	/* first, release everything we used ourself */
	objRelease(net,      LM_NET_FILENAME);/* TODO: the dependency on net shall go away! -- rgerhards, 2008-03-07 */
	objRelease(prop,     CORE_COMPONENT);
	objRelease(conf,     CORE_COMPONENT);
	objRelease(ruleset,  CORE_COMPONENT);
	parserClassExit();					/* this is hack, currently core_modules do not get this automatically called */
	rsconfClassExit();					/* this is hack, currently core_modules do not get this automatically called */
	objRelease(datetime, CORE_COMPONENT);

	/* TODO: implement the rest of the deinit */
	/* dummy "classes */
	strExit();
	ratelimitModExit();

#if 0
	CHKiRet(objGetObjInterface(&obj)); /* this provides the root pointer for all other queries */
	/* the following classes were intialized by objClassInit() */
	CHKiRet(objUse(errmsg,   CORE_COMPONENT));
	CHKiRet(objUse(module,   CORE_COMPONENT));
#endif
	dnscacheDeinit();
	rsrtExit(); /* *THIS* *MUST/SHOULD?* always be the first class initilizer being called (except debug)! */

	RETiRet;
}


/* query our host and domain names - we need to do this early as we may emit
 * rgerhards, 2012-04-11
 */
static rsRetVal
queryLocalHostname(void)
{
	uchar *LocalHostName;
	uchar *LocalDomain;
	uchar *LocalFQDNName;
	uchar *p;
	struct hostent *hent;
	DEFiRet;

	net.getLocalHostname(&LocalFQDNName);
	CHKmalloc(LocalHostName = (uchar*) strdup((char*)LocalFQDNName));
	glbl.SetLocalFQDNName(LocalFQDNName); /* set the FQDN before we modify it */
	if((p = (uchar*)strchr((char*)LocalHostName, '.'))) {
		*p++ = '\0';
		LocalDomain = p;
	} else {
		LocalDomain = (uchar*)"";

		/* It's not clearly defined whether gethostname()
		 * should return the simple hostname or the fqdn. A
		 * good piece of software should be aware of both and
		 * we want to distribute good software.  Joey
		 *
		 * Good software also always checks its return values...
		 * If syslogd starts up before DNS is up & /etc/hosts
		 * doesn't have LocalHostName listed, gethostbyname will
                * return NULL.
		 */
		/* TODO: gethostbyname() is not thread-safe, but replacing it is
		 * not urgent as we do not run on multiple threads here. rgerhards, 2007-09-25
		 */
		hent = gethostbyname((char*)LocalHostName);
		if(hent) {
			int i = 0;

			if(hent->h_aliases) {
				size_t hnlen;

				hnlen = strlen((char *) LocalHostName);

				for (i = 0; hent->h_aliases[i]; i++) {
					if (!strncmp(hent->h_aliases[i], (char *) LocalHostName, hnlen)
					    && hent->h_aliases[i][hnlen] == '.') {
						/* found a matching hostname */
						break;
					}
				}
			}

			free(LocalHostName);
			if(hent->h_aliases && hent->h_aliases[i]) {
				CHKmalloc(LocalHostName = (uchar*)strdup(hent->h_aliases[i]));
			} else {
				CHKmalloc(LocalHostName = (uchar*)strdup(hent->h_name));
			}

			if((p = (uchar*)strchr((char*)LocalHostName, '.')))
			{
				*p++ = '\0';
				LocalDomain = p;
			}
		}
	}

	/* LocalDomain is "" or part of LocalHostName, allocate a new string */
	CHKmalloc(LocalDomain = (uchar*)strdup((char*)LocalDomain));

	/* Convert to lower case to recognize the correct domain laterly */
	for(p = LocalDomain ; *p ; p++)
		*p = (char)tolower((int)*p);

	/* we now have our hostname and can set it inside the global vars.
	 * TODO: think if all of this would better be a runtime function
	 * rgerhards, 2008-04-17
	 */
	glbl.SetLocalHostName(LocalHostName);
	glbl.SetLocalDomain(LocalDomain);
	glbl.GenerateLocalHostNameProperty(); /* must be redone after conf processing, FQDN setting may have changed */
finalize_it:
	RETiRet;
}


/* some support for command line option parsing. Any non-trivial options must be
 * buffered until the complete command line has been parsed. This is necessary to
 * prevent dependencies between the options. That, in turn, means we need to have
 * something that is capable of buffering options and there values. The follwing
 * functions handle that.
 * rgerhards, 2008-04-04
 */
typedef struct bufOpt {
	struct bufOpt *pNext;
	char optchar;
	char *arg;
} bufOpt_t;
static bufOpt_t *bufOptRoot = NULL;
static bufOpt_t *bufOptLast = NULL;

/* add option buffer */
static rsRetVal
bufOptAdd(char opt, char *arg)
{
	DEFiRet;
	bufOpt_t *pBuf;

	if((pBuf = MALLOC(sizeof(bufOpt_t))) == NULL)
		ABORT_FINALIZE(RS_RET_OUT_OF_MEMORY);

	pBuf->optchar = opt;
	pBuf->arg = arg;
	pBuf->pNext = NULL;

	if(bufOptLast == NULL) {
		bufOptRoot = pBuf; /* then there is also no root! */
	} else {
		bufOptLast->pNext = pBuf;
	}
	bufOptLast = pBuf;

finalize_it:
	RETiRet;
}



/* remove option buffer from top of list, return values and destruct buffer itself.
 * returns RS_RET_END_OF_LINKEDLIST when no more options are present.
 * (we use int *opt instead of char *opt to keep consistent with getopt())
 */
static rsRetVal
bufOptRemove(int *opt, char **arg)
{
	DEFiRet;
	bufOpt_t *pBuf;

	if(bufOptRoot == NULL)
		ABORT_FINALIZE(RS_RET_END_OF_LINKEDLIST);
	pBuf = bufOptRoot;

	*opt = pBuf->optchar;
	*arg = pBuf->arg;

	bufOptRoot = pBuf->pNext;
	free(pBuf);

finalize_it:
	RETiRet;
}


/* global initialization, to be done only once and before the mainloop is started.
 * rgerhards, 2008-07-28 (extracted from realMain())
 */
static rsRetVal
doGlblProcessInit(void)
{
	struct sigaction sigAct;
	int num_fds;
	int i;
	DEFiRet;

	thrdInit();

	if(doFork) {
		DBGPRINTF("Checking pidfile '%s'.\n", PidFile);
		if (!check_pid(PidFile))
		{
			memset(&sigAct, 0, sizeof (sigAct));
			sigemptyset(&sigAct.sa_mask);
			sigAct.sa_handler = doexit;
			sigaction(SIGTERM, &sigAct, NULL);

			/* stop writing debug messages to stdout (if debugging is on) */
			stddbg = -1;

			dbgprintf("ready for forking\n");
			if (fork()) {
				/* Parent process
				 */
				dbgprintf("parent process going to sleep for 60 secs\n");
				sleep(60);
				/* Not reached unless something major went wrong.  1
				 * minute should be a fair amount of time to wait.
				 * The parent should not exit before rsyslogd is 
				 * properly initilized (at least almost) or the init
				 * system may get a wrong impression of our readyness.
				 * Note that we exit before being completely initialized,
				 * but at this point it is very, very unlikely that something
				 * bad can happen. We do this here, because otherwise we would
				 * need to have much more code to handle priv drop (which we
				 * don't consider worth for the init system, especially as it
				 * is going away on the majority of distros).
				 */
				exit(1); /* "good" exit - after forking, not diasabling anything */
			}

			num_fds = getdtablesize();
			close(0);
			/* we keep stdout and stderr open in case we have to emit something */
			i = 3;
			dbgprintf("in child, finalizing initialization\n");

			/* if (sd_booted()) */ {
				const char *e;
				char buf[24] = { '\0' };
				char *p = NULL;
				unsigned long l;
				int sd_fds;

				/* fork & systemd socket activation:
				 * fetch listen pid and update to ours,
				 * when it is set to pid of our parent.
				 */
				if ( (e = getenv("LISTEN_PID"))) {
					errno = 0;
					l = strtoul(e, &p, 10);
					if (errno ==  0 && l > 0 && (!p || !*p)) {
						if (getppid() == (pid_t)l) {
							snprintf(buf, sizeof(buf), "%d",
								 getpid());
							setenv("LISTEN_PID", buf, 1);
						}
					}
				}

				/*
				 * close only all further fds, except
				 * of the fds provided by systemd.
				 */
				sd_fds = sd_listen_fds(0);
				if (sd_fds > 0)
					i = SD_LISTEN_FDS_START + sd_fds;
			}
			for ( ; i < num_fds; i++)
				if(i != dbgGetDbglogFd())
					close(i);

			untty();
		} else {
			fputs(" Already running. If you want to run multiple instances, you need "
			      "to specify different pid files (use -i option)\n", stderr);
			exit(1); /* "good" exit, done if syslogd is already running */
		}
	}

	/* tuck my process id away */
	DBGPRINTF("Writing pidfile '%s'.\n", PidFile);
	if (!check_pid(PidFile))
	{
		if (!write_pid(PidFile))
		{
			fputs("Can't write pid.\n", stderr);
			exit(1); /* exit during startup - questionable */
		}
	}
	else
	{
		fputs("Pidfile (and pid) already exist.\n", stderr);
		exit(1); /* exit during startup - questionable */
	}
	glblSetOurPid(getpid());

	memset(&sigAct, 0, sizeof (sigAct));
	sigemptyset(&sigAct.sa_mask);

	sigAct.sa_handler = sigsegvHdlr;
	sigaction(SIGSEGV, &sigAct, NULL);
	sigAct.sa_handler = sigsegvHdlr;
	sigaction(SIGABRT, &sigAct, NULL);
	sigAct.sa_handler = doDie;
	sigaction(SIGTERM, &sigAct, NULL);
	sigAct.sa_handler = Debug ? doDie : SIG_IGN;
	sigaction(SIGINT, &sigAct, NULL);
	sigaction(SIGQUIT, &sigAct, NULL);
	sigAct.sa_handler = reapchild;
	sigaction(SIGCHLD, &sigAct, NULL);
	sigAct.sa_handler = Debug ? debug_switch : SIG_IGN;
	sigaction(SIGUSR1, &sigAct, NULL);
	sigAct.sa_handler = sigttin_handler;
	sigaction(SIGTTIN, &sigAct, NULL); /* (ab)used to interrupt input threads */
	sigAct.sa_handler = SIG_IGN;
	sigaction(SIGPIPE, &sigAct, NULL);
	sigaction(SIGXFSZ, &sigAct, NULL); /* do not abort if 2gig file limit is hit */

	RETiRet;
}


/* This is the main entry point into rsyslogd. Over time, we should try to
 * modularize it a bit more...
 */
int realMain(int argc, char **argv)
{
	rsRetVal localRet;
	int ch;
	extern int optind;
	extern char *optarg;
	int bEOptionWasGiven = 0;
	int iHelperUOpt;
	int bChDirRoot = 1; /* change the current working directory to "/"? */
	char *arg;	/* for command line option processing */
	char cwdbuf[128]; /* buffer to obtain/display current working directory */
	DEFiRet;

	/* first, parse the command line options. We do not carry out any actual work, just
	 * see what we should do. This relieves us from certain anomalies and we can process
	 * the parameters down below in the correct order. For example, we must know the
	 * value of -M before we can do the init, but at the same time we need to have
	 * the base classes init before we can process most of the options. Now, with the
	 * split of functionality, this is no longer a problem. Thanks to varmofekoj for
	 * suggesting this algo.
	 * Note: where we just need to set some flags and can do so without knowledge
	 * of other options, we do this during the inital option processing.
	 * rgerhards, 2008-04-04
	 */
	while((ch = getopt(argc, argv, "46a:Ac:dDef:g:hi:l:m:M:nN:op:qQr::s:t:T:u:vwx")) != EOF) {
		switch((char)ch) {
                case '4':
                case '6':
                case 'A':
                case 'a':
		case 'f': /* configuration file */
		case 'h':
		case 'i': /* pid file name */
		case 'l':
		case 'm': /* mark interval */
		case 'n': /* don't fork */
		case 'N': /* enable config verify mode */
                case 'o':
                case 'p':
		case 'q': /* add hostname if DNS resolving has failed */
		case 'Q': /* dont resolve hostnames in ACL to IPs */
		case 's':
		case 'T': /* chroot on startup (primarily for testing) */
		case 'u': /* misc user settings */
		case 'w': /* disable disallowed host warnings */
		case 'x': /* disable dns for remote messages */
		case 'g': /* enable tcp gssapi logging */
		case 'r': /* accept remote messages */
		case 't': /* enable tcp logging */
			CHKiRet(bufOptAdd(ch, optarg));
			break;
		case 'c':		/* compatibility mode */
			fprintf(stderr, "rsyslogd: error: option -c is no longer supported - ignored\n");
			break;
		case 'd': /* debug - must be handled now, so that debug is active during init! */
			debugging_on = 1;
			Debug = 1;
			yydebug = 1;
			break;
		case 'D': /* BISON debug */
			yydebug = 1;
			break;
		case 'e':		/* log every message (no repeat message supression) */
			bEOptionWasGiven = 1;
			break;
		case 'M': /* default module load path -- this MUST be carried out immediately! */
			glblModPath = (uchar*) optarg;
			break;
		case 'v': /* MUST be carried out immediately! */
			printVersion();
			exit(0); /* exit for -v option - so this is a "good one" */
		case '?':
		default:
			usage();
		}
	}

	if(argc - optind)
		usage();

	DBGPRINTF("rsyslogd %s startup, module path '%s', cwd:%s\n",
		  VERSION, glblModPath == NULL ? "" : (char*)glblModPath,
		  getcwd(cwdbuf, sizeof(cwdbuf)));

	/* we are done with the initial option parsing and processing. Now we init the system. */

	ppid = getpid();

	CHKiRet_Hdlr(InitGlobalClasses()) {
		fprintf(stderr, "rsyslogd initializiation failed - global classes could not be initialized.\n"
				"Did you do a \"make install\"?\n"
				"Suggested action: run rsyslogd with -d -n options to see what exactly "
				"fails.\n");
		FINALIZE;
	}

	/* doing some core initializations */

	/* we need to create the inputName property (only once during our lifetime) */
	CHKiRet(prop.Construct(&pInternalInputName));
	CHKiRet(prop.SetString(pInternalInputName, UCHAR_CONSTANT("rsyslogd"), sizeof("rsyslogd") - 1));
	CHKiRet(prop.ConstructFinalize(pInternalInputName));

	/* get our host and domain names - we need to do this early as we may emit
	 * error log messages, which need the correct hostname. -- rgerhards, 2008-04-04
	 */
	queryLocalHostname();

	/* initialize the objects */
	if((iRet = modInitIminternal()) != RS_RET_OK) {
		fprintf(stderr, "fatal error: could not initialize errbuf object (error code %d).\n",
			iRet);
		exit(1); /* "good" exit, leaving at init for fatal error */
	}


	/* END core initializations - we now come back to carrying out command line options*/

	while((iRet = bufOptRemove(&ch, &arg)) == RS_RET_OK) {
		DBGPRINTF("deque option %c, optarg '%s'\n", ch, (arg == NULL) ? "" : arg);
		switch((char)ch) {
                case '4':
	                glbl.SetDefPFFamily(PF_INET);
                        break;
                case '6':
                        glbl.SetDefPFFamily(PF_INET6);
                        break;
                case 'A':
                        send_to_all++;
                        break;
                case 'a':
			fprintf(stderr, "rsyslogd: error -a is no longer supported, use module imuxsock instead");
                        break;
		case 'f':		/* configuration file */
			ConfFile = (uchar*) arg;
			break;
		case 'g':		/* enable tcp gssapi logging */
			fprintf(stderr,	"rsyslogd: -g option no longer supported - ignored\n");
		case 'h':
			fprintf(stderr, "rsyslogd: error -h is no longer supported - ignored");
			break;
		case 'i':		/* pid file name */
			PidFile = arg;
			break;
		case 'l':
			if(glbl.GetLocalHosts() != NULL) {
				fprintf (stderr, "rsyslogd: Only one -l argument allowed, the first one is taken.\n");
			} else {
				glbl.SetLocalHosts(crunch_list(arg));
			}
			break;
		case 'm':		/* mark interval */
			fprintf(stderr, "rsyslogd: error -m is no longer supported - use immark instead");
			break;
		case 'n':		/* don't fork */
			doFork = 0;
			break;
		case 'N':		/* enable config verify mode */
			iConfigVerify = atoi(arg);
			break;
                case 'o':
			fprintf(stderr, "error -o is no longer supported, use module imuxsock instead");
                        break;
                case 'p':
			fprintf(stderr, "error -p is no longer supported, use module imuxsock instead");
			break;
		case 'q':               /* add hostname if DNS resolving has failed */
		        *(net.pACLAddHostnameOnFail) = 1;
		        break;
		case 'Q':               /* dont resolve hostnames in ACL to IPs */
		        *(net.pACLDontResolve) = 1;
		        break;
		case 'r':		/* accept remote messages */
			fprintf(stderr, "rsyslogd: error option -r is no longer supported - ignored");
			break;
		case 's':
			if(glbl.GetStripDomains() != NULL) {
				fprintf (stderr, "rsyslogd: Only one -s argument allowed, the first one is taken.\n");
			} else {
				glbl.SetStripDomains(crunch_list(arg));
			}
			break;
		case 't':		/* enable tcp logging */
			fprintf(stderr, "rsyslogd: error option -t is no longer supported - ignored");
			break;
		case 'T':/* chroot() immediately at program startup, but only for testing, NOT security yet */
			if(chroot(arg) != 0) {
				perror("chroot");
				exit(1);
			}
			break;
		case 'u':		/* misc user settings */
			iHelperUOpt = atoi(arg);
			if(iHelperUOpt & 0x01)
				glbl.SetParseHOSTNAMEandTAG(0);
			if(iHelperUOpt & 0x02)
				bChDirRoot = 0;
			break;
		case 'w':		/* disable disallowed host warnigs */
			glbl.SetOption_DisallowWarning(0);
			break;
		case 'x':		/* disable dns for remote messages */
			glbl.SetDisableDNS(1);
			break;
               case '?':
		default:
			usage();
		}
	}

	if(iRet != RS_RET_END_OF_LINKEDLIST)
		FINALIZE;

	if(iConfigVerify) {
		fprintf(stderr, "rsyslogd: version %s, config validation run (level %d), master config %s\n",
			VERSION, iConfigVerify, ConfFile);
	}

	localRet = rsconf.Load(&ourConf, ConfFile);
	queryLocalHostname();	/* need to re-query to pick up a changed hostname due to config */

	if(localRet == RS_RET_NONFATAL_CONFIG_ERR) {
		if(loadConf->globals.bAbortOnUncleanConfig) {
			fprintf(stderr, "rsyslogd: $AbortOnUncleanConfig is set, and config is not clean.\n"
					"Check error log for details, fix errors and restart. As a last\n"
					"resort, you may want to remove $AbortOnUncleanConfig to permit a\n"
					"startup with a dirty config.\n");
			exit(2);
		}
		if(iConfigVerify) {
			/* a bit dirty, but useful... */
			exit(1);
		}
		localRet = RS_RET_OK;
	}
	CHKiRet(localRet);

	CHKiRet(ratelimitNew(&dflt_ratelimiter, "rsyslogd", "dflt"));
	/* TODO: add linux-type limiting capability */
	CHKiRet(ratelimitNew(&internalMsg_ratelimiter, "rsyslogd", "internal_messages"));
	ratelimitSetLinuxLike(internalMsg_ratelimiter, 5, 500);
	/* TODO: make internalMsg ratelimit settings configurable */

	if(bChDirRoot) {
		if(chdir("/") != 0)
			fprintf(stderr, "Can not do 'cd /' - still trying to run\n");
	}

	/* process compatibility mode settings */
	if(bEOptionWasGiven) {
		errmsg.LogError(0, NO_ERRCODE, "WARNING: \"message repeated n times\" feature MUST be turned on in "
					    "rsyslog.conf - CURRENTLY EVERY MESSAGE WILL BE LOGGED. Visit "
					    "http://www.rsyslog.com/rptdmsgreduction to learn "
					    "more and cast your vote if you want us to keep this feature.");
	}

	if(!iConfigVerify)
		CHKiRet(doGlblProcessInit());

	/* Send a signal to the parent so it can terminate.  */
	if(myPid != ppid) {
		dbgprintf("signaling parent to terminate\n");
		kill(ppid, SIGTERM);
	}

	CHKiRet(init());

	if(Debug && debugging_on) {
		dbgprintf("Debugging enabled, SIGUSR1 to turn off debugging.\n");
	}

<<<<<<< HEAD
	/* Send a signal to the parent so it can terminate.  */
	if(glblGetOurPid() != ppid)
		kill(ppid, SIGTERM);


=======
>>>>>>> ff261830
	/* END OF INTIALIZATION */
	DBGPRINTF("initialization completed, transitioning to regular run mode\n");

	/* close stderr and stdout if they are kept open during a fork. Note that this
	 * may introduce subtle security issues: if we are in a jail, one may break out of
	 * it via these descriptors. But if I close them earlier, error messages will (once
	 * again) not be emitted to the user that starts the daemon. As root jail support
	 * is still in its infancy (and not really done), we currently accept this issue.
	 * rgerhards, 2009-06-29
	 */
	if(!doFork) {
		close(1);
		close(2);
		ourConf->globals.bErrMsgToStderr = 0;
	}

	mainloop();

	/* do any de-init's that need to be done AFTER this comment */

	die(bFinished);

	thrdExit();

finalize_it:
	if(iRet == RS_RET_VALIDATION_RUN) {
		fprintf(stderr, "rsyslogd: End of config validation run. Bye.\n");
	} else if(iRet != RS_RET_OK) {
		fprintf(stderr, "rsyslogd: run failed with error %d (see rsyslog.h "
				"or try http://www.rsyslog.com/e/%d to learn what that number means)\n", iRet, iRet*-1);
		exit(1);
	}

	ENDfunc
	return 0;
}


/* This is the main entry point into rsyslogd. This must be a function in its own
 * right in order to intialize the debug system in a portable way (otherwise we would
 * need to have a statement before variable definitions.
 * rgerhards, 20080-01-28
 */
int main(int argc, char **argv)
{
	dbgClassInit();
	return realMain(argc, argv);
}
/* vim:set ai:
 */<|MERGE_RESOLUTION|>--- conflicted
+++ resolved
@@ -2001,26 +2001,16 @@
 	if(!iConfigVerify)
 		CHKiRet(doGlblProcessInit());
 
-	/* Send a signal to the parent so it can terminate.  */
-	if(myPid != ppid) {
-		dbgprintf("signaling parent to terminate\n");
-		kill(ppid, SIGTERM);
-	}
-
 	CHKiRet(init());
 
 	if(Debug && debugging_on) {
 		dbgprintf("Debugging enabled, SIGUSR1 to turn off debugging.\n");
 	}
 
-<<<<<<< HEAD
 	/* Send a signal to the parent so it can terminate.  */
 	if(glblGetOurPid() != ppid)
 		kill(ppid, SIGTERM);
 
-
-=======
->>>>>>> ff261830
 	/* END OF INTIALIZATION */
 	DBGPRINTF("initialization completed, transitioning to regular run mode\n");
 
