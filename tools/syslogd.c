--- conflicted
+++ resolved
@@ -324,73 +324,6 @@
 	sigAct.sa_handler = syslogd_sighup_handler;
 	sigaction(SIGHUP, &sigAct, NULL);
 }
-
-<<<<<<< HEAD
-/* print version and compile-time setting information.
- */
-void syslogd_printVersion(void)
-{
-	printf("rsyslogd %s, ", VERSION);
-	printf("compiled with:\n");
-#ifdef FEATURE_REGEXP
-	printf("\tFEATURE_REGEXP:\t\t\t\tYes\n");
-#else
-	printf("\tFEATURE_REGEXP:\t\t\t\tNo\n");
-#endif
-/* Yann Droneaud <yann@droneaud.fr> contribution */
-#if defined(_LARGE_FILES) || (defined (_FILE_OFFSET_BITS) && _FILE_OFFSET_BITS >= 64)
-/* end Yann Droneaud <yann@droneaud.fr> contribution */
-	printf("\tFEATURE_LARGEFILE:\t\t\tYes\n");
-#else
-	printf("\tFEATURE_LARGEFILE:\t\t\tNo\n");
-#endif
-#if defined(SYSLOG_INET) && defined(USE_GSSAPI)
-	printf("\tGSSAPI Kerberos 5 support:\t\tYes\n");
-#else
-	printf("\tGSSAPI Kerberos 5 support:\t\tNo\n");
-#endif
-#ifndef	NDEBUG
-	printf("\tFEATURE_DEBUG (debug build, slow code):\tYes\n");
-#else
-	printf("\tFEATURE_DEBUG (debug build, slow code):\tNo\n");
-#endif
-#ifdef	HAVE_ATOMIC_BUILTINS
-	printf("\t32bit Atomic operations supported:\tYes\n");
-#else
-	printf("\t32bit Atomic operations supported:\tNo\n");
-#endif
-/* 	mono_matsuko <aiueov@hotmail.co.jp> contribution */
-#ifdef	HAVE_ATOMIC_BUILTINS_64BIT
-/* end	mono_matsuko <aiueov@hotmail.co.jp> contribution */
-	printf("\t64bit Atomic operations supported:\tYes\n");
-#else
-	printf("\t64bit Atomic operations supported:\tNo\n");
-#endif
-#ifdef	HAVE_JEMALLOC
-	printf("\tmemory allocator:\t\t\tjemalloc\n");
-#else
-	printf("\tmemory allocator:\t\t\tsystem default\n");
-#endif
-#ifdef	RTINST
-	printf("\tRuntime Instrumentation (slow code):\tYes\n");
-#else
-	printf("\tRuntime Instrumentation (slow code):\tNo\n");
-#endif
-#ifdef	USE_LIBUUID
-	printf("\tuuid support:\t\t\t\tYes\n");
-#else
-	printf("\tuuid support:\t\t\t\tNo\n");
-#endif
-#ifdef HAVE_JSON_OBJECT_NEW_INT64
-	printf("\tNumber of Bits in RainerScript integers: 64\n");
-#else
-	printf("\tNumber of Bits in RainerScript integers: 32 (due to too-old json-c lib)\n");
-#endif
-	printf("\nSee http://www.rsyslog.com for more information.\n");
-}
-
-=======
->>>>>>> 4f936073
 
 /* obtain ptrs to all clases we need.  */
 rsRetVal
