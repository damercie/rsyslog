/* omfile.c
 * This is the implementation of the build-in file output module.
 *
 * NOTE: read comments in module-template.h to understand how this file
 *       works!
 *
 * File begun on 2007-07-21 by RGerhards (extracted from syslogd.c, which
 * at the time of the fork from sysklogd was under BSD license)
 *
 * A large re-write of this file was done in June, 2009. The focus was
 * to introduce many more features (like zipped writing), clean up the code
 * and make it more reliable. In short, that rewrite tries to provide a new
 * solid basis for the next three to five years to come. During it, bugs
 * may have been introduced ;) -- rgerhards, 2009-06-04
 *
 * Note that as of 2010-02-28 this module does no longer handle
 * pipes. These have been moved to ompipe, to reduced the entanglement
 * between the two different functionalities. -- rgerhards
 *
 * Copyright 2007-2013 Adiscon GmbH.
 *
 * This file is part of rsyslog.
 *
 * Licensed under the Apache License, Version 2.0 (the "License");
 * you may not use this file except in compliance with the License.
 * You may obtain a copy of the License at
 * 
 *       http://www.apache.org/licenses/LICENSE-2.0
 *       -or-
 *       see COPYING.ASL20 in the source distribution
 * 
 * Unless required by applicable law or agreed to in writing, software
 * distributed under the License is distributed on an "AS IS" BASIS,
 * WITHOUT WARRANTIES OR CONDITIONS OF ANY KIND, either express or implied.
 * See the License for the specific language governing permissions and
 * limitations under the License.
 */
#include "config.h"
#include "rsyslog.h"
#include <stdio.h>
#include <stdarg.h>
#include <stdlib.h>
#include <string.h>
#include <time.h>
#include <assert.h>
#include <errno.h>
#include <ctype.h>
#include <libgen.h>
#include <unistd.h>
#include <sys/file.h>
#ifdef OS_SOLARIS
#	include <fcntl.h>
#endif
#ifdef HAVE_ATOMIC_BUILTINS
#	include <pthread.h>
#endif


#include "conf.h"
#include "syslogd-types.h"
#include "srUtils.h"
#include "template.h"
#include "outchannel.h"
#include "omfile.h"
#include "cfsysline.h"
#include "module-template.h"
#include "errmsg.h"
#include "stream.h"
#include "unicode-helper.h"
#include "atomic.h"
#include "statsobj.h"
#include "sigprov.h"
#include "cryprov.h"

MODULE_TYPE_OUTPUT
MODULE_TYPE_NOKEEP
MODULE_CNFNAME("omfile")

/* forward definitions */
static rsRetVal resetConfigVariables(uchar __attribute__((unused)) *pp, void __attribute__((unused)) *pVal);

/* internal structures
 */
DEF_OMOD_STATIC_DATA
DEFobjCurrIf(errmsg)
DEFobjCurrIf(strm)
DEFobjCurrIf(statsobj)

/* for our current LRU mechanism, we need a monotonically increasing counters. We use
 * it much like a "Lamport logical clock": we do not need the actual time, we just need
 * to know the sequence in which files were accessed. So we use a simple counter to
 * create that sequence. We use an unsigned 64 bit value which is extremely unlike to
 * wrap within the lifetime of a process. If we process 1,000,000 file writes per
 * second, the process could still exist over 500,000 years before a wrap to 0 happens.
 * That should be sufficient (and even than, there would no really bad effect ;)).
 * The variable below is the global counter/clock.
 */
#if HAVE_ATOMIC_BUILTINS_64BIT
static uint64 clockFileAccess = 0;
#else
static unsigned clockFileAccess = 0;
#endif
/* and the "tick" function */
#ifndef HAVE_ATOMIC_BUILTINS
static pthread_mutex_t mutClock;
#endif
static inline uint64
getClockFileAccess(void)
{
#if HAVE_ATOMIC_BUILTINS_64BIT
	return ATOMIC_INC_AND_FETCH_uint64(&clockFileAccess, &mutClock);
#else
	return ATOMIC_INC_AND_FETCH_unsigned(&clockFileAccess, &mutClock);
#endif
}


/* The following structure is a dynafile name cache entry.
 */
struct s_dynaFileCacheEntry {
	uchar *pName;		/* name currently open, if dynamic name */
	strm_t	*pStrm;		/* our output stream */
	void	*sigprovFileData;	/* opaque data ptr for provider use */
	uint64	clkTickAccessed;/* for LRU - based on clockFileAccess */
};
typedef struct s_dynaFileCacheEntry dynaFileCacheEntry;


#define IOBUF_DFLT_SIZE 4096	/* default size for io buffers */
#define FLUSH_INTRVL_DFLT 1 	/* default buffer flush interval (in seconds) */
#define USE_ASYNCWRITER_DFLT 0 	/* default buffer use async writer */
#define FLUSHONTX_DFLT 1 	/* default for flush on TX end */


typedef struct _instanceData {
<<<<<<< HEAD
	pthread_mutex_t mutWrite; /* guard against multiple instances writing to single file */
	uchar	*f_fname;	/* file or template name (display only) */
=======
	uchar	*fname;	/* file or template name (display only) */
>>>>>>> 6737f9b9
	uchar 	*tplName;	/* name of assigned template */
	strm_t	*pStrm;		/* our output stream */
	char	bDynamicName;	/* 0 - static name, 1 - dynamic name (with properties) */
	int	fCreateMode;	/* file creation mode for open() */
	int	fDirCreateMode;	/* creation mode for mkdir() */
	int	bCreateDirs;	/* auto-create directories? */
	int	bSyncFile;	/* should the file by sync()'ed? 1- yes, 0- no */
	uid_t	fileUID;	/* IDs for creation */
	uid_t	dirUID;
	gid_t	fileGID;
	gid_t	dirGID;
	int	bFailOnChown;	/* fail creation if chown fails? */
	uchar 	*sigprovName;	/* signature provider */
	uchar 	*sigprovNameFull;/* full internal signature provider name */
	sigprov_if_t sigprov;	/* ptr to signature provider interface */
	void	*sigprovData;	/* opaque data ptr for provider use */
	void 	*sigprovFileData;/* opaque data ptr for file instance */
	sbool	useSigprov;	/* quicker than checkig ptr (1 vs 8 bytes!) */
	uchar 	*cryprovName;	/* crypto provider */
	uchar 	*cryprovNameFull;/* full internal crypto provider name */
	void	*cryprovData;	/* opaque data ptr for provider use */
	cryprov_if_t cryprov;	/* ptr to crypto provider interface */
	sbool	useCryprov;	/* quicker than checkig ptr (1 vs 8 bytes!) */
	int	iCurrElt;	/* currently active cache element (-1 = none) */
	int	iCurrCacheSize;	/* currently cache size (1-based) */
	int	iDynaFileCacheSize; /* size of file handle cache */
	/* The cache is implemented as an array. An empty element is indicated
	 * by a NULL pointer. Memory is allocated as needed. The following
	 * pointer points to the overall structure.
	 */
	dynaFileCacheEntry **dynCache;
	off_t	iSizeLimit;		/* file size limit, 0 = no limit */
	uchar	*pszSizeLimitCmd;	/* command to carry out when size limit is reached */
	int 	iZipLevel;		/* zip mode to use for this selector */
	int	iIOBufSize;		/* size of associated io buffer */
	int	iFlushInterval;		/* how fast flush buffer on inactivity? */
	sbool	bFlushOnTXEnd;		/* flush write buffers when transaction has ended? */
	sbool	bUseAsyncWriter;	/* use async stream writer? */
	sbool	bVeryRobustZip;
	statsobj_t *stats;		/* dynafile, primarily cache stats */
	STATSCOUNTER_DEF(ctrRequests, mutCtrRequests);
	STATSCOUNTER_DEF(ctrLevel0, mutCtrLevel0);
	STATSCOUNTER_DEF(ctrEvict, mutCtrEvict);
	STATSCOUNTER_DEF(ctrMiss, mutCtrMiss);
	STATSCOUNTER_DEF(ctrMax, mutCtrMax);
} instanceData;

/* to build a linked list for temporary storage of lines while we cannot commit */
typedef struct linebuf {
	uchar *filename; /* for dynafiles, make go away */
	uchar *ln;
	unsigned iMsgOpts;
	struct linebuf *pNext;
} linebuf_t;

typedef struct wrkrInstanceData {
	instanceData *pData;
	linebuf_t *pRoot;
	linebuf_t *pLast;
} wrkrInstanceData_t;


typedef struct configSettings_s {
	int iDynaFileCacheSize; /* max cache for dynamic files */
	int fCreateMode; /* mode to use when creating files */
	int fDirCreateMode; /* mode to use when creating files */
	int	bFailOnChown;	/* fail if chown fails? */
	uid_t	fileUID;	/* UID to be used for newly created files */
	uid_t	fileGID;	/* GID to be used for newly created files */
	uid_t	dirUID;		/* UID to be used for newly created directories */
	uid_t	dirGID;		/* GID to be used for newly created directories */
	int	bCreateDirs;/* auto-create directories for dynaFiles: 0 - no, 1 - yes */
	int	bEnableSync;/* enable syncing of files (no dash in front of pathname in conf): 0 - no, 1 - yes */
	int	iZipLevel;	/* zip compression mode (0..9 as usual) */
	sbool	bFlushOnTXEnd;/* flush write buffers when transaction has ended? */
	int64	iIOBufSize;	/* size of an io buffer */
	int	iFlushInterval; 	/* how often flush the output buffer on inactivity? */
	int	bUseAsyncWriter;	/* should we enable asynchronous writing? */
	EMPTY_STRUCT
} configSettings_t;
static configSettings_t cs;
uchar	*pszFileDfltTplName; /* name of the default template to use */

struct modConfData_s {
	rsconf_t *pConf;	/* our overall config object */
	uchar 	*tplName;	/* default template */
	int fCreateMode; /* default mode to use when creating files */
	int fDirCreateMode; /* default mode to use when creating files */
};

static modConfData_t *loadModConf = NULL;/* modConf ptr to use for the current load process */
static modConfData_t *runModConf = NULL;/* modConf ptr to use for the current exec process */

/* tables for interfacing with the v6 config system */
/* module-global parameters */
static struct cnfparamdescr modpdescr[] = {
	{ "template", eCmdHdlrGetWord, 0 },
	{ "dircreatemode", eCmdHdlrFileCreateMode, 0 },
	{ "filecreatemode", eCmdHdlrFileCreateMode, 0 }
};
static struct cnfparamblk modpblk =
	{ CNFPARAMBLK_VERSION,
	  sizeof(modpdescr)/sizeof(struct cnfparamdescr),
	  modpdescr
	};

/* action (instance) parameters */
static struct cnfparamdescr actpdescr[] = {
	{ "dynafilecachesize", eCmdHdlrInt, 0 }, /* legacy: dynafilecachesize */
	{ "ziplevel", eCmdHdlrInt, 0 }, /* legacy: omfileziplevel */
	{ "flushinterval", eCmdHdlrInt, 0 }, /* legacy: omfileflushinterval */
	{ "asyncwriting", eCmdHdlrBinary, 0 }, /* legacy: omfileasyncwriting */
	{ "veryrobustzip", eCmdHdlrBinary, 0 },
	{ "flushontxend", eCmdHdlrBinary, 0 }, /* legacy: omfileflushontxend */
	{ "iobuffersize", eCmdHdlrSize, 0 }, /* legacy: omfileiobuffersize */
	{ "dirowner", eCmdHdlrUID, 0 }, /* legacy: dirowner */
	{ "dirgroup", eCmdHdlrGID, 0 }, /* legacy: dirgroup */
	{ "fileowner", eCmdHdlrUID, 0 }, /* legacy: fileowner */
	{ "filegroup", eCmdHdlrGID, 0 }, /* legacy: filegroup */
	{ "dircreatemode", eCmdHdlrFileCreateMode, 0 }, /* legacy: dircreatemode */
	{ "filecreatemode", eCmdHdlrFileCreateMode, 0 }, /* legacy: filecreatemode */
	{ "failonchownfailure", eCmdHdlrBinary, 0 }, /* legacy: failonchownfailure */
	{ "createdirs", eCmdHdlrBinary, 0 }, /* legacy: createdirs */
	{ "sync", eCmdHdlrBinary, 0 }, /* legacy: actionfileenablesync */
	{ "file", eCmdHdlrString, 0 },     /* either "file" or ... */
	{ "dynafile", eCmdHdlrString, 0 }, /* "dynafile" MUST be present */
	{ "sig.provider", eCmdHdlrGetWord, 0 },
	{ "cry.provider", eCmdHdlrGetWord, 0 },
	{ "template", eCmdHdlrGetWord, 0 }
};
static struct cnfparamblk actpblk =
	{ CNFPARAMBLK_VERSION,
	  sizeof(actpdescr)/sizeof(struct cnfparamdescr),
	  actpdescr
	};


/* this function gets the default template. It coordinates action between
 * old-style and new-style configuration parts.
 */
static inline uchar*
getDfltTpl(void)
{
	if(loadModConf != NULL && loadModConf->tplName != NULL)
		return loadModConf->tplName;
	else if(pszFileDfltTplName == NULL)
		return (uchar*)"RSYSLOG_FileFormat";
	else
		return pszFileDfltTplName;
}


BEGINinitConfVars		/* (re)set config variables to default values */
CODESTARTinitConfVars 
	pszFileDfltTplName = NULL; /* make sure this can be free'ed! */
	iRet = resetConfigVariables(NULL, NULL); /* params are dummies */
ENDinitConfVars

BEGINisCompatibleWithFeature
CODESTARTisCompatibleWithFeature
	if(eFeat == sFEATURERepeatedMsgReduction)
		iRet = RS_RET_OK;
ENDisCompatibleWithFeature


BEGINdbgPrintInstInfo
CODESTARTdbgPrintInstInfo
	if(pData->bDynamicName) {
		dbgprintf("[dynamic]\n");
	} else { /* regular file */
		dbgprintf("%s%s\n", pData->fname,
			  (pData->pStrm == NULL) ? " (closed)" : "");
	}

	dbgprintf("\ttemplate='%s'\n", pData->fname);
	dbgprintf("\tuse async writer=%d\n", pData->bUseAsyncWriter);
	dbgprintf("\tflush on TX end=%d\n", pData->bFlushOnTXEnd);
	dbgprintf("\tflush interval=%d\n", pData->iFlushInterval);
	dbgprintf("\tfile cache size=%d\n", pData->iDynaFileCacheSize);
	dbgprintf("\tcreate directories: %s\n", pData->bCreateDirs ? "on" : "off");
	dbgprintf("\tvery robust zip: %s\n", pData->bCreateDirs ? "on" : "off");
	dbgprintf("\tfile owner %d, group %d\n", (int) pData->fileUID, (int) pData->fileGID);
	dbgprintf("\tdirectory owner %d, group %d\n", (int) pData->dirUID, (int) pData->dirGID);
	dbgprintf("\tdir create mode 0%3.3o, file create mode 0%3.3o\n",
		  pData->fDirCreateMode, pData->fCreateMode);
	dbgprintf("\tfail if owner/group can not be set: %s\n", pData->bFailOnChown ? "yes" : "no");
ENDdbgPrintInstInfo



/* set the default template to be used
 * This is a module-global parameter, and as such needs special handling. It needs to
 * be coordinated with values set via the v2 config system (rsyslog v6+). What we do
 * is we do not permit this directive after the v2 config system has been used to set
 * the parameter.
 */
rsRetVal
setLegacyDfltTpl(void __attribute__((unused)) *pVal, uchar* newVal)
{
	DEFiRet;

	if(loadModConf != NULL && loadModConf->tplName != NULL) {
		free(newVal);
		errmsg.LogError(0, RS_RET_ERR, "omfile: default template already set via module "
			"global parameter - can no longer be changed");
		ABORT_FINALIZE(RS_RET_ERR);
	}
	free(pszFileDfltTplName);
	pszFileDfltTplName = newVal;
finalize_it:
	RETiRet;
}


/* set the dynaFile cache size. Does some limit checking.
 * rgerhards, 2007-07-31
 */
rsRetVal setDynaFileCacheSize(void __attribute__((unused)) *pVal, int iNewVal)
{
	DEFiRet;
	uchar errMsg[128];	/* for dynamic error messages */

	if(iNewVal < 1) {
		snprintf((char*) errMsg, sizeof(errMsg)/sizeof(uchar),
		         "DynaFileCacheSize must be greater 0 (%d given), changed to 1.", iNewVal);
		errno = 0;
		errmsg.LogError(0, RS_RET_VAL_OUT_OF_RANGE, "%s", errMsg);
		iRet = RS_RET_VAL_OUT_OF_RANGE;
		iNewVal = 1;
	} else if(iNewVal > 1000) {
		snprintf((char*) errMsg, sizeof(errMsg)/sizeof(uchar),
		         "DynaFileCacheSize maximum is 1,000 (%d given), changed to 1,000.", iNewVal);
		errno = 0;
		errmsg.LogError(0, RS_RET_VAL_OUT_OF_RANGE, "%s", errMsg);
		iRet = RS_RET_VAL_OUT_OF_RANGE;
		iNewVal = 1000;
	}

	cs.iDynaFileCacheSize = iNewVal;
	DBGPRINTF("DynaFileCacheSize changed to %d.\n", iNewVal);

	RETiRet;
}


/* Helper to cfline(). Parses a output channel name up until the first
 * comma and then looks for the template specifier. Tries
 * to find that template. Maps the output channel to the 
 * proper filed structure settings. Everything is stored in the
 * filed struct. Over time, the dependency on filed might be
 * removed.
 * rgerhards 2005-06-21
 */
static rsRetVal cflineParseOutchannel(instanceData *pData, uchar* p, omodStringRequest_t *pOMSR, int iEntry, int iTplOpts)
{
	DEFiRet;
	size_t i;
	struct outchannel *pOch;
	char szBuf[128];	/* should be more than sufficient */

	++p; /* skip '$' */
	i = 0;
	/* get outchannel name */
	while(*p && *p != ';' && *p != ' ' &&
	      i < sizeof(szBuf) / sizeof(char)) {
	      szBuf[i++] = *p++;
	}
	szBuf[i] = '\0';

	/* got the name, now look up the channel... */
	pOch = ochFind(szBuf, i);

	if(pOch == NULL) {
		char errMsg[128];
		errno = 0;
		snprintf(errMsg, sizeof(errMsg)/sizeof(char),
			 "outchannel '%s' not found - ignoring action line",
			 szBuf);
		errmsg.LogError(0, RS_RET_NOT_FOUND, "%s", errMsg);
		ABORT_FINALIZE(RS_RET_NOT_FOUND);
	}

	/* check if there is a file name in the outchannel... */
	if(pOch->pszFileTemplate == NULL) {
		char errMsg[128];
		errno = 0;
		snprintf(errMsg, sizeof(errMsg)/sizeof(char),
			 "outchannel '%s' has no file name template - ignoring action line",
			 szBuf);
		errmsg.LogError(0, RS_RET_ERR, "%s", errMsg);
		ABORT_FINALIZE(RS_RET_ERR);
	}

	/* OK, we finally got a correct template. So let's use it... */
	pData->fname = ustrdup(pOch->pszFileTemplate);
	pData->iSizeLimit = pOch->uSizeLimit;
	/* WARNING: It is dangerous "just" to pass the pointer. As we
	 * never rebuild the output channel description, this is acceptable here.
	 */
	pData->pszSizeLimitCmd = pOch->cmdOnSizeLimit;

	iRet = cflineParseTemplateName(&p, pOMSR, iEntry, iTplOpts, getDfltTpl());

finalize_it:
	RETiRet;
}


/* This function deletes an entry from the dynamic file name
 * cache. A pointer to the cache must be passed in as well
 * as the index of the to-be-deleted entry. This index may
 * point to an unallocated entry, in whcih case the
 * function immediately returns. Parameter bFreeEntry is 1
 * if the entry should be d_free()ed and 0 if not.
 */
static rsRetVal
dynaFileDelCacheEntry(instanceData *pData, int iEntry, int bFreeEntry)
{
	dynaFileCacheEntry **pCache = pData->dynCache;
	DEFiRet;
	ASSERT(pCache != NULL);

	if(pCache[iEntry] == NULL)
		FINALIZE;

	DBGPRINTF("Removing entry %d for file '%s' from dynaCache.\n", iEntry,
		pCache[iEntry]->pName == NULL ? UCHAR_CONSTANT("[OPEN FAILED]") : pCache[iEntry]->pName);

	if(pCache[iEntry]->pName != NULL) {
		d_free(pCache[iEntry]->pName);
		pCache[iEntry]->pName = NULL;
	}

	if(pCache[iEntry]->pStrm != NULL) {
		strm.Destruct(&pCache[iEntry]->pStrm);
		if(pData->useSigprov) {
			pData->sigprov.OnFileClose(pCache[iEntry]->sigprovFileData);
			pCache[iEntry]->sigprovFileData = NULL;
		}
	}

	if(bFreeEntry) {
		d_free(pCache[iEntry]);
		pCache[iEntry] = NULL;
	}

finalize_it:
	RETiRet;
}


/* This function frees all dynamic file name cache entries and closes the
 * relevant files. Part of Shutdown and HUP processing.
 * rgerhards, 2008-10-23
 */
static inline void
dynaFileFreeCacheEntries(instanceData *pData)
{
	register int i;
	ASSERT(pData != NULL);

	BEGINfunc;
	for(i = 0 ; i < pData->iCurrCacheSize ; ++i) {
		dynaFileDelCacheEntry(pData, i, 1);
	}
	pData->iCurrElt = -1; /* invalidate current element */
	ENDfunc;
}


/* This function frees the dynamic file name cache.
 */
static void dynaFileFreeCache(instanceData *pData)
{
	ASSERT(pData != NULL);

	BEGINfunc;
	dynaFileFreeCacheEntries(pData);
	if(pData->dynCache != NULL)
		d_free(pData->dynCache);
	ENDfunc;
}


/* close current file */
static rsRetVal
closeFile(instanceData *pData)
{
	DEFiRet;
	if(pData->useSigprov) {
		pData->sigprov.OnFileClose(pData->sigprovFileData);
		pData->sigprovFileData = NULL;
	}
	strm.Destruct(&pData->pStrm);
	RETiRet;
}


/* This prepares the signature provider to process a file */
static rsRetVal
sigprovPrepare(instanceData *pData, uchar *fn)
{
	DEFiRet;
	pData->sigprov.OnFileOpen(pData->sigprovData, fn, &pData->sigprovFileData);
	RETiRet;
}

/* This is now shared code for all types of files. It simply prepares
 * file access, which, among others, means the the file wil be opened
 * and any directories in between will be created (based on config, of
 * course). -- rgerhards, 2008-10-22
 * changed to iRet interface - 2009-03-19
 */
static rsRetVal
prepareFile(instanceData *pData, uchar *newFileName)
{
	int fd;
	DEFiRet;

	pData->pStrm = NULL;
	if(access((char*)newFileName, F_OK) != 0) {
		/* file does not exist, create it (and eventually parent directories */
		if(pData->bCreateDirs) {
			/* We first need to create parent dirs if they are missing.
			 * We do not report any errors here ourselfs but let the code
			 * fall through to error handler below.
			 */
			if(makeFileParentDirs(newFileName, ustrlen(newFileName),
			     pData->fDirCreateMode, pData->dirUID,
			     pData->dirGID, pData->bFailOnChown) != 0) {
			     	ABORT_FINALIZE(RS_RET_ERR); /* we give up */
			}
		}
		/* no matter if we needed to create directories or not, we now try to create
		 * the file. -- rgerhards, 2008-12-18 (based on patch from William Tisater)
		 */
		fd = open((char*) newFileName, O_WRONLY|O_APPEND|O_CREAT|O_NOCTTY|O_CLOEXEC,
				pData->fCreateMode);
		if(fd != -1) {
			/* check and set uid/gid */
			if(pData->fileUID != (uid_t)-1 || pData->fileGID != (gid_t) -1) {
				/* we need to set owner/group */
				if(fchown(fd, pData->fileUID, pData->fileGID) != 0) {
					if(pData->bFailOnChown) {
						int eSave = errno;
						close(fd);
						fd = -1;
						errno = eSave;
					}
					/* we will silently ignore the chown() failure
					 * if configured to do so.
					 */
				}
			}
			close(fd); /* close again, as we need a stream further on */
		}
	}

	/* the copies below are clumpsy, but there is no way around given the
	 * anomalies in dirname() and basename() [they MODIFY the provided buffer...]
	 */
	uchar szNameBuf[MAXFNAME];
	uchar szDirName[MAXFNAME];
	uchar szBaseName[MAXFNAME];
	ustrncpy(szNameBuf, newFileName, MAXFNAME);
	ustrncpy(szDirName, (uchar*)dirname((char*)szNameBuf), MAXFNAME);
	ustrncpy(szNameBuf, newFileName, MAXFNAME);
	ustrncpy(szBaseName, (uchar*)basename((char*)szNameBuf), MAXFNAME);

	CHKiRet(strm.Construct(&pData->pStrm));
	CHKiRet(strm.SetFName(pData->pStrm, szBaseName, ustrlen(szBaseName)));
	CHKiRet(strm.SetDir(pData->pStrm, szDirName, ustrlen(szDirName)));
	CHKiRet(strm.SetiZipLevel(pData->pStrm, pData->iZipLevel));
	CHKiRet(strm.SetbVeryReliableZip(pData->pStrm, pData->bVeryRobustZip));
	CHKiRet(strm.SetsIOBufSize(pData->pStrm, (size_t) pData->iIOBufSize));
	CHKiRet(strm.SettOperationsMode(pData->pStrm, STREAMMODE_WRITE_APPEND));
	CHKiRet(strm.SettOpenMode(pData->pStrm, cs.fCreateMode));
	CHKiRet(strm.SetbSync(pData->pStrm, pData->bSyncFile));
	CHKiRet(strm.SetsType(pData->pStrm, STREAMTYPE_FILE_SINGLE));
	CHKiRet(strm.SetiSizeLimit(pData->pStrm, pData->iSizeLimit));
	if(pData->useCryprov) {
		CHKiRet(strm.Setcryprov(pData->pStrm, &pData->cryprov));
		CHKiRet(strm.SetcryprovData(pData->pStrm, pData->cryprovData));
	}
	/* set the flush interval only if we actually use it - otherwise it will activate
	 * async processing, which is a real performance waste if we do not do buffered
	 * writes! -- rgerhards, 2009-07-06
	 */
	if(pData->bUseAsyncWriter)
		CHKiRet(strm.SetiFlushInterval(pData->pStrm, pData->iFlushInterval));
	if(pData->pszSizeLimitCmd != NULL)
		CHKiRet(strm.SetpszSizeLimitCmd(pData->pStrm, ustrdup(pData->pszSizeLimitCmd)));
	CHKiRet(strm.ConstructFinalize(pData->pStrm));

	if(pData->useSigprov)
		sigprovPrepare(pData, szNameBuf);
	
finalize_it:
	if(iRet != RS_RET_OK) {
		if(pData->pStrm != NULL) {
			closeFile(pData);
		}
	}
	RETiRet;
}


/* This function handles dynamic file names. It checks if the
 * requested file name is already open and, if not, does everything
 * needed to switch to the it.
 * Function returns 0 if all went well and non-zero otherwise.
 * On successful return pData->fd must point to the correct file to
 * be written.
 * This is a helper to writeFile(). rgerhards, 2007-07-03
 */
static inline rsRetVal
prepareDynFile(instanceData *pData, uchar *newFileName, unsigned iMsgOpts)
{
	uint64 ctOldest; /* "timestamp" of oldest element */
	int iOldest;
	int i;
	int iFirstFree;
	rsRetVal localRet;
	dynaFileCacheEntry **pCache;
	DEFiRet;

	ASSERT(pData != NULL);
	ASSERT(newFileName != NULL);

	pCache = pData->dynCache;

	/* first check, if we still have the current file */
	if(   (pData->iCurrElt != -1)
	   && !ustrcmp(newFileName, pCache[pData->iCurrElt]->pName)) {
	   	/* great, we are all set */
		pCache[pData->iCurrElt]->clkTickAccessed = getClockFileAccess();
		STATSCOUNTER_INC(pData->ctrLevel0, pData->mutCtrLevel0);
		/* LRU needs only a strictly monotonically increasing counter, so such a one could do */
		FINALIZE;
	}

	/* ok, no luck. Now let's search the table if we find a matching spot.
	 * While doing so, we also prepare for creation of a new one.
	 */
	pData->iCurrElt = -1;	/* invalid current element pointer */
	iFirstFree = -1; /* not yet found */
	iOldest = 0; /* we assume the first element to be the oldest - that will change as we loop */
	ctOldest = getClockFileAccess(); /* there must always be an older one */
	for(i = 0 ; i < pData->iCurrCacheSize ; ++i) {
		if(pCache[i] == NULL || pCache[i]->pName == NULL) {
			if(iFirstFree == -1)
				iFirstFree = i;
		} else { /* got an element, let's see if it matches */
			if(!ustrcmp(newFileName, pCache[i]->pName)) {
				/* we found our element! */
				pData->pStrm = pCache[i]->pStrm;
				if(pData->useSigprov)
					pData->sigprovFileData = pCache[i]->sigprovFileData;
				pData->iCurrElt = i;
				pCache[i]->clkTickAccessed = getClockFileAccess(); /* update "timestamp" for LRU */
				FINALIZE;
			}
			/* did not find it - so lets keep track of the counters for LRU */
			if(pCache[i]->clkTickAccessed < ctOldest) {
				ctOldest = pCache[i]->clkTickAccessed;
				iOldest = i;
				}
		}
	}

	/* we have not found an entry */
	STATSCOUNTER_INC(pData->ctrMiss, pData->mutCtrMiss);

	/* invalidate iCurrElt as we may error-exit out of this function when the currrent
	 * iCurrElt has been freed or otherwise become unusable. This is a precaution, and
	 * performance-wise it may be better to do that in each of the exits. However, that
	 * is error-prone, so I prefer to do it here. -- rgerhards, 2010-03-02
	 */
	pData->iCurrElt = -1;
	/* similarly, we need to set the current pStrm to NULL, because otherwise, if prepareFile() fails,
	 * we may end up using an old stream. This bug depends on how exactly prepareFile fails,
	 * but it could be triggered in the common case of a failed open() system call.
	 * rgerhards, 2010-03-22
	 */
	pData->pStrm = NULL, pData->sigprovFileData = NULL;

	if(iFirstFree == -1 && (pData->iCurrCacheSize < pData->iDynaFileCacheSize)) {
		/* there is space left, so set it to that index */
		iFirstFree = pData->iCurrCacheSize++;
		STATSCOUNTER_SETMAX_NOMUT(pData->ctrMax, (unsigned) pData->iCurrCacheSize);
	}

	/* Note that the following code sequence does not work with the cache entry itself,
	 * but rather with pData->pStrm, the (sole) stream pointer in the non-dynafile case.
	 * The cache array is only updated after the open was successful. -- rgerhards, 2010-03-21
	 */
	if(iFirstFree == -1) {
		dynaFileDelCacheEntry(pData, iOldest, 0);
		STATSCOUNTER_INC(pData->ctrEvict, pData->mutCtrEvict);
		iFirstFree = iOldest; /* this one *is* now free ;) */
	} else {
		/* we need to allocate memory for the cache structure */
		CHKmalloc(pCache[iFirstFree] = (dynaFileCacheEntry*) calloc(1, sizeof(dynaFileCacheEntry)));
	}

	/* Ok, we finally can open the file */
	localRet = prepareFile(pData, newFileName); /* ignore exact error, we check fd below */

	/* check if we had an error */
	if(localRet != RS_RET_OK) {
		/* do not report anything if the message is an internally-generated
		 * message. Otherwise, we could run into a never-ending loop. The bad
		 * news is that we also lose errors on startup messages, but so it is.
		 */
		if(iMsgOpts & INTERNAL_MSG) {
			DBGPRINTF("Could not open dynaFile '%s', state %d, discarding message\n",
				  newFileName, localRet);
		} else {
			errmsg.LogError(0, localRet, "Could not open dynamic file '%s' [state %d] - discarding message", newFileName, localRet);
		}
		ABORT_FINALIZE(localRet);
	}

	if((pCache[iFirstFree]->pName = ustrdup(newFileName)) == NULL) {
		closeFile(pData); /* need to free failed entry! */
		ABORT_FINALIZE(RS_RET_OUT_OF_MEMORY);
	}
	pCache[iFirstFree]->pStrm = pData->pStrm;
	if(pData->useSigprov)
		pCache[iFirstFree]->sigprovFileData = pData->sigprovFileData;
	pCache[iFirstFree]->clkTickAccessed = getClockFileAccess();
	pData->iCurrElt = iFirstFree;
	DBGPRINTF("Added new entry %d for file cache, file '%s'.\n", iFirstFree, newFileName);

finalize_it:
	RETiRet;
}


/* do the actual write process. This function is to be called once we are ready for writing.
 * It will do buffered writes and persist data only when the buffer is full. Note that we must
 * be careful to detect when the file handle changed.
 * rgerhards, 2009-06-03
 */
static  rsRetVal
doWrite(instanceData *pData, uchar *pszBuf, int lenBuf)
{
	DEFiRet;
	ASSERT(pData != NULL);
	ASSERT(pszBuf != NULL);

	DBGPRINTF("write to stream, pData->pStrm %p, lenBuf %d\n", pData->pStrm, lenBuf);
	if(pData->pStrm != NULL){
		CHKiRet(strm.Write(pData->pStrm, pszBuf, lenBuf));
		if(pData->useSigprov) {
			CHKiRet(pData->sigprov.OnRecordWrite(pData->sigprovFileData, pszBuf, lenBuf));
		}
	}

finalize_it:
	RETiRet;
}


/* rgerhards 2004-11-11: write to a file output.  */
static rsRetVal
writeFile(instanceData *pData, linebuf_t *linebuf)
{
	DEFiRet;

	ASSERT(pData != NULL);

	/* first check if we have a dynamic file name and, if so,
	 * check if it still is ok or a new file needs to be created
	 */
	if(pData->bDynamicName) {
		CHKiRet(prepareDynFile(pData, linebuf->filename, linebuf->iMsgOpts));
	} else { /* "regular", non-dynafile */
		if(pData->pStrm == NULL) {
			CHKiRet(prepareFile(pData, pData->fname));
			if(pData->pStrm == NULL) {
				errmsg.LogError(0, RS_RET_NO_FILE_ACCESS, "Could no open output file '%s'", pData->fname);
			}
		}
	}

	CHKiRet(doWrite(pData, linebuf->ln, ustrlen(linebuf->ln)));

finalize_it:
	RETiRet;
}


BEGINbeginCnfLoad
CODESTARTbeginCnfLoad
	loadModConf = pModConf;
	pModConf->pConf = pConf;
	pModConf->tplName = NULL;
	pModConf->fCreateMode = 0644;
	pModConf->fDirCreateMode = 0700;
ENDbeginCnfLoad

BEGINsetModCnf
	struct cnfparamvals *pvals = NULL;
	int i;
CODESTARTsetModCnf
	pvals = nvlstGetParams(lst, &modpblk, NULL);
	if(pvals == NULL) {
		errmsg.LogError(0, RS_RET_MISSING_CNFPARAMS, "error processing module "
				"config parameters [module(...)]");
		ABORT_FINALIZE(RS_RET_MISSING_CNFPARAMS);
	}

	if(Debug) {
		dbgprintf("module (global) param blk for omfile:\n");
		cnfparamsPrint(&modpblk, pvals);
	}

	for(i = 0 ; i < modpblk.nParams ; ++i) {
		if(!pvals[i].bUsed)
			continue;
		if(!strcmp(modpblk.descr[i].name, "template")) {
			loadModConf->tplName = (uchar*)es_str2cstr(pvals[i].val.d.estr, NULL);
			if(pszFileDfltTplName != NULL) {
				errmsg.LogError(0, RS_RET_DUP_PARAM, "omfile: warning: default template "
						"was already set via legacy directive - may lead to inconsistent "
						"results.");
			}
		} else if(!strcmp(modpblk.descr[i].name, "dircreatemode")) {
			loadModConf->fDirCreateMode = (int) pvals[i].val.d.n;
		} else if(!strcmp(modpblk.descr[i].name, "filecreatemode")) {
			loadModConf->fCreateMode = (int) pvals[i].val.d.n;
		} else {
			dbgprintf("omfile: program error, non-handled "
			  "param '%s' in beginCnfLoad\n", modpblk.descr[i].name);
		}
	}
finalize_it:
	if(pvals != NULL)
		cnfparamvalsDestruct(pvals, &modpblk);
ENDsetModCnf

BEGINendCnfLoad
CODESTARTendCnfLoad
	loadModConf = NULL; /* done loading */
	/* free legacy config vars */
	free(pszFileDfltTplName);
	pszFileDfltTplName = NULL;
ENDendCnfLoad

BEGINcheckCnf
CODESTARTcheckCnf
ENDcheckCnf

BEGINactivateCnf
CODESTARTactivateCnf
	runModConf = pModConf;
ENDactivateCnf

BEGINfreeCnf
CODESTARTfreeCnf
	free(pModConf->tplName);
ENDfreeCnf


BEGINcreateInstance
CODESTARTcreateInstance
	pData->pStrm = NULL;
	pthread_mutex_init(&pData->mutWrite, NULL);
ENDcreateInstance


BEGINcreateWrkrInstance
CODESTARTcreateWrkrInstance
ENDcreateWrkrInstance


BEGINfreeInstance
CODESTARTfreeInstance
	free(pData->tplName);
	free(pData->fname);
	if(pData->bDynamicName) {
		dynaFileFreeCache(pData);
	} else if(pData->pStrm != NULL)
		closeFile(pData);
	if(pData->useSigprov) {
		pData->sigprov.Destruct(&pData->sigprovData);
		obj.ReleaseObj(__FILE__, pData->sigprovNameFull+2, pData->sigprovNameFull,
			       (void*) &pData->sigprov);
		free(pData->sigprovName);
		free(pData->sigprovNameFull);
	}
	if(pData->useCryprov) {
		pData->cryprov.Destruct(&pData->cryprovData);
		obj.ReleaseObj(__FILE__, pData->cryprovNameFull+2, pData->cryprovNameFull,
			       (void*) &pData->cryprov);
		free(pData->cryprovName);
		free(pData->cryprovNameFull);
	}
	pthread_mutex_destroy(&pData->mutWrite);
ENDfreeInstance


BEGINfreeWrkrInstance
CODESTARTfreeWrkrInstance
ENDfreeWrkrInstance


BEGINtryResume
CODESTARTtryResume
ENDtryResume

BEGINbeginTransaction
CODESTARTbeginTransaction
	/* we have nothing to do to begin a transaction */
ENDbeginTransaction


static rsRetVal
bufferLine(wrkrInstanceData_t *pWrkrData, uchar *filename, uchar *line)
{
	linebuf_t *lb;
	DEFiRet;

	CHKmalloc(lb = (linebuf_t*) malloc(sizeof(linebuf_t)));
	CHKmalloc(lb->filename = ustrdup(filename));
	CHKmalloc(lb->ln = ustrdup(line));
	lb->pNext = NULL;
	if(pWrkrData->pRoot == NULL) {
		pWrkrData->pRoot = pWrkrData->pLast = lb;
	} else {
		pWrkrData->pLast->pNext = lb;
		pWrkrData->pLast = lb;
	}
finalize_it:
	RETiRet;
}

static void
submitCachedLines(wrkrInstanceData_t *pWrkrData, instanceData *pData)
{
	linebuf_t *curr, *todel;

	for(curr = pWrkrData->pRoot ; curr != NULL ; ) {
		DBGPRINTF("omfile: file to log to: %s\n", curr->filename);
		DBGPRINTF("omfile: start of data: '%.128s'\n", curr->ln);
		STATSCOUNTER_INC(pData->ctrRequests, pData->mutCtrRequests);
		writeFile(pData, curr);

		todel = curr;
		curr = curr->pNext;
		free(todel->filename);
		free(todel->ln);
		free(todel);
	}
	pWrkrData->pRoot = NULL;
}


BEGINdoAction
	instanceData *pData;
CODESTARTdoAction
	pData = pWrkrData->pData;
	iRet = bufferLine(pWrkrData, (pData->bDynamicName) ? ppString[1] : pData->f_fname,
	                     ppString[0]);
	if(iRet == RS_RET_OK)
		iRet = RS_RET_DEFER_COMMIT;
ENDdoAction

BEGINendTransaction
	instanceData *pData;
CODESTARTendTransaction
	pData = pWrkrData->pData;
	pthread_mutex_lock(&pData->mutWrite);

	submitCachedLines(pWrkrData, pData);
	/* Note: pStrm may be NULL if there was an error opening the stream */
	if(pData->bFlushOnTXEnd && pData->pStrm != NULL) {
		/* if we have an async writer, it controls the flush via
		 * a timeout. However, without it, we actually need to flush,
		 * else incomplete records are written.
		 */
		if(!pData->bUseAsyncWriter)
			CHKiRet(strm.Flush(pData->pStrm));
	}
finalize_it:
	pthread_mutex_unlock(&pData->mutWrite);
dbgprintf("omfile: free write lock      (pWrkrData %p)\n", pWrkrData);
ENDendTransaction


<<<<<<< HEAD
=======
BEGINdoAction
CODESTARTdoAction
	DBGPRINTF("file to log to: %s\n",
		  (pData->bDynamicName) ? ppString[1] : pData->fname);
	DBGPRINTF("omfile: start of data: '%.128s'\n", ppString[0]);
	STATSCOUNTER_INC(pData->ctrRequests, pData->mutCtrRequests);
	CHKiRet(writeFile(ppString, iMsgOpts, pData));
	if(!bCoreSupportsBatching && pData->bFlushOnTXEnd) {
		CHKiRet(strm.Flush(pData->pStrm));
	}
finalize_it:
	if(iRet == RS_RET_OK)
		iRet = RS_RET_DEFER_COMMIT;
ENDdoAction

>>>>>>> 6737f9b9

static inline void
setInstParamDefaults(instanceData *pData)
{
	pData->fname = NULL;
	pData->tplName = NULL;
	pData->fileUID = -1;
	pData->fileGID = -1;
	pData->dirUID = -1;
	pData->dirGID = -1;
	pData->bFailOnChown = 1;
	pData->iDynaFileCacheSize = 10;
	pData->fCreateMode = loadModConf->fCreateMode;
	pData->fDirCreateMode = loadModConf->fDirCreateMode;
	pData->bCreateDirs = 1;
	pData->bSyncFile = 0;
	pData->iZipLevel = 0;
	pData->bVeryRobustZip = 0;
	pData->bFlushOnTXEnd = FLUSHONTX_DFLT;
	pData->iIOBufSize = IOBUF_DFLT_SIZE;
	pData->iFlushInterval = FLUSH_INTRVL_DFLT;
	pData->bUseAsyncWriter = USE_ASYNCWRITER_DFLT;
	pData->sigprovName = NULL;
	pData->cryprovName = NULL;
	pData->useSigprov = 0;
	pData->useCryprov = 0;
}


static rsRetVal
setupInstStatsCtrs(instanceData *pData)
{
	uchar ctrName[512];
	DEFiRet;

	if(!pData->bDynamicName) {
		FINALIZE;
	}

	/* support statistics gathering */
	snprintf((char*)ctrName, sizeof(ctrName), "dynafile cache %s", pData->fname);
	ctrName[sizeof(ctrName)-1] = '\0'; /* be on the save side */
	CHKiRet(statsobj.Construct(&(pData->stats)));
	CHKiRet(statsobj.SetName(pData->stats, ctrName));
	STATSCOUNTER_INIT(pData->ctrRequests, pData->mutCtrRequests);
	CHKiRet(statsobj.AddCounter(pData->stats, UCHAR_CONSTANT("requests"),
		ctrType_IntCtr, CTR_FLAG_RESETTABLE, &(pData->ctrRequests)));
	STATSCOUNTER_INIT(pData->ctrLevel0, pData->mutCtrLevel0);
	CHKiRet(statsobj.AddCounter(pData->stats, UCHAR_CONSTANT("level0"),
		ctrType_IntCtr, CTR_FLAG_RESETTABLE, &(pData->ctrLevel0)));
	STATSCOUNTER_INIT(pData->ctrMiss, pData->mutCtrMiss);
	CHKiRet(statsobj.AddCounter(pData->stats, UCHAR_CONSTANT("missed"),
		ctrType_IntCtr, CTR_FLAG_RESETTABLE, &(pData->ctrMiss)));
	STATSCOUNTER_INIT(pData->ctrEvict, pData->mutCtrEvict);
	CHKiRet(statsobj.AddCounter(pData->stats, UCHAR_CONSTANT("evicted"),
		ctrType_IntCtr, CTR_FLAG_RESETTABLE, &(pData->ctrEvict)));
	STATSCOUNTER_INIT(pData->ctrMax, pData->mutCtrMax);
	CHKiRet(statsobj.AddCounter(pData->stats, UCHAR_CONSTANT("maxused"),
		ctrType_IntCtr, CTR_FLAG_RESETTABLE, &(pData->ctrMax)));
	CHKiRet(statsobj.ConstructFinalize(pData->stats));

finalize_it:
	RETiRet;
}

static inline void
initSigprov(instanceData *pData, struct nvlst *lst)
{
	uchar szDrvrName[1024];

	if(snprintf((char*)szDrvrName, sizeof(szDrvrName), "lmsig_%s", pData->sigprovName)
		== sizeof(szDrvrName)) {
		errmsg.LogError(0, RS_RET_ERR, "omfile: signature provider "
				"name is too long: '%s' - signatures disabled",
				pData->sigprovName);
		goto done;
	}
	pData->sigprovNameFull = ustrdup(szDrvrName);

	pData->sigprov.ifVersion = sigprovCURR_IF_VERSION;
	/* The pDrvrName+2 below is a hack to obtain the object name. It 
	 * safes us to have yet another variable with the name without "lm" in
	 * front of it. If we change the module load interface, we may re-think
	 * about this hack, but for the time being it is efficient and clean enough.
	 */
	if(obj.UseObj(__FILE__, szDrvrName, szDrvrName, (void*) &pData->sigprov)
		!= RS_RET_OK) {
		errmsg.LogError(0, RS_RET_LOAD_ERROR, "omfile: could not load "
				"signature provider '%s' - signatures disabled",
				szDrvrName);
		goto done;
	}

	if(pData->sigprov.Construct(&pData->sigprovData) != RS_RET_OK) {
		errmsg.LogError(0, RS_RET_SIGPROV_ERR, "omfile: error constructing "
				"signature provider %s dataset - signatures disabled",
				szDrvrName);
		goto done;
	}
	pData->sigprov.SetCnfParam(pData->sigprovData, lst);

	dbgprintf("loaded signature provider %s, data instance at %p\n",
		  szDrvrName, pData->sigprovData);
	pData->useSigprov = 1;
done:	return;
}

static inline rsRetVal
initCryprov(instanceData *pData, struct nvlst *lst)
{
	uchar szDrvrName[1024];
	DEFiRet;

	if(snprintf((char*)szDrvrName, sizeof(szDrvrName), "lmcry_%s", pData->cryprovName)
		== sizeof(szDrvrName)) {
		errmsg.LogError(0, RS_RET_ERR, "omfile: crypto provider "
				"name is too long: '%s' - encryption disabled",
				pData->cryprovName);
		ABORT_FINALIZE(RS_RET_ERR);
	}
	pData->cryprovNameFull = ustrdup(szDrvrName);

	pData->cryprov.ifVersion = cryprovCURR_IF_VERSION;
	/* The pDrvrName+2 below is a hack to obtain the object name. It 
	 * safes us to have yet another variable with the name without "lm" in
	 * front of it. If we change the module load interface, we may re-think
	 * about this hack, but for the time being it is efficient and clean enough.
	 */
	if(obj.UseObj(__FILE__, szDrvrName, szDrvrName, (void*) &pData->cryprov)
		!= RS_RET_OK) {
		errmsg.LogError(0, RS_RET_LOAD_ERROR, "omfile: could not load "
				"crypto provider '%s' - encryption disabled",
				szDrvrName);
		ABORT_FINALIZE(RS_RET_CRYPROV_ERR);
	}

	if(pData->cryprov.Construct(&pData->cryprovData) != RS_RET_OK) {
		errmsg.LogError(0, RS_RET_CRYPROV_ERR, "omfile: error constructing "
				"crypto provider %s dataset - encryption disabled",
				szDrvrName);
		ABORT_FINALIZE(RS_RET_CRYPROV_ERR);
	}
	CHKiRet(pData->cryprov.SetCnfParam(pData->cryprovData, lst, CRYPROV_PARAMTYPE_REGULAR));

	dbgprintf("loaded crypto provider %s, data instance at %p\n",
		  szDrvrName, pData->cryprovData);
	pData->useCryprov = 1;
finalize_it:
	RETiRet;
}

BEGINnewActInst
	struct cnfparamvals *pvals;
	uchar *tplToUse;
	int i;
CODESTARTnewActInst
	DBGPRINTF("newActInst (omfile)\n");

	pvals = nvlstGetParams(lst, &actpblk, NULL);
	if(pvals == NULL) {
		errmsg.LogError(0, RS_RET_MISSING_CNFPARAMS, "omfile: either the \"file\" or "
				"\"dynfile\" parameter must be given");
		ABORT_FINALIZE(RS_RET_MISSING_CNFPARAMS);
	}

	if(Debug) {
		dbgprintf("action param blk in omfile:\n");
		cnfparamsPrint(&actpblk, pvals);
	}

	CHKiRet(createInstance(&pData));
	setInstParamDefaults(pData);

	for(i = 0 ; i < actpblk.nParams ; ++i) {
		if(!pvals[i].bUsed)
			continue;
		if(!strcmp(actpblk.descr[i].name, "dynafilecachesize")) {
			pData->iDynaFileCacheSize = (int) pvals[i].val.d.n;
		} else if(!strcmp(actpblk.descr[i].name, "ziplevel")) {
			pData->iZipLevel = (int) pvals[i].val.d.n;
		} else if(!strcmp(actpblk.descr[i].name, "flushinterval")) {
			pData->iFlushInterval = pvals[i].val.d.n;
		} else if(!strcmp(actpblk.descr[i].name, "veryrobustzip")) {
			pData->bVeryRobustZip = pvals[i].val.d.n;
		} else if(!strcmp(actpblk.descr[i].name, "asyncwriting")) {
			pData->bUseAsyncWriter = pvals[i].val.d.n;
		} else if(!strcmp(actpblk.descr[i].name, "flushontxend")) {
			pData->bFlushOnTXEnd = pvals[i].val.d.n;
		} else if(!strcmp(actpblk.descr[i].name, "iobuffersize")) {
			pData->iIOBufSize = (int) pvals[i].val.d.n;
		} else if(!strcmp(actpblk.descr[i].name, "dirowner")) {
			pData->dirUID = (int) pvals[i].val.d.n;
		} else if(!strcmp(actpblk.descr[i].name, "dirgroup")) {
			pData->dirGID = (int) pvals[i].val.d.n;
		} else if(!strcmp(actpblk.descr[i].name, "fileowner")) {
			pData->fileUID = (int) pvals[i].val.d.n;
		} else if(!strcmp(actpblk.descr[i].name, "filegroup")) {
			pData->fileGID = (int) pvals[i].val.d.n;
		} else if(!strcmp(actpblk.descr[i].name, "dircreatemode")) {
			pData->fDirCreateMode = (int) pvals[i].val.d.n;
		} else if(!strcmp(actpblk.descr[i].name, "filecreatemode")) {
			pData->fCreateMode = (int) pvals[i].val.d.n;
		} else if(!strcmp(actpblk.descr[i].name, "failonchownfailure")) {
			pData->bFailOnChown = (int) pvals[i].val.d.n;
		} else if(!strcmp(actpblk.descr[i].name, "sync")) {
			pData->bSyncFile = (int) pvals[i].val.d.n;
		} else if(!strcmp(actpblk.descr[i].name, "createdirs")) {
			pData->bCreateDirs = (int) pvals[i].val.d.n;
		} else if(!strcmp(actpblk.descr[i].name, "file")) {
			pData->fname = (uchar*)es_str2cstr(pvals[i].val.d.estr, NULL);
			CODE_STD_STRING_REQUESTnewActInst(1)
			pData->bDynamicName = 0;
		} else if(!strcmp(actpblk.descr[i].name, "dynafile")) {
			pData->fname = (uchar*)es_str2cstr(pvals[i].val.d.estr, NULL);
			CODE_STD_STRING_REQUESTnewActInst(2)
			pData->bDynamicName = 1;
		} else if(!strcmp(actpblk.descr[i].name, "template")) {
			pData->tplName = (uchar*)es_str2cstr(pvals[i].val.d.estr, NULL);
		} else if(!strcmp(actpblk.descr[i].name, "sig.provider")) {
			pData->sigprovName = (uchar*)es_str2cstr(pvals[i].val.d.estr, NULL);
		} else if(!strcmp(actpblk.descr[i].name, "cry.provider")) {
			pData->cryprovName = (uchar*)es_str2cstr(pvals[i].val.d.estr, NULL);
		} else {
			dbgprintf("omfile: program error, non-handled "
			  "param '%s'\n", actpblk.descr[i].name);
		}
	}

	if(pData->fname == NULL) {
		errmsg.LogError(0, RS_RET_MISSING_CNFPARAMS, "omfile: either the \"file\" or "
				"\"dynfile\" parameter must be given");
		ABORT_FINALIZE(RS_RET_MISSING_CNFPARAMS);
	}

	if(pData->sigprovName != NULL) {
		initSigprov(pData, lst);
	}

	if(pData->cryprovName != NULL) {
		CHKiRet(initCryprov(pData, lst));
	}

	tplToUse = ustrdup((pData->tplName == NULL) ? getDfltTpl() : pData->tplName);
	CHKiRet(OMSRsetEntry(*ppOMSR, 0, tplToUse, OMSR_NO_RQD_TPL_OPTS));

	if(pData->bDynamicName) {
		/* "filename" is actually a template name, we need this as string 1. So let's add it
		 * to the pOMSR. -- rgerhards, 2007-07-27
		 */
		CHKiRet(OMSRsetEntry(*ppOMSR, 1, ustrdup(pData->fname), OMSR_NO_RQD_TPL_OPTS));
		// TODO: create unified code for this (legacy+v6 system)
		/* we now allocate the cache table */
		CHKmalloc(pData->dynCache = (dynaFileCacheEntry**)
				calloc(pData->iDynaFileCacheSize, sizeof(dynaFileCacheEntry*)));
		pData->iCurrElt = -1;		  /* no current element */
	}
// TODO: add	pData->iSizeLimit = 0; /* default value, use outchannels to configure! */
	setupInstStatsCtrs(pData);

CODE_STD_FINALIZERnewActInst
	cnfparamvalsDestruct(pvals, &actpblk);
ENDnewActInst


BEGINparseSelectorAct
	uchar fname[MAXFNAME];
CODESTARTparseSelectorAct
	/* Note: the indicator sequence permits us to use '$' to signify
	 * outchannel, what otherwise is not possible due to truely 
	 * unresolvable grammar conflicts (*this time no way around*).
	 * rgerhards, 2011-07-09
	 */
	if(!strncmp((char*) p, ":omfile:", sizeof(":omfile:") - 1)) {
		p += sizeof(":omfile:") - 1;
	} 
	if(!(*p == '$' || *p == '?' || *p == '/' || *p == '.' || *p == '-'))
		ABORT_FINALIZE(RS_RET_CONFLINE_UNPROCESSED);

	CHKiRet(createInstance(&pData));

	if(*p == '-') {
		pData->bSyncFile = 0;
		p++;
	} else {
		pData->bSyncFile = cs.bEnableSync;
	}
	pData->iSizeLimit = 0; /* default value, use outchannels to configure! */

	switch(*p) {
        case '$':
		CODE_STD_STRING_REQUESTparseSelectorAct(1)
		/* rgerhards 2005-06-21: this is a special setting for output-channel
		 * definitions. In the long term, this setting will probably replace
		 * anything else, but for the time being we must co-exist with the
		 * traditional mode lines.
		 * rgerhards, 2007-07-24: output-channels will go away. We keep them
		 * for compatibility reasons, but seems to have been a bad idea.
		 */
		CHKiRet(cflineParseOutchannel(pData, p, *ppOMSR, 0, OMSR_NO_RQD_TPL_OPTS));
		pData->bDynamicName = 0;
		break;

	case '?': /* This is much like a regular file handle, but we need to obtain
		   * a template name. rgerhards, 2007-07-03
		   */
		CODE_STD_STRING_REQUESTparseSelectorAct(2)
		++p; /* eat '?' */
		CHKiRet(cflineParseFileName(p, fname, *ppOMSR, 0, OMSR_NO_RQD_TPL_OPTS, getDfltTpl()));
		pData->fname = ustrdup(fname);
		pData->bDynamicName = 1;
		pData->iCurrElt = -1;		  /* no current element */
		/* "filename" is actually a template name, we need this as string 1. So let's add it
		 * to the pOMSR. -- rgerhards, 2007-07-27
		 */
		CHKiRet(OMSRsetEntry(*ppOMSR, 1, ustrdup(pData->fname), OMSR_NO_RQD_TPL_OPTS));
		/* we now allocate the cache table */
		CHKmalloc(pData->dynCache = (dynaFileCacheEntry**)
				calloc(cs.iDynaFileCacheSize, sizeof(dynaFileCacheEntry*)));
		break;

	case '/':
	case '.':
		CODE_STD_STRING_REQUESTparseSelectorAct(1)
		CHKiRet(cflineParseFileName(p, fname, *ppOMSR, 0, OMSR_NO_RQD_TPL_OPTS, getDfltTpl()));
		pData->fname = ustrdup(fname);
		pData->bDynamicName = 0;
		break;
	default:
		ABORT_FINALIZE(RS_RET_CONFLINE_UNPROCESSED);
	}

	/* freeze current paremeters for this action */
	pData->iDynaFileCacheSize = cs.iDynaFileCacheSize;
	pData->fCreateMode = cs.fCreateMode;
	pData->fDirCreateMode = cs.fDirCreateMode;
	pData->bCreateDirs = cs.bCreateDirs;
	pData->bFailOnChown = cs.bFailOnChown;
	pData->fileUID = cs.fileUID;
	pData->fileGID = cs.fileGID;
	pData->dirUID = cs.dirUID;
	pData->dirGID = cs.dirGID;
	pData->iZipLevel = cs.iZipLevel;
	pData->bFlushOnTXEnd = cs.bFlushOnTXEnd;
	pData->iIOBufSize = (int) cs.iIOBufSize;
	pData->iFlushInterval = cs.iFlushInterval;
	pData->bUseAsyncWriter = cs.bUseAsyncWriter;
	pData->bVeryRobustZip = 0;	/* cannot be specified via legacy conf */
	setupInstStatsCtrs(pData);
CODE_STD_FINALIZERparseSelectorAct
ENDparseSelectorAct


/* Reset config variables for this module to default values.
 * rgerhards, 2007-07-17
 */
static rsRetVal resetConfigVariables(uchar __attribute__((unused)) *pp, void __attribute__((unused)) *pVal)
{
	cs.fileUID = -1;
	cs.fileGID = -1;
	cs.dirUID = -1;
	cs.dirGID = -1;
	cs.bFailOnChown = 1;
	cs.iDynaFileCacheSize = 10;
	cs.fCreateMode = 0644;
	cs.fDirCreateMode = 0700;
	cs.bCreateDirs = 1;
	cs.bEnableSync = 0;
	cs.iZipLevel = 0;
	cs.bFlushOnTXEnd = FLUSHONTX_DFLT;
	cs.iIOBufSize = IOBUF_DFLT_SIZE;
	cs.iFlushInterval = FLUSH_INTRVL_DFLT;
	cs.bUseAsyncWriter = USE_ASYNCWRITER_DFLT;
	free(pszFileDfltTplName);
	pszFileDfltTplName = NULL;
	return RS_RET_OK;
}


BEGINdoHUP
CODESTARTdoHUP
	pthread_mutex_lock(&pData->mutWrite);
	if(pData->bDynamicName) {
		dynaFileFreeCacheEntries(pData);
	} else {
		if(pData->pStrm != NULL) {
			closeFile(pData);
		}
	}
	pthread_mutex_unlock(&pData->mutWrite);
ENDdoHUP


BEGINmodExit
CODESTARTmodExit
	objRelease(errmsg, CORE_COMPONENT);
	objRelease(strm, CORE_COMPONENT);
	objRelease(statsobj, CORE_COMPONENT);
	DESTROY_ATOMIC_HELPER_MUT(mutClock);
ENDmodExit


BEGINqueryEtryPt
CODESTARTqueryEtryPt
CODEqueryEtryPt_STD_OMOD_QUERIES
CODEqueryEtryPt_STD_OMOD8_QUERIES
CODEqueryEtryPt_STD_CONF2_QUERIES
CODEqueryEtryPt_STD_CONF2_setModCnf_QUERIES
CODEqueryEtryPt_STD_CONF2_OMOD_QUERIES
CODEqueryEtryPt_TXIF_OMOD_QUERIES /* we support the transactional interface! */
CODEqueryEtryPt_doHUP
ENDqueryEtryPt


BEGINmodInit(File)
CODESTARTmodInit
	*ipIFVersProvided = CURR_MOD_IF_VERSION; /* we only support the current interface specification */
CODEmodInit_QueryRegCFSLineHdlr
INITLegCnfVars
	CHKiRet(objUse(errmsg, CORE_COMPONENT));
	CHKiRet(objUse(strm, CORE_COMPONENT));
	CHKiRet(objUse(statsobj, CORE_COMPONENT));

	INIT_ATOMIC_HELPER_MUT(mutClock);

	INITChkCoreFeature(bCoreSupportsBatching, CORE_FEATURE_BATCHING);
	DBGPRINTF("omfile: %susing transactional output interface.\n", bCoreSupportsBatching ? "" : "not ");
	CHKiRet(omsdRegCFSLineHdlr((uchar *)"dynafilecachesize", 0, eCmdHdlrInt, (void*) setDynaFileCacheSize, NULL, STD_LOADABLE_MODULE_ID));
	CHKiRet(omsdRegCFSLineHdlr((uchar *)"omfileziplevel", 0, eCmdHdlrInt, NULL, &cs.iZipLevel, STD_LOADABLE_MODULE_ID));
	CHKiRet(omsdRegCFSLineHdlr((uchar *)"omfileflushinterval", 0, eCmdHdlrInt, NULL, &cs.iFlushInterval, STD_LOADABLE_MODULE_ID));
	CHKiRet(omsdRegCFSLineHdlr((uchar *)"omfileasyncwriting", 0, eCmdHdlrBinary, NULL, &cs.bUseAsyncWriter, STD_LOADABLE_MODULE_ID));
	CHKiRet(omsdRegCFSLineHdlr((uchar *)"omfileflushontxend", 0, eCmdHdlrBinary, NULL, &cs.bFlushOnTXEnd, STD_LOADABLE_MODULE_ID));
	CHKiRet(omsdRegCFSLineHdlr((uchar *)"omfileiobuffersize", 0, eCmdHdlrSize, NULL, &cs.iIOBufSize, STD_LOADABLE_MODULE_ID));
	CHKiRet(omsdRegCFSLineHdlr((uchar *)"dirowner", 0, eCmdHdlrUID, NULL, &cs.dirUID, STD_LOADABLE_MODULE_ID));
	CHKiRet(omsdRegCFSLineHdlr((uchar *)"dirgroup", 0, eCmdHdlrGID, NULL, &cs.dirGID, STD_LOADABLE_MODULE_ID));
	CHKiRet(omsdRegCFSLineHdlr((uchar *)"fileowner", 0, eCmdHdlrUID, NULL, &cs.fileUID, STD_LOADABLE_MODULE_ID));
	CHKiRet(omsdRegCFSLineHdlr((uchar *)"filegroup", 0, eCmdHdlrGID, NULL, &cs.fileGID, STD_LOADABLE_MODULE_ID));
	CHKiRet(omsdRegCFSLineHdlr((uchar *)"dircreatemode", 0, eCmdHdlrFileCreateMode, NULL, &cs.fDirCreateMode, STD_LOADABLE_MODULE_ID));
	CHKiRet(omsdRegCFSLineHdlr((uchar *)"filecreatemode", 0, eCmdHdlrFileCreateMode, NULL, &cs.fCreateMode, STD_LOADABLE_MODULE_ID));
	CHKiRet(omsdRegCFSLineHdlr((uchar *)"createdirs", 0, eCmdHdlrBinary, NULL, &cs.bCreateDirs, STD_LOADABLE_MODULE_ID));
	CHKiRet(omsdRegCFSLineHdlr((uchar *)"failonchownfailure", 0, eCmdHdlrBinary, NULL, &cs.bFailOnChown, STD_LOADABLE_MODULE_ID));
	CHKiRet(omsdRegCFSLineHdlr((uchar *)"omfileforcechown", 0, eCmdHdlrGoneAway, NULL, NULL, STD_LOADABLE_MODULE_ID));
	CHKiRet(omsdRegCFSLineHdlr((uchar *)"actionfileenablesync", 0, eCmdHdlrBinary, NULL, &cs.bEnableSync, STD_LOADABLE_MODULE_ID));
	CHKiRet(omsdRegCFSLineHdlr((uchar *)"actionfiledefaulttemplate", 0, eCmdHdlrGetWord, setLegacyDfltTpl, NULL, STD_LOADABLE_MODULE_ID));
	CHKiRet(omsdRegCFSLineHdlr((uchar *)"resetconfigvariables", 1, eCmdHdlrCustomHandler, resetConfigVariables, NULL, STD_LOADABLE_MODULE_ID));
ENDmodInit
/* vi:set ai:
 */<|MERGE_RESOLUTION|>--- conflicted
+++ resolved
@@ -133,12 +133,8 @@
 
 
 typedef struct _instanceData {
-<<<<<<< HEAD
 	pthread_mutex_t mutWrite; /* guard against multiple instances writing to single file */
-	uchar	*f_fname;	/* file or template name (display only) */
-=======
 	uchar	*fname;	/* file or template name (display only) */
->>>>>>> 6737f9b9
 	uchar 	*tplName;	/* name of assigned template */
 	strm_t	*pStrm;		/* our output stream */
 	char	bDynamicName;	/* 0 - static name, 1 - dynamic name (with properties) */
@@ -1002,7 +998,7 @@
 	instanceData *pData;
 CODESTARTdoAction
 	pData = pWrkrData->pData;
-	iRet = bufferLine(pWrkrData, (pData->bDynamicName) ? ppString[1] : pData->f_fname,
+	iRet = bufferLine(pWrkrData, (pData->bDynamicName) ? ppString[1] : pData->fname,
 	                     ppString[0]);
 	if(iRet == RS_RET_OK)
 		iRet = RS_RET_DEFER_COMMIT;
@@ -1029,25 +1025,6 @@
 dbgprintf("omfile: free write lock      (pWrkrData %p)\n", pWrkrData);
 ENDendTransaction
 
-
-<<<<<<< HEAD
-=======
-BEGINdoAction
-CODESTARTdoAction
-	DBGPRINTF("file to log to: %s\n",
-		  (pData->bDynamicName) ? ppString[1] : pData->fname);
-	DBGPRINTF("omfile: start of data: '%.128s'\n", ppString[0]);
-	STATSCOUNTER_INC(pData->ctrRequests, pData->mutCtrRequests);
-	CHKiRet(writeFile(ppString, iMsgOpts, pData));
-	if(!bCoreSupportsBatching && pData->bFlushOnTXEnd) {
-		CHKiRet(strm.Flush(pData->pStrm));
-	}
-finalize_it:
-	if(iRet == RS_RET_OK)
-		iRet = RS_RET_DEFER_COMMIT;
-ENDdoAction
-
->>>>>>> 6737f9b9
 
 static inline void
 setInstParamDefaults(instanceData *pData)
