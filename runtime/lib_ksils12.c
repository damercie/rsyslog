--- conflicted
+++ resolved
@@ -1140,14 +1140,10 @@
 	if (ctx == NULL)
 		return;
 
-<<<<<<< HEAD
-	if (ctx->signer_state == SIGNER_STARTED) {
-=======
 	/* Note that even in sync. mode signer thread is created and needs to be closed
 	 * correctly.
 	 */
-	if (ctx->thread_started) {
->>>>>>> 8b3c24a7
+	if (ctx->signer_state == SIGNER_STARTED) {
 		queueAddQuit(ctx);
 		/* Wait until thread closes to be able to safely free the resources. */
 		pthread_join(ctx->signer_thread, NULL);
