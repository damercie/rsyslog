/* This is the header file for the rsyslog runtime. It must be included
 * if someone intends to use the runtime.
 *
 * Begun 2005-09-15 RGerhards
 *
 * Copyright (C) 2005-2008 by Rainer Gerhards and Adiscon GmbH
 *
 * This file is part of the rsyslog runtime library.
 *
 * The rsyslog runtime library is free software: you can redistribute it and/or modify
 * it under the terms of the GNU Lesser General Public License as published by
 * the Free Software Foundation, either version 3 of the License, or
 * (at your option) any later version.
 *
 * The rsyslog runtime library is distributed in the hope that it will be useful,
 * but WITHOUT ANY WARRANTY; without even the implied warranty of
 * MERCHANTABILITY or FITNESS FOR A PARTICULAR PURPOSE.  See the
 * GNU Lesser General Public License for more details.
 *
 * You should have received a copy of the GNU Lesser General Public License
 * along with the rsyslog runtime library.  If not, see <http://www.gnu.org/licenses/>.
 *
 * A copy of the GPL can be found in the file "COPYING" in this distribution.
 * A copy of the LGPL can be found in the file "COPYING.LESSER" in this distribution.
 */
#ifndef INCLUDED_RSYSLOG_H
#define INCLUDED_RSYSLOG_H
#include <pthread.h>
#include "typedefs.h"

/* ############################################################# *
 * #                 Some constant values                      # *
 * ############################################################# */
#define CONST_LEN_TIMESTAMP_3164 15 		/* number of chars (excluding \0!) in a RFC3164 timestamp */
#define CONST_LEN_TIMESTAMP_3339 32 		/* number of chars (excluding \0!) in a RFC3339 timestamp */

/* ############################################################# *
 * #                    Config Settings                        # *
 * ############################################################# */
#define RS_STRINGBUF_ALLOC_INCREMENT	128
/* MAXSIZE are absolute maxima, while BUFSIZE are just values after which
 * processing is more time-intense. The BUFSIZE params currently add their
 * value to the fixed size of the message object.
 */
#define CONF_TAG_MAXSIZE		512	/* a value that is deemed far too large for any valid TAG */
#define CONF_HOSTNAME_MAXSIZE		512	/* a value that is deemed far too large for any valid HOSTNAME */
#define CONF_RAWMSG_BUFSIZE		101
#define CONF_TAG_BUFSIZE		32
#define CONF_PROGNAME_BUFSIZE		16
#define CONF_HOSTNAME_BUFSIZE		32
#define CONF_PROP_BUFSIZE		16	/* should be close to sizeof(ptr) or lighly above it */
#define	CONF_MIN_SIZE_FOR_COMPRESS	60 	/* config param: minimum message size to try compression. The smaller
						 * the message, the less likely is any compression gain. We check for
						 * gain before we submit the message. But to do so we still need to
						 * do the (costly) compress() call. The following setting sets a size
						 * for which no call to compress() is done at all. This may result in
						 * a few more bytes being transmited but better overall performance.
						 * Note: I have not yet checked the minimum UDP packet size. It might be
						 * that we do not save anything by compressing very small messages, because
						 * UDP might need to pad ;)
						 * rgerhards, 2006-11-30
						 */

#define CONF_OMOD_NUMSTRINGS_MAXSIZE	3	/* cache for pointers to output module buffer pointers. All
						 * rsyslog-provided plugins do NOT need more than three buffers. If
						 * more are needed (future developments, third-parties), rsyslog 
						 * must be recompiled with a larger parameter. Hardcoding this
						 * saves us some overhead, both in runtime in code complexity. As
						 * it is doubtful if ever more than 3 parameters are needed, the
						 * approach taken here is considered appropriate.
						 * rgerhards, 2010-06-24
						 */
#define CONF_NUM_MULTISUB		1024	/* default number of messages per multisub structure */

/* ############################################################# *
 * #                  End Config Settings                      # *
 * ############################################################# */

/* portability: not all platforms have these defines, so we
 * define them here if they are missing. -- rgerhards, 2008-03-04
 */
#ifndef LOG_MAKEPRI
#	define	LOG_MAKEPRI(fac, pri)	(((fac) << 3) | (pri))
#endif
#ifndef LOG_PRI
#	define	LOG_PRI(p)	((p) & LOG_PRIMASK)
#endif
#ifndef LOG_FAC
#	define	LOG_FAC(p)	(((p) & LOG_FACMASK) >> 3)
#endif


/* the rsyslog core provides information about present feature to plugins
 * asking it. Below are feature-test macros which must be used to query 
 * features. Note that this must be powers of two, so that multiple queries
 * can be combined. -- rgerhards, 2009-04-27
 */
#define CORE_FEATURE_BATCHING	1
/*#define CORE_FEATURE_whatever 2 ... and so on ... */

#ifndef _PATH_CONSOLE
#define _PATH_CONSOLE	"/dev/console"
#endif

/* properties are now encoded as (tiny) integers. I do not use an enum as I would like
 * to keep the memory footprint small (and thus cache hits high).
 * rgerhards, 2009-06-26
 */
typedef uintTiny	propid_t;
#define PROP_INVALID			0
#define PROP_MSG			1
#define PROP_TIMESTAMP			2
#define PROP_HOSTNAME			3
#define PROP_SYSLOGTAG			4
#define PROP_RAWMSG			5
#define PROP_INPUTNAME			6
#define PROP_FROMHOST			7
#define PROP_FROMHOST_IP		8
#define PROP_PRI			9
#define PROP_PRI_TEXT			10
#define PROP_IUT			11
#define PROP_SYSLOGFACILITY		12
#define PROP_SYSLOGFACILITY_TEXT	13
#define PROP_SYSLOGSEVERITY		14
#define PROP_SYSLOGSEVERITY_TEXT	15
#define PROP_TIMEGENERATED		16
#define PROP_PROGRAMNAME		17
#define PROP_PROTOCOL_VERSION		18
#define PROP_STRUCTURED_DATA		19
#define PROP_APP_NAME			20
#define PROP_PROCID			21
#define PROP_MSGID			22
#define PROP_PARSESUCCESS		23
#define PROP_SYS_NOW			150
#define PROP_SYS_YEAR			151
#define PROP_SYS_MONTH			152
#define PROP_SYS_DAY			153
#define PROP_SYS_HOUR			154
#define PROP_SYS_HHOUR			155
#define PROP_SYS_QHOUR			156
#define PROP_SYS_MINUTE			157
#define PROP_SYS_MYHOSTNAME		158
#define PROP_CEE			200
#define PROP_CEE_ALL_JSON		201
#define PROP_SYS_BOM			159
#define PROP_SYS_UPTIME			160
#define PROP_UUID               161


/* The error codes below are orginally "borrowed" from
 * liblogging. As such, we reserve values up to -2999
 * just in case we need to borrow something more ;)
*/
enum rsRetVal_				/** return value. All methods return this if not specified otherwise */
{
	/* the first two define are for errmsg.logError(), so that we can use the rsRetVal 
	 * as an rsyslog error code. -- rgerhards, 20080-06-27
	 */
	RS_RET_NO_ERRCODE = -1,		/**< RESERVED for NO_ERRCODE errmsg.logError status name */
	RS_RET_INCLUDE_ERRNO = 1073741824, /* 2**30  - do NOT use error codes above this! */
	/* begin regular error codes */
	RS_RET_NOT_IMPLEMENTED = -7,	/**< implementation is missing (probably internal error or lazyness ;)) */
	RS_RET_OUT_OF_MEMORY = -6,	/**< memory allocation failed */
	RS_RET_PROVIDED_BUFFER_TOO_SMALL = -50,/**< the caller provided a buffer, but the called function sees the size of this buffer is too small - operation not carried out */
	RS_RET_TRUE = -3,		/**< to indicate a true state (can be used as TRUE, legacy) */
	RS_RET_FALSE = -2,		/**< to indicate a false state (can be used as FALSE, legacy) */
	RS_RET_NO_IRET = -8,	/**< This is a trick for the debuging system - it means no iRet is provided  */
	RS_RET_VALIDATION_RUN = -9,	/**< indicates a (config) validation run, processing not carried out */
	RS_RET_ERR = -3000,	/**< generic failure */
	RS_TRUNCAT_TOO_LARGE = -3001, /**< truncation operation where too many chars should be truncated */
	RS_RET_FOUND_AT_STRING_END = -3002, /**< some value found, but at the last pos of string */
	RS_RET_NOT_FOUND = -3003, /**< some requested value not found */
	RS_RET_MISSING_TRAIL_QUOTE = -3004, /**< an expected trailing quote is missing */
	RS_RET_NO_DIGIT = -3005,	/**< an digit was expected, but none found (mostly parsing) */
	RS_RET_NO_MORE_DATA = -3006,	/**< insufficient data, e.g. end of string during parsing */
	RS_RET_INVALID_IP = -3007,	/**< invalid ip found where valid was expected */
	RS_RET_OBJ_CREATION_FAILED = - 3008, /**< the creation of an object failed (no details available) */
	RS_RET_PARAM_ERROR = -1000,	/**< invalid parameter in call to function */
	RS_RET_MISSING_INTERFACE = -1001,/**< interface version mismatch, required missing */
	RS_RET_INVALID_CORE_INTERFACE = -1002,/**< interface provided by host invalid, can not be used */
	RS_RET_ENTRY_POINT_NOT_FOUND = -1003,/**< a requested entry point was not found */
	RS_RET_MODULE_ENTRY_POINT_NOT_FOUND = -1004,/**< a entry point requested from a module was not present in it */
	RS_RET_OBJ_NOT_AVAILABLE = -1005,/**< something could not be completed because the required object is not available*/
	RS_RET_LOAD_ERROR = -1006,/**< we had an error loading the object/interface and can not continue */
	RS_RET_MODULE_STILL_REFERENCED = -1007,/**< module could not be unloaded because it still is referenced by someone */
	RS_RET_OBJ_UNKNOWN = -1008,/**< object is unknown where required */
	RS_RET_OBJ_NOT_REGISTERED = -1009,/**< tried to unregister an object that is not registered */
	/* return states for config file processing */
	RS_RET_NONE = -2000,		/**< some value is not available - not necessarily an error */
	RS_RET_CONFLINE_UNPROCESSED = -2001,/**< config line was not processed, pass to other module */
	RS_RET_DISCARDMSG = -2002,	/**< discard message (no error state, processing request!) */
	RS_RET_INCOMPATIBLE = -2003,	/**< function not compatible with requested feature */
	RS_RET_NOENTRY = -2004,		/**< do not create an entry for (whatever) - not necessary an error */
	RS_RET_NO_SQL_STRING = -2005,	/**< string is not suitable for use as SQL */
	RS_RET_DISABLE_ACTION = -2006,  /**< action requests that it be disabled */
	RS_RET_SUSPENDED = -2007,  /**< something was suspended, not neccesarily an error */
	RS_RET_RQD_TPLOPT_MISSING = -2008,/**< a required template option is missing */
	RS_RET_INVALID_VALUE = -2009,/**< some value is invalid (e.g. user-supplied data) */
	RS_RET_INVALID_INT = -2010,/**< invalid integer */
	RS_RET_INVALID_CMD = -2011,/**< invalid command */
	RS_RET_VAL_OUT_OF_RANGE = -2012, /**< value out of range */
	RS_RET_FOPEN_FAILURE = -2013,	/**< failure during fopen, for example file not found - see errno */
	RS_RET_END_OF_LINKEDLIST = -2014,	/**< end of linked list, not an error, but a status */
	RS_RET_CHAIN_NOT_PERMITTED = -2015, /**< chaining (e.g. of config command handlers) not permitted */
	RS_RET_INVALID_PARAMS = -2016,/**< supplied parameters are invalid */
	RS_RET_EMPTY_LIST = -2017, /**< linked list is empty */
	RS_RET_FINISHED = -2018, /**< some opertion is finished, not an error state */
	RS_RET_INVALID_SOURCE = -2019, /**< source (address) invalid for some reason */
	RS_RET_ADDRESS_UNKNOWN = -2020, /**< an address is unknown - not necessarily an error */
	RS_RET_MALICIOUS_ENTITY = -2021, /**< there is an malicious entity involved */
	RS_RET_NO_KERNEL_LOGSRC = -2022, /**< no source for kernel logs can be obtained */
	RS_RET_TCP_SEND_ERROR = -2023, /**< error during TCP send process */
	RS_RET_GSS_SEND_ERROR = -2024, /**< error during GSS (via TCP) send process */
	RS_RET_TCP_SOCKCREATE_ERR = -2025, /**< error during creation of TCP socket */
	RS_RET_GSS_SENDINIT_ERROR = -2024, /**< error during GSS (via TCP) send initialization process */
	RS_RET_EOF = -2026, /**< end of file reached, not necessarily an error */
	RS_RET_IO_ERROR = -2027, /**< some kind of IO error happened */
	RS_RET_INVALID_OID = -2028, /**< invalid object ID */
	RS_RET_INVALID_HEADER = -2029, /**< invalid header */
	RS_RET_INVALID_HEADER_VERS = -2030, /**< invalid header version */
	RS_RET_INVALID_DELIMITER = -2031, /**< invalid delimiter, e.g. between params */
	RS_RET_INVALID_PROPFRAME = -2032, /**< invalid framing in serialized property */
	RS_RET_NO_PROPLINE = -2033, /**< line is not a property line */
	RS_RET_INVALID_TRAILER = -2034, /**< invalid trailer */
	RS_RET_VALUE_TOO_LOW = -2035, /**< a provided value is too low */
	RS_RET_FILE_PREFIX_MISSING = -2036, /**< a required file prefix (parameter?) is missing */
	RS_RET_INVALID_HEADER_RECTYPE = -2037, /**< invalid record type in header or invalid header */
	RS_RET_QTYPE_MISMATCH = -2038, /**< different qType when reading back a property type */
	RS_RET_NO_FILE_ACCESS = -2039, /**< covers EACCES error on file open() */
	RS_RET_FILE_NOT_FOUND = -2040, /**< file not found */
	RS_RET_TIMED_OUT = -2041, /**< timeout occured (not necessarily an error) */
	RS_RET_QSIZE_ZERO = -2042, /**< queue size is zero where this is not supported */
	RS_RET_ALREADY_STARTING = -2043, /**< something (a thread?) is already starting - not necessarily an error */
	RS_RET_NO_MORE_THREADS = -2044, /**< no more threads available, not necessarily an error */
	RS_RET_NO_FILEPREFIX = -2045, /**< file prefix is not specified where one is needed */
	RS_RET_CONFIG_ERROR = -2046, /**< there is a problem with the user-provided config settigs */
	RS_RET_OUT_OF_DESRIPTORS = -2047, /**< a descriptor table's space has been exhausted */
	RS_RET_NO_DRIVERS = -2048, /**< a required drivers missing */
	RS_RET_NO_DRIVERNAME = -2049, /**< driver name missing where one was required */
	RS_RET_EOS = -2050, /**< end of stream (of whatever) */
	RS_RET_SYNTAX_ERROR = -2051, /**< syntax error, eg. during parsing */
	RS_RET_INVALID_OCTAL_DIGIT = -2052, /**< invalid octal digit during parsing */
	RS_RET_INVALID_HEX_DIGIT = -2053, /**< invalid hex digit during parsing */
	RS_RET_INTERFACE_NOT_SUPPORTED = -2054, /**< interface not supported */
	RS_RET_OUT_OF_STACKSPACE = -2055, /**< a stack data structure is exhausted and can not be grown */
	RS_RET_STACK_EMPTY = -2056, /**< a pop was requested on a stack, but the stack was already empty */
	RS_RET_INVALID_VMOP = -2057, /**< invalid virtual machine instruction */
	RS_RET_INVALID_VAR = -2058, /**< a var_t or its content is unsuitable, eg. VARTYPE_NONE */
	RS_RET_INVALID_NUMBER = -2059, /**< number invalid during parsing */
	RS_RET_NOT_A_NUMBER = -2060, /**< e.g. conversion impossible because the string is not a number */
	RS_RET_OBJ_ALREADY_REGISTERED = -2061, /**< object (name) is already registered */
	RS_RET_OBJ_REGISTRY_OUT_OF_SPACE = -2062, /**< the object registry has run out of space */
	RS_RET_HOST_NOT_PERMITTED = -2063, /**< a host is not permitted to perform an action it requested */
	RS_RET_MODULE_LOAD_ERR = -2064, /**< module could not be loaded */
	RS_RET_MODULE_LOAD_ERR_PATHLEN = -2065, /**< module could not be loaded - path to long */
	RS_RET_MODULE_LOAD_ERR_DLOPEN = -2066, /**< module could not be loaded - problem in dlopen() */
	RS_RET_MODULE_LOAD_ERR_NO_INIT = -2067, /**< module could not be loaded - init() missing */
	RS_RET_MODULE_LOAD_ERR_INIT_FAILED = -2068, /**< module could not be loaded - init() failed */
	RS_RET_NO_SOCKET = -2069, /**< socket could not be obtained or was not provided */
	RS_RET_SMTP_ERROR = -2070, /**< error during SMTP transation */
	RS_RET_MAIL_NO_TO = -2071, /**< recipient for mail destination is missing */
	RS_RET_MAIL_NO_FROM = -2072, /**< sender for mail destination is missing */
	RS_RET_INVALID_PRI = -2073, /**< PRI value is invalid */
	RS_RET_MALICIOUS_HNAME = -2074, /**< remote peer is trying malicious things with its hostname */
	RS_RET_INVALID_HNAME = -2075, /**< remote peer's hostname invalid or unobtainable */
	RS_RET_INVALID_PORT = -2076, /**< invalid port value */
	RS_RET_COULD_NOT_BIND = -2077, /**< could not bind socket, defunct */
	RS_RET_GNUTLS_ERR = -2078, /**< (unexpected) error in GnuTLS call */
	RS_RET_MAX_SESS_REACHED = -2079, /**< max nbr of sessions reached, can not create more */
	RS_RET_MAX_LSTN_REACHED = -2080, /**< max nbr of listeners reached, can not create more */
	RS_RET_INVALID_DRVR_MODE = -2081, /**< tried to set mode not supported by driver */
	RS_RET_DRVRNAME_TOO_LONG = -2082, /**< driver name too long - should never happen */
	RS_RET_TLS_HANDSHAKE_ERR = -2083, /**< TLS handshake failed */
	RS_RET_TLS_CERT_ERR = -2084, /**< generic TLS certificate error */
	RS_RET_TLS_NO_CERT = -2085, /**< no TLS certificate available where one was expected */
	RS_RET_VALUE_NOT_SUPPORTED = -2086, /**< a provided value is not supported */
	RS_RET_VALUE_NOT_IN_THIS_MODE = -2087, /**< a provided value is invalid for the curret mode */
	RS_RET_INVALID_FINGERPRINT = -2088, /**< a fingerprint is not valid for this use case */
	RS_RET_CONNECTION_ABORTREQ = -2089, /**< connection was abort requested due to previous error */
	RS_RET_CERT_INVALID = -2090, /**< a x509 certificate failed validation */
	RS_RET_CERT_INVALID_DN = -2091, /**< distinguised name in x509 certificate is invalid (e.g. wrong escaping) */
	RS_RET_CERT_EXPIRED = -2092, /**< we are past a x.509 cert's expiration time */
	RS_RET_CERT_NOT_YET_ACTIVE = -2094, /**< x.509 cert's activation time not yet reached */
	RS_RET_SYS_ERR = -2095, /**< system error occured (e.g. time() returned -1, quite unexpected) */
	RS_RET_FILE_NO_STAT = -2096, /**< can not stat() a file */
	RS_RET_FILE_TOO_LARGE = -2097, /**< a file is larger than permitted */
	RS_RET_INVALID_WILDCARD = -2098, /**< a wildcard entry is invalid */
	RS_RET_CLOSED = -2099, /**< connection was closed */
	RS_RET_RETRY = -2100, /**< call should be retried (e.g. EGAIN on recv) */
	RS_RET_GSS_ERR = -2101, /**< generic error occured in GSSAPI subsystem */
	RS_RET_CERTLESS = -2102, /**< state: we run without machine cert (this may be OK) */
	RS_RET_NO_ACTIONS = -2103, /**< no active actions are configured (no output will be created) */
	RS_RET_CONF_FILE_NOT_FOUND = -2104, /**< config file or directory not found */
	RS_RET_QUEUE_FULL = -2105, /**< queue is full, operation could not be completed */
	RS_RET_ACCEPT_ERR = -2106, /**< error during accept() system call */
	RS_RET_INVLD_TIME = -2107, /**< invalid timestamp (e.g. could not be parsed) */
	RS_RET_NO_ZIP = -2108, /**< ZIP functionality is not present */
	RS_RET_CODE_ERR = -2109, /**< program code (internal) error */
	RS_RET_FUNC_NO_LPAREN = -2110, /**< left parenthesis missing after function call (rainerscript) */
	RS_RET_FUNC_MISSING_EXPR = -2111, /**< no expression after comma in function call (rainerscript) */
	RS_RET_INVLD_NBR_ARGUMENTS = -2112, /**< invalid number of arguments for function call (rainerscript) */
	RS_RET_INVLD_FUNC = -2113, /**< invalid function name for function call (rainerscript) */
	RS_RET_DUP_FUNC_NAME = -2114, /**< duplicate function name (rainerscript) */
	RS_RET_UNKNW_FUNC = -2115, /**< unkown function name (rainerscript) */
	RS_RET_ERR_RLIM_NOFILE = -2116, /**< error setting max. nbr open files process limit */
	RS_RET_ERR_CREAT_PIPE = -2117, /**< error during pipe creation */
	RS_RET_ERR_FORK = -2118, /**< error during fork() */
	RS_RET_ERR_WRITE_PIPE = -2119, /**< error writing to pipe */
	RS_RET_RSCORE_TOO_OLD = -2120, /**< rsyslog core is too old for ... (eg this plugin) */
	RS_RET_DEFER_COMMIT = -2121, /**< output plugin status: not yet committed (an OK state!) */
	RS_RET_PREVIOUS_COMMITTED = -2122, /**< output plugin status: previous record was committed (an OK state!) */
	RS_RET_ACTION_FAILED = -2123, /**< action failed and is now suspended */
	RS_RET_NONFATAL_CONFIG_ERR = -2124, /**< non-fatal error during config processing */
	RS_RET_NON_SIZELIMITCMD = -2125, /**< size limit for file defined, but no size limit command given */
	RS_RET_SIZELIMITCMD_DIDNT_RESOLVE = -2126, /**< size limit command did not resolve situation */
	RS_RET_STREAM_DISABLED = -2127, /**< a file has been disabled (e.g. by size limit restriction) */
	RS_RET_FILENAME_INVALID = -2140, /**< filename invalid, not found, no access, ... */
	RS_RET_ZLIB_ERR = -2141, /**< error during zlib call */
	RS_RET_VAR_NOT_FOUND = -2142, /**< variable not found */
	RS_RET_EMPTY_MSG = -2143, /**< provided (raw) MSG is empty */
	RS_RET_PEER_CLOSED_CONN = -2144, /**< remote peer closed connection (information, no error) */
	RS_RET_ERR_OPEN_KLOG = -2145, /**< error opening the kernel log socket (primarily solaris) */
	RS_RET_ERR_AQ_CONLOG = -2146, /**< error aquiring console log (on solaris) */
	RS_RET_ERR_DOOR = -2147, /**< some problems with handling the Solaris door functionality */
	RS_RET_NO_SRCNAME_TPL = -2150, /**< sourcename template was not specified where one was needed (omudpspoof spoof addr) */
	RS_RET_HOST_NOT_SPECIFIED = -2151, /**< (target) host was not specified where it was needed */
	RS_RET_ERR_LIBNET_INIT = -2152, /**< error initializing libnet, e.g. because not running as root */
	RS_RET_FORCE_TERM = -2153,	/**< thread was forced to terminate by bShallShutdown, a state, not an error */
	RS_RET_RULES_QUEUE_EXISTS = -2154,/**< we were instructed to create a new ruleset queue, but one already exists */
	RS_RET_NO_CURR_RULESET = -2155,/**< no current ruleset exists (but one is required) */
	RS_RET_NO_MSG_PASSING = -2156,/**< output module interface parameter passing mode "MSG" is not available but required */
	RS_RET_RULESET_NOT_FOUND = -2157,/**< a required ruleset could not be found */
	RS_RET_NO_RULESET= -2158,/**< no ruleset name as specified where one was needed */
	RS_RET_PARSER_NOT_FOUND = -2159,/**< parser with the specified name was not found */
	RS_RET_COULD_NOT_PARSE = -2160,/**< (this) parser could not parse the message (no error, means try next one) */
	RS_RET_EINTR = -2161,		/**< EINTR occured during a system call (not necessarily an error) */
	RS_RET_ERR_EPOLL = -2162,	/**< epoll() returned with an unexpected error code */
	RS_RET_ERR_EPOLL_CTL = -2163,	/**< epol_ctll() returned with an unexpected error code */
	RS_RET_TIMEOUT = -2164,		/**< timeout occured during operation */
	RS_RET_RCV_ERR = -2165,		/**< error occured during socket rcv operation */
	RS_RET_NO_SOCK_CONFIGURED = -2166, /**< no socket (name) was configured where one is required */
	RS_RET_CONF_NOT_GLBL = -2167,	/**< $Begin not in global scope */
	RS_RET_CONF_IN_GLBL = -2168,	/**< $End when in global scope */
	RS_RET_CONF_INVLD_END = -2169,	/**< $End for wrong conf object (probably nesting error) */
	RS_RET_CONF_INVLD_SCOPE = -2170,/**< config statement not valid in current scope (e.g. global stmt in action block) */
	RS_RET_CONF_END_NO_ACT = -2171,	/**< end of action block, but no actual action specified */
	RS_RET_NO_LSTN_DEFINED = -2172, /**< no listener defined (e.g. inside an input module) */
	RS_RET_EPOLL_CR_FAILED = -2173, /**< epoll_create() failed */
	RS_RET_EPOLL_CTL_FAILED = -2174, /**< epoll_ctl() failed */
	RS_RET_INTERNAL_ERROR = -2175, /**< rsyslogd internal error, unexpected code path reached */
	RS_RET_ERR_CRE_AFUX = -2176, /**< error creating AF_UNIX socket (and binding it) */
	RS_RET_RATE_LIMITED = -2177, /**< some messages discarded due to exceeding a rate limit */
	RS_RET_ERR_HDFS_WRITE = -2178, /**< error writing to HDFS */
	RS_RET_ERR_HDFS_OPEN = -2179, /**< error during hdfsOpen (e.g. file does not exist) */
	RS_RET_FILE_NOT_SPECIFIED = -2180, /**< file name not configured where this was required */
	RS_RET_ERR_WRKDIR = -2181, /**< problems with the rsyslog working directory */
	RS_RET_WRN_WRKDIR = -2182, /**< correctable problems with the rsyslog working directory */
	RS_RET_ERR_QUEUE_EMERGENCY = -2183, /**<  some fatal error caused queue to switch to emergency mode */
	RS_RET_OUTDATED_STMT = -2184, /**<  some outdated statement/functionality is being used in conf file */
	RS_RET_MISSING_WHITESPACE = -2185, /**<  whitespace is missing in some config construct */
	RS_RET_OK_WARN = -2186, /**<  config part: everything was OK, but a warning message was emitted */

	RS_RET_INVLD_CONF_OBJ= -2200,	/**< invalid config object (e.g. $Begin conf statement) */
	RS_RET_ERR_LIBEE_INIT = -2201,	/**< cannot obtain libee ctx */
	RS_RET_ERR_LIBLOGNORM_INIT = -2202,/**< cannot obtain liblognorm ctx */
	RS_RET_ERR_LIBLOGNORM_SAMPDB_LOAD = -2203,/**< liblognorm sampledb load failed */
	RS_RET_CMD_GONE_AWAY = -2204,/**< config directive existed, but no longer supported */
	RS_RET_ERR_SCHED_PARAMS = -2205,/**< there is a problem with configured thread scheduling params */
	RS_RET_SOCKNAME_MISSING = -2206,/**< no socket name configured where one is required */
	RS_RET_CONF_PARSE_ERROR = -2207,/**< (fatal) error parsing config file */
	RS_RET_CONF_RQRD_PARAM_MISSING = -2208,/**< required parameter in config object is missing */
	RS_RET_MOD_UNKNOWN = -2209,/**< module (config name) is unknown */
	RS_RET_CONFOBJ_UNSUPPORTED = -2210,/**< config objects (v6 conf) are not supported here */
	RS_RET_MISSING_CNFPARAMS = -2211, /**< missing configuration parameters */
	RS_RET_NO_LISTNERS = -2212, /**< module loaded, but no listeners are defined */
	RS_RET_INVLD_PROTOCOL = -2213, /**< invalid protocol specified in config file */
	RS_RET_CNF_INVLD_FRAMING = -2214, /**< invalid framing specified in config file */
	RS_RET_LEGA_ACT_NOT_SUPPORTED = -2215, /**< the module (no longer) supports legacy action syntax */
	RS_RET_MAX_OMSR_REACHED = -2216, /**< max nbr of string requests reached, not supported by core */
	RS_RET_UID_MISSING = -2217,	/**< a user id is missing (but e.g. a password provided) */
	RS_RET_DATAFAIL = -2218,	/**< data passed to action caused failure */
	/* reserved for pre-v6.5 */
	RS_RET_DUP_PARAM = -2220, /**< config parameter is given more than once */
	RS_RET_MODULE_ALREADY_IN_CONF = -2221, /**< module already in current configuration */
	RS_RET_PARAM_NOT_PERMITTED = -2222, /**< legacy parameter no longer permitted (usally already set by v2) */
	RS_RET_NO_JSON_PASSING = -2223, /**< rsyslog core does not support JSON-passing plugin API */
	RS_RET_MOD_NO_INPUT_STMT = -2224, /**< (input) module does not support input() statement */
	RS_RET_NO_CEE_MSG = -2225, /**< the message being processed is NOT CEE-enhanced */

	/**** up to 2300 is reserved for v6 use ****/
	RS_RET_JNAME_NO_ROOT = -2301, /**< root element is missing in JSON path */
	RS_RET_JNAME_INVALID = -2302, /**< JSON path is invalid */
	RS_RET_JSON_PARSE_ERR = -2303, /**< we had a problem parsing JSON (or extra data) */
	RS_RET_BSD_BLOCKS_UNSUPPORTED = -2304, /**< BSD-style config blocks are no longer supported */
	RS_RET_JNAME_NOTFOUND = -2305, /**< JSON name not found (does not exist) */
	RS_RET_INVLD_SETOP = -2305, /**< invalid variable set operation, incompatible type */
	RS_RET_RULESET_EXISTS = -2306,/**< ruleset already exists */
	RS_RET_DEPRECATED = -2307,/**< deprecated functionality is used */
	RS_RET_DS_PROP_SEQ_ERR = -2308,/**< property sequence error deserializing object */
	RS_RET_TPL_INVLD_PROP = -2309,/**< property name error in template (unknown name) */
	RS_RET_NO_RULEBASE = -2310,/**< mmnormalize: rulebase can not be found or otherwise invalid */
<<<<<<< HEAD
	RS_RET_SIGPROV_ERR = -2320,/**< error in signature provider */
=======
	RS_RET_INVLD_MODE = -2311,/**< invalid mode specified in configuration */
	RS_RET_INVLD_ANON_BITS = -2312,/**< mmanon: invalid number of bits to anonymize specified */
	RS_RET_REPLCHAR_IGNORED = -2313,/**< mmanon: replacementChar parameter is ignored */
>>>>>>> 906ed9df

	/* RainerScript error messages (range 1000.. 1999) */
	RS_RET_SYSVAR_NOT_FOUND = 1001, /**< system variable could not be found (maybe misspelled) */
	RS_RET_FIELD_NOT_FOUND = 1002, /**< field() function did not find requested field */

	/* some generic error/status codes */
	RS_RET_OK = 0,			/**< operation successful */
	RS_RET_OK_DELETE_LISTENTRY = 1,	/**< operation successful, but callee requested the deletion of an entry (special state) */
	RS_RET_TERMINATE_NOW = 2,	/**< operation successful, function is requested to terminate (mostly used with threads) */
	RS_RET_NO_RUN = 3,		/**< operation successful, but function does not like to be executed */
	RS_RET_IDLE = 4,		/**< operation successful, but callee is idle (e.g. because queue is empty) */
	RS_RET_TERMINATE_WHEN_IDLE = 5	/**< operation successful, function is requested to terminate when idle */
};

/* some helpful macros to work with srRetVals.
 * Be sure to call the to-be-returned variable always "iRet" and
 * the function finalizer always "finalize_it".
 */
#define CHKiRet(code) if((iRet = code) != RS_RET_OK) goto finalize_it
/* macro below is to be used if we need our own handling, eg for cleanup */
#define CHKiRet_Hdlr(code) if((iRet = code) != RS_RET_OK)
/* macro below is to handle failing malloc/calloc/strdup... which we almost always handle in the same way... */
#define CHKmalloc(operation) if((operation) == NULL) ABORT_FINALIZE(RS_RET_OUT_OF_MEMORY)
/* macro below is used in conjunction with CHKiRet_Hdlr, else use ABORT_FINALIZE */
#define FINALIZE goto finalize_it;
#define DEFiRet BEGINfunc rsRetVal iRet = RS_RET_OK
#define RETiRet do{ ENDfuncIRet return iRet; }while(0)

#define ABORT_FINALIZE(errCode)			\
	do {					\
		iRet = errCode;			\
		goto finalize_it;		\
	} while (0)

/** Object ID. These are for internal checking. Each
 * object is assigned a specific ID. This is contained in
 * all Object structs (just like C++ RTTI). We can use 
 * this field to see if we have been passed a correct ID.
 * Other than that, there is currently no other use for
 * the object id.
 */
enum rsObjectID
{
	OIDrsFreed = -1,		/**< assigned, when an object is freed. If this
				 *   is seen during a method call, this is an
				 *   invalid object pointer!
				 */
	OIDrsInvalid = 0,	/**< value created by calloc(), so do not use ;) */
	/* The 0x3412 is a debug aid. It helps us find object IDs in memory
	 * dumps (on X86, this is 1234 in the dump ;)
	 * If you are on an embedded device and you would like to save space
	 * make them 1 byte only.
	 */
	OIDrsCStr = 0x34120001,
	OIDrsPars = 0x34120002
};
typedef enum rsObjectID rsObjID;

/* support to set object types */
#ifdef NDEBUG
#define rsSETOBJTYPE(pObj, type)
#define rsCHECKVALIDOBJECT(x, type)
#else
#define rsSETOBJTYPE(pObj, type) pObj->OID = type;
#define rsCHECKVALIDOBJECT(x, type) {assert(x != NULL); assert(x->OID == type);}
#endif

/**
 * This macro should be used to free objects. 
 * It aids in interpreting dumps during debugging.
 */
#ifdef NDEBUG
#define RSFREEOBJ(x) free(x)
#else
#define RSFREEOBJ(x) {(x)->OID = OIDrsFreed; free(x);}
#endif

#ifdef HAVE_PTHREAD_SETSCHEDPARAM
extern struct sched_param default_sched_param;
extern pthread_attr_t default_thread_attr;
extern int default_thr_sched_policy;
#endif


/* for the time being, we do our own portability handling here. It
 * looks like autotools either does not yet support checks for it, or
 * I wasn't smart enough to find them ;) rgerhards, 2007-07-18
 */
#ifndef __GNUC__
#  define  __attribute__(x)  /*NOTHING*/
#endif

#ifndef O_CLOEXEC
/* of course, this limits the functionality... */
#  define O_CLOEXEC 0
#endif

/* some constants */
#define MUTEX_ALREADY_LOCKED	0
#define LOCK_MUTEX		1

/* The following prototype is convenient, even though it may not be the 100% correct place.. -- rgerhards 2008-01-07 */
void dbgprintf(char *, ...) __attribute__((format(printf, 1, 2)));


#include "debug.h"
#include "obj.h"

/* the variable below is a trick: before we can init the runtime, the caller
 * may want to set a module load path. We can not do this via the glbl class
 * because it needs an initialized runtime system (and may at some point in time
 * even be loaded itself). So this is a no-go. What we do is use a single global
 * variable which may be provided with a pointer by the caller. This variable
 * resides in rsyslog.c, the main runtime file. We have not seen any realy valule
 * in providing object access functions. If you don't like that, feel free to
 * add them. -- rgerhards, 2008-04-17
 */
extern uchar *glblModPath; /* module load path */
extern rsRetVal (*glblErrLogger)(int, uchar*);

/* some runtime prototypes */
rsRetVal rsrtInit(char **ppErrObj, obj_if_t *pObjIF);
rsRetVal rsrtExit(void);
int rsrtIsInit(void);
rsRetVal rsrtSetErrLogger(rsRetVal (*errLogger)(int, uchar*));

/* this define below is (later) intended to be used to implement empty
 * structs. TODO: check if compilers supports this and, if not, define
 * a dummy variable. This requires review of where in code empty structs
 * are already defined. -- rgerhards, 2010-07-26
 */
#define EMPTY_STRUCT

/* TODO: remove this -- this is only for transition of the config system */
extern rsconf_t *ourConf; /* defined by syslogd.c, a hack for functions that do not
			     yet receive a copy, so that we can incrementially 
			     compile and change... -- rgerhars, 2011-04-19 */

#endif /* multi-include protection */
/* vim:set ai:
 */<|MERGE_RESOLUTION|>--- conflicted
+++ resolved
@@ -399,13 +399,10 @@
 	RS_RET_DS_PROP_SEQ_ERR = -2308,/**< property sequence error deserializing object */
 	RS_RET_TPL_INVLD_PROP = -2309,/**< property name error in template (unknown name) */
 	RS_RET_NO_RULEBASE = -2310,/**< mmnormalize: rulebase can not be found or otherwise invalid */
-<<<<<<< HEAD
-	RS_RET_SIGPROV_ERR = -2320,/**< error in signature provider */
-=======
 	RS_RET_INVLD_MODE = -2311,/**< invalid mode specified in configuration */
 	RS_RET_INVLD_ANON_BITS = -2312,/**< mmanon: invalid number of bits to anonymize specified */
 	RS_RET_REPLCHAR_IGNORED = -2313,/**< mmanon: replacementChar parameter is ignored */
->>>>>>> 906ed9df
+	RS_RET_SIGPROV_ERR = -2320,/**< error in signature provider */
 
 	/* RainerScript error messages (range 1000.. 1999) */
 	RS_RET_SYSVAR_NOT_FOUND = 1001, /**< system variable could not be found (maybe misspelled) */
