--- conflicted
+++ resolved
@@ -291,13 +291,8 @@
 	RS_RET_RSCORE_TOO_OLD = -2120, /**< rsyslog core is too old for ... (eg this plugin) */
 	RS_RET_DEFER_COMMIT = -2121, /**< output plugin status: not yet committed (an OK state!) */
 	RS_RET_PREVIOUS_COMMITTED = -2122, /**< output plugin status: previous record was committed (an OK state!) */
-<<<<<<< HEAD
-	RS_RET_ACTION_FAILED = -2122, /**< action failed and is now suspended (consider this permanent for the time being) */
-	RS_RET_NONFATAL_CONFIG_ERR = -2123, /**< non-fatal error during config processing */
-=======
 	RS_RET_ACTION_FAILED = -2123, /**< action failed and is now suspended (consider this permanent for the time being) */
 	RS_RET_NONFATAL_CONFIG_ERR = -2124, /**< non-fatal error during config processing */
->>>>>>> 58e707b4
 	RS_RET_FILENAME_INVALID = -2140, /**< filename invalid, not found, no access, ... */
 
 	/* RainerScript error messages (range 1000.. 1999) */
