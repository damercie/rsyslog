--- conflicted
+++ resolved
@@ -81,6 +81,7 @@
 typedef long long unsigned uint64;
 typedef int64 number_t; /* type to use for numbers - TODO: maybe an autoconf option? */
 typedef char intTiny; 	/* 0..127! */
+typedef uchar uintTiny;	/* 0..255! */
 
 /* define some base data types */
 typedef unsigned char uchar;/* get rid of the unhandy "unsigned char" */
@@ -126,16 +127,6 @@
 typedef struct tcpLstnPortList_s tcpLstnPortList_t; // TODO: rename?
 typedef struct strmLstnPortList_s strmLstnPortList_t; // TODO: rename?
 
-<<<<<<< HEAD
-=======
-/* some universal 64 bit define... */
-typedef long long int64;
-typedef long long unsigned uint64;
-typedef int64 number_t; /* type to use for numbers - TODO: maybe an autoconf option? */
-typedef char intTiny; 	/* 0..127! */
-typedef uchar uintTiny;	/* 0..255! */
-
->>>>>>> 7ea63db2
 #ifdef __hpux
 typedef unsigned int u_int32_t; /* TODO: is this correct? */
 typedef int socklen_t;
