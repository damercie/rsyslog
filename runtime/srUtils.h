/*! \file srUtils.h
 *  \brief General, small utilities that fit nowhere else.
 * 
 * \author  Rainer Gerhards <rgerhards@adiscon.com>
 * \date    2003-09-09
 *          Coding begun.
 *
 * Copyright 2003-2007 Rainer Gerhards and Adiscon GmbH.
 *
 * This file is part of the rsyslog runtime library.
 *
 * The rsyslog runtime library is free software: you can redistribute it and/or modify
 * it under the terms of the GNU Lesser General Public License as published by
 * the Free Software Foundation, either version 3 of the License, or
 * (at your option) any later version.
 *
 * The rsyslog runtime library is distributed in the hope that it will be useful,
 * but WITHOUT ANY WARRANTY; without even the implied warranty of
 * MERCHANTABILITY or FITNESS FOR A PARTICULAR PURPOSE.  See the
 * GNU Lesser General Public License for more details.
 *
 * You should have received a copy of the GNU Lesser General Public License
 * along with the rsyslog runtime library.  If not, see <http://www.gnu.org/licenses/>.
 *
 * A copy of the GPL can be found in the file "COPYING" in this distribution.
 * A copy of the LGPL can be found in the file "COPYING.LESSER" in this distribution.
 */
#ifndef __SRUTILS_H_INCLUDED__
#define __SRUTILS_H_INCLUDED__ 1


/* syslog names */
#ifndef LOG_MAKEPRI
#	define	LOG_MAKEPRI(fac, pri)	(((fac) << 3) | (pri))
#endif
#define INTERNAL_NOPRI	0x10	/* the "no priority" priority */
#define TABLE_NOPRI	0	/* Value to indicate no priority in f_pmask */
#define TABLE_ALLPRI    0xFF    /* Value to indicate all priorities in f_pmask */
#define	LOG_MARK	LOG_MAKEPRI(LOG_NFACILITIES, 0) /* mark "facility" */

typedef struct syslogName_s {
	char	*c_name;
	int	c_val;
} syslogName_t;

extern syslogName_t syslogPriNames[];
extern syslogName_t syslogFacNames[];

/**
 * A reimplementation of itoa(), as this is not available
 * on all platforms. We used the chance to make an interface
 * that fits us well, so it is no longer plain itoa().
 *
 * This method works with the US-ASCII alphabet. If you port this
 * to e.g. EBCDIC, you need to make a small adjustment. Keep in mind,
 * that on the wire it MUST be US-ASCII, so basically all you need
 * to do is replace the constant '0' with 0x30 ;).
 *
 * \param pBuf Caller-provided buffer that will receive the
 *              generated ASCII string.
 *
 * \param iLenBuf Length of the caller-provided buffer.
 *
 * \param iToConv The integer to be converted.
 */
rsRetVal srUtilItoA(char *pBuf, int iLenBuf, number_t iToConv);

/**
 * A method to duplicate a string for which the length is known.
 * Len must be the length in characters WITHOUT the trailing
 * '\0' byte.
 * rgerhards, 2007-07-10
 */
unsigned char *srUtilStrDup(unsigned char *pOld, size_t len);
/**
 * A method to create a directory and all its missing parents for
 * a given file name. Please not that the rightmost element is
 * considered to be a file name and thus NO directory is being created
 * for it.
 * added 2007-07-17 by rgerhards
 */
int makeFileParentDirs(uchar *szFile, size_t lenFile, mode_t mode, uid_t uid, gid_t gid, int bFailOnChown);
int execProg(uchar *program, int bWait, uchar *arg);
void skipWhiteSpace(uchar **pp);
rsRetVal genFileName(uchar **ppName, uchar *pDirName, size_t lenDirName, uchar *pFName,
		     size_t lenFName, long lNum, int lNumDigits);
int getNumberDigits(long lNum);
rsRetVal timeoutComp(struct timespec *pt, long iTimeout);
long timeoutVal(struct timespec *pt);
void mutexCancelCleanup(void *arg);
void srSleep(int iSeconds, int iuSeconds);
char *rs_strerror_r(int errnum, char *buf, size_t buflen);
int decodeSyslogName(uchar *name, syslogName_t *codetab);
int getSubString(uchar **ppSrc,  char *pDst, size_t DstSize, char cSep);
rsRetVal getFileSize(uchar *pszName, off_t *pSize);

/* mutex operations */
/* some macros to cancel-safe lock a mutex (it will automatically be released
 * when the thread is cancelled. This needs to be done as macros because
 * pthread_cleanup_push sometimes is a macro that can not be used inside a function.
 * It's a bit ugly, but works well... rgerhards, 2008-01-20
 */
#define	DEFVARS_mutex_cancelsafeLock int iCancelStateSave
#define mutex_cancelsafe_lock(mut) \
		pthread_setcancelstate(PTHREAD_CANCEL_DISABLE, &iCancelStateSave); \
		d_pthread_mutex_lock(mut); \
		pthread_cleanup_push(mutexCancelCleanup, mut); \
		pthread_setcancelstate(iCancelStateSave, NULL);
#define mutex_cancelsafe_unlock(mut) pthread_cleanup_pop(1)

/* some useful constants */
#define MUTEX_ALREADY_LOCKED	0
#define LOCK_MUTEX		1
#define DEFVARS_mutexProtection\
	int iCancelStateSave; \
	int bLockedOpIsLocked=0
#define BEGIN_MTX_PROTECTED_OPERATIONS(mut, bMustLock) \
	if(bMustLock == LOCK_MUTEX) { \
		pthread_setcancelstate(PTHREAD_CANCEL_DISABLE, &iCancelStateSave); \
		d_pthread_mutex_lock(mut); \
		assert(bLockedOpIsLocked == 0); \
		bLockedOpIsLocked = 1; \
	}
#define END_MTX_PROTECTED_OPERATIONS(mut) \
	if(bLockedOpIsLocked) { \
		d_pthread_mutex_unlock(mut); \
		bLockedOpIsLocked = 0; \
		pthread_setcancelstate(iCancelStateSave, NULL); \
	}
<<<<<<< HEAD
/* The unconditional versions of the macro always lock the mutex. They are preferred in 
 * complex scenarios, where the simple ones might get mixed up by multiple calls.
 */
=======

/* The unconditional versions of the macro always lock the mutex. They are preferred in 
 * complex scenarios, where the simple ones might get mixed up by multiple calls.
 */
#define DEFVARS_mutexProtection_uncond\
	int iCancelStateSave
>>>>>>> aef1a38f
#define BEGIN_MTX_PROTECTED_OPERATIONS_UNCOND(mut) \
	pthread_setcancelstate(PTHREAD_CANCEL_DISABLE, &iCancelStateSave); \
	d_pthread_mutex_lock(mut); 
#define END_MTX_PROTECTED_OPERATIONS_UNCOND(mut) \
	d_pthread_mutex_unlock(mut); \
	pthread_setcancelstate(iCancelStateSave, NULL);

#endif<|MERGE_RESOLUTION|>--- conflicted
+++ resolved
@@ -127,18 +127,12 @@
 		bLockedOpIsLocked = 0; \
 		pthread_setcancelstate(iCancelStateSave, NULL); \
 	}
-<<<<<<< HEAD
-/* The unconditional versions of the macro always lock the mutex. They are preferred in 
- * complex scenarios, where the simple ones might get mixed up by multiple calls.
- */
-=======
 
 /* The unconditional versions of the macro always lock the mutex. They are preferred in 
  * complex scenarios, where the simple ones might get mixed up by multiple calls.
  */
 #define DEFVARS_mutexProtection_uncond\
 	int iCancelStateSave
->>>>>>> aef1a38f
 #define BEGIN_MTX_PROTECTED_OPERATIONS_UNCOND(mut) \
 	pthread_setcancelstate(PTHREAD_CANCEL_DISABLE, &iCancelStateSave); \
 	d_pthread_mutex_lock(mut); 
