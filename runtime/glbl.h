/* Definition of globally-accessible data items.
 *
 * This module provides access methods to items of global scope. Most often,
 * these globals serve as defaults to initialize local settings. Currently,
 * many of them are either constants or global variable references. However,
 * this module provides the necessary hooks to change that at any time.
 *
 * Please note that there currently is no glbl.c file as we do not yet
 * have any implementations.
 *
 * Copyright 2008 Rainer Gerhards and Adiscon GmbH.
 *
 * This file is part of the rsyslog runtime library.
 *
 * The rsyslog runtime library is free software: you can redistribute it and/or modify
 * it under the terms of the GNU Lesser General Public License as published by
 * the Free Software Foundation, either version 3 of the License, or
 * (at your option) any later version.
 *
 * The rsyslog runtime library is distributed in the hope that it will be useful,
 * but WITHOUT ANY WARRANTY; without even the implied warranty of
 * MERCHANTABILITY or FITNESS FOR A PARTICULAR PURPOSE.  See the
 * GNU Lesser General Public License for more details.
 *
 * You should have received a copy of the GNU Lesser General Public License
 * along with the rsyslog runtime library.  If not, see <http://www.gnu.org/licenses/>.
 *
 * A copy of the GPL can be found in the file "COPYING" in this distribution.
 * A copy of the LGPL can be found in the file "COPYING.LESSER" in this distribution.
 */

#ifndef GLBL_H_INCLUDED
#define GLBL_H_INCLUDED

#include "prop.h"

#define glblGetIOBufSize() 4096 /* size of the IO buffer, e.g. for strm class */

/* interfaces */
BEGINinterface(glbl) /* name must also be changed in ENDinterface macro! */
	uchar* (*GetWorkDir)(void);
#define SIMP_PROP(name, dataType) \
	dataType (*Get##name)(void); \
	rsRetVal (*Set##name)(dataType);
	SIMP_PROP(MaxLine, int)
	SIMP_PROP(OptimizeUniProc, int)
	SIMP_PROP(HUPisRestart, int)
	SIMP_PROP(PreserveFQDN, int)
	SIMP_PROP(DefPFFamily, int)
	SIMP_PROP(DropMalPTRMsgs, int)
	SIMP_PROP(Option_DisallowWarning, int)
	SIMP_PROP(DisableDNS, int)
	SIMP_PROP(LocalFQDNName, uchar*)
	SIMP_PROP(LocalHostName, uchar*)
	SIMP_PROP(LocalDomain, uchar*)
	SIMP_PROP(StripDomains, char**)
	SIMP_PROP(LocalHosts, char**)
	SIMP_PROP(DfltNetstrmDrvr, uchar*)
	SIMP_PROP(DfltNetstrmDrvrCAF, uchar*)
	SIMP_PROP(DfltNetstrmDrvrKeyFile, uchar*)
	SIMP_PROP(DfltNetstrmDrvrCertFile, uchar*)
<<<<<<< HEAD
	/* added v3, 2009-06-30 */
	rsRetVal (*GenerateLocalHostNameProperty)(void);
	prop_t* (*GetLocalHostNameProp)(void);
=======
#ifdef USE_UNLIMITED_SELECT
	SIMP_PROP(FdSetSize, int)
#endif
>>>>>>> 30c2e42e
#undef	SIMP_PROP
ENDinterface(glbl)
#define glblCURR_IF_VERSION 3 /* increment whenever you change the interface structure! */
/* version 2 had PreserveFQDN added - rgerhards, 2008-12-08 */

/* the remaining prototypes */
PROTOTYPEObj(glbl);

#endif /* #ifndef GLBL_H_INCLUDED */<|MERGE_RESOLUTION|>--- conflicted
+++ resolved
@@ -59,18 +59,17 @@
 	SIMP_PROP(DfltNetstrmDrvrCAF, uchar*)
 	SIMP_PROP(DfltNetstrmDrvrKeyFile, uchar*)
 	SIMP_PROP(DfltNetstrmDrvrCertFile, uchar*)
-<<<<<<< HEAD
 	/* added v3, 2009-06-30 */
 	rsRetVal (*GenerateLocalHostNameProperty)(void);
 	prop_t* (*GetLocalHostNameProp)(void);
-=======
-#ifdef USE_UNLIMITED_SELECT
+	/* added v4, 2009-11-16 as part of varmojfekoj's "unlimited select()" patch
+	 * Note that it must be always present, otherwise the interface would have different
+	 * versions depending on compile settings, what is not acceptable.
+	 */
 	SIMP_PROP(FdSetSize, int)
-#endif
->>>>>>> 30c2e42e
 #undef	SIMP_PROP
 ENDinterface(glbl)
-#define glblCURR_IF_VERSION 3 /* increment whenever you change the interface structure! */
+#define glblCURR_IF_VERSION 4 /* increment whenever you change the interface structure! */
 /* version 2 had PreserveFQDN added - rgerhards, 2008-12-08 */
 
 /* the remaining prototypes */
