--- conflicted
+++ resolved
@@ -1873,11 +1873,8 @@
 {
 	DEFiRet;
 
-<<<<<<< HEAD
-=======
 	/*DBGPRINTF("XXXX: chkStopWrkrDA called, low watermark %d, log Size %d, phys Size %d, bEnqOnly %d\n",
 	pThis->iLowWtrMrk, getLogicalQueueSize(pThis), getPhysicalQueueSize(pThis), pThis->bEnqOnly);*/
->>>>>>> 0b5fe246
 	if(pThis->bEnqOnly) {
 		iRet = RS_RET_TERMINATE_WHEN_IDLE;
 	}
