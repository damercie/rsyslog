/* parser.c
 * This module contains functions for message parsers. It still needs to be
 * converted into an object (and much extended).
 *
 * Module begun 2008-10-09 by Rainer Gerhards (based on previous code from syslogd.c)
 *
 * Copyright 2008 Rainer Gerhards and Adiscon GmbH.
 *
 * This file is part of the rsyslog runtime library.
 *
 * The rsyslog runtime library is free software: you can redistribute it and/or modify
 * it under the terms of the GNU Lesser General Public License as published by
 * the Free Software Foundation, either version 3 of the License, or
 * (at your option) any later version.
 *
 * The rsyslog runtime library is distributed in the hope that it will be useful,
 * but WITHOUT ANY WARRANTY; without even the implied warranty of
 * MERCHANTABILITY or FITNESS FOR A PARTICULAR PURPOSE.  See the
 * GNU Lesser General Public License for more details.
 *
 * You should have received a copy of the GNU Lesser General Public License
 * along with the rsyslog runtime library.  If not, see <http://www.gnu.org/licenses/>.
 *
 * A copy of the GPL can be found in the file "COPYING" in this distribution.
 * A copy of the LGPL can be found in the file "COPYING.LESSER" in this distribution.
 */
#include "config.h"
#include <stdlib.h>
#include <ctype.h>
#include <string.h>
#include <assert.h>
#ifdef USE_NETZIP
#include <zlib.h>
#endif

#include "rsyslog.h"
#include "dirty.h"
#include "msg.h"
#include "obj.h"
#include "datetime.h"
#include "errmsg.h"
#include "parser.h"
#include "ruleset.h"
#include "unicode-helper.h"
#include "dirty.h"
#include "cfsysline.h"

/* some defines */
#define DEFUPRI		(LOG_USER|LOG_NOTICE)

/* definitions for objects we access */
DEFobjStaticHelpers
DEFobjCurrIf(glbl)
DEFobjCurrIf(errmsg)
DEFobjCurrIf(datetime)
DEFobjCurrIf(ruleset)

/* static data */

/* config data */
static uchar cCCEscapeChar = '#';/* character to be used to start an escape sequence for control chars */
static int bEscapeCCOnRcv = 1; /* escape control characters on reception: 0 - no, 1 - yes */
<<<<<<< HEAD
static int bEscape8BitChars = 0; /* escape characters > 127 on reception: 0 - no, 1 - yes */
static int bEscapeTab = 1;	/* escape tab control character when doing CC escapes: 0 - no, 1 - yes */
=======
>>>>>>> 96895d9e
static int bDropTrailingLF = 1; /* drop trailing LF's on reception? */

/* This is the list of all parsers known to us.
 * This is also used to unload all modules on shutdown.
 */
parserList_t *pParsLstRoot = NULL;

/* this is the list of the default parsers, to be used if no others
 * are specified.
 */
parserList_t *pDfltParsLst = NULL;


/* intialize (but NOT allocate) a parser list. Primarily meant as a hook
 * which can be used to extend the list in the future. So far, just sets
 * it to NULL.
 */
static rsRetVal
InitParserList(parserList_t **pListRoot)
{
	*pListRoot = NULL;
	return RS_RET_OK;
}


/* destruct a parser list. The list elements are destroyed, but the parser objects
 * themselves are not modified. (That is done at a late stage during rsyslogd
 * shutdown and need not be considered here.)
 */
static rsRetVal
DestructParserList(parserList_t **ppListRoot)
{
	parserList_t *pParsLst;
	parserList_t *pParsLstDel;

	pParsLst = *ppListRoot;
	while(pParsLst != NULL) {
		pParsLstDel = pParsLst;
		pParsLst = pParsLst->pNext;
		free(pParsLstDel);
	}
	*ppListRoot = NULL;
	return RS_RET_OK;
}


/* Add a parser to the list. We use a VERY simple and ineffcient algorithm,
 * but it is employed only for a few milliseconds during config processing. So
 * I prefer to keep it very simple and with simple data structures. Unfortunately,
 * we need to preserve the order, but I don't like to add a tail pointer as that
 * would require a container object. So I do the extra work to skip to the tail
 * when adding elements...
 * rgerhards, 2009-11-03
 */
static rsRetVal
AddParserToList(parserList_t **ppListRoot, parser_t *pParser)
{
	parserList_t *pThis;
	parserList_t *pTail;
	DEFiRet;

	CHKmalloc(pThis = MALLOC(sizeof(parserList_t)));
	pThis->pParser = pParser;
	pThis->pNext = NULL;

	if(*ppListRoot == NULL) {
		pThis->pNext = *ppListRoot;
		*ppListRoot = pThis;
	} else {
		/* find tail first */
		for(pTail = *ppListRoot ; pTail->pNext != NULL ; pTail = pTail->pNext)
			/* just search, do nothing else */;
		/* add at tail */
		pTail->pNext = pThis;
	}

finalize_it:
	RETiRet;
}


/* find a parser based on the provided name */
static rsRetVal
FindParser(parser_t **ppParser, uchar *pName)
{
	parserList_t *pThis;
	DEFiRet;
	
	for(pThis = pParsLstRoot ; pThis != NULL ; pThis = pThis->pNext) {
		if(ustrcmp(pThis->pParser->pName, pName) == 0) {
			*ppParser = pThis->pParser;
			FINALIZE;	/* found it, iRet still eq. OK! */
		}
	}

	iRet = RS_RET_PARSER_NOT_FOUND;

<<<<<<< HEAD
finalize_it:
	RETiRet;
}


/* --- END helper functions for parser list handling --- */

/* Add a an already existing parser to the default list. As usual, order
 * of calls is important (most importantly, that means the legacy parser,
 * which can process everything, MUST be added last!).
 * rgerhards, 2009-11-04
 */
static rsRetVal
AddDfltParser(uchar *pName)
{
	parser_t *pParser;
	DEFiRet;

	CHKiRet(FindParser(&pParser, pName));
	CHKiRet(AddParserToList(&pDfltParsLst, pParser));
	dbgprintf("Parser '%s' added to default parser set.\n", pName);
	
finalize_it:
	RETiRet;
}



BEGINobjConstruct(parser) /* be sure to specify the object type also in END macro! */
ENDobjConstruct(parser)

/* ConstructionFinalizer. The most important chore is to add the parser object
 * to our global list of available parsers.
 * rgerhards, 2009-11-03
 */
rsRetVal parserConstructFinalize(parser_t *pThis)
{
	DEFiRet;

	ISOBJ_TYPE_assert(pThis, parser);
	CHKiRet(AddParserToList(&pParsLstRoot, pThis));
	DBGPRINTF("Parser '%s' added to list of available parsers.\n", pThis->pName);

=======
>>>>>>> 96895d9e
finalize_it:
	RETiRet;
}

BEGINobjDestruct(parser) /* be sure to specify the object type also in END and CODESTART macros! */
CODESTARTobjDestruct(parser)
	dbgprintf("destructing parser '%s'\n", pThis->pName);
	free(pThis->pName);
ENDobjDestruct(parser)


/* --- END helper functions for parser list handling --- */

/* Add a an already existing parser to the default list. As usual, order
 * of calls is important (most importantly, that means the legacy parser,
 * which can process everything, MUST be added last!).
 * rgerhards, 2009-11-04
 */
static rsRetVal
AddDfltParser(uchar *pName)
{
	parser_t *pParser;
	DEFiRet;

	CHKiRet(FindParser(&pParser, pName));
	CHKiRet(AddParserToList(&pDfltParsLst, pParser));
	dbgprintf("Parser '%s' added to default parser set.\n", pName);
	
finalize_it:
	RETiRet;
}



BEGINobjConstruct(parser) /* be sure to specify the object type also in END macro! */
ENDobjConstruct(parser)

/* ConstructionFinalizer. The most important chore is to add the parser object
 * to our global list of available parsers.
 * rgerhards, 2009-11-03
 */
rsRetVal parserConstructFinalize(parser_t *pThis)
{
	DEFiRet;

	ISOBJ_TYPE_assert(pThis, parser);
	CHKiRet(AddParserToList(&pParsLstRoot, pThis));
	DBGPRINTF("Parser '%s' added to list of available parsers.\n", pThis->pName);

finalize_it:
	RETiRet;
}

BEGINobjDestruct(parser) /* be sure to specify the object type also in END and CODESTART macros! */
CODESTARTobjDestruct(parser)
	dbgprintf("destructing parser '%s'\n", pThis->pName);
	free(pThis->pName);
ENDobjDestruct(parser)


/* uncompress a received message if it is compressed.
 * pMsg->pszRawMsg buffer is updated.
 * rgerhards, 2008-10-09
 */
static inline rsRetVal uncompressMessage(msg_t *pMsg)
{
	DEFiRet;
#	ifdef USE_NETZIP
	uchar *deflateBuf = NULL;
	uLongf iLenDefBuf;
	uchar *pszMsg;
	size_t lenMsg;
	
	assert(pMsg != NULL);
	pszMsg = pMsg->pszRawMsg;
	lenMsg = pMsg->iLenRawMsg;

	/* we first need to check if we have a compressed record. If so,
	 * we must decompress it.
	 */
	if(lenMsg > 0 && *pszMsg == 'z') { /* compressed data present? (do NOT change order if conditions!) */
		/* we have compressed data, so let's deflate it. We support a maximum
		 * message size of iMaxLine. If it is larger, an error message is logged
		 * and the message is dropped. We do NOT try to decompress larger messages
		 * as such might be used for denial of service. It might happen to later
		 * builds that such functionality be added as an optional, operator-configurable
		 * feature.
		 */
		int ret;
		iLenDefBuf = glbl.GetMaxLine();
		CHKmalloc(deflateBuf = MALLOC(sizeof(uchar) * (iLenDefBuf + 1)));
		ret = uncompress((uchar *) deflateBuf, &iLenDefBuf, (uchar *) pszMsg+1, lenMsg-1);
		DBGPRINTF("Compressed message uncompressed with status %d, length: new %ld, old %d.\n",
		        ret, (long) iLenDefBuf, (int) (lenMsg-1));
		/* Now check if the uncompression worked. If not, there is not much we can do. In
		 * that case, we log an error message but ignore the message itself. Storing the
		 * compressed text is dangerous, as it contains control characters. So we do
		 * not do this. If someone would like to have a copy, this code here could be
		 * modified to do a hex-dump of the buffer in question. We do not include
		 * this functionality right now.
		 * rgerhards, 2006-12-07
		 */
		if(ret != Z_OK) {
			errmsg.LogError(0, NO_ERRCODE, "Uncompression of a message failed with return code %d "
			            "- enable debug logging if you need further information. "
				    "Message ignored.", ret);
			FINALIZE; /* unconditional exit, nothing left to do... */
		}
		MsgSetRawMsg(pMsg, (char*)deflateBuf, iLenDefBuf);
	}
finalize_it:
	if(deflateBuf != NULL)
		free(deflateBuf);

#	else /* ifdef USE_NETZIP */

	/* in this case, we still need to check if the message is compressed. If so, we must
	 * tell the user we can not accept it.
	 */
	if(pMsg->iLenRawMsg > 0 && *pMsg->pszRawMsg == 'z') {
		errmsg.LogError(0, NO_ERRCODE, "Received a compressed message, but rsyslogd does not have compression "
		         "support enabled. The message will be ignored.");
		ABORT_FINALIZE(RS_RET_NO_ZIP);
	}	

finalize_it:
#	endif /* ifdef USE_NETZIP */

	RETiRet;
}


/* sanitize a received message
 * if a message gets to large during sanitization, it is truncated. This is
 * as specified in the upcoming syslog RFC series.
 * rgerhards, 2008-10-09
 * We check if we have a NUL character at the very end of the
 * message. This seems to be a frequent problem with a number of senders.
 * So I have now decided to drop these NULs. However, if they are intentional,
 * that may cause us some problems, e.g. with syslog-sign. On the other hand,
 * current code always has problems with intentional NULs (as it needs to escape
 * them to prevent problems with the C string libraries), so that does not
 * really matter. Just to be on the save side, we'll log destruction of such
 * NULs in the debug log.
 * rgerhards, 2007-09-14
 */
static inline rsRetVal
SanitizeMsg(msg_t *pMsg)
{
	DEFiRet;
	uchar *pszMsg;
	uchar *pDst; /* destination for copy job */
	size_t lenMsg;
	size_t iSrc;
	size_t iDst;
	size_t iMaxLine;
	size_t maxDest;
	sbool bUpdatedLen = FALSE;
	uchar szSanBuf[32*1024]; /* buffer used for sanitizing a string */

	assert(pMsg != NULL);
	assert(pMsg->iLenRawMsg > 0);

	pszMsg = pMsg->pszRawMsg;
	lenMsg = pMsg->iLenRawMsg;

	/* remove NUL character at end of message (see comment in function header)
	 * Note that we do not need to add a NUL character in this case, because it
	 * is already present ;)
	 */
	if(pszMsg[lenMsg-1] == '\0') {
		DBGPRINTF("dropped NUL at very end of message\n");
		bUpdatedLen = TRUE;
		lenMsg--;
	}

	/* then we check if we need to drop trailing LFs, which often make
	 * their way into syslog messages unintentionally. In order to remain
	 * compatible to recent IETF developments, we allow the user to
	 * turn on/off this handling.  rgerhards, 2007-07-23
	 */
	if(bDropTrailingLF && pszMsg[lenMsg-1] == '\n') {
		DBGPRINTF("dropped LF at very end of message (DropTrailingLF is set)\n");
		lenMsg--;
		pszMsg[lenMsg] = '\0';
		bUpdatedLen = TRUE;
	}

	/* it is much quicker to sweep over the message and see if it actually
	 * needs sanitation than to do the sanitation in any case. So we first do
	 * this and terminate when it is not needed - which is expectedly the case
	 * for the vast majority of messages. -- rgerhards, 2009-06-15
	 * Note that we do NOT check here if tab characters are to be escaped or
	 * not. I expect this functionality to be seldomly used and thus I do not
	 * like to pay the performance penalty. So the penalty is only with those
	 * that actually use it, because we may call the sanitizer without actual
	 * need below (but it then still will work perfectly well!). -- rgerhards, 2009-11-27
	 */
	int bNeedSanitize = 0;
	for(iSrc = 0 ; iSrc < lenMsg ; iSrc++) {
		if(iscntrl(pszMsg[iSrc])) {
			if(pszMsg[iSrc] == '\0' || bEscapeCCOnRcv) {
				bNeedSanitize = 1;
				break;
			}
		} else if(pszMsg[iSrc] > 127 && bEscape8BitChars) {
			bNeedSanitize = 1;
			break;
		}
	}

	if(!bNeedSanitize) {
		if(bUpdatedLen == TRUE)
			MsgSetRawMsgSize(pMsg, lenMsg);
		FINALIZE;
	}

	/* now copy over the message and sanitize it */
	iMaxLine = glbl.GetMaxLine();
	maxDest = lenMsg * 4; /* message can grow at most four-fold */
	if(maxDest > iMaxLine)
		maxDest = iMaxLine;	/* but not more than the max size! */
	if(maxDest < sizeof(szSanBuf))
		pDst = szSanBuf;
	else 
		CHKmalloc(pDst = MALLOC(sizeof(uchar) * (iMaxLine + 1)));
	iSrc = iDst = 0;
	while(iSrc < lenMsg && iDst < maxDest - 3) { /* leave some space if last char must be escaped */
		if(iscntrl((int) pszMsg[iSrc]) && (pszMsg[iSrc] != '\t' || bEscapeTab)) {
			/* note: \0 must always be escaped, the rest of the code currently
			 * can not handle it! -- rgerhards, 2009-08-26
			 */
			if(pszMsg[iSrc] == '\0' || bEscapeCCOnRcv) {
				/* we are configured to escape control characters. Please note
				 * that this most probably break non-western character sets like
				 * Japanese, Korean or Chinese. rgerhards, 2007-07-17
				 */
				pDst[iDst++] = cCCEscapeChar;
				pDst[iDst++] = '0' + ((pszMsg[iSrc] & 0300) >> 6);
				pDst[iDst++] = '0' + ((pszMsg[iSrc] & 0070) >> 3);
				pDst[iDst++] = '0' + ((pszMsg[iSrc] & 0007));
			}
<<<<<<< HEAD
		} else if(pszMsg[iSrc] > 127 && bEscape8BitChars) {
			/* In this case, we also do the conversion. Note that this most
			 * probably breaks European languages. -- rgerhards, 2010-01-27
			 */
			pDst[iDst++] = cCCEscapeChar;
			pDst[iDst++] = '0' + ((pszMsg[iSrc] & 0300) >> 6);
			pDst[iDst++] = '0' + ((pszMsg[iSrc] & 0070) >> 3);
			pDst[iDst++] = '0' + ((pszMsg[iSrc] & 0007));
=======
>>>>>>> 96895d9e
		} else {
			pDst[iDst++] = pszMsg[iSrc];
		}
		++iSrc;
	}
	pDst[iDst] = '\0';

	MsgSetRawMsg(pMsg, (char*)pDst, iDst); /* save sanitized string */

	if(pDst != szSanBuf)
		free(pDst);

finalize_it:
	RETiRet;
}

/* A standard parser to parse out the PRI. This is made available in
 * this module as it is expected that allmost all parsers will need
 * that functionality and so they do not need to implement it themsleves.
 */
static inline rsRetVal
ParsePRI(msg_t *pMsg)
{
	int pri;
	uchar *msg;
	int lenMsg;
	int iPriText;
	DEFiRet;

	/* pull PRI */
	lenMsg = pMsg->iLenRawMsg;
	msg = pMsg->pszRawMsg;
	pri = DEFUPRI;
	iPriText = 0;
	if(pMsg->msgFlags & NO_PRI_IN_RAW) {
		/* In this case, simply do so as if the pri would be right at top */
		MsgSetAfterPRIOffs(pMsg, 0);
	} else {
		if(*msg == '<') {
			/* while we process the PRI, we also fill the PRI textual representation
			 * inside the msg object. This may not be ideal from an OOP point of view,
			 * but it offers us performance...
			 */
			pri = 0;
			while(--lenMsg > 0 && isdigit((int) *++msg)) {
				pri = 10 * pri + (*msg - '0');
			}
			if(*msg == '>')
				++msg;
			if(pri & ~(LOG_FACMASK|LOG_PRIMASK))
				pri = DEFUPRI;
		}
	}
	pMsg->iFacility = LOG_FAC(pri);
	pMsg->iSeverity = LOG_PRI(pri);
	MsgSetAfterPRIOffs(pMsg, msg - pMsg->pszRawMsg);
	RETiRet;
}


/* Parse a received message. The object's rawmsg property is taken and
 * parsed according to the relevant standards. This can later be
 * extended to support configured parsers.
 * rgerhards, 2008-10-09
 */
static rsRetVal
ParseMsg(msg_t *pMsg)
{
<<<<<<< HEAD
	rsRetVal localRet;
	parserList_t *pParserList;
	parser_t *pParser;
	sbool bIsSanitized;
	sbool bPRIisParsed;
	static int iErrMsgRateLimiter = 0;
	DEFiRet;

	if(pMsg->iLenRawMsg == 0)
		ABORT_FINALIZE(RS_RET_EMPTY_MSG);

#	ifdef USE_NETZIP
	CHKiRet(uncompressMessage(pMsg));
#	endif

=======
	rsRetVal localRet = RS_RET_ERR;
	parserList_t *pParserList;
	parser_t *pParser;
	bool bIsSanitized;
	bool bPRIisParsed;
	static int iErrMsgRateLimiter = 0;
	DEFiRet;

	if(pMsg->iLenRawMsg == 0)
		ABORT_FINALIZE(RS_RET_EMPTY_MSG);

#	ifdef USE_NETZIP
	CHKiRet(uncompressMessage(pMsg));
#	endif

>>>>>>> 96895d9e
	/* we take the risk to print a non-sanitized string, because this is the best we can get
	 * (and that functionality is too important for debugging to drop it...).
	 */
	DBGPRINTF("msg parser: flags %x, from '%s', msg '%.50s'\n", pMsg->msgFlags,
<<<<<<< HEAD
		  (pMsg->msgFlags & NEEDS_DNSRESOL) ? UCHAR_CONSTANT("~NOTRESOLVED~") : getRcvFrom(pMsg),
		  pMsg->pszRawMsg);
=======
		  getRcvFrom(pMsg), pMsg->pszRawMsg);
>>>>>>> 96895d9e

	/* we now need to go through our list of parsers and see which one is capable of
	 * parsing the message. Note that the first parser that requires message sanitization
	 * will cause it to happen. After that, access to the unsanitized message is no
	 * loger possible.
	 */
	pParserList = ruleset.GetParserList(pMsg);
	if(pParserList == NULL) {
		pParserList = pDfltParsLst;
	}
	DBGPRINTF("parse using parser list %p%s.\n", pParserList,
		  (pParserList == pDfltParsLst) ? " (the default list)" : "");

	bIsSanitized = FALSE;
	bPRIisParsed = FALSE;
	while(pParserList != NULL) {
		pParser = pParserList->pParser;
		if(pParser->bDoSanitazion && bIsSanitized == FALSE) {
			CHKiRet(SanitizeMsg(pMsg));
			if(pParser->bDoPRIParsing && bPRIisParsed == FALSE) {
				CHKiRet(ParsePRI(pMsg));
				bPRIisParsed = TRUE;
			}
			bIsSanitized = TRUE;
		}
		localRet = pParser->pModule->mod.pm.parse(pMsg);
		dbgprintf("Parser '%s' returned %d\n", pParser->pName, localRet);
		if(localRet != RS_RET_COULD_NOT_PARSE)
			break;
		pParserList = pParserList->pNext;
	}

	/* We need to log a warning message and drop the message if we did not find a parser.
	 * Note that we log at most the first 1000 message, as this may very well be a problem
	 * that causes a message generation loop. We do not synchronize that counter, it doesn't
	 * matter if we log a handful messages more than we should...
	 */
	if(localRet != RS_RET_OK) {
		if(++iErrMsgRateLimiter > 1000) {
			errmsg.LogError(0, localRet, "Error: one message could not be processed by "
			 	"any parser, message is being discarded (start of raw msg: '%.50s')", 
				pMsg->pszRawMsg);
		}
		DBGPRINTF("No parser could process the message (state %d), we need to discard it.\n", localRet);
		ABORT_FINALIZE(localRet);
	}

	/* "finalize" message object */
	pMsg->msgFlags &= ~NEEDS_PARSING; /* this message is now parsed */

finalize_it:
	RETiRet;
}

/* set the parser name - string is copied over, call can continue to use it,
 * but must free it if desired.
 */
static rsRetVal
SetName(parser_t *pThis, uchar *name)
{
	DEFiRet;

	ISOBJ_TYPE_assert(pThis, parser);
	assert(name != NULL);

	if(pThis->pName != NULL) {
		free(pThis->pName);
		pThis->pName = NULL;
	}

	CHKmalloc(pThis->pName = ustrdup(name));

finalize_it:
	RETiRet;
}


/* set a pointer to "our" module. Note that no module
 * pointer must already be set.
 */
static rsRetVal
SetModPtr(parser_t *pThis, modInfo_t *pMod)
{
	ISOBJ_TYPE_assert(pThis, parser);
	assert(pMod != NULL);
	assert(pThis->pModule == NULL);
	pThis->pModule = pMod;
	return RS_RET_OK;
}


/* Specify if we should do standard message sanitazion before we pass the data
 * down to the parser.
 */
static rsRetVal
SetDoSanitazion(parser_t *pThis, int bDoIt)
{
	ISOBJ_TYPE_assert(pThis, parser);
	pThis->bDoSanitazion = bDoIt;
	return RS_RET_OK;
}


/* Specify if we should do standard PRI parsing before we pass the data
 * down to the parser module.
 */
static rsRetVal
SetDoPRIParsing(parser_t *pThis, int bDoIt)
{
	ISOBJ_TYPE_assert(pThis, parser);
	pThis->bDoPRIParsing = bDoIt;
	return RS_RET_OK;
}


/* queryInterface function-- rgerhards, 2009-11-03
 */
BEGINobjQueryInterface(parser)
CODESTARTobjQueryInterface(parser)
	if(pIf->ifVersion != parserCURR_IF_VERSION) { /* check for current version, increment on each change */
		ABORT_FINALIZE(RS_RET_INTERFACE_NOT_SUPPORTED);
	}

	/* ok, we have the right interface, so let's fill it
	 * Please note that we may also do some backwards-compatibility
	 * work here (if we can support an older interface version - that,
	 * of course, also affects the "if" above).
	 */
	pIf->Construct = parserConstruct;
	pIf->ConstructFinalize = parserConstructFinalize;
	pIf->Destruct = parserDestruct;
	pIf->SetName = SetName;
	pIf->SetModPtr = SetModPtr;
	pIf->SetDoSanitazion = SetDoSanitazion;
	pIf->SetDoPRIParsing = SetDoPRIParsing;
	pIf->ParseMsg = ParseMsg;
	pIf->SanitizeMsg = SanitizeMsg;
	pIf->InitParserList = InitParserList;
	pIf->DestructParserList = DestructParserList;
	pIf->AddParserToList = AddParserToList;
	pIf->AddDfltParser = AddDfltParser;
	pIf->FindParser = FindParser;
finalize_it:
ENDobjQueryInterface(parser)



/* Reset config variables to default values.
 * rgerhards, 2007-07-17
 */
static rsRetVal
resetConfigVariables(uchar __attribute__((unused)) *pp, void __attribute__((unused)) *pVal)
{
	cCCEscapeChar = '#';
	bEscapeCCOnRcv = 1; /* default is to escape control characters */
<<<<<<< HEAD
	bEscape8BitChars = 0; /* default is to escape control characters */
	bEscapeTab = 1; /* default is to escape control characters */
=======
>>>>>>> 96895d9e
	bDropTrailingLF = 1; /* default is to drop trailing LF's on reception */

	return RS_RET_OK;
}

/* This destroys the master parserlist and all of its parser entries. MUST only be
 * done when the module is shut down. Parser modules are NOT unloaded, rsyslog
 * does that at a later stage for all dynamically loaded modules.
 */
static void
destroyMasterParserList(void)
{
	parserList_t *pParsLst;
	parserList_t *pParsLstDel;

	pParsLst = pParsLstRoot;
	while(pParsLst != NULL) {
		parserDestruct(&pParsLst->pParser);
		pParsLstDel = pParsLst;
		pParsLst = pParsLst->pNext;
		free(pParsLstDel);
	}
}

/* Exit our class.
 * rgerhards, 2009-11-04
 */
BEGINObjClassExit(parser, OBJ_IS_CORE_MODULE) /* class, version */
	DestructParserList(&pDfltParsLst);
	destroyMasterParserList();
	objRelease(glbl, CORE_COMPONENT);
	objRelease(errmsg, CORE_COMPONENT);
	objRelease(datetime, CORE_COMPONENT);
	objRelease(ruleset, CORE_COMPONENT);
ENDObjClassExit(parser)


/* Initialize the parser class. Must be called as the very first method
 * before anything else is called inside this class.
 * rgerhards, 2009-11-02
 */
BEGINObjClassInit(parser, 1, OBJ_IS_CORE_MODULE) /* class, version */
	/* request objects we use */
	CHKiRet(objUse(glbl, CORE_COMPONENT));
	CHKiRet(objUse(errmsg, CORE_COMPONENT));
	CHKiRet(objUse(datetime, CORE_COMPONENT));
	CHKiRet(objUse(ruleset, CORE_COMPONENT));

	CHKiRet(regCfSysLineHdlr((uchar *)"controlcharacterescapeprefix", 0, eCmdHdlrGetChar, NULL, &cCCEscapeChar, NULL));
	CHKiRet(regCfSysLineHdlr((uchar *)"droptrailinglfonreception", 0, eCmdHdlrBinary, NULL, &bDropTrailingLF, NULL));
	CHKiRet(regCfSysLineHdlr((uchar *)"escapecontrolcharactersonreceive", 0, eCmdHdlrBinary, NULL, &bEscapeCCOnRcv, NULL));
<<<<<<< HEAD
	CHKiRet(regCfSysLineHdlr((uchar *)"escape8bitcharactersonreceive", 0, eCmdHdlrBinary, NULL, &bEscape8BitChars, NULL));
	CHKiRet(regCfSysLineHdlr((uchar *)"escapecontrolcharactertab", 0, eCmdHdlrBinary, NULL, &bEscapeTab, NULL));
=======
>>>>>>> 96895d9e
	CHKiRet(regCfSysLineHdlr((uchar *)"resetconfigvariables", 1, eCmdHdlrCustomHandler, resetConfigVariables, NULL, NULL));

	InitParserList(&pParsLstRoot);
	InitParserList(&pDfltParsLst);
ENDObjClassInit(parser)
<|MERGE_RESOLUTION|>--- conflicted
+++ resolved
@@ -60,11 +60,8 @@
 /* config data */
 static uchar cCCEscapeChar = '#';/* character to be used to start an escape sequence for control chars */
 static int bEscapeCCOnRcv = 1; /* escape control characters on reception: 0 - no, 1 - yes */
-<<<<<<< HEAD
 static int bEscape8BitChars = 0; /* escape characters > 127 on reception: 0 - no, 1 - yes */
 static int bEscapeTab = 1;	/* escape tab control character when doing CC escapes: 0 - no, 1 - yes */
-=======
->>>>>>> 96895d9e
 static int bDropTrailingLF = 1; /* drop trailing LF's on reception? */
 
 /* This is the list of all parsers known to us.
@@ -162,61 +159,9 @@
 
 	iRet = RS_RET_PARSER_NOT_FOUND;
 
-<<<<<<< HEAD
-finalize_it:
-	RETiRet;
-}
-
-
-/* --- END helper functions for parser list handling --- */
-
-/* Add a an already existing parser to the default list. As usual, order
- * of calls is important (most importantly, that means the legacy parser,
- * which can process everything, MUST be added last!).
- * rgerhards, 2009-11-04
- */
-static rsRetVal
-AddDfltParser(uchar *pName)
-{
-	parser_t *pParser;
-	DEFiRet;
-
-	CHKiRet(FindParser(&pParser, pName));
-	CHKiRet(AddParserToList(&pDfltParsLst, pParser));
-	dbgprintf("Parser '%s' added to default parser set.\n", pName);
-	
-finalize_it:
-	RETiRet;
-}
-
-
-
-BEGINobjConstruct(parser) /* be sure to specify the object type also in END macro! */
-ENDobjConstruct(parser)
-
-/* ConstructionFinalizer. The most important chore is to add the parser object
- * to our global list of available parsers.
- * rgerhards, 2009-11-03
- */
-rsRetVal parserConstructFinalize(parser_t *pThis)
-{
-	DEFiRet;
-
-	ISOBJ_TYPE_assert(pThis, parser);
-	CHKiRet(AddParserToList(&pParsLstRoot, pThis));
-	DBGPRINTF("Parser '%s' added to list of available parsers.\n", pThis->pName);
-
-=======
->>>>>>> 96895d9e
-finalize_it:
-	RETiRet;
-}
-
-BEGINobjDestruct(parser) /* be sure to specify the object type also in END and CODESTART macros! */
-CODESTARTobjDestruct(parser)
-	dbgprintf("destructing parser '%s'\n", pThis->pName);
-	free(pThis->pName);
-ENDobjDestruct(parser)
+finalize_it:
+	RETiRet;
+}
 
 
 /* --- END helper functions for parser list handling --- */
@@ -450,7 +395,6 @@
 				pDst[iDst++] = '0' + ((pszMsg[iSrc] & 0070) >> 3);
 				pDst[iDst++] = '0' + ((pszMsg[iSrc] & 0007));
 			}
-<<<<<<< HEAD
 		} else if(pszMsg[iSrc] > 127 && bEscape8BitChars) {
 			/* In this case, we also do the conversion. Note that this most
 			 * probably breaks European languages. -- rgerhards, 2010-01-27
@@ -459,8 +403,6 @@
 			pDst[iDst++] = '0' + ((pszMsg[iSrc] & 0300) >> 6);
 			pDst[iDst++] = '0' + ((pszMsg[iSrc] & 0070) >> 3);
 			pDst[iDst++] = '0' + ((pszMsg[iSrc] & 0007));
-=======
->>>>>>> 96895d9e
 		} else {
 			pDst[iDst++] = pszMsg[iSrc];
 		}
@@ -529,8 +471,7 @@
 static rsRetVal
 ParseMsg(msg_t *pMsg)
 {
-<<<<<<< HEAD
-	rsRetVal localRet;
+	rsRetVal localRet = RS_RET_ERR;
 	parserList_t *pParserList;
 	parser_t *pParser;
 	sbool bIsSanitized;
@@ -545,33 +486,12 @@
 	CHKiRet(uncompressMessage(pMsg));
 #	endif
 
-=======
-	rsRetVal localRet = RS_RET_ERR;
-	parserList_t *pParserList;
-	parser_t *pParser;
-	bool bIsSanitized;
-	bool bPRIisParsed;
-	static int iErrMsgRateLimiter = 0;
-	DEFiRet;
-
-	if(pMsg->iLenRawMsg == 0)
-		ABORT_FINALIZE(RS_RET_EMPTY_MSG);
-
-#	ifdef USE_NETZIP
-	CHKiRet(uncompressMessage(pMsg));
-#	endif
-
->>>>>>> 96895d9e
 	/* we take the risk to print a non-sanitized string, because this is the best we can get
 	 * (and that functionality is too important for debugging to drop it...).
 	 */
 	DBGPRINTF("msg parser: flags %x, from '%s', msg '%.50s'\n", pMsg->msgFlags,
-<<<<<<< HEAD
 		  (pMsg->msgFlags & NEEDS_DNSRESOL) ? UCHAR_CONSTANT("~NOTRESOLVED~") : getRcvFrom(pMsg),
 		  pMsg->pszRawMsg);
-=======
-		  getRcvFrom(pMsg), pMsg->pszRawMsg);
->>>>>>> 96895d9e
 
 	/* we now need to go through our list of parsers and see which one is capable of
 	 * parsing the message. Note that the first parser that requires message sanitization
@@ -727,11 +647,8 @@
 {
 	cCCEscapeChar = '#';
 	bEscapeCCOnRcv = 1; /* default is to escape control characters */
-<<<<<<< HEAD
 	bEscape8BitChars = 0; /* default is to escape control characters */
 	bEscapeTab = 1; /* default is to escape control characters */
-=======
->>>>>>> 96895d9e
 	bDropTrailingLF = 1; /* default is to drop trailing LF's on reception */
 
 	return RS_RET_OK;
@@ -783,11 +700,8 @@
 	CHKiRet(regCfSysLineHdlr((uchar *)"controlcharacterescapeprefix", 0, eCmdHdlrGetChar, NULL, &cCCEscapeChar, NULL));
 	CHKiRet(regCfSysLineHdlr((uchar *)"droptrailinglfonreception", 0, eCmdHdlrBinary, NULL, &bDropTrailingLF, NULL));
 	CHKiRet(regCfSysLineHdlr((uchar *)"escapecontrolcharactersonreceive", 0, eCmdHdlrBinary, NULL, &bEscapeCCOnRcv, NULL));
-<<<<<<< HEAD
 	CHKiRet(regCfSysLineHdlr((uchar *)"escape8bitcharactersonreceive", 0, eCmdHdlrBinary, NULL, &bEscape8BitChars, NULL));
 	CHKiRet(regCfSysLineHdlr((uchar *)"escapecontrolcharactertab", 0, eCmdHdlrBinary, NULL, &bEscapeTab, NULL));
-=======
->>>>>>> 96895d9e
 	CHKiRet(regCfSysLineHdlr((uchar *)"resetconfigvariables", 1, eCmdHdlrCustomHandler, resetConfigVariables, NULL, NULL));
 
 	InitParserList(&pParsLstRoot);
