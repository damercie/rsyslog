--- conflicted
+++ resolved
@@ -635,6 +635,7 @@
 	uchar msgbuf[8192];
 	uchar *pmsgbuf;
 	int toffs; /* offset for trusted properties */
+	struct syslogTime dummyTS;
 	DEFiRet;
 
 	/* TODO: handle format errors?? */
@@ -727,9 +728,12 @@
 
 	parse++; lenMsg--; /* '>' */
 
-<<<<<<< HEAD
 	if(ts == NULL) {
 		if((pLstn->flags & IGNDATE)) {
+			/* in this case, we still need to find out if we have a valid
+			 * datestamp or not .. and advance the parse pointer accordingly.
+			 */
+			datetime.ParseTIMESTAMP3164(&dummyTS, &parse, &lenMsg);
 			parse += 16; /* just skip timestamp */
 			lenMsg -= 16;
 		} else {
@@ -738,31 +742,15 @@
 			}
 		}
 	} else { /* if we pulled the time from the system, we need to update the message text */
-		if(lenMsg >= 16) {
-			/* RFC3164 timestamp is 16 bytes long, so assuming a valid stamp,
-			 * we can fixup the message. If the part is smaller, the stamp can
-			 * not be valid and we do not touch the message. Note that there may
-			 * be some scenarios where the message is larg enough but the stamp is
-			 * still invalid. In those cases we will destruct part of the message,
-			 * but this case is considered extremely unlikely and thus not handled
-			 * specifically. -- rgerhards, 2011-06-20
-			 */
+		uchar *tmpParse = parse; /* just to check correctness of TS */
+		if(datetime.ParseTIMESTAMP3164(&dummyTS, &tmpParse, &lenMsg) == RS_RET_OK) {
+			/* We modify the message only if it contained a valid timestamp,
+			 * otherwise we do not touch it at all. */
 			datetime.formatTimestamp3164(&st, (char*)parse, 0);
 			parse[15] = ' '; /* re-write \0 from fromatTimestamp3164 by SP */
 			/* update "counters" to reflect processed timestamp */
 			parse += 16;
 			lenMsg -= 16;
-=======
-	if((pLstn->flags & IGNDATE)) {
-		/* in this case, we still need to find out if we have a valid
-		 * datestamp or not .. and advance the parse pointer accordingly.
-		 */
-		struct syslogTime dummy;
-		datetime.ParseTIMESTAMP3164(&dummy, &parse, &lenMsg);
-	} else {
-		if(datetime.ParseTIMESTAMP3164(&(pMsg->tTIMESTAMP), &parse, &lenMsg) != RS_RET_OK) {
-			DBGPRINTF("we have a problem, invalid timestamp in msg!\n");
->>>>>>> af720e9f
 		}
 	}
 
