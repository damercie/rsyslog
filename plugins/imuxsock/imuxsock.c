--- conflicted
+++ resolved
@@ -6,11 +6,7 @@
  *
  * File begun on 2007-12-20 by RGerhards (extracted from syslogd.c)
  *
-<<<<<<< HEAD
- * Copyright 2007-2013 Rainer Gerhards and Adiscon GmbH.
-=======
  * Copyright 2007-2014 Rainer Gerhards and Adiscon GmbH.
->>>>>>> df4e90f6
  *
  * This file is part of rsyslog.
  *
