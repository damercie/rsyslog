/* imrelp.c
 *
 * This is the implementation of the RELP input module.
 *
 * File begun on 2008-03-13 by RGerhards
 *
 * Copyright 2008, 2009 Rainer Gerhards and Adiscon GmbH.
 *
 * This file is part of rsyslog.
 *
 * Rsyslog is free software: you can redistribute it and/or modify
 * it under the terms of the GNU General Public License as published by
 * the Free Software Foundation, either version 3 of the License, or
 * (at your option) any later version.
 *
 * Rsyslog is distributed in the hope that it will be useful,
 * but WITHOUT ANY WARRANTY; without even the implied warranty of
 * MERCHANTABILITY or FITNESS FOR A PARTICULAR PURPOSE.  See the
 * GNU General Public License for more details.
 *
 * You should have received a copy of the GNU General Public License
 * along with Rsyslog.  If not, see <http://www.gnu.org/licenses/>.
 *
 * A copy of the GPL can be found in the file "COPYING" in this distribution.
 */

#include "config.h"
#include <stdlib.h>
#include <assert.h>
#include <string.h>
#include <errno.h>
#include <unistd.h>
#include <stdarg.h>
#include <ctype.h>
#include <netinet/in.h>
#include <netdb.h>
#include <sys/types.h>
#include <sys/socket.h>
#include <librelp.h>
#include "rsyslog.h"
#include "dirty.h"
#include "cfsysline.h"
#include "module-template.h"
#include "net.h"
#include "msg.h"
#include "unicode-helper.h"
#include "prop.h"

MODULE_TYPE_INPUT
MODULE_TYPE_NOKEEP

/* static data */
DEF_IMOD_STATIC_DATA
DEFobjCurrIf(net)
DEFobjCurrIf(prop)

/* Module static data */
static relpEngine_t *pRelpEngine;	/* our relp engine */
static prop_t *pInputName = NULL;	/* there is only one global inputName for all messages generated by this module */


/* config settings */
<<<<<<< HEAD
struct modConfData_s {
	EMPTY_STRUCT;
};

static int iTCPSessMax = 200; /* max number of sessions */

=======
>>>>>>> 715b9fe0

/* ------------------------------ callbacks ------------------------------ */
#if 0
/* this shall go into a specific ACL module! */
static int
isPermittedHost(struct sockaddr *addr, char *fromHostFQDN, void __attribute__((unused)) *pUsrSrv,
	        void __attribute__((unused)) *pUsrSess)
{
	return net.isAllowedSender(net.pAllowedSenders_TCP, addr, fromHostFQDN);
}

#endif // #if 0

/* callback for receiving syslog messages. This function is invoked from the
 * RELP engine when a syslog message arrived. It must return a relpRetVal,
 * with anything else but RELP_RET_OK terminating the relp session. Please note
 * that RELP_RET_OK is equal to RS_RET_OK and the other libRELP error codes
 * are different from our rsRetVal. So we can simply use our own iRet system
 * to fulfill the requirement.
 * rgerhards, 2008-03-21
 * Note: librelp 1.0.0 is required in order to receive the IP address, otherwise
 * we will only see the hostname (twice). -- rgerhards, 2009-10-14
 */
static relpRetVal
onSyslogRcv(uchar *pHostname, uchar *pIP, uchar *pMsg, size_t lenMsg)
{
	DEFiRet;
	parseAndSubmitMessage(pHostname, pIP, pMsg, lenMsg, PARSE_HOSTNAME,
			      eFLOWCTL_LIGHT_DELAY, pInputName, NULL, 0);

	RETiRet;
}


/* ------------------------------ end callbacks ------------------------------ */


static rsRetVal addListener(void __attribute__((unused)) *pVal, uchar *pNewVal)
{
	DEFiRet;
	if(pRelpEngine == NULL) {
		CHKiRet(relpEngineConstruct(&pRelpEngine));
		CHKiRet(relpEngineSetDbgprint(pRelpEngine, dbgprintf));
		CHKiRet(relpEngineSetEnableCmd(pRelpEngine, (uchar*) "syslog", eRelpCmdState_Required));
		CHKiRet(relpEngineSetSyslogRcv(pRelpEngine, onSyslogRcv));
	}

	CHKiRet(relpEngineAddListner(pRelpEngine, pNewVal));

	free(pNewVal); /* we do no longer need it */

finalize_it:
	RETiRet;
}


BEGINbeginCnfLoad
CODESTARTbeginCnfLoad
ENDbeginCnfLoad


BEGINendCnfLoad
CODESTARTendCnfLoad
ENDendCnfLoad


BEGINcheckCnf
CODESTARTcheckCnf
ENDcheckCnf


BEGINactivateCnf
CODESTARTactivateCnf
ENDactivateCnf


BEGINfreeCnf
CODESTARTfreeCnf
ENDfreeCnf

/* This function is called to gather input.
 */
BEGINrunInput
CODESTARTrunInput
	/* TODO: we must be careful to start the listener here. Currently, tcpsrv.c seems to
	 * do that in ConstructFinalize
	 */
	iRet = relpEngineRun(pRelpEngine);
ENDrunInput


/* initialize and return if will run or not */
BEGINwillRun
CODESTARTwillRun
	/* first apply some config settings */
	//net.PrintAllowedSenders(2); /* TCP */
	if(pRelpEngine == NULL)
		ABORT_FINALIZE(RS_RET_NO_RUN);

	/* we need to create the inputName property (only once during our lifetime) */
	CHKiRet(prop.Construct(&pInputName));
	CHKiRet(prop.SetString(pInputName, UCHAR_CONSTANT("imrelp"), sizeof("imrelp") - 1));
	CHKiRet(prop.ConstructFinalize(pInputName));
finalize_it:
ENDwillRun


BEGINafterRun
CODESTARTafterRun
	/* do cleanup here */
#if 0
	if(net.pAllowedSenders_TCP != NULL) {
		net.clearAllowedSenders(net.pAllowedSenders_TCP);
		net.pAllowedSenders_TCP = NULL;
	}
#endif

	if(pInputName != NULL)
		prop.Destruct(&pInputName);
ENDafterRun


BEGINmodExit
CODESTARTmodExit
	if(pRelpEngine != NULL)
		iRet = relpEngineDestruct(&pRelpEngine);

	/* release objects we used */
	objRelease(prop, CORE_COMPONENT);
	objRelease(net, LM_NET_FILENAME);
ENDmodExit


static rsRetVal
resetConfigVariables(uchar __attribute__((unused)) *pp, void __attribute__((unused)) *pVal)
{
	return RS_RET_OK;
}



BEGINqueryEtryPt
CODESTARTqueryEtryPt
CODEqueryEtryPt_STD_IMOD_QUERIES
ENDqueryEtryPt


BEGINmodInit()
CODESTARTmodInit
	*ipIFVersProvided = CURR_MOD_IF_VERSION; /* we only support the current interface specification */
CODEmodInit_QueryRegCFSLineHdlr
	pRelpEngine = NULL;
	/* request objects we use */
	CHKiRet(objUse(prop, CORE_COMPONENT));
	CHKiRet(objUse(net, LM_NET_FILENAME));

	/* register config file handlers */
	CHKiRet(omsdRegCFSLineHdlr((uchar *)"inputrelpserverrun", 0, eCmdHdlrGetWord,
				   addListener, NULL, STD_LOADABLE_MODULE_ID, eConfObjGlobal));
<<<<<<< HEAD
	CHKiRet(omsdRegCFSLineHdlr((uchar *)"inputrelpmaxsessions", 0, eCmdHdlrInt,
				   NULL, &iTCPSessMax, STD_LOADABLE_MODULE_ID, eConfObjGlobal));
=======
>>>>>>> 715b9fe0
	CHKiRet(omsdRegCFSLineHdlr((uchar *)"resetconfigvariables", 1, eCmdHdlrCustomHandler,
		resetConfigVariables, NULL, STD_LOADABLE_MODULE_ID, eConfObjGlobal));
ENDmodInit


/* vim:set ai:
 */<|MERGE_RESOLUTION|>--- conflicted
+++ resolved
@@ -60,15 +60,10 @@
 
 
 /* config settings */
-<<<<<<< HEAD
 struct modConfData_s {
 	EMPTY_STRUCT;
 };
 
-static int iTCPSessMax = 200; /* max number of sessions */
-
-=======
->>>>>>> 715b9fe0
 
 /* ------------------------------ callbacks ------------------------------ */
 #if 0
@@ -228,11 +223,6 @@
 	/* register config file handlers */
 	CHKiRet(omsdRegCFSLineHdlr((uchar *)"inputrelpserverrun", 0, eCmdHdlrGetWord,
 				   addListener, NULL, STD_LOADABLE_MODULE_ID, eConfObjGlobal));
-<<<<<<< HEAD
-	CHKiRet(omsdRegCFSLineHdlr((uchar *)"inputrelpmaxsessions", 0, eCmdHdlrInt,
-				   NULL, &iTCPSessMax, STD_LOADABLE_MODULE_ID, eConfObjGlobal));
-=======
->>>>>>> 715b9fe0
 	CHKiRet(omsdRegCFSLineHdlr((uchar *)"resetconfigvariables", 1, eCmdHdlrCustomHandler,
 		resetConfigVariables, NULL, STD_LOADABLE_MODULE_ID, eConfObjGlobal));
 ENDmodInit
