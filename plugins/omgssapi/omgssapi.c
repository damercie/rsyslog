/* omgssapi.c
 * This is the implementation of the build-in forwarding output module.
 *
 * NOTE: read comments in module-template.h to understand how this file
 *       works!
 *
 * Copyright 2007, 2008 Rainer Gerhards and Adiscon GmbH.
 *
 * This file is part of rsyslog.
 *
 * Rsyslog is free software: you can redistribute it and/or modify
 * it under the terms of the GNU General Public License as published by
 * the Free Software Foundation, either version 3 of the License, or
 * (at your option) any later version.
 *
 * Rsyslog is distributed in the hope that it will be useful,
 * but WITHOUT ANY WARRANTY; without even the implied warranty of
 * MERCHANTABILITY or FITNESS FOR A PARTICULAR PURPOSE.  See the
 * GNU General Public License for more details.
 *
 * You should have received a copy of the GNU General Public License
 * along with Rsyslog.  If not, see <http://www.gnu.org/licenses/>.
 *
 * A copy of the GPL can be found in the file "COPYING" in this distribution.
 */
#include "config.h"
#ifdef USE_GSSAPI
#include "rsyslog.h"
#include <stdio.h>
#include <stdarg.h>
#include <stdlib.h>
#include <string.h>
#include <time.h>
#include <netinet/in.h>
#include <netdb.h>
#include <fnmatch.h>
#include <assert.h>
#include <errno.h>
#include <ctype.h>
#include <unistd.h>
#ifdef USE_NETZIP
#include <zlib.h>
#endif
#include <pthread.h>
#include <gssapi/gssapi.h>
#include "dirty.h"
#include "syslogd-types.h"
#include "srUtils.h"
#include "net.h"
#include "template.h"
#include "msg.h"
#include "cfsysline.h"
#include "module-template.h"
#include "gss-misc.h"
#include "tcpclt.h"
#include "glbl.h"
#include "errmsg.h"

MODULE_TYPE_OUTPUT


/* internal structures
 */
DEF_OMOD_STATIC_DATA
DEFobjCurrIf(errmsg)
DEFobjCurrIf(glbl)
DEFobjCurrIf(gssutil)
DEFobjCurrIf(tcpclt)

typedef struct _instanceData {
	char	*f_hname;
	short	sock;			/* file descriptor */
	enum { /* TODO: we shoud revisit these definitions */
		eDestFORW,
		eDestFORW_SUSP,
		eDestFORW_UNKN
	} eDestState;
	struct addrinfo *f_addr;
	int compressionLevel; /* 0 - no compression, else level for zlib */
	char *port;
	tcpclt_t *pTCPClt;		/* our tcpclt object */
	gss_ctx_id_t gss_context;
	OM_uint32 gss_flags;
} instanceData;

/* config data */
static uchar	*pszTplName = NULL; /* name of the default template to use */
static char *gss_base_service_name = NULL;
static enum gss_mode_t {
	GSSMODE_MIC,
	GSSMODE_ENC
} gss_mode = GSSMODE_ENC;

/* get the syslog forward port from selector_t. The passed in
 * struct must be one that is setup for forwarding.
 * rgerhards, 2007-06-28
 * We may change the implementation to try to lookup the port
 * if it is unspecified. So far, we use the IANA default auf 514.
 */
static char *getFwdSyslogPt(instanceData *pData)
{
	assert(pData != NULL);
	if(pData->port == NULL)
		return("514");
	else
		return(pData->port);
}

BEGINcreateInstance
CODESTARTcreateInstance
ENDcreateInstance


BEGINisCompatibleWithFeature
CODESTARTisCompatibleWithFeature
	if(eFeat == sFEATURERepeatedMsgReduction)
		iRet = RS_RET_OK;
ENDisCompatibleWithFeature


BEGINfreeInstance
OM_uint32 maj_stat, min_stat;
CODESTARTfreeInstance
	switch (pData->eDestState) {
		case eDestFORW:
		case eDestFORW_SUSP:
			freeaddrinfo(pData->f_addr);
			/* fall through */
		case eDestFORW_UNKN:
			if(pData->port != NULL)
				free(pData->port);
			break;
	}

	if (pData->gss_context != GSS_C_NO_CONTEXT) {
		maj_stat = gss_delete_sec_context(&min_stat, &pData->gss_context, GSS_C_NO_BUFFER);
		if (maj_stat != GSS_S_COMPLETE)
			gssutil.display_status("deleting context", maj_stat, min_stat);
	}
	/* this is meant to be done when module is unloaded,
	   but since this module is static...
	*/
	if (gss_base_service_name != NULL) {
		free(gss_base_service_name);
		gss_base_service_name = NULL;
	}

	/* final cleanup */
	tcpclt.Destruct(&pData->pTCPClt);
	if(pData->sock >= 0)
		close(pData->sock);

	if(pData->f_hname != NULL)
		free(pData->f_hname);
ENDfreeInstance


BEGINdbgPrintInstInfo
CODESTARTdbgPrintInstInfo
	printf("%s", pData->f_hname);
ENDdbgPrintInstInfo


/* This function is called immediately before a send retry is attempted.
 * It shall clean up whatever makes sense.
 * rgerhards, 2007-12-28
 */
static rsRetVal TCPSendGSSPrepRetry(void __attribute__((unused)) *pData)
{
	/* in case of TCP/GSS, there is nothing to do */
	return RS_RET_OK;
}


static rsRetVal TCPSendGSSInit(void *pvData)
{
	DEFiRet;
	int s = -1;
	char *base;
	OM_uint32 maj_stat, min_stat, init_sec_min_stat, *sess_flags, ret_flags;
	gss_buffer_desc out_tok, in_tok;
	gss_buffer_t tok_ptr;
	gss_name_t target_name;
	gss_ctx_id_t *context;
	instanceData *pData = (instanceData *) pvData;

	assert(pData != NULL);

	/* if the socket is already initialized, we are done */
	if(pData->sock > 0)
		ABORT_FINALIZE(RS_RET_OK);

	base = (gss_base_service_name == NULL) ? "host" : gss_base_service_name;
	out_tok.length = strlen(pData->f_hname) + strlen(base) + 2;
	CHKmalloc(out_tok.value = malloc(out_tok.length));
	strcpy(out_tok.value, base);
	strcat(out_tok.value, "@");
	strcat(out_tok.value, pData->f_hname);
	dbgprintf("GSS-API service name: %s\n", (char*) out_tok.value);

	tok_ptr = GSS_C_NO_BUFFER;
	context = &pData->gss_context;
	*context = GSS_C_NO_CONTEXT;

	maj_stat = gss_import_name(&min_stat, &out_tok, GSS_C_NT_HOSTBASED_SERVICE, &target_name);
	free(out_tok.value);
	out_tok.value = NULL;
	out_tok.length = 0;

	if (maj_stat != GSS_S_COMPLETE) {
		gssutil.display_status("parsing name", maj_stat, min_stat);
		goto fail;
	}

	sess_flags = &pData->gss_flags;
	*sess_flags = GSS_C_MUTUAL_FLAG;
	if (gss_mode == GSSMODE_MIC) {
		*sess_flags |= GSS_C_INTEG_FLAG;
	}
	if (gss_mode == GSSMODE_ENC) {
		*sess_flags |= GSS_C_CONF_FLAG;
	}
	dbgprintf("GSS-API requested context flags:\n");
	gssutil.display_ctx_flags(*sess_flags);

	do {
		maj_stat = gss_init_sec_context(&init_sec_min_stat, GSS_C_NO_CREDENTIAL, context,
						target_name, GSS_C_NO_OID, *sess_flags, 0, NULL,
						tok_ptr, NULL, &out_tok, &ret_flags, NULL);
		if (tok_ptr != GSS_C_NO_BUFFER)
			free(in_tok.value);

		if (maj_stat != GSS_S_COMPLETE
		    && maj_stat != GSS_S_CONTINUE_NEEDED) {
			gssutil.display_status("initializing context", maj_stat, init_sec_min_stat);
			goto fail;
		}

		if (s == -1)
			if ((s = pData->sock = tcpclt.CreateSocket(pData->f_addr)) == -1)
				goto fail;

		if (out_tok.length != 0) {
			dbgprintf("GSS-API Sending init_sec_context token (length: %ld)\n", (long) out_tok.length);
			if (gssutil.send_token(s, &out_tok) < 0) {
				goto fail;
			}
		}
		gss_release_buffer(&min_stat, &out_tok);

		if (maj_stat == GSS_S_CONTINUE_NEEDED) {
			dbgprintf("GSS-API Continue needed...\n");
			if (gssutil.recv_token(s, &in_tok) <= 0) {
				goto fail;
			}
			tok_ptr = &in_tok;
		}
	} while (maj_stat == GSS_S_CONTINUE_NEEDED);

	dbgprintf("GSS-API Provided context flags:\n");
	*sess_flags = ret_flags;
	gssutil.display_ctx_flags(*sess_flags);

	dbgprintf("GSS-API Context initialized\n");
	gss_release_name(&min_stat, &target_name);

finalize_it:
	RETiRet;

 fail:
	errmsg.LogError(0, RS_RET_GSS_SENDINIT_ERROR, "GSS-API Context initialization failed\n");
	gss_release_name(&min_stat, &target_name);
	gss_release_buffer(&min_stat, &out_tok);
	if (*context != GSS_C_NO_CONTEXT) {
		gss_delete_sec_context(&min_stat, context, GSS_C_NO_BUFFER);
		*context = GSS_C_NO_CONTEXT;
	}
	if (s != -1)
		close(s);
	pData->sock = -1;
	ABORT_FINALIZE(RS_RET_GSS_SENDINIT_ERROR);
}


static rsRetVal TCPSendGSSSend(void *pvData, char *msg, size_t len)
{
	int s;
	gss_ctx_id_t *context;
	OM_uint32 maj_stat, min_stat;
	gss_buffer_desc in_buf, out_buf;
	instanceData *pData = (instanceData *) pvData;

	assert(pData != NULL);
	assert(msg != NULL);
	assert(len > 0);

	s = pData->sock;
	context = &pData->gss_context;
	in_buf.value = msg;
	in_buf.length = len;
	maj_stat = gss_wrap(&min_stat, *context, (gss_mode == GSSMODE_ENC) ? 1 : 0, GSS_C_QOP_DEFAULT,
			    &in_buf, NULL, &out_buf);
	if (maj_stat != GSS_S_COMPLETE) {
		gssutil.display_status("wrapping message", maj_stat, min_stat);
		goto fail;
	}
	
	if (gssutil.send_token(s, &out_buf) < 0) {
		goto fail;
	}
	gss_release_buffer(&min_stat, &out_buf);

	return RS_RET_OK;

 fail:
	close(s);
	pData->sock = -1;
	gss_delete_sec_context(&min_stat, context, GSS_C_NO_BUFFER);
	*context = GSS_C_NO_CONTEXT;
	gss_release_buffer(&min_stat, &out_buf);
	dbgprintf("message not (GSS/tcp)send");
	return RS_RET_GSS_SEND_ERROR;
}


/* try to resume connection if it is not ready
 * rgerhards, 2007-08-02
 */
static rsRetVal doTryResume(instanceData *pData)
{
	DEFiRet;
	struct addrinfo *res;
	struct addrinfo hints;
	unsigned e;

	switch (pData->eDestState) {
	case eDestFORW_SUSP:
		iRet = RS_RET_OK; /* the actual check happens during doAction() only */
		pData->eDestState = eDestFORW;
		break;
		
	case eDestFORW_UNKN:
		/* The remote address is not yet known and needs to be obtained */
		dbgprintf(" %s\n", pData->f_hname);
		memset(&hints, 0, sizeof(hints));
		/* port must be numeric, because config file syntax requests this */
		/* TODO: this code is a duplicate from cfline() - we should later create
		 * a common function.
		 */
		hints.ai_flags = AI_NUMERICSERV;
		hints.ai_family = glbl.GetDefPFFamily();
		hints.ai_socktype = SOCK_STREAM;
		if((e = getaddrinfo(pData->f_hname,
				    getFwdSyslogPt(pData), &hints, &res)) == 0) {
			dbgprintf("%s found, resuming.\n", pData->f_hname);
			pData->f_addr = res;
			pData->eDestState = eDestFORW;
		} else {
			iRet = RS_RET_SUSPENDED;
		}
		break;
	case eDestFORW:
		/* rgerhards, 2007-09-11: this can not happen, but I've included it to
		 * a) make the compiler happy, b) detect any logic errors */
		assert(0);
		break;
	}

	RETiRet;
}


BEGINtryResume
CODESTARTtryResume
	iRet = doTryResume(pData);
ENDtryResume

BEGINdoAction
	char *psz; /* temporary buffering */
	register unsigned l;
CODESTARTdoAction
	switch (pData->eDestState) {
	case eDestFORW_SUSP:
		dbgprintf("internal error in omgssapi.c, eDestFORW_SUSP in doAction()!\n");
		iRet = RS_RET_SUSPENDED;
		break;
		
	case eDestFORW_UNKN:
		dbgprintf("doAction eDestFORW_UNKN\n");
		iRet = doTryResume(pData);
		break;

	case eDestFORW:
		dbgprintf(" %s:%s/%s\n", pData->f_hname, getFwdSyslogPt(pData), "tcp-gssapi");
		psz = (char*) ppString[0];
		l = strlen((char*) psz);
		if (l > MAXLINE)
			l = MAXLINE;

#		ifdef	USE_NETZIP
		/* Check if we should compress and, if so, do it. We also
		 * check if the message is large enough to justify compression.
		 * The smaller the message, the less likely is a gain in compression.
		 * To save CPU cycles, we do not try to compress very small messages.
		 * What "very small" means needs to be configured. Currently, it is
		 * hard-coded but this may be changed to a config parameter.
		 * rgerhards, 2006-11-30
		 */
		if(pData->compressionLevel && (l > MIN_SIZE_FOR_COMPRESS)) {
			Bytef out[MAXLINE+MAXLINE/100+12] = "z";
			uLongf destLen = sizeof(out) / sizeof(Bytef);
			uLong srcLen = l;
			int ret;
			ret = compress2((Bytef*) out+1, &destLen, (Bytef*) psz,
					srcLen, pData->compressionLevel);
			dbgprintf("Compressing message, length was %d now %d, return state  %d.\n",
				l, (int) destLen, ret);
			if(ret != Z_OK) {
				/* if we fail, we complain, but only in debug mode
				 * Otherwise, we are silent. In any case, we ignore the
				 * failed compression and just sent the uncompressed
				 * data, which is still valid. So this is probably the
				 * best course of action.
				 * rgerhards, 2006-11-30
				 */
				dbgprintf("Compression failed, sending uncompressed message\n");
			} else if(destLen+1 < l) {
				/* only use compression if there is a gain in using it! */
				dbgprintf("there is gain in compression, so we do it\n");
				psz = (char*) out;
				l = destLen + 1; /* take care for the "z" at message start! */
			}
			++destLen;
		}
#		endif

		CHKiRet_Hdlr(tcpclt.Send(pData->pTCPClt, pData, psz, l)) {
			/* error! */
			dbgprintf("error forwarding via tcp, suspending\n");
			pData->eDestState = eDestFORW_SUSP;
			iRet = RS_RET_SUSPENDED;
		}
		break;
	}
ENDdoAction


BEGINparseSelectorAct
	uchar *q;
	int i;
        int error;
	int bErr;
        struct addrinfo hints, *res;
	TCPFRAMINGMODE tcp_framing = TCP_FRAMING_OCTET_STUFFING;
CODESTARTparseSelectorAct
CODE_STD_STRING_REQUESTparseSelectorAct(1)
	/* first check if this config line is actually for us
	 * The first test [*p == '>'] can be skipped if a module shall only
	 * support the newer slection syntax [:modname:]. This is in fact
	 * recommended for new modules. Please note that over time this part
	 * will be handled by rsyslogd itself, but for the time being it is
	 * a good compromise to do it at the module level.
	 * rgerhards, 2007-10-15
	 */

	if(!strncmp((char*) p, ":omgssapi:", sizeof(":omgssapi:") - 1)) {
		p += sizeof(":omgssapi:") - 1; /* eat indicator sequence (-1 because of '\0'!) */
	} else {
		ABORT_FINALIZE(RS_RET_CONFLINE_UNPROCESSED);
	}

	/* ok, if we reach this point, we have something for us */
	if((iRet = createInstance(&pData)) != RS_RET_OK)
		goto finalize_it;

	/* we are now after the protocol indicator. Now check if we should
	 * use compression. We begin to use a new option format for this:
	 * @(option,option)host:port
	 * The first option defined is "z[0..9]" where the digit indicates
	 * the compression level. If it is not given, 9 (best compression) is
	 * assumed. An example action statement might be:
	 * @@(z5,o)127.0.0.1:1400  
	 * Which means send via TCP with medium (5) compresion (z) to the local
	 * host on port 1400. The '0' option means that octet-couting (as in
	 * IETF I-D syslog-transport-tls) is to be used for framing (this option
	 * applies to TCP-based syslog only and is ignored when specified with UDP).
	 * That is not yet implemented.
	 * rgerhards, 2006-12-07
	 */
	if(*p == '(') {
		/* at this position, it *must* be an option indicator */
		do {
			++p; /* eat '(' or ',' (depending on when called) */
			/* check options */
			if(*p == 'z') { /* compression */
#					ifdef USE_NETZIP
				++p; /* eat */
				if(isdigit((int) *p)) {
					int iLevel;
					iLevel = *p - '0';
					++p; /* eat */
					pData->compressionLevel = iLevel;
				} else {
					errmsg.LogError(0, NO_ERRCODE, "Invalid compression level '%c' specified in "
						 "forwardig action - NOT turning on compression.",
						 *p);
				}
#					else
				errmsg.LogError(0, NO_ERRCODE, "Compression requested, but rsyslogd is not compiled "
					 "with compression support - request ignored.");
#					endif /* #ifdef USE_NETZIP */
			} else if(*p == 'o') { /* octet-couting based TCP framing? */
				++p; /* eat */
				/* no further options settable */
				tcp_framing = TCP_FRAMING_OCTET_COUNTING;
			} else { /* invalid option! Just skip it... */
				errmsg.LogError(0, NO_ERRCODE, "Invalid option %c in forwarding action - ignoring.", *p);
				++p; /* eat invalid option */
			}
			/* the option processing is done. We now do a generic skip
			 * to either the next option or the end of the option
			 * block.
			 */
			while(*p && *p != ')' && *p != ',')
				++p;	/* just skip it */
		} while(*p && *p == ','); /* Attention: do.. while() */
		if(*p == ')')
			++p; /* eat terminator, on to next */
		else
			/* we probably have end of string - leave it for the rest
			 * of the code to handle it (but warn the user)
			 */
			errmsg.LogError(0, NO_ERRCODE, "Option block not terminated in gssapi forward action.");
	}
	/* extract the host first (we do a trick - we replace the ';' or ':' with a '\0')
	 * now skip to port and then template name. rgerhards 2005-07-06
	 */
	for(q = p ; *p && *p != ';' && *p != ':' && *p != '#' ; ++p)
		/* JUST SKIP */;

	pData->port = NULL;
	if(*p == ':') { /* process port */
		uchar * tmp;

		*p = '\0'; /* trick to obtain hostname (later)! */
		tmp = ++p;
		for(i=0 ; *p && isdigit((int) *p) ; ++p, ++i)
			/* SKIP AND COUNT */;
		pData->port = malloc(i + 1);
		if(pData->port == NULL) {
			errmsg.LogError(0, NO_ERRCODE, "Could not get memory to store syslog forwarding port, "
				 "using default port, results may not be what you intend\n");
			/* we leave f_forw.port set to NULL, this is then handled by
			 * getFwdSyslogPt().
			 */
		} else {
			memcpy(pData->port, tmp, i);
			*(pData->port + i) = '\0';
		}
	}
	
		
	/* now skip to template */
	bErr = 0;
<<<<<<< HEAD
	while(*p && *p != ';') {
		if(*p && *p != ';' && !isspace((int) *p)) {
			if(bErr == 0) { /* only 1 error msg! */
				bErr = 1;
				errno = 0;
				errmsg.LogError(0, NO_ERRCODE, "invalid selector line (port), probably not doing "
					 "what was intended");
			}
		}
		++p;
	}
=======
	while(*p && *p != ';'  && *p != '#' && !isspace((int) *p))
		++p; /*JUST SKIP*/
>>>>>>> a16cbe65

	/* TODO: make this if go away! */
	if(*p == ';' || *p == '#' || isspace(*p)) {
		uchar cTmp = *p;
		*p = '\0'; /* trick to obtain hostname (later)! */
		CHKmalloc(pData->f_hname = strdup((char*) q));
		*p = cTmp;
	} else {
		CHKmalloc(pData->f_hname = strdup((char*) q));
	}

	/* process template */
	CHKiRet(cflineParseTemplateName(&p, *ppOMSR, 0, OMSR_NO_RQD_TPL_OPTS,
			(pszTplName == NULL) ? (uchar*)"RSYSLOG_TraditionalForwardFormat" : pszTplName));

	/* first set the pData->eDestState */
	memset(&hints, 0, sizeof(hints));
	/* port must be numeric, because config file syntax requests this */
	hints.ai_flags = AI_NUMERICSERV;
	hints.ai_family = glbl.GetDefPFFamily();
	hints.ai_socktype = SOCK_STREAM;
	if( (error = getaddrinfo(pData->f_hname, getFwdSyslogPt(pData), &hints, &res)) != 0) {
		pData->eDestState = eDestFORW_UNKN;
	} else {
		pData->eDestState = eDestFORW;
		pData->f_addr = res;
	}

	/* now create our tcpclt */
	CHKiRet(tcpclt.Construct(&pData->pTCPClt));
	/* and set callbacks */
	CHKiRet(tcpclt.SetSendInit(pData->pTCPClt, TCPSendGSSInit));
	CHKiRet(tcpclt.SetSendFrame(pData->pTCPClt, TCPSendGSSSend));
	CHKiRet(tcpclt.SetSendPrepRetry(pData->pTCPClt, TCPSendGSSPrepRetry));
	CHKiRet(tcpclt.SetFraming(pData->pTCPClt, tcp_framing));

	/* TODO: do we need to call freeInstance if we failed - this is a general question for
	 * all output modules. I'll address it lates as the interface evolves. rgerhards, 2007-07-25
	 */
CODE_STD_FINALIZERparseSelectorAct
ENDparseSelectorAct


BEGINmodExit
CODESTARTmodExit
	objRelease(glbl, CORE_COMPONENT);
	objRelease(errmsg, CORE_COMPONENT);
	objRelease(gssutil, LM_GSSUTIL_FILENAME);
	objRelease(tcpclt, LM_TCPCLT_FILENAME);

	if(pszTplName != NULL) {
		free(pszTplName);
		pszTplName = NULL;
	}
ENDmodExit


BEGINqueryEtryPt
CODESTARTqueryEtryPt
CODEqueryEtryPt_STD_OMOD_QUERIES
ENDqueryEtryPt


/* set a new GSSMODE based on config directive */
static rsRetVal setGSSMode(void __attribute__((unused)) *pVal, uchar *mode)
{
	DEFiRet;

	if (!strcmp((char *) mode, "integrity")) {
		gss_mode = GSSMODE_MIC;
		dbgprintf("GSS-API gssmode set to GSSMODE_MIC\n");
	} else if (!strcmp((char *) mode, "encryption")) {
		gss_mode = GSSMODE_ENC;
		dbgprintf("GSS-API gssmode set to GSSMODE_ENC\n");
	} else {
		errmsg.LogError(0, RS_RET_INVALID_PARAMS, "unknown gssmode parameter: %s", (char *) mode);
		iRet = RS_RET_INVALID_PARAMS;
	}
	free(mode);

	RETiRet;
}


static rsRetVal resetConfigVariables(uchar __attribute__((unused)) *pp, void __attribute__((unused)) *pVal)
{
	gss_mode = GSSMODE_ENC;
	if (gss_base_service_name != NULL) {
		free(gss_base_service_name);
		gss_base_service_name = NULL;
	}
	if(pszTplName != NULL) {
		free(pszTplName);
		pszTplName = NULL;
	}
	return RS_RET_OK;
}


BEGINmodInit()
CODESTARTmodInit
	*ipIFVersProvided = CURR_MOD_IF_VERSION; /* we only support the current interface specification */
CODEmodInit_QueryRegCFSLineHdlr
	CHKiRet(objUse(errmsg, CORE_COMPONENT));
	CHKiRet(objUse(glbl, CORE_COMPONENT));
	CHKiRet(objUse(gssutil, LM_GSSUTIL_FILENAME));
	CHKiRet(objUse(tcpclt, LM_TCPCLT_FILENAME));

	CHKiRet(omsdRegCFSLineHdlr((uchar *)"gssforwardservicename", 0, eCmdHdlrGetWord, NULL, &gss_base_service_name, STD_LOADABLE_MODULE_ID));
	CHKiRet(omsdRegCFSLineHdlr((uchar *)"gssmode", 0, eCmdHdlrGetWord, setGSSMode, &gss_mode, STD_LOADABLE_MODULE_ID));
	CHKiRet(omsdRegCFSLineHdlr((uchar *)"actiongssforwarddefaulttemplate", 0, eCmdHdlrGetWord, NULL, &pszTplName, STD_LOADABLE_MODULE_ID));
	CHKiRet(omsdRegCFSLineHdlr((uchar *)"resetconfigvariables", 1, eCmdHdlrCustomHandler, resetConfigVariables, NULL, STD_LOADABLE_MODULE_ID));
ENDmodInit

#endif /* #ifdef USE_GSSAPI */
/* vi:set ai:
 */<|MERGE_RESOLUTION|>--- conflicted
+++ resolved
@@ -562,7 +562,6 @@
 		
 	/* now skip to template */
 	bErr = 0;
-<<<<<<< HEAD
 	while(*p && *p != ';') {
 		if(*p && *p != ';' && !isspace((int) *p)) {
 			if(bErr == 0) { /* only 1 error msg! */
@@ -574,10 +573,6 @@
 		}
 		++p;
 	}
-=======
-	while(*p && *p != ';'  && *p != '#' && !isspace((int) *p))
-		++p; /*JUST SKIP*/
->>>>>>> a16cbe65
 
 	/* TODO: make this if go away! */
 	if(*p == ';' || *p == '#' || isspace(*p)) {
