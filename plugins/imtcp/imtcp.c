--- conflicted
+++ resolved
@@ -292,11 +292,8 @@
 resetConfigVariables(uchar __attribute__((unused)) *pp, void __attribute__((unused)) *pVal)
 {
 	iTCPSessMax = 200;
-<<<<<<< HEAD
 	bKeepAlive = 0;
-=======
 	bSuppOctetFram = 1;
->>>>>>> 4fb7ba11
 	iTCPLstnMax = 20;
 	iStrmDrvrMode = 0;
 	bUseFlowControl = 0;
@@ -335,13 +332,10 @@
 	/* register config file handlers */
 	CHKiRet(omsdRegCFSLineHdlr(UCHAR_CONSTANT("inputtcpserverrun"), 0, eCmdHdlrGetWord,
 				   addTCPListener, NULL, STD_LOADABLE_MODULE_ID));
-<<<<<<< HEAD
 	CHKiRet(omsdRegCFSLineHdlr(UCHAR_CONSTANT("inputtcpserverkeepalive"), 0, eCmdHdlrBinary,
 				   NULL, &bKeepAlive, STD_LOADABLE_MODULE_ID));
-=======
 	CHKiRet(omsdRegCFSLineHdlr(UCHAR_CONSTANT("inputtcpserversupportoctetcountedframing"), 0, eCmdHdlrBinary,
 				   NULL, &bSuppOctetFram, STD_LOADABLE_MODULE_ID));
->>>>>>> 4fb7ba11
 	CHKiRet(omsdRegCFSLineHdlr(UCHAR_CONSTANT("inputtcpmaxsessions"), 0, eCmdHdlrInt,
 				   NULL, &iTCPSessMax, STD_LOADABLE_MODULE_ID));
 	CHKiRet(omsdRegCFSLineHdlr(UCHAR_CONSTANT("inputtcpmaxlisteners"), 0, eCmdHdlrInt,
