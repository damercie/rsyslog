--- conflicted
+++ resolved
@@ -86,11 +86,6 @@
 					 * This shall prevent remote DoS when the "discard on disallowed sender"
 					 * message is configured to be logged on occurance of such a case.
 					 */
-<<<<<<< HEAD
-=======
-
-static uchar *pszBindAddr = NULL;	/* IP to bind socket to */
->>>>>>> 0c65e629
 static uchar *pRcvBuf = NULL;		/* receive buffer (for a single packet). We use a global and alloc
 					 * it so that we can check available memory in willRun() and request
 					 * termination if we can not get it. -- rgerhards, 2007-12-27
@@ -190,7 +185,6 @@
 	/* check which address to bind to. We could do this more compact, but have not
 	 * done so in order to make the code more readable. -- rgerhards, 2007-12-27
 	 */
-<<<<<<< HEAD
 #if 0 //<<<<<<< HEAD
 
 	DBGPRINTF("imudp: trying to open port at %s:%s.\n",
@@ -235,47 +229,6 @@
 				udpLstnSocks = tmpSocks;
 				free(udpRulesets);
 				udpRulesets = tmpRulesets;
-=======
-	if(pszBindAddr == NULL)
-		bindAddr = NULL;
-	else if(pszBindAddr[0] == '*' && pszBindAddr[1] == '\0')
-		bindAddr = NULL;
-	else
-		bindAddr = pszBindAddr;
-	bindName = (bindAddr == NULL) ? (uchar*)"*" : bindAddr;
-
-	DBGPRINTF("Trying to open syslog UDP ports at %s:%s.\n", bindName, pNewVal);
-
-	port = (pNewVal == NULL || *pNewVal == '\0') ? (uchar*) "514" : pNewVal;
-	newSocks = net.create_udp_socket(bindAddr, port, 1);
-	if(newSocks != NULL) {
-		/* we now need to add the new sockets to the existing set */
-		/* ready to copy */
-		for(iSrc = 1 ; iSrc <= newSocks[0] ; ++iSrc) {
-			CHKmalloc(newlcnfinfo = (struct lstn_s*) MALLOC(sizeof(struct lstn_s)));
-			newlcnfinfo->next = NULL;
-			newlcnfinfo->sock = newSocks[iSrc];
-			newlcnfinfo->pRuleset = pBindRuleset;
-			/* support statistics gathering */
-			CHKiRet(statsobj.Construct(&(newlcnfinfo->stats)));
-			snprintf((char*)statname, sizeof(statname), "imudp(%s:%s)", bindName, port);
-			statname[sizeof(statname)-1] = '\0'; /* just to be on the save side... */
-			CHKiRet(statsobj.SetName(newlcnfinfo->stats, statname));
-			STATSCOUNTER_INIT(newlcnfinfo->ctrSubmit, newlcnfinfo->mutCtrSubmit);
-			CHKiRet(statsobj.AddCounter(newlcnfinfo->stats, UCHAR_CONSTANT("submitted"),
-				ctrType_IntCtr, &(newlcnfinfo->ctrSubmit)));
-			CHKiRet(statsobj.ConstructFinalize(newlcnfinfo->stats));
-			/* link to list. Order must be preserved to take care for 
-			 * conflicting matches.
-			 */
-			if(lcnfRoot == NULL)
-				lcnfRoot = newlcnfinfo;
-			if(lcnfLast == NULL)
-				lcnfLast = newlcnfinfo;
-			else {
-				lcnfLast->next = newlcnfinfo;
-				lcnfLast = newlcnfinfo;
->>>>>>> 0c65e629
 			}
 #else //=======
 	if(inst->pszBindAddr == NULL)
@@ -323,13 +276,7 @@
 	}
 
 finalize_it:
-<<<<<<< HEAD
 	free(newSocks);
-=======
-	free(pNewVal); /* in any case, this is no longer needed */
-	free(newSocks);
-
->>>>>>> 0c65e629
 	RETiRet;
 }
 
@@ -822,20 +769,6 @@
 CODESTARTwillRun
 	net.PrintAllowedSenders(1); /* UDP */
 	net.HasRestrictions(UCHAR_CONSTANT("UDP"), &bDoACLCheck); /* UDP */
-<<<<<<< HEAD
-=======
-
-	/* if we could not set up any listners, there is no point in running... */
-	if(lcnfRoot == NULL) {
-		DBGPRINTF("imudp: no listeners configured, will not run\n");
-		ABORT_FINALIZE(RS_RET_NO_RUN);
-	}
-
-	iMaxLine = glbl.GetMaxLine();
-
-	CHKmalloc(pRcvBuf = MALLOC((iMaxLine + 1) * sizeof(char)));
-finalize_it:
->>>>>>> 0c65e629
 ENDwillRun
 
 
