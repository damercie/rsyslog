/* imudp.c
 * This is the implementation of the UDP input module.
 *
 * NOTE: read comments in module-template.h to understand how this file
 *       works!
 *
 * File begun on 2007-12-21 by RGerhards (extracted from syslogd.c)
 *
 * Copyright 2007-2011 Rainer Gerhards and Adiscon GmbH.
 *
 * This file is part of rsyslog.
 *
 * Rsyslog is free software: you can redistribute it and/or modify
 * it under the terms of the GNU General Public License as published by
 * the Free Software Foundation, either version 3 of the License, or
 * (at your option) any later version.
 *
 * Rsyslog is distributed in the hope that it will be useful,
 * but WITHOUT ANY WARRANTY; without even the implied warranty of
 * MERCHANTABILITY or FITNESS FOR A PARTICULAR PURPOSE.  See the
 * GNU General Public License for more details.
 *
 * You should have received a copy of the GNU General Public License
 * along with Rsyslog.  If not, see <http://www.gnu.org/licenses/>.
 *
 * A copy of the GPL can be found in the file "COPYING" in this distribution.
 */
#include "config.h"
#include <stdio.h>
#include <stdlib.h>
#include <assert.h>
#include <string.h>
#include <errno.h>
#include <unistd.h>
#include <netdb.h>
#if HAVE_SYS_EPOLL_H
#	include <sys/epoll.h>
#endif
#ifdef HAVE_SCHED_H
#	include <sched.h>
#endif
#include "rsyslog.h"
#include "dirty.h"
#include "net.h"
#include "cfsysline.h"
#include "module-template.h"
#include "srUtils.h"
#include "errmsg.h"
#include "glbl.h"
#include "msg.h"
#include "parser.h"
#include "datetime.h"
#include "prop.h"
#include "ruleset.h"
#include "statsobj.h"
#include "unicode-helper.h"

MODULE_TYPE_INPUT
MODULE_TYPE_NOKEEP

/* defines */

/* Module static data */
DEF_IMOD_STATIC_DATA
DEFobjCurrIf(errmsg)
DEFobjCurrIf(glbl)
DEFobjCurrIf(net)
DEFobjCurrIf(datetime)
DEFobjCurrIf(prop)
DEFobjCurrIf(ruleset)
DEFobjCurrIf(statsobj)


static struct lstn_s {
	struct lstn_s *next;
	int sock;		/* socket */
	ruleset_t *pRuleset;	/* bound ruleset */
	statsobj_t *stats;	/* listener stats */
	STATSCOUNTER_DEF(ctrSubmit, mutCtrSubmit)
} *lcnfRoot = NULL, *lcnfLast = NULL;

static int bDoACLCheck;			/* are ACL checks neeed? Cached once immediately before listener startup */
static int iMaxLine;			/* maximum UDP message size supported */
static time_t ttLastDiscard = 0;	/* timestamp when a message from a non-permitted sender was last discarded
					 * This shall prevent remote DoS when the "discard on disallowed sender"
					 * message is configured to be logged on occurance of such a case.
					 */

static uchar *pszBindAddr = NULL;	/* IP to bind socket to */
static uchar *pRcvBuf = NULL;		/* receive buffer (for a single packet). We use a global and alloc
					 * it so that we can check available memory in willRun() and request
					 * termination if we can not get it. -- rgerhards, 2007-12-27
					 */
static prop_t *pInputName = NULL;	/* our inputName currently is always "imudp", and this will hold it */
static uchar *pszSchedPolicy = NULL;	/* scheduling policy string */
static int iSchedPolicy;		/* scheduling policy as SCHED_xxx */
static int iSchedPrio;			/* scheduling priority */
static int seen_iSchedPrio = 0;		/* have we seen scheduling priority in the config file? */
static ruleset_t *pBindRuleset = NULL;	/* ruleset to bind listener to (use system default if unspecified) */
#define TIME_REQUERY_DFLT 2
static int iTimeRequery = TIME_REQUERY_DFLT;/* how often is time to be queried inside tight recv loop? 0=always */

/* config settings */

static rsRetVal check_scheduling_priority(int report_error)
{
    	DEFiRet;

#ifdef HAVE_SCHED_GET_PRIORITY_MAX
	if (iSchedPrio < sched_get_priority_min(iSchedPolicy) ||
	    iSchedPrio > sched_get_priority_max(iSchedPolicy)) {
	    	if (report_error)
		    	errmsg.LogError(errno, NO_ERRCODE,
				"imudp: scheduling priority %d out of range (%d - %d)"
				" for scheduling policy '%s' - ignoring settings",
				iSchedPrio,
				sched_get_priority_min(iSchedPolicy),
				sched_get_priority_max(iSchedPolicy),
				pszSchedPolicy);
		ABORT_FINALIZE(RS_RET_VALIDATION_RUN);
	}
#endif

finalize_it:
	RETiRet;
}

/* Set scheduling priority in the supplied variable (will be iSchedPrio)
 * and record that we have seen the directive (in seen_iSchedPrio).
 */
static rsRetVal set_scheduling_priority(void *pVal, int value)
{
	DEFiRet;

	if (seen_iSchedPrio) {
		errmsg.LogError(0, NO_ERRCODE, "directive already seen");
		ABORT_FINALIZE(RS_RET_VALIDATION_RUN);
	}
	*(int *)pVal = value;
	seen_iSchedPrio = 1;
	if (pszSchedPolicy != NULL)
	    	CHKiRet(check_scheduling_priority(1));

finalize_it:
	RETiRet;
}

/* Set scheduling policy in iSchedPolicy */
static rsRetVal set_scheduling_policy(void *pVal, uchar *pNewVal)
{
    	int have_sched_policy = 0;
	DEFiRet;

	if (pszSchedPolicy != NULL) {
	    	errmsg.LogError(0, NO_ERRCODE, "directive already seen");
		ABORT_FINALIZE(RS_RET_VALIDATION_RUN);
	}
	*((uchar**)pVal) = pNewVal;	/* pVal is pszSchedPolicy */
	if (0) { /* trick to use conditional compilation */
#ifdef SCHED_FIFO
	} else if (!strcasecmp((char*)pszSchedPolicy, "fifo")) {
		iSchedPolicy = SCHED_FIFO;
		have_sched_policy = 1;
#endif
#ifdef SCHED_RR
	} else if (!strcasecmp((char*)pszSchedPolicy, "rr")) {
		iSchedPolicy = SCHED_RR;
		have_sched_policy = 1;
#endif
#ifdef SCHED_OTHER
	} else if (!strcasecmp((char*)pszSchedPolicy, "other")) {
		iSchedPolicy = SCHED_OTHER;
		have_sched_policy = 1;
#endif
	} else {
		errmsg.LogError(errno, NO_ERRCODE,
			    "imudp: invalid scheduling policy '%s' "
			    "- ignoring setting", pszSchedPolicy);
	}
	if (have_sched_policy == 0) {
	    	free(pszSchedPolicy);
		pszSchedPolicy = NULL;
		ABORT_FINALIZE(RS_RET_VALIDATION_RUN);
	}
	if (seen_iSchedPrio)
	    	CHKiRet(check_scheduling_priority(1));

finalize_it:
	RETiRet;
}


/* This function is called when a new listener shall be added. It takes
 * the configured parameters, tries to bind the socket and, if that
 * succeeds, adds it to the list of existing listen sockets.
 * rgerhards, 2007-12-27
 */
static rsRetVal addListner(void __attribute__((unused)) *pVal, uchar *pNewVal)
{
	DEFiRet;
	uchar *bindAddr;
	int *newSocks;
	int iSrc;
	struct lstn_s *newlcnfinfo;
	uchar *bindName;
	uchar *port;
	uchar statname[64];

	/* check which address to bind to. We could do this more compact, but have not
	 * done so in order to make the code more readable. -- rgerhards, 2007-12-27
	 */
	if(pszBindAddr == NULL)
		bindAddr = NULL;
	else if(pszBindAddr[0] == '*' && pszBindAddr[1] == '\0')
		bindAddr = NULL;
	else
		bindAddr = pszBindAddr;
	bindName = (bindAddr == NULL) ? (uchar*)"*" : bindAddr;

	DBGPRINTF("Trying to open syslog UDP ports at %s:%s.\n", bindName, pNewVal);

	port = (pNewVal == NULL || *pNewVal == '\0') ? (uchar*) "514" : pNewVal;
	newSocks = net.create_udp_socket(bindAddr, port, 1);
	if(newSocks != NULL) {
		/* we now need to add the new sockets to the existing set */
		/* ready to copy */
		for(iSrc = 1 ; iSrc <= newSocks[0] ; ++iSrc) {
			CHKmalloc(newlcnfinfo = (struct lstn_s*) MALLOC(sizeof(struct lstn_s)));
			newlcnfinfo->next = NULL;
			newlcnfinfo->sock = newSocks[iSrc];
			newlcnfinfo->pRuleset = pBindRuleset;
			/* support statistics gathering */
			CHKiRet(statsobj.Construct(&(newlcnfinfo->stats)));
			snprintf((char*)statname, sizeof(statname), "imudp(%s:%s)", bindName, port);
			statname[sizeof(statname)-1] = '\0'; /* just to be on the save side... */
			CHKiRet(statsobj.SetName(newlcnfinfo->stats, statname));
			CHKiRet(statsobj.AddCounter(newlcnfinfo->stats, UCHAR_CONSTANT("submitted"),
				ctrType_IntCtr, &(newlcnfinfo->ctrSubmit)));
			CHKiRet(statsobj.ConstructFinalize(newlcnfinfo->stats));
			/* link to list. Order must be preserved to take care for 
			 * conflicting matches.
			 */
			if(lcnfRoot == NULL)
				lcnfRoot = newlcnfinfo;
			if(lcnfLast == NULL)
				lcnfLast = newlcnfinfo;
<<<<<<< HEAD
			else
				lcnfLast->next = newlcnfinfo;
=======
			else {
				lcnfLast->next = newlcnfinfo;
				lcnfLast = newlcnfinfo;
			}
>>>>>>> 74e09afd
		}
	}

finalize_it:
	free(pNewVal); /* in any case, this is no longer needed */
	free(newSocks);

	RETiRet;
}


/* accept a new ruleset to bind. Checks if it exists and complains, if not */
static rsRetVal
setRuleset(void __attribute__((unused)) *pVal, uchar *pszName)
{
	ruleset_t *pRuleset;
	rsRetVal localRet;
	DEFiRet;

	localRet = ruleset.GetRuleset(&pRuleset, pszName);
	if(localRet == RS_RET_NOT_FOUND) {
		errmsg.LogError(0, NO_ERRCODE, "error: ruleset '%s' not found - ignored", pszName);
	}
	CHKiRet(localRet);
	pBindRuleset = pRuleset;
	DBGPRINTF("imudp current bind ruleset %p: '%s'\n", pRuleset, pszName);

finalize_it:
	free(pszName); /* no longer needed */
	RETiRet;
}


/* This function is a helper to runInput. I have extracted it
 * from the main loop just so that we do not have that large amount of code
 * in a single place. This function takes a socket and pulls messages from
 * it until the socket does not have any more waiting.
 * rgerhards, 2008-01-08
 * We try to read from the file descriptor until there
 * is no more data. This is done in the hope to get better performance
 * out of the system. However, this also means that a descriptor
 * monopolizes processing while it contains data. This can lead to
 * data loss in other descriptors. However, if the system is incapable of
 * handling the workload, we will loss data in any case. So it doesn't really
 * matter where the actual loss occurs - it is always random, because we depend
 * on scheduling order. -- rgerhards, 2008-10-02
 */
static inline rsRetVal
processSocket(thrdInfo_t *pThrd, struct lstn_s *lstn, struct sockaddr_storage *frominetPrev, int *pbIsPermitted)
{
	DEFiRet;
	int iNbrTimeUsed;
	time_t ttGenTime;
	struct syslogTime stTime;
	socklen_t socklen;
	ssize_t lenRcvBuf;
	struct sockaddr_storage frominet;
	msg_t *pMsg;
	prop_t *propFromHost = NULL;
	prop_t *propFromHostIP = NULL;
	char errStr[1024];

	assert(pThrd != NULL);
	iNbrTimeUsed = 0;
	while(1) { /* loop is terminated if we have a bad receive, done below in the body */
		if(pThrd->bShallStop == TRUE)
			ABORT_FINALIZE(RS_RET_FORCE_TERM);
		socklen = sizeof(struct sockaddr_storage);
		lenRcvBuf = recvfrom(lstn->sock, (char*) pRcvBuf, iMaxLine, 0, (struct sockaddr *)&frominet, &socklen);
		if(lenRcvBuf < 0) {
			if(errno != EINTR && errno != EAGAIN) {
				rs_strerror_r(errno, errStr, sizeof(errStr));
				DBGPRINTF("INET socket error: %d = %s.\n", errno, errStr);
				errmsg.LogError(errno, NO_ERRCODE, "recvfrom inet");
			}
			ABORT_FINALIZE(RS_RET_ERR); // this most often is NOT an error, state is not checked by caller!
		}

		if(lenRcvBuf == 0)
			continue; /* this looks a bit strange, but practice shows it happens... */

		/* if we reach this point, we had a good receive and can process the packet received */
		/* check if we have a different sender than before, if so, we need to query some new values */
		if(bDoACLCheck) {
			if(net.CmpHost(&frominet, frominetPrev, socklen) != 0) {
				memcpy(frominetPrev, &frominet, socklen); /* update cache indicator */
				/* Here we check if a host is permitted to send us syslog messages. If it isn't,
				 * we do not further process the message but log a warning (if we are
				 * configured to do this). However, if the check would require name resolution,
				 * it is postponed to the main queue. See also my blog post at
				 * http://blog.gerhards.net/2009/11/acls-imudp-and-accepting-messages.html
				 * rgerhards, 2009-11-16
				 */
				*pbIsPermitted = net.isAllowedSender2((uchar*)"UDP",
						    (struct sockaddr *)&frominet, "", 0);
		
				if(*pbIsPermitted == 0) {
					DBGPRINTF("msg is not from an allowed sender\n");
					if(glbl.GetOption_DisallowWarning) {
						time_t tt;
						datetime.GetTime(&tt);
						if(tt > ttLastDiscard + 60) {
							ttLastDiscard = tt;
							errmsg.LogError(0, NO_ERRCODE,
							"UDP message from disallowed sender discarded");
						}
					}
				}
			}
		} else {
			*pbIsPermitted = 1; /* no check -> everything permitted */
		}

		DBGPRINTF("recv(%d,%d),acl:%d,msg:%s\n", lstn->sock, (int) lenRcvBuf, *pbIsPermitted, pRcvBuf);

		if(*pbIsPermitted != 0)  {
			if((iTimeRequery == 0) || (iNbrTimeUsed++ % iTimeRequery) == 0) {
				datetime.getCurrTime(&stTime, &ttGenTime);
			}
			/* we now create our own message object and submit it to the queue */
			CHKiRet(msgConstructWithTime(&pMsg, &stTime, ttGenTime));
			MsgSetRawMsg(pMsg, (char*)pRcvBuf, lenRcvBuf);
			MsgSetInputName(pMsg, pInputName);
			MsgSetRuleset(pMsg, lstn->pRuleset);
			MsgSetFlowControlType(pMsg, eFLOWCTL_NO_DELAY);
			pMsg->msgFlags  = NEEDS_PARSING | PARSE_HOSTNAME | NEEDS_DNSRESOL;
			if(*pbIsPermitted == 2)
				pMsg->msgFlags  |= NEEDS_ACLCHK_U; /* request ACL check after resolution */
			CHKiRet(msgSetFromSockinfo(pMsg, &frominet));
			CHKiRet(submitMsg(pMsg));
			STATSCOUNTER_INC(lstn->ctrSubmit, lstn->mutCtrSubmit);
		}
	}

finalize_it:
	if(propFromHost != NULL)
		prop.Destruct(&propFromHost);
	if(propFromHostIP != NULL)
		prop.Destruct(&propFromHostIP);

	RETiRet;
}

static void set_thread_schedparam(void)
{
	struct sched_param sparam;

	if (pszSchedPolicy != NULL && seen_iSchedPrio == 0) {
		errmsg.LogError(0, NO_ERRCODE,
			"imudp: scheduling policy set, but without priority - ignoring settings");
	} else if (pszSchedPolicy == NULL && seen_iSchedPrio != 0) {
		errmsg.LogError(0, NO_ERRCODE,
			"imudp: scheduling priority set, but without policy - ignoring settings");
	} else if (pszSchedPolicy != NULL && seen_iSchedPrio != 0 &&
		   check_scheduling_priority(0) == 0) {
#ifndef HAVE_PTHREAD_SETSCHEDPARAM
	    	errmsg.LogError(0, NO_ERRCODE,
			"imudp: cannot set thread scheduling policy, "
			"pthread_setschedparam() not available");
#else
		int err;

		memset(&sparam, 0, sizeof sparam);
		sparam.sched_priority = iSchedPrio;
		dbgprintf("imudp trying to set sched policy to '%s', prio %d\n",
			  pszSchedPolicy, iSchedPrio);
		err = pthread_setschedparam(pthread_self(), iSchedPolicy, &sparam);
		if (err != 0) {
			errmsg.LogError(err, NO_ERRCODE, "imudp: pthread_setschedparam() failed");
		}
#endif
	}

	if (pszSchedPolicy != NULL) {
	    	free(pszSchedPolicy);
		pszSchedPolicy = NULL;
	}
}

/* This function implements the main reception loop. Depending on the environment,
 * we either use the traditional (but slower) select() or the Linux-specific epoll()
 * interface. ./configure settings control which one is used.
 * rgerhards, 2009-09-09
 */
#if defined(HAVE_EPOLL_CREATE1) || defined(HAVE_EPOLL_CREATE)
#define NUM_EPOLL_EVENTS 10
rsRetVal rcvMainLoop(thrdInfo_t *pThrd)
{
	DEFiRet;
	int nfds;
	int efd;
	int i;
	struct sockaddr_storage frominetPrev;
	int bIsPermitted;
	struct epoll_event *udpEPollEvt = NULL;
	struct epoll_event currEvt[NUM_EPOLL_EVENTS];
	char errStr[1024];
	struct lstn_s *lstn;
	int nLstn;

	/* start "name caching" algo by making sure the previous system indicator
	 * is invalidated.
	 */
	set_thread_schedparam();
	bIsPermitted = 0;
	memset(&frominetPrev, 0, sizeof(frominetPrev));

	/* count num listeners -- do it here in order to avoid inconsistency */
	nLstn = 0;
	for(lstn = lcnfRoot ; lstn != NULL ; lstn = lstn->next)
		++nLstn;
	CHKmalloc(udpEPollEvt = calloc(nLstn, sizeof(struct epoll_event)));

#if defined(EPOLL_CLOEXEC) && defined(HAVE_EPOLL_CREATE1)
	DBGPRINTF("imudp uses epoll_create1()\n");
	efd = epoll_create1(EPOLL_CLOEXEC);
	if(efd < 0 && errno == ENOSYS)
#endif
	{
		DBGPRINTF("imudp uses epoll_create()\n");
		efd = epoll_create(NUM_EPOLL_EVENTS);
	}

	if(efd < 0) {
		DBGPRINTF("epoll_create1() could not create fd\n");
		ABORT_FINALIZE(RS_RET_IO_ERROR);
	}

	/* fill the epoll set - we need to do this only once, as the set
	 * can not change dyamically.
	 */
	i = 0;
	for(lstn = lcnfRoot ; lstn != NULL ; lstn = lstn->next) {
		if(lstn->sock != -1) {
			udpEPollEvt[i].events = EPOLLIN | EPOLLET;
			udpEPollEvt[i].data.u64 = (long long unsigned) lstn;
			if(epoll_ctl(efd, EPOLL_CTL_ADD,  lstn->sock, &(udpEPollEvt[i])) < 0) {
				rs_strerror_r(errno, errStr, sizeof(errStr));
				errmsg.LogError(errno, NO_ERRCODE, "epoll_ctrl failed on fd %d with %s\n",
					lstn->sock, errStr);
			}
		}
		i++;
	}

	while(1) {
		/* wait for io to become ready */
		nfds = epoll_wait(efd, currEvt, NUM_EPOLL_EVENTS, -1);
		DBGPRINTF("imudp: epoll_wait() returned with %d fds\n", nfds);

		if(pThrd->bShallStop == TRUE)
			break; /* terminate input! */

		for(i = 0 ; i < nfds ; ++i) {
			processSocket(pThrd, (struct lstn_s*)currEvt[i].data.u64, &frominetPrev, &bIsPermitted);
		}
	}

finalize_it:
	if(udpEPollEvt != NULL)
		free(udpEPollEvt);

	RETiRet;
}
#else /* #if HAVE_EPOLL_CREATE1 */
/* this is the code for the select() interface */
rsRetVal rcvMainLoop(thrdInfo_t *pThrd)
{
	DEFiRet;
	int maxfds;
	int nfds;
	fd_set readfds;
	struct sockaddr_storage frominetPrev;
	int bIsPermitted;
	struct lstn_s *lstn;

	/* start "name caching" algo by making sure the previous system indicator
	 * is invalidated.
	 */
	set_thread_schedparam();
	bIsPermitted = 0;
	memset(&frominetPrev, 0, sizeof(frominetPrev));
	DBGPRINTF("imudp uses select()\n");

	while(1) {
		/* Add the Unix Domain Sockets to the list of read descriptors.
		 */
	        maxfds = 0;
	        FD_ZERO(&readfds);

		/* Add the UDP listen sockets to the list of read descriptors. */
		for(lstn = lcnfRoot ; lstn != NULL ; lstn = lstn->next) {
			if (lstn->sock != -1) {
				if(Debug)
					net.debugListenInfo(lstn->sock, "UDP");
				FD_SET(lstn->sock, &readfds);
				if(lstn->sock>maxfds) maxfds=lstn->sock;
			}
		}
		if(Debug) {
			dbgprintf("--------imUDP calling select, active file descriptors (max %d): ", maxfds);
			for (nfds = 0; nfds <= maxfds; ++nfds)
				if(FD_ISSET(nfds, &readfds))
					dbgprintf("%d ", nfds);
			dbgprintf("\n");
		}

		/* wait for io to become ready */
		nfds = select(maxfds+1, (fd_set *) &readfds, NULL, NULL, NULL);
		if(glbl.GetGlobalInputTermState() == 1)
			break; /* terminate input! */

		for(lstn = lcnfRoot ; nfds && lstn != NULL ; lstn = lstn->next) {
			if(FD_ISSET(lstn->sock, &readfds)) {
		       		processSocket(pThrd, lstn, &frominetPrev, &bIsPermitted);
			--nfds; /* indicate we have processed one descriptor */
			}
	       }
	       /* end of a run, back to loop for next recv() */
	}

	RETiRet;
}
#endif /* #if HAVE_EPOLL_CREATE1 */

/* This function is called to gather input.
 * Note that sock must be non-NULL because otherwise we would not have
 * indicated that we want to run (or we have a programming error ;)). -- rgerhards, 2008-10-02
 */
BEGINrunInput
CODESTARTrunInput
	iRet = rcvMainLoop(pThrd);
ENDrunInput


/* initialize and return if will run or not */
BEGINwillRun
CODESTARTwillRun
	/* we need to create the inputName property (only once during our lifetime) */
	CHKiRet(prop.Construct(&pInputName));
	CHKiRet(prop.SetString(pInputName, UCHAR_CONSTANT("imudp"), sizeof("imudp") - 1));
	CHKiRet(prop.ConstructFinalize(pInputName));

	net.PrintAllowedSenders(1); /* UDP */
	net.HasRestrictions(UCHAR_CONSTANT("UDP"), &bDoACLCheck); /* UDP */

	/* if we could not set up any listners, there is no point in running... */
	if(lcnfRoot == NULL) {
		DBGPRINTF("imudp: no listeners configured, will not run\n");
		ABORT_FINALIZE(RS_RET_NO_RUN);
	}

	iMaxLine = glbl.GetMaxLine();

	CHKmalloc(pRcvBuf = MALLOC((iMaxLine + 1) * sizeof(char)));
finalize_it:
ENDwillRun


BEGINafterRun
	struct lstn_s *lstn, *lstnDel;
CODESTARTafterRun
	/* do cleanup here */
	net.clearAllowedSenders((uchar*)"UDP");
	for(lstn = lcnfRoot ; lstn != NULL ; ) {
		statsobj.Destruct(&(lstn->stats));
		close(lstn->sock);
		lstnDel = lstn;
		lstn = lstn->next;
		free(lstnDel);
	}
	lcnfRoot = lcnfLast = NULL;
	if(pRcvBuf != NULL) {
		free(pRcvBuf);
		pRcvBuf = NULL;
	}
	if(pInputName != NULL)
		prop.Destruct(&pInputName);
ENDafterRun


BEGINmodExit
CODESTARTmodExit
	/* release what we no longer need */
	objRelease(errmsg, CORE_COMPONENT);
	objRelease(glbl, CORE_COMPONENT);
	objRelease(statsobj, CORE_COMPONENT);
	objRelease(datetime, CORE_COMPONENT);
	objRelease(prop, CORE_COMPONENT);
	objRelease(ruleset, CORE_COMPONENT);
	objRelease(net, LM_NET_FILENAME);
ENDmodExit


BEGINisCompatibleWithFeature
CODESTARTisCompatibleWithFeature
	if(eFeat == sFEATURENonCancelInputTermination)
		iRet = RS_RET_OK;
ENDisCompatibleWithFeature


BEGINqueryEtryPt
CODESTARTqueryEtryPt
CODEqueryEtryPt_STD_IMOD_QUERIES
CODEqueryEtryPt_IsCompatibleWithFeature_IF_OMOD_QUERIES
ENDqueryEtryPt

static rsRetVal resetConfigVariables(uchar __attribute__((unused)) *pp, void __attribute__((unused)) *pVal)
{
	if(pszBindAddr != NULL) {
		free(pszBindAddr);
		pszBindAddr = NULL;
	}
	iTimeRequery = TIME_REQUERY_DFLT;/* the default is to query only every second time */
	return RS_RET_OK;
}


BEGINmodInit()
CODESTARTmodInit
	*ipIFVersProvided = CURR_MOD_IF_VERSION; /* we only support the current interface specification */
CODEmodInit_QueryRegCFSLineHdlr
	CHKiRet(objUse(errmsg, CORE_COMPONENT));
	CHKiRet(objUse(glbl, CORE_COMPONENT));
	CHKiRet(objUse(statsobj, CORE_COMPONENT));
	CHKiRet(objUse(datetime, CORE_COMPONENT));
	CHKiRet(objUse(prop, CORE_COMPONENT));
	CHKiRet(objUse(ruleset, CORE_COMPONENT));
	CHKiRet(objUse(net, LM_NET_FILENAME));

	/* register config file handlers */
	CHKiRet(omsdRegCFSLineHdlr((uchar *)"inputudpserverbindruleset", 0, eCmdHdlrGetWord,
		setRuleset, NULL, STD_LOADABLE_MODULE_ID));
	CHKiRet(omsdRegCFSLineHdlr((uchar *)"udpserverrun", 0, eCmdHdlrGetWord,
		addListner, NULL, STD_LOADABLE_MODULE_ID));
	CHKiRet(omsdRegCFSLineHdlr((uchar *)"udpserveraddress", 0, eCmdHdlrGetWord,
		NULL, &pszBindAddr, STD_LOADABLE_MODULE_ID));
	CHKiRet(omsdRegCFSLineHdlr((uchar *)"imudpschedulingpolicy", 0, eCmdHdlrGetWord,
		&set_scheduling_policy, &pszSchedPolicy, STD_LOADABLE_MODULE_ID));
	CHKiRet(omsdRegCFSLineHdlr((uchar *)"imudpschedulingpriority", 0, eCmdHdlrInt,
		&set_scheduling_priority, &iSchedPrio, STD_LOADABLE_MODULE_ID));
	CHKiRet(omsdRegCFSLineHdlr((uchar *)"udpservertimerequery", 0, eCmdHdlrInt,
		NULL, &iTimeRequery, STD_LOADABLE_MODULE_ID));
	CHKiRet(omsdRegCFSLineHdlr((uchar *)"resetconfigvariables", 1, eCmdHdlrCustomHandler,
		resetConfigVariables, NULL, STD_LOADABLE_MODULE_ID));
ENDmodInit
/* vim:set ai:
 */<|MERGE_RESOLUTION|>--- conflicted
+++ resolved
@@ -244,15 +244,10 @@
 				lcnfRoot = newlcnfinfo;
 			if(lcnfLast == NULL)
 				lcnfLast = newlcnfinfo;
-<<<<<<< HEAD
-			else
-				lcnfLast->next = newlcnfinfo;
-=======
 			else {
 				lcnfLast->next = newlcnfinfo;
 				lcnfLast = newlcnfinfo;
 			}
->>>>>>> 74e09afd
 		}
 	}
 
