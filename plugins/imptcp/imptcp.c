/* imptcp.c
 * This is a native implementation of plain tcp. It is intentionally
 * duplicate work (imtcp). The intent is to gain very fast and simple
 * native ptcp support, utilizing the best interfaces Linux (no cross-
 * platform intended!) has to offer.
 *
 * Note that in this module we try out some new naming conventions,
 * so it may look a bit "different" from the other modules. We are
 * investigating if removing prefixes can help make code more readable.
 *
 * File begun on 2010-08-10 by RGerhards
 *
 * Copyright 2007-2012 Rainer Gerhards and Adiscon GmbH.
 *
 * This file is part of rsyslog.
 *
 * Licensed under the Apache License, Version 2.0 (the "License");
 * you may not use this file except in compliance with the License.
 * You may obtain a copy of the License at
 * 
 *       http://www.apache.org/licenses/LICENSE-2.0
 *       -or-
 *       see COPYING.ASL20 in the source distribution
 * 
 * Unless required by applicable law or agreed to in writing, software
 * distributed under the License is distributed on an "AS IS" BASIS,
 * WITHOUT WARRANTIES OR CONDITIONS OF ANY KIND, either express or implied.
 * See the License for the specific language governing permissions and
 * limitations under the License.
 */
#include "config.h"
#if !defined(HAVE_EPOLL_CREATE)
#	error imptcp requires OS support for epoll - can not build
	/* imptcp gains speed by using modern Linux capabilities. As such,
	 * it can only be build on platforms supporting the epoll API.
	 */
#endif

#include <stdio.h>
#include <stdlib.h>
#include <assert.h>
#include <string.h>
#include <errno.h>
#include <unistd.h>
#include <stdarg.h>
#include <ctype.h>
#include <netinet/in.h>
#include <netdb.h>
#include <sys/types.h>
#include <sys/socket.h>
#include <sys/epoll.h>
#include <netinet/tcp.h>
#if HAVE_FCNTL_H
#include <fcntl.h>
#endif
#include "rsyslog.h"
#include "cfsysline.h"
#include "prop.h"
#include "dirty.h"
#include "module-template.h"
#include "unicode-helper.h"
#include "glbl.h"
#include "prop.h"
#include "errmsg.h"
#include "srUtils.h"
#include "datetime.h"
#include "ruleset.h"
#include "msg.h"
#include "statsobj.h"
#include "net.h" /* for permittedPeers, may be removed when this is removed */

/* the define is from tcpsrv.h, we need to find a new (but easier!!!) abstraction layer some time ... */
#define TCPSRV_NO_ADDTL_DELIMITER -1 /* specifies that no additional delimiter is to be used in TCP framing */


MODULE_TYPE_INPUT
MODULE_TYPE_NOKEEP
MODULE_CNFNAME("imptcp")

/* static data */
DEF_IMOD_STATIC_DATA
DEFobjCurrIf(glbl)
DEFobjCurrIf(net)
DEFobjCurrIf(prop)
DEFobjCurrIf(datetime)
DEFobjCurrIf(errmsg)
DEFobjCurrIf(ruleset)
DEFobjCurrIf(statsobj)

/* forward references */
static void * wrkr(void *myself);

/* config settings */
typedef struct configSettings_s {
	int bKeepAlive;			/* support keep-alive packets */
	int iKeepAliveIntvl;
	int iKeepAliveProbes;
	int iKeepAliveTime;
	int bEmitMsgOnClose;		/* emit an informational message on close by remote peer */
	int iAddtlFrameDelim;		/* addtl frame delimiter, e.g. for netscreen, default none */
	uchar *pszInputName;		/* value for inputname property, NULL is OK and handled by core engine */
	uchar *lstnIP;			/* which IP we should listen on? */
<<<<<<< HEAD
	uchar *pszBindRuleset;
=======
	ruleset_t *pRuleset;		/* ruleset to bind listener to (use system default if unspecified) */
>>>>>>> b38dd53e
	int wrkrMax;			/* max number of workers (actually "helper workers") */
} configSettings_t;
static configSettings_t cs;

struct instanceConf_s {
	int bKeepAlive;			/* support keep-alive packets */
	int iKeepAliveIntvl;
	int iKeepAliveProbes;
	int iKeepAliveTime;
	int bEmitMsgOnClose;
	int iAddtlFrameDelim;
	uchar *pszBindPort;		/* port to bind to */
	uchar *pszBindAddr;		/* IP to bind socket to */
	uchar *pszBindRuleset;		/* name of ruleset to bind to */
	uchar *pszInputName;		/* value for inputname property, NULL is OK and handled by core engine */
	ruleset_t *pBindRuleset;	/* ruleset to bind listener to (use system default if unspecified) */
	struct instanceConf_s *next;
};


struct modConfData_s {
	rsconf_t *pConf;		/* our overall config object */
	instanceConf_t *root, *tail;
	int wrkrMax;
};

static modConfData_t *loadModConf = NULL;/* modConf ptr to use for the current load process */
static modConfData_t *runModConf = NULL;/* modConf ptr to use for the current load process */

#include "im-helper.h" /* must be included AFTER the type definitions! */
/* data elements describing our running config */
typedef struct ptcpsrv_s ptcpsrv_t;
typedef struct ptcplstn_s ptcplstn_t;
typedef struct ptcpsess_s ptcpsess_t;
typedef struct epolld_s epolld_t;

/* the ptcp server (listener) object
 * Note that the object contains support for forming a linked list
 * of them. It does not make sense to do this seperately.
 */
struct ptcpsrv_s {
	ptcpsrv_t *pNext;		/* linked list maintenance */
	uchar *port;			/* Port to listen to */
	uchar *lstnIP;			/* which IP we should listen on? */
	int iAddtlFrameDelim;
	int iKeepAliveIntvl;
	int iKeepAliveProbes;
	int iKeepAliveTime;
	uchar *pszInputName;
	prop_t *pInputName;		/* InputName in (fast to process) property format */
	ruleset_t *pRuleset;
	ptcplstn_t *pLstn;		/* root of our listeners */
	ptcpsess_t *pSess;		/* root of our sessions */
	pthread_mutex_t mutSessLst;
<<<<<<< HEAD
	sbool bKeepAlive;		/* support keep-alive packets */
	sbool bEmitMsgOnClose;
=======
>>>>>>> b38dd53e
};

/* the ptcp session object. Describes a single active session.
 * includes support for doubly-linked list.
 */
struct ptcpsess_s {
//	ptcpsrv_t *pSrv;	/* our server TODO: check remove! */
	ptcplstn_t *pLstn;	/* our listener */
	ptcpsess_t *prev, *next;
	int sock;
	epolld_t *epd;
//--- from tcps_sess.h
	int iMsg;		 /* index of next char to store in msg */
	int bAtStrtOfFram;	/* are we at the very beginning of a new frame? */
	enum {
		eAtStrtFram,
		eInOctetCnt,
		eInMsg
	} inputState;		/* our current state */
	int iOctetsRemain;	/* Number of Octets remaining in message */
	TCPFRAMINGMODE eFraming;
	uchar *pMsg;		/* message (fragment) received */
	prop_t *peerName;	/* host name we received messages from */
	prop_t *peerIP;
//--- END from tcps_sess.h
};


/* the ptcp listener object. Describes a single active listener.
 */
struct ptcplstn_s {
	ptcpsrv_t *pSrv;	/* our server */
	ptcplstn_t *prev, *next;
	int sock;
	epolld_t *epd;
	statsobj_t *stats;	/* listener stats */
	STATSCOUNTER_DEF(ctrSubmit, mutCtrSubmit)
};


/* The following structure controls the worker threads. Global data is
 * needed for their access.
 */
static struct wrkrInfo_s {
	pthread_t tid;	/* the worker's thread ID */
	pthread_cond_t run;
	struct epoll_event *event; /* event == NULL -> idle */
	long long unsigned numCalled;	/* how often was this called */
} wrkrInfo[16];
static pthread_mutex_t wrkrMut;
static pthread_cond_t wrkrIdle;
static int wrkrRunning;


/* type of object stored in epoll descriptor */
typedef enum {
	epolld_lstn,
	epolld_sess
} epolld_type_t;

/* an epoll descriptor. contains all information necessary to process
 * the result of epoll.
 */
struct epolld_s {
	epolld_type_t typ;
	void *ptr;
	struct epoll_event ev;
};


/* global data */
pthread_attr_t wrkrThrdAttr;	/* Attribute for session threads; read only after startup */
static ptcpsrv_t *pSrvRoot = NULL;
static int epollfd = -1;			/* (sole) descriptor for epoll */
static int iMaxLine; /* maximum size of a single message */

/* forward definitions */
static rsRetVal resetConfigVariables(uchar __attribute__((unused)) *pp, void __attribute__((unused)) *pVal);
static rsRetVal addLstn(ptcpsrv_t *pSrv, int sock, int isIPv6);


/* some simple constructors/destructors */
static void
destructSess(ptcpsess_t *pSess)
{
	free(pSess->pMsg);
	free(pSess->epd);
	prop.Destruct(&pSess->peerName);
	prop.Destruct(&pSess->peerIP);
	/* TODO: make these inits compile-time switch depending: */
	pSess->pMsg = NULL;
	pSess->epd = NULL;
	free(pSess);
}

static void
destructSrv(ptcpsrv_t *pSrv)
{
	prop.Destruct(&pSrv->pInputName);
	pthread_mutex_destroy(&pSrv->mutSessLst);
	free(pSrv->port);
	free(pSrv);
}

/****************************************** TCP SUPPORT FUNCTIONS ***********************************/
/* We may later think about moving this into a helper library again. But the whole point
 * so far was to keep everything related close togehter. -- rgerhards, 2010-08-10
 */


/* Start up a server. That means all of its listeners are created.
 * Does NOT yet accept/process any incoming data (but binds ports). Hint: this
 * code is to be executed before dropping privileges.
 */
static rsRetVal
startupSrv(ptcpsrv_t *pSrv)
{
	DEFiRet;
        int error, maxs, on = 1;
	int sock = -1;
	int numSocks;
	int sockflags;
        struct addrinfo hints, *res = NULL, *r;
	uchar *lstnIP;
	int isIPv6 = 0;

	lstnIP = pSrv->lstnIP == NULL ? UCHAR_CONSTANT("") : pSrv->lstnIP;

	DBGPRINTF("imptcp: creating listen socket on server '%s', port %s\n", lstnIP, pSrv->port);

        memset(&hints, 0, sizeof(hints));
        hints.ai_flags = AI_PASSIVE;
        hints.ai_family = glbl.GetDefPFFamily();
        hints.ai_socktype = SOCK_STREAM;

        error = getaddrinfo((char*)pSrv->lstnIP, (char*) pSrv->port, &hints, &res);
        if(error) {
		DBGPRINTF("error %d querying server '%s', port '%s'\n", error, pSrv->lstnIP, pSrv->port);
		ABORT_FINALIZE(RS_RET_INVALID_PORT);
	}

        /* Count max number of sockets we may open */
        for(maxs = 0, r = res; r != NULL ; r = r->ai_next, maxs++)
		/* EMPTY */;

        numSocks = 0;   /* num of sockets counter at start of array */
	for(r = res; r != NULL ; r = r->ai_next) {
               sock = socket(r->ai_family, r->ai_socktype, r->ai_protocol);
        	if(sock < 0) {
			if(!(r->ai_family == PF_INET6 && errno == EAFNOSUPPORT))
				DBGPRINTF("error %d creating tcp listen socket", errno);
				/* it is debatable if PF_INET with EAFNOSUPPORT should
				 * also be ignored...
				 */
                        continue;
                }

                if(r->ai_family == AF_INET6) {
			isIPv6 = 1;
#ifdef IPV6_V6ONLY
                	int iOn = 1;
			if(setsockopt(sock, IPPROTO_IPV6, IPV6_V6ONLY,
			      (char *)&iOn, sizeof (iOn)) < 0) {
				close(sock);
				sock = -1;
				continue;
                	}
#endif
                }
       		if(setsockopt(sock, SOL_SOCKET, SO_REUSEADDR, (char *) &on, sizeof(on)) < 0 ) {
			DBGPRINTF("error %d setting tcp socket option\n", errno);
                        close(sock);
			sock = -1;
			continue;
		}

		/* We use non-blocking IO! */
		if((sockflags = fcntl(sock, F_GETFL)) != -1) {
			sockflags |= O_NONBLOCK;
			/* SETFL could fail too, so get it caught by the subsequent
			 * error check.
			 */
			sockflags = fcntl(sock, F_SETFL, sockflags);
		}
		if(sockflags == -1) {
			DBGPRINTF("error %d setting fcntl(O_NONBLOCK) on tcp socket", errno);
                        close(sock);
			sock = -1;
			continue;
		}



		/* We need to enable BSD compatibility. Otherwise an attacker
		 * could flood our log files by sending us tons of ICMP errors.
		 */
#ifndef BSD	
		if(net.should_use_so_bsdcompat()) {
			if (setsockopt(sock, SOL_SOCKET, SO_BSDCOMPAT,
					(char *) &on, sizeof(on)) < 0) {
				errmsg.LogError(errno, NO_ERRCODE, "TCP setsockopt(BSDCOMPAT)");
                                close(sock);
				sock = -1;
				continue;
			}
		}
#endif

	        if( (bind(sock, r->ai_addr, r->ai_addrlen) < 0)
#ifndef IPV6_V6ONLY
		     && (errno != EADDRINUSE)
#endif
	           ) {
			/* TODO: check if *we* bound the socket - else we *have* an error! */
                        DBGPRINTF("error %d while binding tcp socket", errno);
                	close(sock);
			sock = -1;
                        continue;
                }

		if(listen(sock, 511) < 0) {
			DBGPRINTF("tcp listen error %d, suspending\n", errno);
			close(sock);
			sock = -1;
			continue;
		}

		/* if we reach this point, we were able to obtain a valid socket, so we can
		 * create our listener object. -- rgerhards, 2010-08-10
		 */
		CHKiRet(addLstn(pSrv, sock, isIPv6));
		++numSocks;
	}

	if(numSocks != maxs)
		DBGPRINTF("We could initialize %d TCP listen sockets out of %d we received "
		 	  "- this may or may not be an error indication.\n", numSocks, maxs);

        if(numSocks == 0) {
		DBGPRINTF("No TCP listen sockets could successfully be initialized");
		ABORT_FINALIZE(RS_RET_COULD_NOT_BIND);
	}

finalize_it:
	if(res != NULL)
		freeaddrinfo(res);

	if(iRet != RS_RET_OK) {
		if(sock != -1)
			close(sock);
	}

	RETiRet;
}


/* Set pRemHost based on the address provided. This is to be called upon accept()ing
 * a connection request. It must be provided by the socket we received the
 * message on as well as a NI_MAXHOST size large character buffer for the FQDN.
 * Please see http://www.hmug.org/man/3/getnameinfo.php (under Caveats)
 * for some explanation of the code found below. If we detect a malicious
 * hostname, we return RS_RET_MALICIOUS_HNAME and let the caller decide
 * on how to deal with that.
 * rgerhards, 2008-03-31
 */
static rsRetVal
getPeerNames(prop_t **peerName, prop_t **peerIP, struct sockaddr *pAddr)
{
	int error;
	uchar szIP[NI_MAXHOST] = "";
	uchar szHname[NI_MAXHOST] = "";
	struct addrinfo hints, *res;
	
	DEFiRet;

        error = getnameinfo(pAddr, SALEN(pAddr), (char*)szIP, sizeof(szIP), NULL, 0, NI_NUMERICHOST);

        if(error) {
                DBGPRINTF("Malformed from address %s\n", gai_strerror(error));
		strcpy((char*)szHname, "???");
		strcpy((char*)szIP, "???");
		ABORT_FINALIZE(RS_RET_INVALID_HNAME);
	}

	if(!glbl.GetDisableDNS()) {
		error = getnameinfo(pAddr, SALEN(pAddr), (char*)szHname, NI_MAXHOST, NULL, 0, NI_NAMEREQD);
		if(error == 0) {
			memset (&hints, 0, sizeof (struct addrinfo));
			hints.ai_flags = AI_NUMERICHOST;
			hints.ai_socktype = SOCK_STREAM;
			/* we now do a lookup once again. This one should fail,
			 * because we should not have obtained a non-numeric address. If
			 * we got a numeric one, someone messed with DNS!
			 */
			if(getaddrinfo((char*)szHname, NULL, &hints, &res) == 0) {
				freeaddrinfo (res);
				/* OK, we know we have evil, so let's indicate this to our caller */
				snprintf((char*)szHname, NI_MAXHOST, "[MALICIOUS:IP=%s]", szIP);
				DBGPRINTF("Malicious PTR record, IP = \"%s\" HOST = \"%s\"", szIP, szHname);
				iRet = RS_RET_MALICIOUS_HNAME;
			}
		} else {
			strcpy((char*)szHname, (char*)szIP);
		}
	} else {
		strcpy((char*)szHname, (char*)szIP);
	}

	/* We now have the names, so now let's allocate memory and store them permanently. */
	CHKiRet(prop.Construct(peerName));
	CHKiRet(prop.SetString(*peerName, szHname, ustrlen(szHname)));
	CHKiRet(prop.ConstructFinalize(*peerName));
	CHKiRet(prop.Construct(peerIP));
	CHKiRet(prop.SetString(*peerIP, szIP, ustrlen(szIP)));
	CHKiRet(prop.ConstructFinalize(*peerIP));

finalize_it:
	RETiRet;
}


/* Enable KEEPALIVE handling on the socket.  */
static inline rsRetVal
EnableKeepAlive(ptcplstn_t *pLstn, int sock)
{
	int ret;
	int optval;
	socklen_t optlen;
	DEFiRet;

	optval = 1;
	optlen = sizeof(optval);
	ret = setsockopt(sock, SOL_SOCKET, SO_KEEPALIVE, &optval, optlen);
	if(ret < 0) {
		dbgprintf("EnableKeepAlive socket call returns error %d\n", ret);
		ABORT_FINALIZE(RS_RET_ERR);
	}

#	if defined(TCP_KEEPCNT)
	if(pLstn->pSrv->iKeepAliveProbes > 0) {
		optval = pLstn->pSrv->iKeepAliveProbes;
		optlen = sizeof(optval);
		ret = setsockopt(sock, SOL_TCP, TCP_KEEPCNT, &optval, optlen);
	} else {
		ret = 0;
	}
#	else
	ret = -1;
#	endif
	if(ret < 0) {
		errmsg.LogError(ret, NO_ERRCODE, "imptcp cannot set keepalive probes - ignored");
	}

#	if defined(TCP_KEEPCNT)
	if(pLstn->pSrv->iKeepAliveTime > 0) {
		optval = pLstn->pSrv->iKeepAliveTime;
		optlen = sizeof(optval);
		ret = setsockopt(sock, SOL_TCP, TCP_KEEPIDLE, &optval, optlen);
	} else {
		ret = 0;
	}
#	else
	ret = -1;
#	endif
	if(ret < 0) {
		errmsg.LogError(ret, NO_ERRCODE, "imptcp cannot set keepalive time - ignored");
	}

#	if defined(TCP_KEEPCNT)
	if(pLstn->pSrv->iKeepAliveIntvl > 0) {
		optval = pLstn->pSrv->iKeepAliveIntvl;
		optlen = sizeof(optval);
		ret = setsockopt(sock, SOL_TCP, TCP_KEEPINTVL, &optval, optlen);
	} else {
		ret = 0;
	}
#	else
	ret = -1;
#	endif
	if(ret < 0) {
		errmsg.LogError(errno, NO_ERRCODE, "imptcp cannot set keepalive intvl - ignored");
	}

	dbgprintf("KEEPALIVE enabled for socket %d\n", sock);

finalize_it:
	RETiRet;
}


/* accept an incoming connection request
 * rgerhards, 2008-04-22
 */
static rsRetVal
AcceptConnReq(ptcplstn_t *pLstn, int *newSock, prop_t **peerName, prop_t **peerIP)
{
	int sockflags;
	struct sockaddr_storage addr;
	socklen_t addrlen = sizeof(addr);
	int iNewSock = -1;

	DEFiRet;

	iNewSock = accept(pLstn->sock, (struct sockaddr*) &addr, &addrlen);
	if(iNewSock < 0) {
		if(errno == EAGAIN || errno == EWOULDBLOCK)
			ABORT_FINALIZE(RS_RET_NO_MORE_DATA);
		ABORT_FINALIZE(RS_RET_ACCEPT_ERR);
	}

	if(pLstn->pSrv->bKeepAlive)
		EnableKeepAlive(pLstn, iNewSock);/* we ignore errors, best to do! */

	
	CHKiRet(getPeerNames(peerName, peerIP, (struct sockaddr*) &addr));

	/* set the new socket to non-blocking IO */
	if((sockflags = fcntl(iNewSock, F_GETFL)) != -1) {
		sockflags |= O_NONBLOCK;
		/* SETFL could fail too, so get it caught by the subsequent
		 * error check.
		 */
		sockflags = fcntl(iNewSock, F_SETFL, sockflags);
	}
	if(sockflags == -1) {
		DBGPRINTF("error %d setting fcntl(O_NONBLOCK) on tcp socket %d", errno, iNewSock);
		ABORT_FINALIZE(RS_RET_IO_ERROR);
	}

	*newSock = iNewSock;

finalize_it:
	if(iRet != RS_RET_OK) {
		/* the close may be redundant, but that doesn't hurt... */
		if(iNewSock != -1)
			close(iNewSock);
	}

	RETiRet;
}


/* This is a helper for submitting the message to the rsyslog core.
 * It does some common processing, including resetting the various
 * state variables to a "processed" state.
 * Note that this function is also called if we had a buffer overflow
 * due to a too-long message. So far, there is no indication this 
 * happened and it may be worth thinking about different handling
 * of this case (what obviously would require a change to this
 * function or some related code).
 * rgerhards, 2009-04-23
 * EXTRACT from tcps_sess.c
 */
static rsRetVal
doSubmitMsg(ptcpsess_t *pThis, struct syslogTime *stTime, time_t ttGenTime, multi_submit_t *pMultiSub)
{
	msg_t *pMsg;
	ptcpsrv_t *pSrv;
	DEFiRet;

	if(pThis->iMsg == 0) {
		DBGPRINTF("discarding zero-sized message\n");
		FINALIZE;
	}
	pSrv = pThis->pLstn->pSrv;

	/* we now create our own message object and submit it to the queue */
	CHKiRet(msgConstructWithTime(&pMsg, stTime, ttGenTime));
	MsgSetRawMsg(pMsg, (char*)pThis->pMsg, pThis->iMsg);
	MsgSetInputName(pMsg, pSrv->pInputName);
	MsgSetFlowControlType(pMsg, eFLOWCTL_LIGHT_DELAY);
	pMsg->msgFlags  = NEEDS_PARSING | PARSE_HOSTNAME;
	MsgSetRcvFrom(pMsg, pThis->peerName);
	CHKiRet(MsgSetRcvFromIP(pMsg, pThis->peerIP));
	MsgSetRuleset(pMsg, pSrv->pRuleset);
	STATSCOUNTER_INC(pThis->pLstn->ctrSubmit, pThis->pLstn->mutCtrSubmit);

	if(pMultiSub == NULL) {
		CHKiRet(submitMsg(pMsg));
	} else {
		pMultiSub->ppMsgs[pMultiSub->nElem++] = pMsg;
		if(pMultiSub->nElem == pMultiSub->maxElem)
			CHKiRet(multiSubmitMsg(pMultiSub));
	}


finalize_it:
	/* reset status variables */
	pThis->bAtStrtOfFram = 1;
	pThis->iMsg = 0;

	RETiRet;
}


/* process the data received. As TCP is stream based, we need to process the
 * data inside a state machine. The actual data received is passed in byte-by-byte
 * from DataRcvd, and this function here compiles messages from them and submits
 * the end result to the queue. Introducing this function fixes a long-term bug ;)
 * rgerhards, 2008-03-14
 * EXTRACT from tcps_sess.c
 */
static inline rsRetVal
processDataRcvd(ptcpsess_t *pThis, char c, struct syslogTime *stTime, time_t ttGenTime, multi_submit_t *pMultiSub)
{
	DEFiRet;

	if(pThis->inputState == eAtStrtFram) {
		if(isdigit((int) c)) {
			pThis->inputState = eInOctetCnt;
			pThis->iOctetsRemain = 0;
			pThis->eFraming = TCP_FRAMING_OCTET_COUNTING;
		} else {
			pThis->inputState = eInMsg;
			pThis->eFraming = TCP_FRAMING_OCTET_STUFFING;
		}
	}

	if(pThis->inputState == eInOctetCnt) {
		if(isdigit(c)) {
			pThis->iOctetsRemain = pThis->iOctetsRemain * 10 + c - '0';
		} else { /* done with the octet count, so this must be the SP terminator */
			DBGPRINTF("TCP Message with octet-counter, size %d.\n", pThis->iOctetsRemain);
			if(c != ' ') {
				errmsg.LogError(0, NO_ERRCODE, "Framing Error in received TCP message: "
					    "delimiter is not SP but has ASCII value %d.\n", c);
			}
			if(pThis->iOctetsRemain < 1) {
				/* TODO: handle the case where the octet count is 0! */
				DBGPRINTF("Framing Error: invalid octet count\n");
				errmsg.LogError(0, NO_ERRCODE, "Framing Error in received TCP message: "
					    "invalid octet count %d.\n", pThis->iOctetsRemain);
			} else if(pThis->iOctetsRemain > iMaxLine) {
				/* while we can not do anything against it, we can at least log an indication
				 * that something went wrong) -- rgerhards, 2008-03-14
				 */
				DBGPRINTF("truncating message with %d octets - max msg size is %d\n",
					  pThis->iOctetsRemain, iMaxLine);
				errmsg.LogError(0, NO_ERRCODE, "received oversize message: size is %d bytes, "
					        "max msg size is %d, truncating...\n", pThis->iOctetsRemain, iMaxLine);
			}
			pThis->inputState = eInMsg;
		}
	} else {
		assert(pThis->inputState == eInMsg);
		if(pThis->iMsg >= iMaxLine) {
			/* emergency, we now need to flush, no matter if we are at end of message or not... */
			DBGPRINTF("error: message received is larger than max msg size, we split it\n");
			doSubmitMsg(pThis, stTime, ttGenTime, pMultiSub);
			/* we might think if it is better to ignore the rest of the
			 * message than to treat it as a new one. Maybe this is a good
			 * candidate for a configuration parameter...
			 * rgerhards, 2006-12-04
			 */
		}

		if((   (c == '\n')
		   || ((pThis->pLstn->pSrv->iAddtlFrameDelim != TCPSRV_NO_ADDTL_DELIMITER)
		       && (c == pThis->pLstn->pSrv->iAddtlFrameDelim))
		   ) && pThis->eFraming == TCP_FRAMING_OCTET_STUFFING) { /* record delimiter? */
			doSubmitMsg(pThis, stTime, ttGenTime, pMultiSub);
			pThis->inputState = eAtStrtFram;
		} else {
			/* IMPORTANT: here we copy the actual frame content to the message - for BOTH framing modes!
			 * If we have a message that is larger than the max msg size, we truncate it. This is the best
			 * we can do in light of what the engine supports. -- rgerhards, 2008-03-14
			 */
			if(pThis->iMsg < iMaxLine) {
				*(pThis->pMsg + pThis->iMsg++) = c;
			}
		}

		if(pThis->eFraming == TCP_FRAMING_OCTET_COUNTING) {
			/* do we need to find end-of-frame via octet counting? */
			pThis->iOctetsRemain--;
			if(pThis->iOctetsRemain < 1) {
				/* we have end of frame! */
				doSubmitMsg(pThis, stTime, ttGenTime, pMultiSub);
				pThis->inputState = eAtStrtFram;
			}
		}
	}

	RETiRet;
}


/* Processes the data received via a TCP session. If there
 * is no other way to handle it, data is discarded.
 * Input parameter data is the data received, iLen is its
 * len as returned from recv(). iLen must be 1 or more (that
 * is errors must be handled by caller!). iTCPSess must be
 * the index of the TCP session that received the data.
 * rgerhards 2005-07-04
 * And another change while generalizing. We now return either
 * RS_RET_OK, which means the session should be kept open
 * or anything else, which means it must be closed.
 * rgerhards, 2008-03-01
 * As a performance optimization, we pick up the timestamp here. Acutally,
 * this *is* the *correct* reception step for all the data we received, because
 * we have just received a bunch of data! -- rgerhards, 2009-06-16
 * EXTRACT from tcps_sess.c
 */
#define NUM_MULTISUB 1024
static rsRetVal
DataRcvd(ptcpsess_t *pThis, char *pData, size_t iLen)
{
	multi_submit_t multiSub;
	msg_t *pMsgs[NUM_MULTISUB];
	struct syslogTime stTime;
	time_t ttGenTime;
	char *pEnd;
	DEFiRet;

	assert(pData != NULL);
	assert(iLen > 0);

	datetime.getCurrTime(&stTime, &ttGenTime);
	multiSub.ppMsgs = pMsgs;
	multiSub.maxElem = NUM_MULTISUB;
	multiSub.nElem = 0;

	 /* We now copy the message to the session buffer. */
	pEnd = pData + iLen; /* this is one off, which is intensional */

	while(pData < pEnd) {
		CHKiRet(processDataRcvd(pThis, *pData++, &stTime, ttGenTime, &multiSub));
	}

	if(multiSub.nElem > 0) {
		/* submit anything that was not yet submitted */
		CHKiRet(multiSubmitMsg(&multiSub));
	}

finalize_it:
	RETiRet;
}
#undef NUM_MULTISUB


/****************************************** --END-- TCP SUPPORT FUNCTIONS ***********************************/


static inline void
initConfigSettings(void)
{
	cs.bEmitMsgOnClose = 0;
	cs.wrkrMax = 2;
	cs.iAddtlFrameDelim = TCPSRV_NO_ADDTL_DELIMITER;
	cs.pszInputName = NULL;
	cs.pszBindRuleset = NULL;
	cs.pszInputName = NULL;
	cs.lstnIP = NULL;
}


/* add socket to the epoll set
 */
static inline rsRetVal
addEPollSock(epolld_type_t typ, void *ptr, int sock, epolld_t **pEpd)
{
	DEFiRet;
	epolld_t *epd = NULL;

	CHKmalloc(epd = malloc(sizeof(epolld_t)));
	epd->typ = typ;
	epd->ptr = ptr;
	*pEpd = epd;
	epd->ev.events = EPOLLIN|EPOLLET;
	epd->ev.data.ptr = (void*) epd;

	if(epoll_ctl(epollfd, EPOLL_CTL_ADD, sock, &(epd->ev)) != 0) {
		char errStr[1024];
		int eno = errno;
		errmsg.LogError(0, RS_RET_EPOLL_CTL_FAILED, "os error (%d) during epoll ADD: %s",
			        eno, rs_strerror_r(eno, errStr, sizeof(errStr)));
		ABORT_FINALIZE(RS_RET_EPOLL_CTL_FAILED);
	}

	DBGPRINTF("imptcp: added socket %d to epoll[%d] set\n", sock, epollfd);

finalize_it:
	if(iRet != RS_RET_OK) {
		free(epd);
	}
	RETiRet;
}


/* remove a socket from the epoll set. Note that the epd parameter
 * is not really required -- it is used to satisfy older kernels where
 * epoll_ctl() required a non-NULL pointer even though the ptr is never used.
 * For simplicity, we supply the same pointer we had when we created the
 * event (it's simple because we have it at hand).
 */
static inline rsRetVal
removeEPollSock(int sock, epolld_t *epd)
{
	DEFiRet;

	DBGPRINTF("imptcp: removing socket %d from epoll[%d] set\n", sock, epollfd);

	if(epoll_ctl(epollfd, EPOLL_CTL_DEL, sock, &(epd->ev)) != 0) {
		char errStr[1024];
		int eno = errno;
		errmsg.LogError(0, RS_RET_EPOLL_CTL_FAILED, "os error (%d) during epoll DEL: %s",
			        eno, rs_strerror_r(eno, errStr, sizeof(errStr)));
		ABORT_FINALIZE(RS_RET_EPOLL_CTL_FAILED);
	}

finalize_it:
	RETiRet;
}


/* add a listener to the server 
 */
static rsRetVal
addLstn(ptcpsrv_t *pSrv, int sock, int isIPv6)
{
	DEFiRet;
	ptcplstn_t *pLstn;
	uchar statname[64];

	CHKmalloc(pLstn = malloc(sizeof(ptcplstn_t)));
	pLstn->pSrv = pSrv;
	pLstn->sock = sock;
	/* support statistics gathering */
	CHKiRet(statsobj.Construct(&(pLstn->stats)));
	snprintf((char*)statname, sizeof(statname), "imptcp(%s/%s/%s)",
		(pSrv->lstnIP == NULL) ? "*" : (char*)pSrv->lstnIP, pSrv->port,
		isIPv6 ? "IPv6" : "IPv4");
	statname[sizeof(statname)-1] = '\0'; /* just to be on the save side... */
	CHKiRet(statsobj.SetName(pLstn->stats, statname));
	CHKiRet(statsobj.AddCounter(pLstn->stats, UCHAR_CONSTANT("submitted"),
		ctrType_IntCtr, &(pLstn->ctrSubmit)));
	CHKiRet(statsobj.ConstructFinalize(pLstn->stats));

	/* add to start of server's listener list */
	pLstn->prev = NULL;
	pLstn->next = pSrv->pLstn;
	if(pSrv->pLstn != NULL)
		pSrv->pLstn->prev = pLstn;
	pSrv->pLstn = pLstn;

	iRet = addEPollSock(epolld_lstn, pLstn, sock, &pLstn->epd);

finalize_it:
	RETiRet;
}


/* add a session to the server 
 */
static rsRetVal
addSess(ptcplstn_t *pLstn, int sock, prop_t *peerName, prop_t *peerIP)
{
	DEFiRet;
	ptcpsess_t *pSess = NULL;
	ptcpsrv_t *pSrv = pLstn->pSrv;

	CHKmalloc(pSess = malloc(sizeof(ptcpsess_t)));
	CHKmalloc(pSess->pMsg = malloc(iMaxLine * sizeof(uchar)));
	pSess->pLstn = pLstn;
	pSess->sock = sock;
	pSess->inputState = eAtStrtFram;
	pSess->iMsg = 0;
	pSess->bAtStrtOfFram = 1;
	pSess->peerName = peerName;
	pSess->peerIP = peerIP;

	/* add to start of server's listener list */
	pSess->prev = NULL;
	pthread_mutex_lock(&pSrv->mutSessLst);
	pSess->next = pSrv->pSess;
	if(pSrv->pSess != NULL)
		pSrv->pSess->prev = pSess;
	pSrv->pSess = pSess;
	pthread_mutex_unlock(&pSrv->mutSessLst);

	iRet = addEPollSock(epolld_sess, pSess, sock, &pSess->epd);

finalize_it:
	RETiRet;
}


/* close/remove a session
 * NOTE: we must first remove the fd from the epoll set and then close it -- else we
 * get an error "bad file descriptor" from epoll.
 */
static rsRetVal
closeSess(ptcpsess_t *pSess)
{
	int sock;
	DEFiRet;
	
	sock = pSess->sock;
	CHKiRet(removeEPollSock(sock, pSess->epd));
	close(sock);

<<<<<<< HEAD
	pthread_mutex_lock(&pSess->pLstn->pSrv->mutSessLst);
=======
	pthread_mutex_lock(&pSess->pSrv->mutSessLst);
>>>>>>> b38dd53e
	/* finally unlink session from structures */
	if(pSess->next != NULL)
		pSess->next->prev = pSess->prev;
	if(pSess->prev == NULL) {
		/* need to update root! */
		pSess->pLstn->pSrv->pSess = pSess->next;
	} else {
		pSess->prev->next = pSess->next;
	}
<<<<<<< HEAD
	pthread_mutex_unlock(&pSess->pLstn->pSrv->mutSessLst);
=======
	pthread_mutex_unlock(&pSess->pSrv->mutSessLst);
>>>>>>> b38dd53e

	/* unlinked, now remove structure */
	destructSess(pSess);

finalize_it:
	DBGPRINTF("imtcp: session on socket %d closed with iRet %d.\n", sock, iRet);
	RETiRet;
}


<<<<<<< HEAD
/* This function is called when a new listener instace shall be added to 
 * the current config object via the legacy config system. It just shuffles
 * all parameters to the listener in-memory instance.
 */
static rsRetVal addInstance(void __attribute__((unused)) *pVal, uchar *pNewVal)
=======
/* accept a new ruleset to bind. Checks if it exists and complains, if not */
static rsRetVal setRuleset(void __attribute__((unused)) *pVal, uchar *pszName)
>>>>>>> b38dd53e
{
	instanceConf_t *inst;
	DEFiRet;

	CHKmalloc(inst = MALLOC(sizeof(instanceConf_t)));
	if(pNewVal == NULL || *pNewVal == '\0') {
		errmsg.LogError(0, NO_ERRCODE, "imptcp: port number must be specified, listener ignored");
	}
	if((pNewVal == NULL) || (pNewVal == '\0')) {
		inst->pszBindPort = NULL;
	} else {
		CHKmalloc(inst->pszBindPort = ustrdup(pNewVal));
	}
	if((cs.lstnIP == NULL) || (cs.lstnIP[0] == '\0')) {
		inst->pszBindAddr = NULL;
	} else {
		CHKmalloc(inst->pszBindAddr = ustrdup(cs.lstnIP));
	}
	if((cs.pszBindRuleset == NULL) || (cs.pszBindRuleset[0] == '\0')) {
		inst->pszBindRuleset = NULL;
	} else {
		CHKmalloc(inst->pszBindRuleset = ustrdup(cs.pszBindRuleset));
	}
	if((cs.pszInputName == NULL) || (cs.pszInputName[0] == '\0')) {
		inst->pszInputName = NULL;
	} else {
		CHKmalloc(inst->pszInputName = ustrdup(cs.pszInputName));
	}
	inst->pBindRuleset = NULL;
	inst->bKeepAlive = cs.bKeepAlive;
	inst->iKeepAliveIntvl = cs.iKeepAliveTime;
	inst->iKeepAliveProbes = cs.iKeepAliveProbes;
	inst->iKeepAliveTime = cs.iKeepAliveTime;
	inst->bEmitMsgOnClose = cs.bEmitMsgOnClose;
	inst->iAddtlFrameDelim = cs.iAddtlFrameDelim;
	inst->next = NULL;

	/* node created, let's add to config */
	if(loadModConf->tail == NULL) {
		loadModConf->tail = loadModConf->root = inst;
	} else {
		loadModConf->tail->next = inst;
		loadModConf->tail = inst;
	}

finalize_it:
	free(pNewVal);
	RETiRet;
}


static inline rsRetVal
addListner(modConfData_t __attribute__((unused)) *modConf, instanceConf_t *inst)
{
	DEFiRet;
	ptcpsrv_t *pSrv;

<<<<<<< HEAD
	CHKmalloc(pSrv = MALLOC(sizeof(ptcpsrv_t)));
=======
	CHKmalloc(pSrv = malloc(sizeof(ptcpsrv_t)));
>>>>>>> b38dd53e
	pthread_mutex_init(&pSrv->mutSessLst, NULL);
	pSrv->pSess = NULL;
	pSrv->pLstn = NULL;
	pSrv->bKeepAlive = inst->bKeepAlive;
	pSrv->iKeepAliveIntvl = inst->iKeepAliveTime;
	pSrv->iKeepAliveProbes = inst->iKeepAliveProbes;
	pSrv->iKeepAliveTime = inst->iKeepAliveTime;
	pSrv->bEmitMsgOnClose = inst->bEmitMsgOnClose;
	CHKmalloc(pSrv->port = ustrdup(inst->pszBindPort));
	pSrv->iAddtlFrameDelim = inst->iAddtlFrameDelim;
	if(inst->pszBindAddr == NULL)
		pSrv->lstnIP = NULL;
	else {
		CHKmalloc(pSrv->lstnIP = ustrdup(inst->pszBindAddr));
	}
	pSrv->pRuleset = inst->pBindRuleset;
	pSrv->pszInputName = (inst->pszInputName == NULL) ?  UCHAR_CONSTANT("imptcp") : ustrdup(inst->pszInputName);
	CHKiRet(prop.Construct(&pSrv->pInputName));
	CHKiRet(prop.SetString(pSrv->pInputName, pSrv->pszInputName, ustrlen(pSrv->pszInputName)));
	CHKiRet(prop.ConstructFinalize(pSrv->pInputName));

	/* add to linked list */
	pSrv->pNext = pSrvRoot;
	pSrvRoot = pSrv;

	/* all config vars are auto-reset -- this also is very useful with the
	 * new config format effort (v6).
	 */
	resetConfigVariables(NULL, NULL);

finalize_it:
	if(iRet != RS_RET_OK) {
		errmsg.LogError(0, NO_ERRCODE, "error %d trying to add listener", iRet);
	}
	RETiRet;
}


/* destroy worker pool structures and wait for workers to terminate
 */
static inline void
startWorkerPool(void)
{
	int i;
	wrkrRunning = 0;
<<<<<<< HEAD
	if(runModConf->wrkrMax > 16)
		runModConf->wrkrMax = 16; /* TODO: make dynamic? */
	pthread_mutex_init(&wrkrMut, NULL);
	pthread_cond_init(&wrkrIdle, NULL);
	for(i = 0 ; i < runModConf->wrkrMax ; ++i) {
=======
	if(cs.wrkrMax > 16)
		cs.wrkrMax = 16; /* TODO: make dynamic? */
	pthread_mutex_init(&wrkrMut, NULL);
	pthread_cond_init(&wrkrIdle, NULL);
	for(i = 0 ; i < cs.wrkrMax ; ++i) {
>>>>>>> b38dd53e
		/* init worker info structure! */
		pthread_cond_init(&wrkrInfo[i].run, NULL);
		wrkrInfo[i].event = NULL;
		wrkrInfo[i].numCalled = 0;
		pthread_create(&wrkrInfo[i].tid, &wrkrThrdAttr, wrkr, &(wrkrInfo[i]));
	}

}

/* destroy worker pool structures and wait for workers to terminate
 */
static inline void
stopWorkerPool(void)
{
	int i;
<<<<<<< HEAD
	for(i = 0 ; i < runModConf->wrkrMax ; ++i) {
=======
	for(i = 0 ; i < cs.wrkrMax ; ++i) {
>>>>>>> b38dd53e
		pthread_cond_signal(&wrkrInfo[i].run); /* awake wrkr if not running */
		pthread_join(wrkrInfo[i].tid, NULL);
		DBGPRINTF("imptcp: info: worker %d was called %llu times\n", i, wrkrInfo[i].numCalled);
		pthread_cond_destroy(&wrkrInfo[i].run);
	}
	pthread_cond_destroy(&wrkrIdle);
	pthread_mutex_destroy(&wrkrMut);

}



/* start up all listeners 
 * This is a one-time stop once the module is set to start.
 */
static inline rsRetVal
startupServers()
{
	DEFiRet;
	rsRetVal localRet, lastErr;
	int iOK;
	int iAll;
	ptcpsrv_t *pSrv;

	iAll = iOK = 0;
	lastErr = RS_RET_ERR;
	pSrv = pSrvRoot;
	while(pSrv != NULL) {
		DBGPRINTF("imptcp: starting up server for port %s, name '%s'\n", pSrv->port, pSrv->pszInputName);
<<<<<<< HEAD
		localRet = startupSrv(pSrv);
		if(localRet == RS_RET_OK)
			iOK++;
		else
			lastErr = localRet;
		++iAll;
=======
		startupSrv(pSrv);
>>>>>>> b38dd53e
		pSrv = pSrv->pNext;
	}

	DBGPRINTF("imptcp: %d out of %d servers started successfully\n", iOK, iAll);
	if(iOK == 0)	/* iff all fails, we report an error */
		iRet = lastErr;
		
	RETiRet;
}


/* process new activity on listener. This means we need to accept a new
 * connection.
 */
static inline rsRetVal
lstnActivity(ptcplstn_t *pLstn)
{
	int newSock;
	prop_t *peerName;
	prop_t *peerIP;
	rsRetVal localRet;
	DEFiRet;

	DBGPRINTF("imptcp: new connection on listen socket %d\n", pLstn->sock);
	while(glbl.GetGlobalInputTermState() == 0) {
<<<<<<< HEAD
		localRet = AcceptConnReq(pLstn, &newSock, &peerName, &peerIP);
=======
		localRet = AcceptConnReq(pLstn->sock, &newSock, &peerName, &peerIP);
>>>>>>> b38dd53e
		if(localRet == RS_RET_NO_MORE_DATA || glbl.GetGlobalInputTermState() == 1)
			break;
		CHKiRet(localRet);
		CHKiRet(addSess(pLstn, newSock, peerName, peerIP));
	}

finalize_it:
	RETiRet;
}


/* process new activity on session. This means we need to accept data
 * or close the session.
 */
static inline rsRetVal
sessActivity(ptcpsess_t *pSess)
{
	int lenRcv;
	int lenBuf;
	char rcvBuf[128*1024];
	DEFiRet;

	DBGPRINTF("imptcp: new activity on session socket %d\n", pSess->sock);

	while(1) {
		lenBuf = sizeof(rcvBuf);
		lenRcv = recv(pSess->sock, rcvBuf, lenBuf, 0);

		if(lenRcv > 0) {
			/* have data, process it */
			DBGPRINTF("imtcp: data(%d) on socket %d: %s\n", lenBuf, pSess->sock, rcvBuf);
			CHKiRet(DataRcvd(pSess, rcvBuf, lenRcv));
		} else if (lenRcv == 0) {
			/* session was closed, do clean-up */
			if(pSess->pLstn->pSrv->bEmitMsgOnClose) {
				uchar *peerName;
				int lenPeer;
				prop.GetString(pSess->peerName, &peerName, &lenPeer);
				errmsg.LogError(0, RS_RET_PEER_CLOSED_CONN, "imptcp session %d closed by remote peer %s.\n",
						pSess->sock, peerName);
			}
			CHKiRet(closeSess(pSess));
			break;
		} else {
			if(errno == EAGAIN || errno == EWOULDBLOCK)
				break;
			DBGPRINTF("imtcp: error on session socket %d - closed.\n", pSess->sock);
			closeSess(pSess); /* try clean-up by dropping session */
			break;
		}
	}

finalize_it:
	RETiRet;
}


/* This function is called to process a single request. This may
 * be carried out by the main worker or a helper. It can be run
 * concurrently.
<<<<<<< HEAD
 */
static inline void
processWorkItem(struct epoll_event *event)
{
	epolld_t *epd;

	epd = (epolld_t*) event->data.ptr;
	switch(epd->typ) {
	case epolld_lstn:
		lstnActivity((ptcplstn_t *) epd->ptr);
		break;
	case epolld_sess:
		sessActivity((ptcpsess_t *) epd->ptr);
		break;
	default:
		errmsg.LogError(0, RS_RET_INTERNAL_ERROR,
			"error: invalid epolld_type_t %d after epoll", epd->typ);
		break;
	}
}


/* This function is called to process a complete workset, that
 * is a set of events returned from epoll.
 */
static inline void
processWorkSet(int nEvents, struct epoll_event events[])
{
	int iEvt;
	int i;
	int remainEvents;

	remainEvents = nEvents;
	for(iEvt = 0 ; (iEvt < nEvents) && (glbl.GetGlobalInputTermState() == 0) ; ++iEvt) {
		if(remainEvents == 1) {
			/* process self, save context switch */
			processWorkItem(events+iEvt);
		} else {
			pthread_mutex_lock(&wrkrMut);
			/* check if there is a free worker */
			for(i = 0 ; (i < runModConf->wrkrMax) && (wrkrInfo[i].event != NULL) ; ++i)
				/*do search*/;
			if(i < runModConf->wrkrMax) {
				/* worker free -> use it! */
				wrkrInfo[i].event = events+iEvt;
				++wrkrRunning;
				pthread_cond_signal(&wrkrInfo[i].run);
				pthread_mutex_unlock(&wrkrMut);
			} else {
				pthread_mutex_unlock(&wrkrMut);
				/* no free worker, so we process this one ourselfs */
				processWorkItem(events+iEvt);
			}
		}
		--remainEvents;
	}
=======
 */
static inline void
processWorkItem(struct epoll_event *event)
{
	epolld_t *epd;

	epd = (epolld_t*) event->data.ptr;
	switch(epd->typ) {
	case epolld_lstn:
		lstnActivity((ptcplstn_t *) epd->ptr);
		break;
	case epolld_sess:
		sessActivity((ptcpsess_t *) epd->ptr);
		break;
	default:
		errmsg.LogError(0, RS_RET_INTERNAL_ERROR,
			"error: invalid epolld_type_t %d after epoll", epd->typ);
		break;
	}
}


/* This function is called to process a complete workset, that
 * is a set of events returned from epoll.
 */
static inline void
processWorkSet(int nEvents, struct epoll_event events[])
{
	int iEvt;
	int i;
	int remainEvents;

	remainEvents = nEvents;
	for(iEvt = 0 ; (iEvt < nEvents) && (glbl.GetGlobalInputTermState() == 0) ; ++iEvt) {
		if(remainEvents == 1) {
			/* process self, save context switch */
			processWorkItem(events+iEvt);
		} else {
			pthread_mutex_lock(&wrkrMut);
			/* check if there is a free worker */
			for(i = 0 ; (i < cs.wrkrMax) && (wrkrInfo[i].event != NULL) ; ++i)
				/*do search*/;
			if(i < cs.wrkrMax) {
				/* worker free -> use it! */
				wrkrInfo[i].event = events+iEvt;
				++wrkrRunning;
				pthread_cond_signal(&wrkrInfo[i].run);
				pthread_mutex_unlock(&wrkrMut);
			} else {
				pthread_mutex_unlock(&wrkrMut);
				/* no free worker, so we process this one ourselfs */
				processWorkItem(events+iEvt);
			}
		}
		--remainEvents;
	}

	if(nEvents > 1) {
		/* we now need to wait until all workers finish. This is because the
		 * rest of this module can not handle the concurrency introduced
		 * by workers running during the epoll call.
		 */
		pthread_mutex_lock(&wrkrMut);
		while(wrkrRunning > 0) {
			pthread_cond_wait(&wrkrIdle, &wrkrMut);
		}
		pthread_mutex_unlock(&wrkrMut);
	}

}


/* worker to process incoming requests
 */
static void *
wrkr(void *myself)
{
	struct wrkrInfo_s *me = (struct wrkrInfo_s*) myself;
	
	pthread_mutex_lock(&wrkrMut);
	while(1) {
		while(me->event == NULL && glbl.GetGlobalInputTermState() == 0) {
			pthread_cond_wait(&me->run, &wrkrMut);
		}
		if(glbl.GetGlobalInputTermState() == 1)
			break;
		pthread_mutex_unlock(&wrkrMut);

		++me->numCalled;
		processWorkItem(me->event);

		pthread_mutex_lock(&wrkrMut);
		me->event = NULL;	/* indicate we are free again */
		--wrkrRunning;
		pthread_cond_signal(&wrkrIdle);
	}
	pthread_mutex_unlock(&wrkrMut);

	return NULL;
}


/* This function is called to gather input.
 */
BEGINrunInput
	int nEvents;
	struct epoll_event events[128];
CODESTARTrunInput
	startWorkerPool();
	DBGPRINTF("imptcp: now beginning to process input data\n");
	while(glbl.GetGlobalInputTermState() == 0) {
		DBGPRINTF("imptcp going on epoll_wait\n");
		nEvents = epoll_wait(epollfd, events, sizeof(events)/sizeof(struct epoll_event), -1);
		DBGPRINTF("imptcp: epoll returned %d events\n", nEvents);
		processWorkSet(nEvents, events);
	}
	DBGPRINTF("imptcp: successfully terminated\n");
	/* we stop the worker pool in AfterRun, in case we get cancelled for some reason (old Interface) */
ENDrunInput
>>>>>>> b38dd53e

	if(nEvents > 1) {
		/* we now need to wait until all workers finish. This is because the
		 * rest of this module can not handle the concurrency introduced
		 * by workers running during the epoll call.
		 */
		pthread_mutex_lock(&wrkrMut);
		while(wrkrRunning > 0) {
			pthread_cond_wait(&wrkrIdle, &wrkrMut);
		}
		pthread_mutex_unlock(&wrkrMut);
	}

<<<<<<< HEAD
}


/* worker to process incoming requests
 */
static void *
wrkr(void *myself)
{
	struct wrkrInfo_s *me = (struct wrkrInfo_s*) myself;
	
	pthread_mutex_lock(&wrkrMut);
	while(1) {
		while(me->event == NULL && glbl.GetGlobalInputTermState() == 0) {
			pthread_cond_wait(&me->run, &wrkrMut);
		}
		if(glbl.GetGlobalInputTermState() == 1)
			break;
		pthread_mutex_unlock(&wrkrMut);

		++me->numCalled;
		processWorkItem(me->event);

		pthread_mutex_lock(&wrkrMut);
		me->event = NULL;	/* indicate we are free again */
		--wrkrRunning;
		pthread_cond_signal(&wrkrIdle);
	}
	pthread_mutex_unlock(&wrkrMut);

	return NULL;
}


BEGINbeginCnfLoad
CODESTARTbeginCnfLoad
	loadModConf = pModConf;
	pModConf->pConf = pConf;
	/* init legacy config vars */
	initConfigSettings();
ENDbeginCnfLoad


BEGINendCnfLoad
CODESTARTendCnfLoad
	/* persist module-specific settings from legacy config system */
	loadModConf->wrkrMax = cs.wrkrMax;

	loadModConf = NULL; /* done loading */
	/* free legacy config vars */
	free(cs.pszInputName);
	free(cs.lstnIP);
ENDendCnfLoad


/* function to generate error message if framework does not find requested ruleset */
static inline void
std_checkRuleset_genErrMsg(__attribute__((unused)) modConfData_t *modConf, instanceConf_t *inst)
{
	errmsg.LogError(0, NO_ERRCODE, "imptcp: ruleset '%s' for port %s not found - "
			"using default ruleset instead", inst->pszBindRuleset,
			inst->pszBindPort);
}
BEGINcheckCnf
	instanceConf_t *inst;
CODESTARTcheckCnf
	for(inst = pModConf->root ; inst != NULL ; inst = inst->next) {
		std_checkRuleset(pModConf, inst);
	}
ENDcheckCnf


BEGINactivateCnfPrePrivDrop
	instanceConf_t *inst;
CODESTARTactivateCnfPrePrivDrop
=======
/* initialize and return if will run or not */
BEGINwillRun
CODESTARTwillRun
	/* first apply some config settings */
>>>>>>> b38dd53e
	iMaxLine = glbl.GetMaxLine(); /* get maximum size we currently support */

	runModConf = pModConf;
	for(inst = runModConf->root ; inst != NULL ; inst = inst->next) {
		addListner(pModConf, inst);
	}
	if(pSrvRoot == NULL) {
		errmsg.LogError(0, RS_RET_NO_LSTN_DEFINED, "imptcp: no ptcp server defined, module can not run.");
		ABORT_FINALIZE(RS_RET_NO_RUN);
	}

#	if defined(EPOLL_CLOEXEC) && defined(HAVE_EPOLL_CREATE1)
	DBGPRINTF("imptcp uses epoll_create1()\n");
	epollfd = epoll_create1(EPOLL_CLOEXEC);
	if(epollfd < 0 && errno == ENOSYS)
#	endif
	{
		DBGPRINTF("imptcp uses epoll_create()\n");
		/* reading the docs, the number of epoll events passed to
		 * epoll_create() seems not to be used at all in kernels. So
		 * we just provide "a" number, happens to be 10.
		 */
		epollfd = epoll_create(10);
	}

	if(epollfd < 0) {
		errmsg.LogError(0, RS_RET_EPOLL_CR_FAILED, "error: epoll_create() failed");
		ABORT_FINALIZE(RS_RET_NO_RUN);
	}

	/* start up servers, but do not yet read input data */
	CHKiRet(startupServers());
	DBGPRINTF("imptcp started up, but not yet receiving data\n");
finalize_it:
ENDactivateCnfPrePrivDrop


BEGINactivateCnf
CODESTARTactivateCnf
	/* nothing to do, all done pre priv drop */
ENDactivateCnf


BEGINfreeCnf
	instanceConf_t *inst, *del;
CODESTARTfreeCnf
	for(inst = pModConf->root ; inst != NULL ; ) {
		free(inst->pszBindPort);
		free(inst->pszBindAddr);
		free(inst->pszBindRuleset);
		free(inst->pszInputName);
		del = inst;
		inst = inst->next;
		free(del);
	}
ENDfreeCnf


/* This function is called to gather input.
 */
BEGINrunInput
	int nEvents;
	struct epoll_event events[128];
CODESTARTrunInput
	startWorkerPool();
	DBGPRINTF("imptcp: now beginning to process input data\n");
	while(glbl.GetGlobalInputTermState() == 0) {
		DBGPRINTF("imptcp going on epoll_wait\n");
		nEvents = epoll_wait(epollfd, events, sizeof(events)/sizeof(struct epoll_event), -1);
		DBGPRINTF("imptcp: epoll returned %d events\n", nEvents);
		processWorkSet(nEvents, events);
	}
	DBGPRINTF("imptcp: successfully terminated\n");
	/* we stop the worker pool in AfterRun, in case we get cancelled for some reason (old Interface) */
ENDrunInput


/* initialize and return if will run or not */
BEGINwillRun
CODESTARTwillRun
ENDwillRun


/* completely shut down a server, that means closing all of its
 * listeners and sessions.
 */
static inline void
shutdownSrv(ptcpsrv_t *pSrv)
{
	ptcplstn_t *pLstn, *lstnDel;
	ptcpsess_t *pSess, *sessDel;

	/* listeners */
	pLstn = pSrv->pLstn;
	while(pLstn != NULL) {
		close(pLstn->sock);
		statsobj.Destruct(&(pLstn->stats));
		/* now unlink listner */
		lstnDel = pLstn;
		pLstn = pLstn->next;
		DBGPRINTF("imptcp shutdown listen socket %d\n", lstnDel->sock);
		free(lstnDel->epd);
		free(lstnDel);
	}

	/* sessions */
	pSess = pSrv->pSess;
	while(pSess != NULL) {
		close(pSess->sock);
		sessDel = pSess;
		pSess = pSess->next;
		DBGPRINTF("imptcp shutdown session socket %d\n", sessDel->sock);
		destructSess(sessDel);
	}
}


BEGINafterRun
	ptcpsrv_t *pSrv, *srvDel;
CODESTARTafterRun
	stopWorkerPool();

	/* we need to close everything that is still open */
	pSrv = pSrvRoot;
	while(pSrv != NULL) {
		srvDel = pSrv;
		pSrv = pSrv->pNext;
		shutdownSrv(srvDel);
		destructSrv(srvDel);
	}

	close(epollfd);
ENDafterRun


BEGINmodExit
CODESTARTmodExit
	pthread_attr_destroy(&wrkrThrdAttr);
	/* release objects we used */
	objRelease(glbl, CORE_COMPONENT);
	objRelease(statsobj, CORE_COMPONENT);
	objRelease(prop, CORE_COMPONENT);
	objRelease(net, LM_NET_FILENAME);
	objRelease(datetime, CORE_COMPONENT);
	objRelease(errmsg, CORE_COMPONENT);
	objRelease(ruleset, CORE_COMPONENT);
ENDmodExit


static rsRetVal
resetConfigVariables(uchar __attribute__((unused)) *pp, void __attribute__((unused)) *pVal)
{
	cs.bEmitMsgOnClose = 0;
	cs.wrkrMax = 2;
<<<<<<< HEAD
	cs.bKeepAlive = 0;
	cs.iKeepAliveProbes = 0;
	cs.iKeepAliveTime = 0;
	cs.iKeepAliveIntvl = 0;
=======
>>>>>>> b38dd53e
	cs.iAddtlFrameDelim = TCPSRV_NO_ADDTL_DELIMITER;
	free(cs.pszInputName);
	cs.pszInputName = NULL;
	free(cs.lstnIP);
	cs.lstnIP = NULL;
	return RS_RET_OK;
}


BEGINisCompatibleWithFeature
CODESTARTisCompatibleWithFeature
	if(eFeat == sFEATURENonCancelInputTermination)
		iRet = RS_RET_OK;
ENDisCompatibleWithFeature


BEGINqueryEtryPt
CODESTARTqueryEtryPt
CODEqueryEtryPt_STD_IMOD_QUERIES
<<<<<<< HEAD
CODEqueryEtryPt_STD_CONF2_QUERIES
CODEqueryEtryPt_STD_CONF2_PREPRIVDROP_QUERIES
=======
>>>>>>> b38dd53e
CODEqueryEtryPt_IsCompatibleWithFeature_IF_OMOD_QUERIES
ENDqueryEtryPt


BEGINmodInit()
CODESTARTmodInit
	*ipIFVersProvided = CURR_MOD_IF_VERSION; /* we only support the current interface specification */
CODEmodInit_QueryRegCFSLineHdlr
	/* request objects we use */
	CHKiRet(objUse(glbl, CORE_COMPONENT));
	CHKiRet(objUse(statsobj, CORE_COMPONENT));
	CHKiRet(objUse(prop, CORE_COMPONENT));
	CHKiRet(objUse(net, LM_NET_FILENAME));
	CHKiRet(objUse(errmsg, CORE_COMPONENT));
	CHKiRet(objUse(datetime, CORE_COMPONENT));
	CHKiRet(objUse(ruleset, CORE_COMPONENT));

	/* initialize "read-only" thread attributes */
	pthread_attr_init(&wrkrThrdAttr);
	pthread_attr_setstacksize(&wrkrThrdAttr, 2048*1024);

<<<<<<< HEAD
	/* init legacy config settings */
	initConfigSettings();

=======
>>>>>>> b38dd53e
	/* register config file handlers */
	CHKiRet(omsdRegCFSLineHdlr(UCHAR_CONSTANT("inputptcpserverrun"), 0, eCmdHdlrGetWord,
				   addInstance, NULL, STD_LOADABLE_MODULE_ID, eConfObjGlobal));
	CHKiRet(omsdRegCFSLineHdlr(UCHAR_CONSTANT("inputptcpserverkeepalive"), 0, eCmdHdlrBinary,
				   NULL, &cs.bKeepAlive, STD_LOADABLE_MODULE_ID, eConfObjGlobal));
	CHKiRet(omsdRegCFSLineHdlr(UCHAR_CONSTANT("inputptcpserverkeepalive_probes"), 0, eCmdHdlrInt,
				   NULL, &cs.iKeepAliveProbes, STD_LOADABLE_MODULE_ID, eConfObjGlobal));
	CHKiRet(omsdRegCFSLineHdlr(UCHAR_CONSTANT("inputptcpserverkeepalive_time"), 0, eCmdHdlrInt,
				   NULL, &cs.iKeepAliveTime, STD_LOADABLE_MODULE_ID, eConfObjGlobal));
	CHKiRet(omsdRegCFSLineHdlr(UCHAR_CONSTANT("inputptcpserverkeepalive_intvl"), 0, eCmdHdlrInt,
				   NULL, &cs.iKeepAliveIntvl, STD_LOADABLE_MODULE_ID, eConfObjGlobal));
	CHKiRet(omsdRegCFSLineHdlr(UCHAR_CONSTANT("inputptcpservernotifyonconnectionclose"), 0,
				   eCmdHdlrBinary, NULL, &cs.bEmitMsgOnClose, STD_LOADABLE_MODULE_ID, eConfObjGlobal));
	CHKiRet(omsdRegCFSLineHdlr(UCHAR_CONSTANT("inputptcpserveraddtlframedelimiter"), 0, eCmdHdlrInt,
<<<<<<< HEAD
				   NULL, &cs.iAddtlFrameDelim, STD_LOADABLE_MODULE_ID, eConfObjGlobal));
	CHKiRet(omsdRegCFSLineHdlr(UCHAR_CONSTANT("inputptcpserverhelperthreads"), 0, eCmdHdlrInt,
				   NULL, &cs.wrkrMax, STD_LOADABLE_MODULE_ID, eConfObjGlobal));
=======
				   NULL, &cs.iAddtlFrameDelim, STD_LOADABLE_MODULE_ID));
	CHKiRet(omsdRegCFSLineHdlr(UCHAR_CONSTANT("inputptcpserverhelperthreads"), 0, eCmdHdlrInt,
				   NULL, &cs.wrkrMax, STD_LOADABLE_MODULE_ID));
>>>>>>> b38dd53e
	CHKiRet(omsdRegCFSLineHdlr(UCHAR_CONSTANT("inputptcpserverinputname"), 0,
				   eCmdHdlrGetWord, NULL, &cs.pszInputName, STD_LOADABLE_MODULE_ID, eConfObjGlobal));
	CHKiRet(omsdRegCFSLineHdlr(UCHAR_CONSTANT("inputptcpserverlistenip"), 0,
				   eCmdHdlrGetWord, NULL, &cs.lstnIP, STD_LOADABLE_MODULE_ID, eConfObjGlobal));
	CHKiRet(omsdRegCFSLineHdlr(UCHAR_CONSTANT("inputptcpserverbindruleset"), 0,
				   eCmdHdlrGetWord, NULL, cs.pszBindRuleset, STD_LOADABLE_MODULE_ID, eConfObjGlobal));
	CHKiRet(omsdRegCFSLineHdlr(UCHAR_CONSTANT("resetconfigvariables"), 1, eCmdHdlrCustomHandler,
		resetConfigVariables, NULL, STD_LOADABLE_MODULE_ID, eConfObjGlobal));
ENDmodInit


/* vim:set ai:
 */<|MERGE_RESOLUTION|>--- conflicted
+++ resolved
@@ -100,11 +100,7 @@
 	int iAddtlFrameDelim;		/* addtl frame delimiter, e.g. for netscreen, default none */
 	uchar *pszInputName;		/* value for inputname property, NULL is OK and handled by core engine */
 	uchar *lstnIP;			/* which IP we should listen on? */
-<<<<<<< HEAD
 	uchar *pszBindRuleset;
-=======
-	ruleset_t *pRuleset;		/* ruleset to bind listener to (use system default if unspecified) */
->>>>>>> b38dd53e
 	int wrkrMax;			/* max number of workers (actually "helper workers") */
 } configSettings_t;
 static configSettings_t cs;
@@ -159,11 +155,8 @@
 	ptcplstn_t *pLstn;		/* root of our listeners */
 	ptcpsess_t *pSess;		/* root of our sessions */
 	pthread_mutex_t mutSessLst;
-<<<<<<< HEAD
 	sbool bKeepAlive;		/* support keep-alive packets */
 	sbool bEmitMsgOnClose;
-=======
->>>>>>> b38dd53e
 };
 
 /* the ptcp session object. Describes a single active session.
@@ -965,11 +958,7 @@
 	CHKiRet(removeEPollSock(sock, pSess->epd));
 	close(sock);
 
-<<<<<<< HEAD
 	pthread_mutex_lock(&pSess->pLstn->pSrv->mutSessLst);
-=======
-	pthread_mutex_lock(&pSess->pSrv->mutSessLst);
->>>>>>> b38dd53e
 	/* finally unlink session from structures */
 	if(pSess->next != NULL)
 		pSess->next->prev = pSess->prev;
@@ -979,11 +968,7 @@
 	} else {
 		pSess->prev->next = pSess->next;
 	}
-<<<<<<< HEAD
 	pthread_mutex_unlock(&pSess->pLstn->pSrv->mutSessLst);
-=======
-	pthread_mutex_unlock(&pSess->pSrv->mutSessLst);
->>>>>>> b38dd53e
 
 	/* unlinked, now remove structure */
 	destructSess(pSess);
@@ -994,16 +979,11 @@
 }
 
 
-<<<<<<< HEAD
 /* This function is called when a new listener instace shall be added to 
  * the current config object via the legacy config system. It just shuffles
  * all parameters to the listener in-memory instance.
  */
 static rsRetVal addInstance(void __attribute__((unused)) *pVal, uchar *pNewVal)
-=======
-/* accept a new ruleset to bind. Checks if it exists and complains, if not */
-static rsRetVal setRuleset(void __attribute__((unused)) *pVal, uchar *pszName)
->>>>>>> b38dd53e
 {
 	instanceConf_t *inst;
 	DEFiRet;
@@ -1061,11 +1041,7 @@
 	DEFiRet;
 	ptcpsrv_t *pSrv;
 
-<<<<<<< HEAD
 	CHKmalloc(pSrv = MALLOC(sizeof(ptcpsrv_t)));
-=======
-	CHKmalloc(pSrv = malloc(sizeof(ptcpsrv_t)));
->>>>>>> b38dd53e
 	pthread_mutex_init(&pSrv->mutSessLst, NULL);
 	pSrv->pSess = NULL;
 	pSrv->pLstn = NULL;
@@ -1111,19 +1087,11 @@
 {
 	int i;
 	wrkrRunning = 0;
-<<<<<<< HEAD
 	if(runModConf->wrkrMax > 16)
 		runModConf->wrkrMax = 16; /* TODO: make dynamic? */
 	pthread_mutex_init(&wrkrMut, NULL);
 	pthread_cond_init(&wrkrIdle, NULL);
 	for(i = 0 ; i < runModConf->wrkrMax ; ++i) {
-=======
-	if(cs.wrkrMax > 16)
-		cs.wrkrMax = 16; /* TODO: make dynamic? */
-	pthread_mutex_init(&wrkrMut, NULL);
-	pthread_cond_init(&wrkrIdle, NULL);
-	for(i = 0 ; i < cs.wrkrMax ; ++i) {
->>>>>>> b38dd53e
 		/* init worker info structure! */
 		pthread_cond_init(&wrkrInfo[i].run, NULL);
 		wrkrInfo[i].event = NULL;
@@ -1139,11 +1107,7 @@
 stopWorkerPool(void)
 {
 	int i;
-<<<<<<< HEAD
 	for(i = 0 ; i < runModConf->wrkrMax ; ++i) {
-=======
-	for(i = 0 ; i < cs.wrkrMax ; ++i) {
->>>>>>> b38dd53e
 		pthread_cond_signal(&wrkrInfo[i].run); /* awake wrkr if not running */
 		pthread_join(wrkrInfo[i].tid, NULL);
 		DBGPRINTF("imptcp: info: worker %d was called %llu times\n", i, wrkrInfo[i].numCalled);
@@ -1173,16 +1137,12 @@
 	pSrv = pSrvRoot;
 	while(pSrv != NULL) {
 		DBGPRINTF("imptcp: starting up server for port %s, name '%s'\n", pSrv->port, pSrv->pszInputName);
-<<<<<<< HEAD
 		localRet = startupSrv(pSrv);
 		if(localRet == RS_RET_OK)
 			iOK++;
 		else
 			lastErr = localRet;
 		++iAll;
-=======
-		startupSrv(pSrv);
->>>>>>> b38dd53e
 		pSrv = pSrv->pNext;
 	}
 
@@ -1208,11 +1168,7 @@
 
 	DBGPRINTF("imptcp: new connection on listen socket %d\n", pLstn->sock);
 	while(glbl.GetGlobalInputTermState() == 0) {
-<<<<<<< HEAD
 		localRet = AcceptConnReq(pLstn, &newSock, &peerName, &peerIP);
-=======
-		localRet = AcceptConnReq(pLstn->sock, &newSock, &peerName, &peerIP);
->>>>>>> b38dd53e
 		if(localRet == RS_RET_NO_MORE_DATA || glbl.GetGlobalInputTermState() == 1)
 			break;
 		CHKiRet(localRet);
@@ -1273,7 +1229,6 @@
 /* This function is called to process a single request. This may
  * be carried out by the main worker or a helper. It can be run
  * concurrently.
-<<<<<<< HEAD
  */
 static inline void
 processWorkItem(struct epoll_event *event)
@@ -1330,63 +1285,6 @@
 		}
 		--remainEvents;
 	}
-=======
- */
-static inline void
-processWorkItem(struct epoll_event *event)
-{
-	epolld_t *epd;
-
-	epd = (epolld_t*) event->data.ptr;
-	switch(epd->typ) {
-	case epolld_lstn:
-		lstnActivity((ptcplstn_t *) epd->ptr);
-		break;
-	case epolld_sess:
-		sessActivity((ptcpsess_t *) epd->ptr);
-		break;
-	default:
-		errmsg.LogError(0, RS_RET_INTERNAL_ERROR,
-			"error: invalid epolld_type_t %d after epoll", epd->typ);
-		break;
-	}
-}
-
-
-/* This function is called to process a complete workset, that
- * is a set of events returned from epoll.
- */
-static inline void
-processWorkSet(int nEvents, struct epoll_event events[])
-{
-	int iEvt;
-	int i;
-	int remainEvents;
-
-	remainEvents = nEvents;
-	for(iEvt = 0 ; (iEvt < nEvents) && (glbl.GetGlobalInputTermState() == 0) ; ++iEvt) {
-		if(remainEvents == 1) {
-			/* process self, save context switch */
-			processWorkItem(events+iEvt);
-		} else {
-			pthread_mutex_lock(&wrkrMut);
-			/* check if there is a free worker */
-			for(i = 0 ; (i < cs.wrkrMax) && (wrkrInfo[i].event != NULL) ; ++i)
-				/*do search*/;
-			if(i < cs.wrkrMax) {
-				/* worker free -> use it! */
-				wrkrInfo[i].event = events+iEvt;
-				++wrkrRunning;
-				pthread_cond_signal(&wrkrInfo[i].run);
-				pthread_mutex_unlock(&wrkrMut);
-			} else {
-				pthread_mutex_unlock(&wrkrMut);
-				/* no free worker, so we process this one ourselfs */
-				processWorkItem(events+iEvt);
-			}
-		}
-		--remainEvents;
-	}
 
 	if(nEvents > 1) {
 		/* we now need to wait until all workers finish. This is because the
@@ -1433,71 +1331,6 @@
 }
 
 
-/* This function is called to gather input.
- */
-BEGINrunInput
-	int nEvents;
-	struct epoll_event events[128];
-CODESTARTrunInput
-	startWorkerPool();
-	DBGPRINTF("imptcp: now beginning to process input data\n");
-	while(glbl.GetGlobalInputTermState() == 0) {
-		DBGPRINTF("imptcp going on epoll_wait\n");
-		nEvents = epoll_wait(epollfd, events, sizeof(events)/sizeof(struct epoll_event), -1);
-		DBGPRINTF("imptcp: epoll returned %d events\n", nEvents);
-		processWorkSet(nEvents, events);
-	}
-	DBGPRINTF("imptcp: successfully terminated\n");
-	/* we stop the worker pool in AfterRun, in case we get cancelled for some reason (old Interface) */
-ENDrunInput
->>>>>>> b38dd53e
-
-	if(nEvents > 1) {
-		/* we now need to wait until all workers finish. This is because the
-		 * rest of this module can not handle the concurrency introduced
-		 * by workers running during the epoll call.
-		 */
-		pthread_mutex_lock(&wrkrMut);
-		while(wrkrRunning > 0) {
-			pthread_cond_wait(&wrkrIdle, &wrkrMut);
-		}
-		pthread_mutex_unlock(&wrkrMut);
-	}
-
-<<<<<<< HEAD
-}
-
-
-/* worker to process incoming requests
- */
-static void *
-wrkr(void *myself)
-{
-	struct wrkrInfo_s *me = (struct wrkrInfo_s*) myself;
-	
-	pthread_mutex_lock(&wrkrMut);
-	while(1) {
-		while(me->event == NULL && glbl.GetGlobalInputTermState() == 0) {
-			pthread_cond_wait(&me->run, &wrkrMut);
-		}
-		if(glbl.GetGlobalInputTermState() == 1)
-			break;
-		pthread_mutex_unlock(&wrkrMut);
-
-		++me->numCalled;
-		processWorkItem(me->event);
-
-		pthread_mutex_lock(&wrkrMut);
-		me->event = NULL;	/* indicate we are free again */
-		--wrkrRunning;
-		pthread_cond_signal(&wrkrIdle);
-	}
-	pthread_mutex_unlock(&wrkrMut);
-
-	return NULL;
-}
-
-
 BEGINbeginCnfLoad
 CODESTARTbeginCnfLoad
 	loadModConf = pModConf;
@@ -1539,12 +1372,6 @@
 BEGINactivateCnfPrePrivDrop
 	instanceConf_t *inst;
 CODESTARTactivateCnfPrePrivDrop
-=======
-/* initialize and return if will run or not */
-BEGINwillRun
-CODESTARTwillRun
-	/* first apply some config settings */
->>>>>>> b38dd53e
 	iMaxLine = glbl.GetMaxLine(); /* get maximum size we currently support */
 
 	runModConf = pModConf;
@@ -1699,13 +1526,10 @@
 {
 	cs.bEmitMsgOnClose = 0;
 	cs.wrkrMax = 2;
-<<<<<<< HEAD
 	cs.bKeepAlive = 0;
 	cs.iKeepAliveProbes = 0;
 	cs.iKeepAliveTime = 0;
 	cs.iKeepAliveIntvl = 0;
-=======
->>>>>>> b38dd53e
 	cs.iAddtlFrameDelim = TCPSRV_NO_ADDTL_DELIMITER;
 	free(cs.pszInputName);
 	cs.pszInputName = NULL;
@@ -1725,11 +1549,8 @@
 BEGINqueryEtryPt
 CODESTARTqueryEtryPt
 CODEqueryEtryPt_STD_IMOD_QUERIES
-<<<<<<< HEAD
 CODEqueryEtryPt_STD_CONF2_QUERIES
 CODEqueryEtryPt_STD_CONF2_PREPRIVDROP_QUERIES
-=======
->>>>>>> b38dd53e
 CODEqueryEtryPt_IsCompatibleWithFeature_IF_OMOD_QUERIES
 ENDqueryEtryPt
 
@@ -1751,43 +1572,34 @@
 	pthread_attr_init(&wrkrThrdAttr);
 	pthread_attr_setstacksize(&wrkrThrdAttr, 2048*1024);
 
-<<<<<<< HEAD
 	/* init legacy config settings */
 	initConfigSettings();
 
-=======
->>>>>>> b38dd53e
 	/* register config file handlers */
 	CHKiRet(omsdRegCFSLineHdlr(UCHAR_CONSTANT("inputptcpserverrun"), 0, eCmdHdlrGetWord,
-				   addInstance, NULL, STD_LOADABLE_MODULE_ID, eConfObjGlobal));
+				   addInstance, NULL, STD_LOADABLE_MODULE_ID));
 	CHKiRet(omsdRegCFSLineHdlr(UCHAR_CONSTANT("inputptcpserverkeepalive"), 0, eCmdHdlrBinary,
-				   NULL, &cs.bKeepAlive, STD_LOADABLE_MODULE_ID, eConfObjGlobal));
+				   NULL, &cs.bKeepAlive, STD_LOADABLE_MODULE_ID));
 	CHKiRet(omsdRegCFSLineHdlr(UCHAR_CONSTANT("inputptcpserverkeepalive_probes"), 0, eCmdHdlrInt,
-				   NULL, &cs.iKeepAliveProbes, STD_LOADABLE_MODULE_ID, eConfObjGlobal));
+				   NULL, &cs.iKeepAliveProbes, STD_LOADABLE_MODULE_ID));
 	CHKiRet(omsdRegCFSLineHdlr(UCHAR_CONSTANT("inputptcpserverkeepalive_time"), 0, eCmdHdlrInt,
-				   NULL, &cs.iKeepAliveTime, STD_LOADABLE_MODULE_ID, eConfObjGlobal));
+				   NULL, &cs.iKeepAliveTime, STD_LOADABLE_MODULE_ID));
 	CHKiRet(omsdRegCFSLineHdlr(UCHAR_CONSTANT("inputptcpserverkeepalive_intvl"), 0, eCmdHdlrInt,
-				   NULL, &cs.iKeepAliveIntvl, STD_LOADABLE_MODULE_ID, eConfObjGlobal));
+				   NULL, &cs.iKeepAliveIntvl, STD_LOADABLE_MODULE_ID));
 	CHKiRet(omsdRegCFSLineHdlr(UCHAR_CONSTANT("inputptcpservernotifyonconnectionclose"), 0,
-				   eCmdHdlrBinary, NULL, &cs.bEmitMsgOnClose, STD_LOADABLE_MODULE_ID, eConfObjGlobal));
+				   eCmdHdlrBinary, NULL, &cs.bEmitMsgOnClose, STD_LOADABLE_MODULE_ID));
 	CHKiRet(omsdRegCFSLineHdlr(UCHAR_CONSTANT("inputptcpserveraddtlframedelimiter"), 0, eCmdHdlrInt,
-<<<<<<< HEAD
-				   NULL, &cs.iAddtlFrameDelim, STD_LOADABLE_MODULE_ID, eConfObjGlobal));
-	CHKiRet(omsdRegCFSLineHdlr(UCHAR_CONSTANT("inputptcpserverhelperthreads"), 0, eCmdHdlrInt,
-				   NULL, &cs.wrkrMax, STD_LOADABLE_MODULE_ID, eConfObjGlobal));
-=======
 				   NULL, &cs.iAddtlFrameDelim, STD_LOADABLE_MODULE_ID));
 	CHKiRet(omsdRegCFSLineHdlr(UCHAR_CONSTANT("inputptcpserverhelperthreads"), 0, eCmdHdlrInt,
 				   NULL, &cs.wrkrMax, STD_LOADABLE_MODULE_ID));
->>>>>>> b38dd53e
 	CHKiRet(omsdRegCFSLineHdlr(UCHAR_CONSTANT("inputptcpserverinputname"), 0,
-				   eCmdHdlrGetWord, NULL, &cs.pszInputName, STD_LOADABLE_MODULE_ID, eConfObjGlobal));
+				   eCmdHdlrGetWord, NULL, &cs.pszInputName, STD_LOADABLE_MODULE_ID));
 	CHKiRet(omsdRegCFSLineHdlr(UCHAR_CONSTANT("inputptcpserverlistenip"), 0,
-				   eCmdHdlrGetWord, NULL, &cs.lstnIP, STD_LOADABLE_MODULE_ID, eConfObjGlobal));
+				   eCmdHdlrGetWord, NULL, &cs.lstnIP, STD_LOADABLE_MODULE_ID));
 	CHKiRet(omsdRegCFSLineHdlr(UCHAR_CONSTANT("inputptcpserverbindruleset"), 0,
-				   eCmdHdlrGetWord, NULL, cs.pszBindRuleset, STD_LOADABLE_MODULE_ID, eConfObjGlobal));
+				   eCmdHdlrGetWord, NULL, cs.pszBindRuleset, STD_LOADABLE_MODULE_ID));
 	CHKiRet(omsdRegCFSLineHdlr(UCHAR_CONSTANT("resetconfigvariables"), 1, eCmdHdlrCustomHandler,
-		resetConfigVariables, NULL, STD_LOADABLE_MODULE_ID, eConfObjGlobal));
+		resetConfigVariables, NULL, STD_LOADABLE_MODULE_ID));
 ENDmodInit
 
 
