/* imptcp.c
 * This is a native implementation of plain tcp. It is intentionally
 * duplicate work (imtcp). The intent is to gain very fast and simple
 * native ptcp support, utilizing the best interfaces Linux (no cross-
 * platform intended!) has to offer.
 *
 * Note that in this module we try out some new naming conventions,
 * so it may look a bit "different" from the other modules. We are
 * investigating if removing prefixes can help make code more readable.
 *
 * File begun on 2010-08-10 by RGerhards
 *
<<<<<<< HEAD
 * Copyright 2007-2011 Rainer Gerhards and Adiscon GmbH.
=======
 * Copyright 2007-2012 Rainer Gerhards and Adiscon GmbH.
>>>>>>> 92f7e549
 *
 * This file is part of rsyslog.
 *
 * Licensed under the Apache License, Version 2.0 (the "License");
 * you may not use this file except in compliance with the License.
 * You may obtain a copy of the License at
 * 
 *       http://www.apache.org/licenses/LICENSE-2.0
 *       -or-
 *       see COPYING.ASL20 in the source distribution
 * 
 * Unless required by applicable law or agreed to in writing, software
 * distributed under the License is distributed on an "AS IS" BASIS,
 * WITHOUT WARRANTIES OR CONDITIONS OF ANY KIND, either express or implied.
 * See the License for the specific language governing permissions and
 * limitations under the License.
 */
#include "config.h"
#if !defined(HAVE_EPOLL_CREATE)
#	error imptcp requires OS support for epoll - can not build
	/* imptcp gains speed by using modern Linux capabilities. As such,
	 * it can only be build on platforms supporting the epoll API.
	 */
#endif

#include <stdio.h>
#include <stdlib.h>
#include <assert.h>
#include <string.h>
#include <errno.h>
#include <unistd.h>
#include <stdarg.h>
#include <ctype.h>
#include <netinet/in.h>
#include <netdb.h>
#include <sys/types.h>
#include <sys/socket.h>
#include <sys/epoll.h>
#if HAVE_FCNTL_H
#include <fcntl.h>
#endif
#include "rsyslog.h"
#include "cfsysline.h"
#include "prop.h"
#include "dirty.h"
#include "module-template.h"
#include "unicode-helper.h"
#include "glbl.h"
#include "prop.h"
#include "errmsg.h"
#include "srUtils.h"
#include "datetime.h"
#include "ruleset.h"
#include "msg.h"
#include "net.h" /* for permittedPeers, may be removed when this is removed */

/* the define is from tcpsrv.h, we need to find a new (but easier!!!) abstraction layer some time ... */
#define TCPSRV_NO_ADDTL_DELIMITER -1 /* specifies that no additional delimiter is to be used in TCP framing */


MODULE_TYPE_INPUT
MODULE_TYPE_NOKEEP

/* static data */
DEF_IMOD_STATIC_DATA
DEFobjCurrIf(glbl)
DEFobjCurrIf(net)
DEFobjCurrIf(prop)
DEFobjCurrIf(datetime)
DEFobjCurrIf(errmsg)
DEFobjCurrIf(ruleset)

/* forward references */
static void * wrkr(void *myself);

/* config settings */
typedef struct configSettings_s {
	int bEmitMsgOnClose;		/* emit an informational message on close by remote peer */
	int iAddtlFrameDelim;		/* addtl frame delimiter, e.g. for netscreen, default none */
	uchar *pszInputName;		/* value for inputname property, NULL is OK and handled by core engine */
	uchar *lstnIP;			/* which IP we should listen on? */
	ruleset_t *pRuleset;		/* ruleset to bind listener to (use system default if unspecified) */
	int wrkrMax;			/* max number of workers (actually "helper workers") */
} configSettings_t;

static configSettings_t cs;

/* data elements describing our running config */
typedef struct ptcpsrv_s ptcpsrv_t;
typedef struct ptcplstn_s ptcplstn_t;
typedef struct ptcpsess_s ptcpsess_t;
typedef struct epolld_s epolld_t;

/* the ptcp server (listener) object
 * Note that the object contains support for forming a linked list
 * of them. It does not make sense to do this seperately.
 */
struct ptcpsrv_s {
	ptcpsrv_t *pNext;		/* linked list maintenance */
	uchar *port;			/* Port to listen to */
	uchar *lstnIP;			/* which IP we should listen on? */
	int bEmitMsgOnClose;
	int iAddtlFrameDelim;
	uchar *pszInputName;
	prop_t *pInputName;		/* InputName in (fast to process) property format */
	ruleset_t *pRuleset;
	ptcplstn_t *pLstn;		/* root of our listeners */
	ptcpsess_t *pSess;		/* root of our sessions */
	pthread_mutex_t mutSessLst;
};

/* the ptcp session object. Describes a single active session.
 * includes support for doubly-linked list.
 */
struct ptcpsess_s {
	ptcpsrv_t *pSrv;	/* our server */
	ptcpsess_t *prev, *next;
	int sock;
	epolld_t *epd;
//--- from tcps_sess.h
	int iMsg;		 /* index of next char to store in msg */
	int bAtStrtOfFram;	/* are we at the very beginning of a new frame? */
	enum {
		eAtStrtFram,
		eInOctetCnt,
		eInMsg
	} inputState;		/* our current state */
	int iOctetsRemain;	/* Number of Octets remaining in message */
	TCPFRAMINGMODE eFraming;
	uchar *pMsg;		/* message (fragment) received */
	prop_t *peerName;	/* host name we received messages from */
	prop_t *peerIP;
//--- END from tcps_sess.h
};


/* the ptcp listener object. Describes a single active listener.
 */
struct ptcplstn_s {
	ptcpsrv_t *pSrv;	/* our server */
	ptcplstn_t *prev, *next;
	int sock;
	epolld_t *epd;
};


/* The following structure controls the worker threads. Global data is
 * needed for their access.
 */
static struct wrkrInfo_s {
	pthread_t tid;	/* the worker's thread ID */
	pthread_cond_t run;
	struct epoll_event *event; /* event == NULL -> idle */
	long long unsigned numCalled;	/* how often was this called */
} wrkrInfo[16];
static pthread_mutex_t wrkrMut;
static pthread_cond_t wrkrIdle;
static int wrkrRunning;


/* type of object stored in epoll descriptor */
typedef enum {
	epolld_lstn,
	epolld_sess
} epolld_type_t;

/* an epoll descriptor. contains all information necessary to process
 * the result of epoll.
 */
struct epolld_s {
	epolld_type_t typ;
	void *ptr;
	struct epoll_event ev;
};


/* global data */
pthread_attr_t wrkrThrdAttr;	/* Attribute for session threads; read only after startup */
static ptcpsrv_t *pSrvRoot = NULL;
static int epollfd = -1;			/* (sole) descriptor for epoll */
static int iMaxLine; /* maximum size of a single message */

/* forward definitions */
static rsRetVal resetConfigVariables(uchar __attribute__((unused)) *pp, void __attribute__((unused)) *pVal);
static rsRetVal addLstn(ptcpsrv_t *pSrv, int sock);


/* some simple constructors/destructors */
static void
destructSess(ptcpsess_t *pSess)
{
	free(pSess->pMsg);
	free(pSess->epd);
	prop.Destruct(&pSess->peerName);
	prop.Destruct(&pSess->peerIP);
	/* TODO: make these inits compile-time switch depending: */
	pSess->pMsg = NULL;
	pSess->epd = NULL;
	free(pSess);
}

static void
destructSrv(ptcpsrv_t *pSrv)
{
	prop.Destruct(&pSrv->pInputName);
	pthread_mutex_destroy(&pSrv->mutSessLst);
	free(pSrv->port);
	free(pSrv);
}

/****************************************** TCP SUPPORT FUNCTIONS ***********************************/
/* We may later think about moving this into a helper library again. But the whole point
 * so far was to keep everything related close togehter. -- rgerhards, 2010-08-10
 */


/* Start up a server. That means all of its listeners are created.
 * Does NOT yet accept/process any incoming data (but binds ports). Hint: this
 * code is to be executed before dropping privileges.
 */
static rsRetVal
startupSrv(ptcpsrv_t *pSrv)
{
	DEFiRet;
        int error, maxs, on = 1;
	int sock = -1;
	int numSocks;
	int sockflags;
        struct addrinfo hints, *res = NULL, *r;
	uchar *lstnIP;

	lstnIP = pSrv->lstnIP == NULL ? UCHAR_CONSTANT("") : pSrv->lstnIP;

	DBGPRINTF("imptcp creating listen socket on server '%s', port %s\n", lstnIP, pSrv->port);

        memset(&hints, 0, sizeof(hints));
        hints.ai_flags = AI_PASSIVE;
        hints.ai_family = glbl.GetDefPFFamily();
        hints.ai_socktype = SOCK_STREAM;

        error = getaddrinfo((char*)pSrv->lstnIP, (char*) pSrv->port, &hints, &res);
        if(error) {
		DBGPRINTF("error %d querying server '%s', port '%s'\n", error, pSrv->lstnIP, pSrv->port);
		ABORT_FINALIZE(RS_RET_INVALID_PORT);
	}

        /* Count max number of sockets we may open */
        for(maxs = 0, r = res; r != NULL ; r = r->ai_next, maxs++)
		/* EMPTY */;

        numSocks = 0;   /* num of sockets counter at start of array */
	for(r = res; r != NULL ; r = r->ai_next) {
               sock = socket(r->ai_family, r->ai_socktype, r->ai_protocol);
        	if(sock < 0) {
			if(!(r->ai_family == PF_INET6 && errno == EAFNOSUPPORT))
				DBGPRINTF("error %d creating tcp listen socket", errno);
				/* it is debatable if PF_INET with EAFNOSUPPORT should
				 * also be ignored...
				 */
                        continue;
                }

#ifdef IPV6_V6ONLY
                if(r->ai_family == AF_INET6) {
                	int iOn = 1;
			if(setsockopt(sock, IPPROTO_IPV6, IPV6_V6ONLY,
			      (char *)&iOn, sizeof (iOn)) < 0) {
				close(sock);
				sock = -1;
				continue;
                	}
                }
#endif
       		if(setsockopt(sock, SOL_SOCKET, SO_REUSEADDR, (char *) &on, sizeof(on)) < 0 ) {
			DBGPRINTF("error %d setting tcp socket option\n", errno);
                        close(sock);
			sock = -1;
			continue;
		}

		/* We use non-blocking IO! */
		if((sockflags = fcntl(sock, F_GETFL)) != -1) {
			sockflags |= O_NONBLOCK;
			/* SETFL could fail too, so get it caught by the subsequent
			 * error check.
			 */
			sockflags = fcntl(sock, F_SETFL, sockflags);
		}
		if(sockflags == -1) {
			DBGPRINTF("error %d setting fcntl(O_NONBLOCK) on tcp socket", errno);
                        close(sock);
			sock = -1;
			continue;
		}



		/* We need to enable BSD compatibility. Otherwise an attacker
		 * could flood our log files by sending us tons of ICMP errors.
		 */
#ifndef BSD	
		if(net.should_use_so_bsdcompat()) {
			if (setsockopt(sock, SOL_SOCKET, SO_BSDCOMPAT,
					(char *) &on, sizeof(on)) < 0) {
				errmsg.LogError(errno, NO_ERRCODE, "TCP setsockopt(BSDCOMPAT)");
                                close(sock);
				sock = -1;
				continue;
			}
		}
#endif

	        if( (bind(sock, r->ai_addr, r->ai_addrlen) < 0)
#ifndef IPV6_V6ONLY
		     && (errno != EADDRINUSE)
#endif
	           ) {
			/* TODO: check if *we* bound the socket - else we *have* an error! */
                        DBGPRINTF("error %d while binding tcp socket", errno);
                	close(sock);
			sock = -1;
                        continue;
                }

		if(listen(sock, 511) < 0) {
			DBGPRINTF("tcp listen error %d, suspending\n", errno);
			close(sock);
			sock = -1;
			continue;
		}

		/* if we reach this point, we were able to obtain a valid socket, so we can
		 * create our listener object. -- rgerhards, 2010-08-10
		 */
		CHKiRet(addLstn(pSrv, sock));
		++numSocks;
	}

	if(numSocks != maxs)
		DBGPRINTF("We could initialize %d TCP listen sockets out of %d we received "
		 	  "- this may or may not be an error indication.\n", numSocks, maxs);

        if(numSocks == 0) {
		DBGPRINTF("No TCP listen sockets could successfully be initialized");
		ABORT_FINALIZE(RS_RET_COULD_NOT_BIND);
	}

finalize_it:
	if(res != NULL)
		freeaddrinfo(res);

	if(iRet != RS_RET_OK) {
		if(sock != -1)
			close(sock);
	}

	RETiRet;
}


/* Set pRemHost based on the address provided. This is to be called upon accept()ing
 * a connection request. It must be provided by the socket we received the
 * message on as well as a NI_MAXHOST size large character buffer for the FQDN.
 * Please see http://www.hmug.org/man/3/getnameinfo.php (under Caveats)
 * for some explanation of the code found below. If we detect a malicious
 * hostname, we return RS_RET_MALICIOUS_HNAME and let the caller decide
 * on how to deal with that.
 * rgerhards, 2008-03-31
 */
static rsRetVal
getPeerNames(prop_t **peerName, prop_t **peerIP, struct sockaddr *pAddr)
{
	int error;
	uchar szIP[NI_MAXHOST] = "";
	uchar szHname[NI_MAXHOST] = "";
	struct addrinfo hints, *res;
	
	DEFiRet;

        error = getnameinfo(pAddr, SALEN(pAddr), (char*)szIP, sizeof(szIP), NULL, 0, NI_NUMERICHOST);

        if(error) {
                DBGPRINTF("Malformed from address %s\n", gai_strerror(error));
		strcpy((char*)szHname, "???");
		strcpy((char*)szIP, "???");
		ABORT_FINALIZE(RS_RET_INVALID_HNAME);
	}

	if(!glbl.GetDisableDNS()) {
		error = getnameinfo(pAddr, SALEN(pAddr), (char*)szHname, NI_MAXHOST, NULL, 0, NI_NAMEREQD);
		if(error == 0) {
			memset (&hints, 0, sizeof (struct addrinfo));
			hints.ai_flags = AI_NUMERICHOST;
			hints.ai_socktype = SOCK_STREAM;
			/* we now do a lookup once again. This one should fail,
			 * because we should not have obtained a non-numeric address. If
			 * we got a numeric one, someone messed with DNS!
			 */
			if(getaddrinfo((char*)szHname, NULL, &hints, &res) == 0) {
				freeaddrinfo (res);
				/* OK, we know we have evil, so let's indicate this to our caller */
				snprintf((char*)szHname, NI_MAXHOST, "[MALICIOUS:IP=%s]", szIP);
				DBGPRINTF("Malicious PTR record, IP = \"%s\" HOST = \"%s\"", szIP, szHname);
				iRet = RS_RET_MALICIOUS_HNAME;
			}
		} else {
			strcpy((char*)szHname, (char*)szIP);
		}
	} else {
		strcpy((char*)szHname, (char*)szIP);
	}

	/* We now have the names, so now let's allocate memory and store them permanently. */
	CHKiRet(prop.Construct(peerName));
	CHKiRet(prop.SetString(*peerName, szHname, ustrlen(szHname)));
	CHKiRet(prop.ConstructFinalize(*peerName));
	CHKiRet(prop.Construct(peerIP));
	CHKiRet(prop.SetString(*peerIP, szIP, ustrlen(szIP)));
	CHKiRet(prop.ConstructFinalize(*peerIP));

finalize_it:
	RETiRet;
}



/* accept an incoming connection request
 * rgerhards, 2008-04-22
 */
static rsRetVal
AcceptConnReq(int sock, int *newSock, prop_t **peerName, prop_t **peerIP)
{
	int sockflags;
	struct sockaddr_storage addr;
	socklen_t addrlen = sizeof(addr);
	int iNewSock = -1;

	DEFiRet;

	iNewSock = accept(sock, (struct sockaddr*) &addr, &addrlen);
	if(iNewSock < 0) {
		if(errno == EAGAIN || errno == EWOULDBLOCK)
			ABORT_FINALIZE(RS_RET_NO_MORE_DATA);
		ABORT_FINALIZE(RS_RET_ACCEPT_ERR);
	}

	CHKiRet(getPeerNames(peerName, peerIP, (struct sockaddr*) &addr));

	/* set the new socket to non-blocking IO */
	if((sockflags = fcntl(iNewSock, F_GETFL)) != -1) {
		sockflags |= O_NONBLOCK;
		/* SETFL could fail too, so get it caught by the subsequent
		 * error check.
		 */
		sockflags = fcntl(iNewSock, F_SETFL, sockflags);
	}
	if(sockflags == -1) {
		DBGPRINTF("error %d setting fcntl(O_NONBLOCK) on tcp socket %d", errno, iNewSock);
		ABORT_FINALIZE(RS_RET_IO_ERROR);
	}

	*newSock = iNewSock;

finalize_it:
	if(iRet != RS_RET_OK) {
		/* the close may be redundant, but that doesn't hurt... */
		if(iNewSock != -1)
			close(iNewSock);
	}

	RETiRet;
}


/* This is a helper for submitting the message to the rsyslog core.
 * It does some common processing, including resetting the various
 * state variables to a "processed" state.
 * Note that this function is also called if we had a buffer overflow
 * due to a too-long message. So far, there is no indication this 
 * happened and it may be worth thinking about different handling
 * of this case (what obviously would require a change to this
 * function or some related code).
 * rgerhards, 2009-04-23
 * EXTRACT from tcps_sess.c
 */
static rsRetVal
doSubmitMsg(ptcpsess_t *pThis, struct syslogTime *stTime, time_t ttGenTime, multi_submit_t *pMultiSub)
{
	msg_t *pMsg;
	DEFiRet;

	if(pThis->iMsg == 0) {
		DBGPRINTF("discarding zero-sized message\n");
		FINALIZE;
	}

	/* we now create our own message object and submit it to the queue */
	CHKiRet(msgConstructWithTime(&pMsg, stTime, ttGenTime));
	MsgSetRawMsg(pMsg, (char*)pThis->pMsg, pThis->iMsg);
	MsgSetInputName(pMsg, pThis->pSrv->pInputName);
	MsgSetFlowControlType(pMsg, eFLOWCTL_LIGHT_DELAY);
	pMsg->msgFlags  = NEEDS_PARSING | PARSE_HOSTNAME;
	MsgSetRcvFrom(pMsg, pThis->peerName);
	CHKiRet(MsgSetRcvFromIP(pMsg, pThis->peerIP));
	MsgSetRuleset(pMsg, pThis->pSrv->pRuleset);

	if(pMultiSub == NULL) {
		CHKiRet(submitMsg(pMsg));
	} else {
		pMultiSub->ppMsgs[pMultiSub->nElem++] = pMsg;
		if(pMultiSub->nElem == pMultiSub->maxElem)
			CHKiRet(multiSubmitMsg(pMultiSub));
	}


finalize_it:
	/* reset status variables */
	pThis->bAtStrtOfFram = 1;
	pThis->iMsg = 0;

	RETiRet;
}


/* process the data received. As TCP is stream based, we need to process the
 * data inside a state machine. The actual data received is passed in byte-by-byte
 * from DataRcvd, and this function here compiles messages from them and submits
 * the end result to the queue. Introducing this function fixes a long-term bug ;)
 * rgerhards, 2008-03-14
 * EXTRACT from tcps_sess.c
 */
static inline rsRetVal
processDataRcvd(ptcpsess_t *pThis, char c, struct syslogTime *stTime, time_t ttGenTime, multi_submit_t *pMultiSub)
{
	DEFiRet;

	if(pThis->inputState == eAtStrtFram) {
		if(isdigit((int) c)) {
			pThis->inputState = eInOctetCnt;
			pThis->iOctetsRemain = 0;
			pThis->eFraming = TCP_FRAMING_OCTET_COUNTING;
		} else {
			pThis->inputState = eInMsg;
			pThis->eFraming = TCP_FRAMING_OCTET_STUFFING;
		}
	}

	if(pThis->inputState == eInOctetCnt) {
		if(isdigit(c)) {
			pThis->iOctetsRemain = pThis->iOctetsRemain * 10 + c - '0';
		} else { /* done with the octet count, so this must be the SP terminator */
			DBGPRINTF("TCP Message with octet-counter, size %d.\n", pThis->iOctetsRemain);
			if(c != ' ') {
				errmsg.LogError(0, NO_ERRCODE, "Framing Error in received TCP message: "
					    "delimiter is not SP but has ASCII value %d.\n", c);
			}
			if(pThis->iOctetsRemain < 1) {
				/* TODO: handle the case where the octet count is 0! */
				DBGPRINTF("Framing Error: invalid octet count\n");
				errmsg.LogError(0, NO_ERRCODE, "Framing Error in received TCP message: "
					    "invalid octet count %d.\n", pThis->iOctetsRemain);
			} else if(pThis->iOctetsRemain > iMaxLine) {
				/* while we can not do anything against it, we can at least log an indication
				 * that something went wrong) -- rgerhards, 2008-03-14
				 */
				DBGPRINTF("truncating message with %d octets - max msg size is %d\n",
					  pThis->iOctetsRemain, iMaxLine);
				errmsg.LogError(0, NO_ERRCODE, "received oversize message: size is %d bytes, "
					        "max msg size is %d, truncating...\n", pThis->iOctetsRemain, iMaxLine);
			}
			pThis->inputState = eInMsg;
		}
	} else {
		assert(pThis->inputState == eInMsg);
		if(pThis->iMsg >= iMaxLine) {
			/* emergency, we now need to flush, no matter if we are at end of message or not... */
			DBGPRINTF("error: message received is larger than max msg size, we split it\n");
			doSubmitMsg(pThis, stTime, ttGenTime, pMultiSub);
			/* we might think if it is better to ignore the rest of the
			 * message than to treat it as a new one. Maybe this is a good
			 * candidate for a configuration parameter...
			 * rgerhards, 2006-12-04
			 */
		}

		if((   (c == '\n')
		   || ((pThis->pSrv->iAddtlFrameDelim != TCPSRV_NO_ADDTL_DELIMITER) && (c == pThis->pSrv->iAddtlFrameDelim))
		   ) && pThis->eFraming == TCP_FRAMING_OCTET_STUFFING) { /* record delimiter? */
			doSubmitMsg(pThis, stTime, ttGenTime, pMultiSub);
			pThis->inputState = eAtStrtFram;
		} else {
			/* IMPORTANT: here we copy the actual frame content to the message - for BOTH framing modes!
			 * If we have a message that is larger than the max msg size, we truncate it. This is the best
			 * we can do in light of what the engine supports. -- rgerhards, 2008-03-14
			 */
			if(pThis->iMsg < iMaxLine) {
				*(pThis->pMsg + pThis->iMsg++) = c;
			}
		}

		if(pThis->eFraming == TCP_FRAMING_OCTET_COUNTING) {
			/* do we need to find end-of-frame via octet counting? */
			pThis->iOctetsRemain--;
			if(pThis->iOctetsRemain < 1) {
				/* we have end of frame! */
				doSubmitMsg(pThis, stTime, ttGenTime, pMultiSub);
				pThis->inputState = eAtStrtFram;
			}
		}
	}

	RETiRet;
}


/* Processes the data received via a TCP session. If there
 * is no other way to handle it, data is discarded.
 * Input parameter data is the data received, iLen is its
 * len as returned from recv(). iLen must be 1 or more (that
 * is errors must be handled by caller!). iTCPSess must be
 * the index of the TCP session that received the data.
 * rgerhards 2005-07-04
 * And another change while generalizing. We now return either
 * RS_RET_OK, which means the session should be kept open
 * or anything else, which means it must be closed.
 * rgerhards, 2008-03-01
 * As a performance optimization, we pick up the timestamp here. Acutally,
 * this *is* the *correct* reception step for all the data we received, because
 * we have just received a bunch of data! -- rgerhards, 2009-06-16
 * EXTRACT from tcps_sess.c
 */
#define NUM_MULTISUB 1024
static rsRetVal
DataRcvd(ptcpsess_t *pThis, char *pData, size_t iLen)
{
	multi_submit_t multiSub;
	msg_t *pMsgs[NUM_MULTISUB];
	struct syslogTime stTime;
	time_t ttGenTime;
	char *pEnd;
	DEFiRet;

	assert(pData != NULL);
	assert(iLen > 0);

	datetime.getCurrTime(&stTime, &ttGenTime);
	multiSub.ppMsgs = pMsgs;
	multiSub.maxElem = NUM_MULTISUB;
	multiSub.nElem = 0;

	 /* We now copy the message to the session buffer. */
	pEnd = pData + iLen; /* this is one off, which is intensional */

	while(pData < pEnd) {
		CHKiRet(processDataRcvd(pThis, *pData++, &stTime, ttGenTime, &multiSub));
	}

	if(multiSub.nElem > 0) {
		/* submit anything that was not yet submitted */
		CHKiRet(multiSubmitMsg(&multiSub));
	}

finalize_it:
	RETiRet;
}
#undef NUM_MULTISUB


/****************************************** --END-- TCP SUPPORT FUNCTIONS ***********************************/


static inline void
initConfigSettings(void)
{
	cs.bEmitMsgOnClose = 0;
	cs.wrkrMax = 2;
	cs.iAddtlFrameDelim = TCPSRV_NO_ADDTL_DELIMITER;
	cs.pszInputName = NULL;
	cs.pRuleset = NULL;
	cs.lstnIP = NULL;
}


/* add socket to the epoll set
 */
static inline rsRetVal
addEPollSock(epolld_type_t typ, void *ptr, int sock, epolld_t **pEpd)
{
	DEFiRet;
	epolld_t *epd = NULL;

	CHKmalloc(epd = malloc(sizeof(epolld_t)));
	epd->typ = typ;
	epd->ptr = ptr;
	*pEpd = epd;
	epd->ev.events = EPOLLIN|EPOLLET;
	epd->ev.data.ptr = (void*) epd;

	if(epoll_ctl(epollfd, EPOLL_CTL_ADD, sock, &(epd->ev)) != 0) {
		char errStr[1024];
		int eno = errno;
		errmsg.LogError(0, RS_RET_EPOLL_CTL_FAILED, "os error (%d) during epoll ADD: %s",
			        eno, rs_strerror_r(eno, errStr, sizeof(errStr)));
		ABORT_FINALIZE(RS_RET_EPOLL_CTL_FAILED);
	}

	DBGPRINTF("imptcp: added socket %d to epoll[%d] set\n", sock, epollfd);

finalize_it:
	if(iRet != RS_RET_OK) {
		free(epd);
	}
	RETiRet;
}


/* remove a socket from the epoll set. Note that the epd parameter
 * is not really required -- it is used to satisfy older kernels where
 * epoll_ctl() required a non-NULL pointer even though the ptr is never used.
 * For simplicity, we supply the same pointer we had when we created the
 * event (it's simple because we have it at hand).
 */
static inline rsRetVal
removeEPollSock(int sock, epolld_t *epd)
{
	DEFiRet;

	DBGPRINTF("imptcp: removing socket %d from epoll[%d] set\n", sock, epollfd);

	if(epoll_ctl(epollfd, EPOLL_CTL_DEL, sock, &(epd->ev)) != 0) {
		char errStr[1024];
		int eno = errno;
		errmsg.LogError(0, RS_RET_EPOLL_CTL_FAILED, "os error (%d) during epoll DEL: %s",
			        eno, rs_strerror_r(eno, errStr, sizeof(errStr)));
		ABORT_FINALIZE(RS_RET_EPOLL_CTL_FAILED);
	}

finalize_it:
	RETiRet;
}


/* add a listener to the server 
 */
static rsRetVal
addLstn(ptcpsrv_t *pSrv, int sock)
{
	DEFiRet;
	ptcplstn_t *pLstn;

	CHKmalloc(pLstn = malloc(sizeof(ptcplstn_t)));
	pLstn->pSrv = pSrv;
	pLstn->sock = sock;

	/* add to start of server's listener list */
	pLstn->prev = NULL;
	pLstn->next = pSrv->pLstn;
	if(pSrv->pLstn != NULL)
		pSrv->pLstn->prev = pLstn;
	pSrv->pLstn = pLstn;

	iRet = addEPollSock(epolld_lstn, pLstn, sock, &pLstn->epd);

finalize_it:
	RETiRet;
}


/* add a session to the server 
 */
static rsRetVal
addSess(ptcpsrv_t *pSrv, int sock, prop_t *peerName, prop_t *peerIP)
{
	DEFiRet;
	ptcpsess_t *pSess = NULL;

	CHKmalloc(pSess = malloc(sizeof(ptcpsess_t)));
	CHKmalloc(pSess->pMsg = malloc(iMaxLine * sizeof(uchar)));
	pSess->pSrv = pSrv;
	pSess->sock = sock;
	pSess->inputState = eAtStrtFram;
	pSess->iMsg = 0;
	pSess->bAtStrtOfFram = 1;
	pSess->peerName = peerName;
	pSess->peerIP = peerIP;

	/* add to start of server's listener list */
	pSess->prev = NULL;
	pthread_mutex_lock(&pSrv->mutSessLst);
	pSess->next = pSrv->pSess;
	if(pSrv->pSess != NULL)
		pSrv->pSess->prev = pSess;
	pSrv->pSess = pSess;
	pthread_mutex_unlock(&pSrv->mutSessLst);

	iRet = addEPollSock(epolld_sess, pSess, sock, &pSess->epd);

finalize_it:
	RETiRet;
}


/* close/remove a session
 * NOTE: we must first remove the fd from the epoll set and then close it -- else we
 * get an error "bad file descriptor" from epoll.
 */
static rsRetVal
closeSess(ptcpsess_t *pSess)
{
	int sock;
	DEFiRet;
	
	sock = pSess->sock;
	CHKiRet(removeEPollSock(sock, pSess->epd));
	close(sock);

	pthread_mutex_lock(&pSess->pSrv->mutSessLst);
	/* finally unlink session from structures */
	if(pSess->next != NULL)
		pSess->next->prev = pSess->prev;
	if(pSess->prev == NULL) {
		/* need to update root! */
		pSess->pSrv->pSess = pSess->next;
	} else {
		pSess->prev->next = pSess->next;
	}
	pthread_mutex_unlock(&pSess->pSrv->mutSessLst);

	/* unlinked, now remove structure */
	destructSess(pSess);

finalize_it:
	DBGPRINTF("imtcp: session on socket %d closed with iRet %d.\n", sock, iRet);
	RETiRet;
}


/* accept a new ruleset to bind. Checks if it exists and complains, if not */
static rsRetVal setRuleset(void __attribute__((unused)) *pVal, uchar *pszName)
{
	ruleset_t *pRuleset;
	rsRetVal localRet;
	DEFiRet;

	localRet = ruleset.GetRuleset(&pRuleset, pszName);
	if(localRet == RS_RET_NOT_FOUND) {
		errmsg.LogError(0, NO_ERRCODE, "error: ruleset '%s' not found - ignored", pszName);
	}
	CHKiRet(localRet);
	cs.pRuleset = pRuleset;
	DBGPRINTF("imptcp current bind ruleset %p: '%s'\n", pRuleset, pszName);

finalize_it:
	free(pszName); /* no longer needed */
	RETiRet;
}


static rsRetVal addTCPListener(void __attribute__((unused)) *pVal, uchar *pNewVal)
{
	DEFiRet;
	ptcpsrv_t *pSrv;

	CHKmalloc(pSrv = malloc(sizeof(ptcpsrv_t)));
	pthread_mutex_init(&pSrv->mutSessLst, NULL);
	pSrv->pSess = NULL;
	pSrv->pLstn = NULL;
	pSrv->bEmitMsgOnClose = cs.bEmitMsgOnClose;
	pSrv->port = pNewVal;
	pSrv->iAddtlFrameDelim = cs.iAddtlFrameDelim;
	cs.pszInputName = NULL;	/* moved over to pSrv, we do not own */
	pSrv->lstnIP = cs.lstnIP;
	cs.lstnIP = NULL;	/* moved over to pSrv, we do not own */
	pSrv->pRuleset = cs.pRuleset;
	pSrv->pszInputName = (cs.pszInputName == NULL) ?  UCHAR_CONSTANT("imptcp") : cs.pszInputName;
	CHKiRet(prop.Construct(&pSrv->pInputName));
	CHKiRet(prop.SetString(pSrv->pInputName, pSrv->pszInputName, ustrlen(pSrv->pszInputName)));
	CHKiRet(prop.ConstructFinalize(pSrv->pInputName));

	/* add to linked list */
	pSrv->pNext = pSrvRoot;
	pSrvRoot = pSrv;

	/* all config vars are auto-reset -- this also is very useful with the
	 * new config format effort (v6).
	 */
	resetConfigVariables(NULL, NULL);

finalize_it:
	if(iRet != RS_RET_OK) {
		errmsg.LogError(0, NO_ERRCODE, "error %d trying to add listener", iRet);
	}
	RETiRet;
}


/* destroy worker pool structures and wait for workers to terminate
 */
static inline void
startWorkerPool(void)
{
	int i;
	wrkrRunning = 0;
	if(cs.wrkrMax > 16)
		cs.wrkrMax = 16; /* TODO: make dynamic? */
	pthread_mutex_init(&wrkrMut, NULL);
	pthread_cond_init(&wrkrIdle, NULL);
	for(i = 0 ; i < cs.wrkrMax ; ++i) {
		/* init worker info structure! */
		pthread_cond_init(&wrkrInfo[i].run, NULL);
		wrkrInfo[i].event = NULL;
		wrkrInfo[i].numCalled = 0;
		pthread_create(&wrkrInfo[i].tid, &wrkrThrdAttr, wrkr, &(wrkrInfo[i]));
	}

}

/* destroy worker pool structures and wait for workers to terminate
 */
static inline void
stopWorkerPool(void)
{
	int i;
	for(i = 0 ; i < cs.wrkrMax ; ++i) {
		pthread_cond_signal(&wrkrInfo[i].run); /* awake wrkr if not running */
		pthread_join(wrkrInfo[i].tid, NULL);
		DBGPRINTF("imptcp: info: worker %d was called %llu times\n", i, wrkrInfo[i].numCalled);
		pthread_cond_destroy(&wrkrInfo[i].run);
	}
	pthread_cond_destroy(&wrkrIdle);
	pthread_mutex_destroy(&wrkrMut);

}



/* start up all listeners 
 * This is a one-time stop once the module is set to start.
 */
static inline rsRetVal
startupServers()
{
	DEFiRet;
	ptcpsrv_t *pSrv;

	pSrv = pSrvRoot;
	while(pSrv != NULL) {
		DBGPRINTF("imptcp: starting up server for port %s, name '%s'\n", pSrv->port, pSrv->pszInputName);
		startupSrv(pSrv);
		pSrv = pSrv->pNext;
	}

	RETiRet;
}


/* process new activity on listener. This means we need to accept a new
 * connection.
 */
static inline rsRetVal
lstnActivity(ptcplstn_t *pLstn)
{
	int newSock;
	prop_t *peerName;
	prop_t *peerIP;
	rsRetVal localRet;
	DEFiRet;

	DBGPRINTF("imptcp: new connection on listen socket %d\n", pLstn->sock);
	while(glbl.GetGlobalInputTermState() == 0) {
		localRet = AcceptConnReq(pLstn->sock, &newSock, &peerName, &peerIP);
		if(localRet == RS_RET_NO_MORE_DATA || glbl.GetGlobalInputTermState() == 1)
			break;
		CHKiRet(localRet);
		CHKiRet(addSess(pLstn->pSrv, newSock, peerName, peerIP));
	}

finalize_it:
	RETiRet;
}


/* process new activity on session. This means we need to accept data
 * or close the session.
 */
static inline rsRetVal
sessActivity(ptcpsess_t *pSess)
{
	int lenRcv;
	int lenBuf;
	char rcvBuf[128*1024];
	DEFiRet;

	DBGPRINTF("imptcp: new activity on session socket %d\n", pSess->sock);

	while(1) {
		lenBuf = sizeof(rcvBuf);
		lenRcv = recv(pSess->sock, rcvBuf, lenBuf, 0);

		if(lenRcv > 0) {
			/* have data, process it */
			DBGPRINTF("imtcp: data(%d) on socket %d: %s\n", lenBuf, pSess->sock, rcvBuf);
			CHKiRet(DataRcvd(pSess, rcvBuf, lenRcv));
		} else if (lenRcv == 0) {
			/* session was closed, do clean-up */
			if(pSess->pSrv->bEmitMsgOnClose) {
				uchar *peerName;
				int lenPeer;
				prop.GetString(pSess->peerName, &peerName, &lenPeer);
				errmsg.LogError(0, RS_RET_PEER_CLOSED_CONN, "imptcp session %d closed by remote peer %s.\n",
						pSess->sock, peerName);
			}
			CHKiRet(closeSess(pSess));
			break;
		} else {
			if(errno == EAGAIN || errno == EWOULDBLOCK)
				break;
			DBGPRINTF("imtcp: error on session socket %d - closed.\n", pSess->sock);
			closeSess(pSess); /* try clean-up by dropping session */
			break;
		}
	}

finalize_it:
	RETiRet;
}


/* This function is called to process a single request. This may
 * be carried out by the main worker or a helper. It can be run
 * concurrently.
 */
static inline void
processWorkItem(struct epoll_event *event)
{
	epolld_t *epd;

	epd = (epolld_t*) event->data.ptr;
	switch(epd->typ) {
	case epolld_lstn:
		lstnActivity((ptcplstn_t *) epd->ptr);
		break;
	case epolld_sess:
		sessActivity((ptcpsess_t *) epd->ptr);
		break;
	default:
		errmsg.LogError(0, RS_RET_INTERNAL_ERROR,
			"error: invalid epolld_type_t %d after epoll", epd->typ);
		break;
	}
}


/* This function is called to process a complete workset, that
 * is a set of events returned from epoll.
 */
static inline void
processWorkSet(int nEvents, struct epoll_event events[])
{
	int iEvt;
	int i;
	int remainEvents;

	remainEvents = nEvents;
	for(iEvt = 0 ; (iEvt < nEvents) && (glbl.GetGlobalInputTermState() == 0) ; ++iEvt) {
		if(remainEvents == 1) {
			/* process self, save context switch */
			processWorkItem(events+iEvt);
		} else {
			pthread_mutex_lock(&wrkrMut);
			/* check if there is a free worker */
			for(i = 0 ; (i < cs.wrkrMax) && (wrkrInfo[i].event != NULL) ; ++i)
				/*do search*/;
			if(i < cs.wrkrMax) {
				/* worker free -> use it! */
				wrkrInfo[i].event = events+iEvt;
				++wrkrRunning;
				pthread_cond_signal(&wrkrInfo[i].run);
				pthread_mutex_unlock(&wrkrMut);
			} else {
				pthread_mutex_unlock(&wrkrMut);
				/* no free worker, so we process this one ourselfs */
				processWorkItem(events+iEvt);
			}
		}
		--remainEvents;
	}

	if(nEvents > 1) {
		/* we now need to wait until all workers finish. This is because the
		 * rest of this module can not handle the concurrency introduced
		 * by workers running during the epoll call.
		 */
		pthread_mutex_lock(&wrkrMut);
		while(wrkrRunning > 0) {
			pthread_cond_wait(&wrkrIdle, &wrkrMut);
		}
		pthread_mutex_unlock(&wrkrMut);
	}

}


/* worker to process incoming requests
 */
static void *
wrkr(void *myself)
{
	struct wrkrInfo_s *me = (struct wrkrInfo_s*) myself;
	
	pthread_mutex_lock(&wrkrMut);
	while(1) {
		while(me->event == NULL && glbl.GetGlobalInputTermState() == 0) {
			pthread_cond_wait(&me->run, &wrkrMut);
		}
		if(glbl.GetGlobalInputTermState() == 1)
			break;
		pthread_mutex_unlock(&wrkrMut);

		++me->numCalled;
		processWorkItem(me->event);

		pthread_mutex_lock(&wrkrMut);
		me->event = NULL;	/* indicate we are free again */
		--wrkrRunning;
		pthread_cond_signal(&wrkrIdle);
	}
	pthread_mutex_unlock(&wrkrMut);

	return NULL;
}


/* This function is called to gather input.
 */
BEGINrunInput
	int nEvents;
	struct epoll_event events[128];
CODESTARTrunInput
	startWorkerPool();
	DBGPRINTF("imptcp: now beginning to process input data\n");
	while(glbl.GetGlobalInputTermState() == 0) {
		DBGPRINTF("imptcp going on epoll_wait\n");
		nEvents = epoll_wait(epollfd, events, sizeof(events)/sizeof(struct epoll_event), -1);
		DBGPRINTF("imptcp: epoll returned %d events\n", nEvents);
		processWorkSet(nEvents, events);
	}
	DBGPRINTF("imptcp: successfully terminated\n");
	/* we stop the worker pool in AfterRun, in case we get cancelled for some reason (old Interface) */
ENDrunInput


/* initialize and return if will run or not */
BEGINwillRun
CODESTARTwillRun
	/* first apply some config settings */
	iMaxLine = glbl.GetMaxLine(); /* get maximum size we currently support */

	if(pSrvRoot == NULL) {
		errmsg.LogError(0, RS_RET_NO_LSTN_DEFINED, "error: no ptcp server defined, module can not run.");
		ABORT_FINALIZE(RS_RET_NO_RUN);
	}

#	if defined(EPOLL_CLOEXEC) && defined(HAVE_EPOLL_CREATE1)
	DBGPRINTF("imptcp uses epoll_create1()\n");
	epollfd = epoll_create1(EPOLL_CLOEXEC);
	if(epollfd < 0 && errno == ENOSYS)
#	endif
	{
		DBGPRINTF("imptcp uses epoll_create()\n");
		/* reading the docs, the number of epoll events passed to
		 * epoll_create() seems not to be used at all in kernels. So
		 * we just provide "a" number, happens to be 10.
		 */
		epollfd = epoll_create(10);
	}

	if(epollfd < 0) {
		errmsg.LogError(0, RS_RET_EPOLL_CR_FAILED, "error: epoll_create() failed");
		ABORT_FINALIZE(RS_RET_NO_RUN);
	}

	/* start up servers, but do not yet read input data */
	CHKiRet(startupServers());
	DBGPRINTF("imptcp started up, but not yet receiving data\n");
finalize_it:
ENDwillRun


/* completely shut down a server, that means closing all of its
 * listeners and sessions.
 */
static inline void
shutdownSrv(ptcpsrv_t *pSrv)
{
	ptcplstn_t *pLstn, *lstnDel;
	ptcpsess_t *pSess, *sessDel;

	/* listeners */
	pLstn = pSrv->pLstn;
	while(pLstn != NULL) {
		close(pLstn->sock);
		lstnDel = pLstn;
		pLstn = pLstn->next;
		DBGPRINTF("imptcp shutdown listen socket %d\n", lstnDel->sock);
		free(lstnDel->epd);
		free(lstnDel);
	}

	/* sessions */
	pSess = pSrv->pSess;
	while(pSess != NULL) {
		close(pSess->sock);
		sessDel = pSess;
		pSess = pSess->next;
		DBGPRINTF("imptcp shutdown session socket %d\n", sessDel->sock);
		destructSess(sessDel);
	}
}


BEGINafterRun
	ptcpsrv_t *pSrv, *srvDel;
CODESTARTafterRun
	stopWorkerPool();

	/* we need to close everything that is still open */
	pSrv = pSrvRoot;
	while(pSrv != NULL) {
		srvDel = pSrv;
		pSrv = pSrv->pNext;
		shutdownSrv(srvDel);
		destructSrv(srvDel);
	}

	close(epollfd);
ENDafterRun


BEGINmodExit
CODESTARTmodExit
	pthread_attr_destroy(&wrkrThrdAttr);
	/* release objects we used */
	objRelease(glbl, CORE_COMPONENT);
	objRelease(prop, CORE_COMPONENT);
	objRelease(net, LM_NET_FILENAME);
	objRelease(datetime, CORE_COMPONENT);
	objRelease(errmsg, CORE_COMPONENT);
	objRelease(ruleset, CORE_COMPONENT);
ENDmodExit


static rsRetVal
resetConfigVariables(uchar __attribute__((unused)) *pp, void __attribute__((unused)) *pVal)
{
	cs.bEmitMsgOnClose = 0;
	cs.wrkrMax = 2;
	cs.iAddtlFrameDelim = TCPSRV_NO_ADDTL_DELIMITER;
	free(cs.pszInputName);
	cs.pszInputName = NULL;
	free(cs.lstnIP);
	cs.lstnIP = NULL;
	return RS_RET_OK;
}


BEGINisCompatibleWithFeature
CODESTARTisCompatibleWithFeature
	if(eFeat == sFEATURENonCancelInputTermination)
		iRet = RS_RET_OK;
ENDisCompatibleWithFeature


BEGINqueryEtryPt
CODESTARTqueryEtryPt
CODEqueryEtryPt_STD_IMOD_QUERIES
CODEqueryEtryPt_IsCompatibleWithFeature_IF_OMOD_QUERIES
ENDqueryEtryPt


BEGINmodInit()
CODESTARTmodInit
	*ipIFVersProvided = CURR_MOD_IF_VERSION; /* we only support the current interface specification */
CODEmodInit_QueryRegCFSLineHdlr
	initConfigSettings();
	/* request objects we use */
	CHKiRet(objUse(glbl, CORE_COMPONENT));
	CHKiRet(objUse(prop, CORE_COMPONENT));
	CHKiRet(objUse(net, LM_NET_FILENAME));
	CHKiRet(objUse(errmsg, CORE_COMPONENT));
	CHKiRet(objUse(datetime, CORE_COMPONENT));
	CHKiRet(objUse(ruleset, CORE_COMPONENT));

	/* initialize "read-only" thread attributes */
	pthread_attr_init(&wrkrThrdAttr);
	pthread_attr_setstacksize(&wrkrThrdAttr, 2048*1024);

	/* register config file handlers */
	CHKiRet(omsdRegCFSLineHdlr(UCHAR_CONSTANT("inputptcpserverrun"), 0, eCmdHdlrGetWord,
				   addTCPListener, NULL, STD_LOADABLE_MODULE_ID, eConfObjGlobal));
	CHKiRet(omsdRegCFSLineHdlr(UCHAR_CONSTANT("inputptcpservernotifyonconnectionclose"), 0,
				   eCmdHdlrBinary, NULL, &cs.bEmitMsgOnClose, STD_LOADABLE_MODULE_ID, eConfObjGlobal));
	CHKiRet(omsdRegCFSLineHdlr(UCHAR_CONSTANT("inputptcpserveraddtlframedelimiter"), 0, eCmdHdlrInt,
				   NULL, &cs.iAddtlFrameDelim, STD_LOADABLE_MODULE_ID, eConfObjGlobal));
	CHKiRet(omsdRegCFSLineHdlr(UCHAR_CONSTANT("inputptcpserverhelperthreads"), 0, eCmdHdlrInt,
				   NULL, &cs.wrkrMax, STD_LOADABLE_MODULE_ID, eConfObjGlobal));
	CHKiRet(omsdRegCFSLineHdlr(UCHAR_CONSTANT("inputptcpserverinputname"), 0,
				   eCmdHdlrGetWord, NULL, &cs.pszInputName, STD_LOADABLE_MODULE_ID, eConfObjGlobal));
	CHKiRet(omsdRegCFSLineHdlr(UCHAR_CONSTANT("inputptcpserverlistenip"), 0,
				   eCmdHdlrGetWord, NULL, &cs.lstnIP, STD_LOADABLE_MODULE_ID, eConfObjGlobal));
	CHKiRet(omsdRegCFSLineHdlr(UCHAR_CONSTANT("inputptcpserverbindruleset"), 0,
				   eCmdHdlrGetWord, setRuleset, NULL, STD_LOADABLE_MODULE_ID, eConfObjGlobal));
	CHKiRet(omsdRegCFSLineHdlr(UCHAR_CONSTANT("resetconfigvariables"), 1, eCmdHdlrCustomHandler,
		resetConfigVariables, NULL, STD_LOADABLE_MODULE_ID, eConfObjGlobal));
ENDmodInit


/* vim:set ai:
 */<|MERGE_RESOLUTION|>--- conflicted
+++ resolved
@@ -10,11 +10,7 @@
  *
  * File begun on 2010-08-10 by RGerhards
  *
-<<<<<<< HEAD
- * Copyright 2007-2011 Rainer Gerhards and Adiscon GmbH.
-=======
  * Copyright 2007-2012 Rainer Gerhards and Adiscon GmbH.
->>>>>>> 92f7e549
  *
  * This file is part of rsyslog.
  *
