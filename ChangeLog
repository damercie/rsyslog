---------------------------------------------------------------------------
<<<<<<< HEAD
Version 5.1.0  [DEVEL] (rgerhards), 2009-05-29

*********************************** NOTE **********************************
The v5 versions of rsyslog feature a greatly redesigned queue engine. The
major theme for the v5 release is twofold:

a) greatly improved performance
b) enable audit-grade processing

Here, audit-grade processing means that rsyslog, if used together with
audit-grade transports and configured correctly, will never lose messages
that already have been acknowledged, not even in fatal failure cases like
sudden loss of power.

Note that large parts of rsyslog's important core components have been
restructured to support these design goals. As such, early versions of
the engine will probably be less stable than the v3/v4 engine.

Also note that the initial versions do not cover all and everything. As
usual, the code will evolve toward the final goal as version numbers
increase.
*********************************** NOTE **********************************

- redesigned queue engine so that it supports ultra-reliable operations
  This resulted in a rewrite of large parts. The new capability can be
  used to build audit-grade systems on the basis of rsyslog.
- added $MainMsgQueueDequeueBatchSize and $ActionQueueDequeueBatchSize 
  configuration directives
- implemented a new transactional output module interface which provides
  superior performance (for databases potentially far superior performance)
- increased ompgsql performance by adapting to new transactional
  output module interface
---------------------------------------------------------------------------
Version 4.3.?  [DEVEL] (rgerhards), 2009-??-??
=======
Version 4.3.2  [DEVEL] (rgerhards), 2009-??-??
- added a generic network stream server (in addition to rather specific
  syslog tcp server)
- added ability for the UDP output action to rebind its send socket after
  sending n messages. New config directive $ActionSendUDPRebindInterval
  added for the purpose. By default, rebinding is disabled. This is 
  considered useful for load balancers.
>>>>>>> 4f742a8e
- bugfix: imdiag/imtcp had a race condition
- improved testbench (now much better code design and reuse)
- added config switch --enable-testbench=no to turn off testbench
---------------------------------------------------------------------------
Version 4.3.1  [DEVEL] (rgerhards), 2009-05-25
- added capability to run multiple tcp listeners (on different ports)
- performance enhancement: imtcp calls parser no longer on input thread
  but rather inside on of the potentially many main msg queue worker
  threads (an enhancement scheduled for all input plugins where this is
  possible)
- added $GenerateConfigGraph configuration command which can be used
  to generate nice-looking (and very informative) rsyslog configuration
  graphs.
- added $ActionName configuration directive (currently only used for
  graph generation, but may find other uses)
- improved doc
  * added (hopefully) easier to grasp queue explanation
- improved testbench
  * added tests for queue disk-only mode (checks disk queue logic)
- bugfix: light and full delay watermarks had invalid values, badly
  affecting performance for delayable inputs
- build system improvements - thanks to Michael Biebl
- added new testing module imdiag, which enables to talk to the 
  rsyslog core at runtime. The current implementation is only a 
  beginning, but can be expanded over time
---------------------------------------------------------------------------
Version 4.3.0  [DEVEL] (rgerhards), 2009-04-17
- new feature: new output plugin omprog, which permits to start program
  and feed it (via its stdin) with syslog messages. If the program
  terminates, it is restarted.
- improved internal handling of RainerScript functions, building the
  necessary plumbing to support more functions with decent runtime
  performance. This is also necessary towards the long-term goal
  of loadable library modules.
- added new RainerScript function "tolower"
- improved testbench
  * added tests for tcp-based reception
  * added tcp-load test (1000 connections, 20,000 messages)
- added $MaxOpenFiles configuration directive
- bugfix: solved potential memory leak in msg processing, could manifest
  itself in imtcp
- bugfix: ompgsql did not detect problems in sql command execution
  this could cause loss of messages. The handling was correct if the
  connection broke, but not if there was a problem with statement
  execution. The most probable case for such a case would be invalid
  sql inside the template, and this is now much easier to diagnose.
---------------------------------------------------------------------------
Version 4.1.8  [BETA] (rgerhards), 2009-04-??
- bugfix: light and full delay watermarks had invalid values, badly
  affecting performance for delayable inputs
- bugfix: compile problems in im3195
---------------------------------------------------------------------------
Version 4.1.7  [BETA] (rgerhards), 2009-04-22
- bugfix: $InputTCPMaxSessions config directive was accepted, but not
  honored. This resulted in a fixed upper limit of 200 connections.
- bugfix: the default for $DirCreateMode was 0644, and as such wrong.
  It has now been changed to 0700. For some background, please see
  http://lists.adiscon.net/pipermail/rsyslog/2009-April/001986.html
- bugfix: ompgsql did not detect problems in sql command execution
  this could cause loss of messages. The handling was correct if the
  connection broke, but not if there was a problem with statement
  execution. The most probable case for such a case would be invalid
  sql inside the template, and this is now much easier to diagnose.
---------------------------------------------------------------------------
Version 4.1.6  [DEVEL] (rgerhards), 2009-04-07
- added new "csv" property replacer options to enable simple creation
  of CSV-formatted outputs (format from RFC4180 is used)
- implemented function support in RainerScript. That means the engine
  parses and compile functions, as well as executes a few build-in
  ones. Dynamic loading and registration of functions is not yet
  supported - but we now have a good foundation to do that later on.
- implemented the strlen() RainerScript function
- added a template output module
- added -T rsyslogd command line option, enables to specify a directory
  where to chroot() into on startup. This is NOT a security feature but
  introduced to support testing. Thus, -T does not make sure chroot()
  is used in a secure way. (may be removed later)
- added omstdout module for testing purposes. Spits out all messages to
  stdout - no config option, no other features
- added a parser testing suite (still needs to be extended, but a good
  start)
- modified $ModLoad statement so that for modules whom's name starts with
  a dot, no path is prepended (this enables relative-pathes and should
  not break any valid current config)
- fixed a bug that caused action retries not to work correctly
  situation was only cleared by a restart
- bugfix: closed dynafile was potentially never written until another
  dynafile name was generated - potential loss of messages
- improved omfile so that it properly suspends itself if there is an
  i/o or file name generation error. This enables it to be used with
  the full high availability features of rsyslog's engine
- bugfix: fixed some segaults on Solaris, where vsprintf() does not
  check for NULL pointers
- improved performance of regexp-based filters
  Thanks to Arnaud Cornet for providing the idea and initial patch.
- added a new way how output plugins may be passed parameters. This is
  more effcient for some outputs. They new can receive fields not only
  as a single string but rather in an array where each string is seperated.
- added (some) developer documentation for output plugin interface
- bugfix: potential abort with DA queue after high watermark is reached
  There exists a race condition that can lead to a segfault. Thanks
  go to vbernetr, who performed the analysis and provided patch, which
  I only tweaked a very little bit.
- bugfix: imtcp did incorrectly parse hostname/tag
  Thanks to Luis Fernando Muñoz Mejías for the patch.
---------------------------------------------------------------------------
Version 4.1.5  [DEVEL] (rgerhards), 2009-03-11
- bugfix: parser did not correctly parse fields in UDP-received messages
- added ERE support in filter conditions
  new comparison operation "ereregex"
- added new config directive $RepeatedMsgContainsOriginalMsg so that the
  "last message repeated n times" messages, if generated, may
  have an alternate format that contains the message that is being repeated
---------------------------------------------------------------------------
Version 4.1.4  [DEVEL] (rgerhards), 2009-01-29
- bugfix: inconsistent use of mutex/atomic operations could cause segfault
  details are too many, for full analysis see blog post at:
  http://blog.gerhards.net/2009/01/rsyslog-data-race-analysis.html
- bugfix: unitialized mutex was used in msg.c:getPRI
  This was subtle, because getPRI is called as part of the debugging code
  (always executed) in syslogd.c:logmsg.
- bufgix: $PreserveFQDN was not properly handled for locally emitted
  messages
---------------------------------------------------------------------------
Version 4.1.3  [DEVEL] (rgerhards), 2008-12-17
- added $InputTCPServerAddtlFrameDelimiter config directive, which
  enables to specify an additional, non-standard message delimiter
  for processing plain tcp syslog. This is primarily a fix for the invalid
  framing used in Juniper's NetScreen products. Credit to forum user
  Arv for suggesting this solution.
- added $InputTCPServerInputName property, which enables a name to be
  specified that will be available during message processing in the
  inputname property. This is considered useful for logic that treats
  messages differently depending on which input received them.
- added $PreserveFQDN config file directive
  Enables to use FQDNs in sender names where the legacy default
  would have stripped the domain part.
  Thanks to BlinkMind, Inc. http://www.blinkmind.com for sponsoring this
  development.
- bugfix: imudp went into an endless loop under some circumstances
  (but could also leave it under some other circumstances...)
  Thanks to David Lang and speedfox for reporting this issue.
---------------------------------------------------------------------------
Version 4.1.2  [DEVEL] (rgerhards), 2008-12-04
- bugfix: code did not compile without zlib
- security bugfix: $AllowedSender was not honored, all senders were
  permitted instead (see http://www.rsyslog.com/Article322.phtml)
- security fix: imudp emitted a message when a non-permitted sender
  tried to send a message to it. This behaviour is operator-configurable.
  If enabled, a message was emitted each time. That way an attacker could
  effectively fill the disk via this facility. The message is now
  emitted only once in a minute (this currently is a hard-coded limit,
  if someone comes up with a good reason to make it configurable, we
  will probably do that).
- doc bugfix: typo in v3 compatibility document directive syntax
  thanks to Andrej for reporting
- imported other changes from 3.21.8 and 3.20.1 (see there)
---------------------------------------------------------------------------
Version 4.1.1  [DEVEL] (rgerhards), 2008-11-26
- added $PrivDropToGroup, $PrivDropToUser, $PrivDropToGroupID,
  $PrivDropToUserID config directives to enable dropping privileges.
  This is an effort to provide a security enhancement. For the limits of this
  approach, see http://wiki.rsyslog.com/index.php/Security
- re-enabled imklog to compile on FreeBSD (brought in from beta)
---------------------------------------------------------------------------
Version 4.1.0  [DEVEL] (rgerhards), 2008-11-18

********************************* WARNING *********************************
This version has a slightly different on-disk format for message entries.
As a consequence, old queue files being read by this version may have
an invalid output timestamp, which could result to some malfunction inside
the output driver. It is recommended to drain queues with the previous
version before switching to this one.
********************************* WARNING *********************************

- greatly enhanced performance when compared to v3.
- added configuration directive "HUPisRestart" which enables to configure
  HUP to be either a full restart or "just" a leightweight way to
  close open files.
- enhanced legacy syslog parser to detect year if part of the timestamp
  the format is based on what Cisco devices seem to emit.
- added a setting "$OptimizeForUniprocessor" to enable users to turn off
  pthread_yield calls which are counter-productive on multiprocessor 
  machines (but have been shown to be useful on uniprocessors)
- reordered imudp processing. Message parsing is now done as part of main
  message queue worker processing (was part of the input thread)
  This should also improve performance, as potentially more work is
  done in parallel.
- bugfix: compressed syslog messages could be slightly mis-uncompressed
  if the last byte of the compressed record was a NUL
- added $UDPServerTimeRequery option which enables to work with
  less acurate timestamps in favor of performance. This enables querying
  of the time only every n-th time if imudp is running in the tight
  receive loop (aka receiving messsages at a high rate)
- doc bugfix: queue doc had wrong parameter name for setting controlling
  worker thread shutdown period
- restructured rsyslog.conf documentation
- bugfix: memory leak in ompgsql
  Thanks to Ken for providing the patch
---------------------------------------------------------------------------
Version 3.22.1 [v3-stable] (rgerhards), 2009-04-??
- bugfix: internal messages were emitted to whatever file had fd2 when
  rsyslogd ran in forked mode (as usual!)
  Thanks to varmojfekoj for the patch
- small enhancement: config validation run now exits with code 1 if an
  error is detected. This change is considered important but small enough
  to apply it directly to the stable version. [But it is a border case,
  the change requires more code than I had hoped. Thus I have NOT tried
  to actually catch all cases, this is left for the current devel
  releases, if necessary]
- bugfix: light and full delay watermarks had invalid values, badly
  affecting performance for delayable inputs
- bugfix: potential segfault issue when multiple $UDPServerRun directives
  are specified. Thanks to Michael Biebl for helping to debug this one.
- relaxed GnuTLS version requirement to 1.4.0 after confirmation from the
  field that this version is sufficient
- bugfix: parser did not properly handle empty structured data
---------------------------------------------------------------------------
Version 3.22.0 [v3-stable] (rgerhards), 2009-04-21
This is the first stable release that includes the full functionality
of the 3.21.x version tree.
- bugfix: $InputTCPMaxSessions config directive was accepted, but not
  honored. This resulted in a fixed upper limit of 200 connections.
- bugfix: the default for $DirCreateMode was 0644, and as such wrong.
  It has now been changed to 0700. For some background, please see
  http://lists.adiscon.net/pipermail/rsyslog/2009-April/001986.html
- bugfix: ompgsql did not detect problems in sql command execution
  this could cause loss of messages. The handling was correct if the
  connection broke, but not if there was a problem with statement
  execution. The most probable case for such a case would be invalid
  sql inside the template, and this is now much easier to diagnose.
---------------------------------------------------------------------------
Version 3.21.11 [BETA] (rgerhards), 2009-04-03
- build system improvements contributed by Michael Biebl - thx!
- all patches from 3.20.5 incorporated (see it's ChangeLog entry)
---------------------------------------------------------------------------
Version 3.21.10 [BETA] (rgerhards), 2009-02-02
- bugfix: inconsistent use of mutex/atomic operations could cause segfault
  details are too many, for full analysis see blog post at:
  http://blog.gerhards.net/2009/01/rsyslog-data-race-analysis.html
- the string "Do Die" was accidently emited upon exit in non-debug mode
  This has now been corrected. Thanks to varmojfekoj for the patch.
- some legacy options were not correctly processed.
  Thanks to varmojfekoj for the patch.
- doc bugfix: v3-compatiblity document had typo in config directive
  thanks to Andrej for reporting this
---------------------------------------------------------------------------
Version 3.21.9 [BETA] (rgerhards), 2008-12-04
- re-release of 3.21.8 with an additional fix, that could also lead
  to DoS; 3.21.8 has been removed from the official download archives
- security fix: imudp emitted a message when a non-permitted sender
  tried to send a message to it. This behaviour is operator-configurable.
  If enabled, a message was emitted each time. That way an attacker could
  effectively fill the disk via this facility. The message is now
  emitted only once in a minute (this currently is a hard-coded limit,
  if someone comes up with a good reason to make it configurable, we
  will probably do that).
---------------------------------------------------------------------------
Version 3.21.8  [BETA] (rgerhards), 2008-12-04
- bugfix: imklog did not compile on FreeBSD
- security bugfix: $AllowedSender was not honored, all senders were
  permitted instead (see http://www.rsyslog.com/Article322.phtml)
- merged in all other changes from 3.20.1 (see there)
---------------------------------------------------------------------------
Version 3.21.7  [BETA] (rgerhards), 2008-11-11
- this is the new beta branch, based on the former 3.21.6 devel
- new functionality: ZERO property replacer nomatch option (from v3-stable)
---------------------------------------------------------------------------
Version 3.21.6  [DEVEL] (rgerhards), 2008-10-22
- consolidated time calls during msg object creation, improves performance
  and consistency
- bugfix: solved a segfault condition
- bugfix: subsecond time properties generated by imfile, imklog and
  internal messages could be slightly inconsistent
- bugfix: (potentially big) memory leak on HUP if queues could not be
  drained before timeout - thanks to David Lang for pointing this out
- added capability to support multiple module search pathes. Thank
  to Marius Tomaschewski for providing the patch.
- bugfix: im3195 did no longer compile
- improved "make distcheck" by ensuring everything relevant is recompiled
---------------------------------------------------------------------------
Version 3.21.5  [DEVEL] (rgerhards), 2008-09-30
- performance optimization: unnecessary time() calls during message
  parsing removed - thanks to David Lang for his excellent performance
  analysis
- added new capability to property replacer: multiple immediately
  successive field delimiters are treated as a single one.
  Thanks to Zhuang Yuyao for the patch.
- added message property "inputname", which contains the name of the
  input (module) that generated it. Presence is depending on suport in
  each input module (else it is blank).
- added system property "$myhostname", which contains the name of the
  local host as it knows itself.
- imported a number of fixes and enhancements from the stable and
  devel branches, including a fix to a potential segfault on HUP
  when using UDP listners
- re-enabled gcc builtin atomic operations and added a proper
  ./configure check
- bugfix: potential race condition when adding messages to queue
  There was a wrong order of mutex lock operations. It is hard to
  believe that really caused problems, but in theory it could and with
  threading we often see that theory becomes practice if something is only
  used long enough on a fast enough machine with enough CPUs ;)
- cleaned up internal debug system code and made it behave better
  in regard to multi-threading
---------------------------------------------------------------------------
Version 3.21.4  [DEVEL] (rgerhards), 2008-09-04
- removed compile time fixed message size limit (was 2K), limit can now
  be set via $MaxMessageSize global config directive (finally gotten rid
  of MAXLINE ;))
- enhanced doc for $ActionExecOnlyEveryNthTimeTimeout
- integrated a number of patches from 3.18.4, namely
  - bugfix: order-of magnitude issue with base-10 size definitions
    in config file parser. Could lead to invalid sizes, constraints
    etc for e.g. queue files and any other object whose size was specified
    in base-10 entities. Did not apply to binary entities. Thanks to
    RB for finding this bug and providing a patch.
  - bugfix: action was not called when system time was set backwards
    (until the previous time was reached again). There are still some
    side-effects when time is rolled back (A time rollback is really a bad
    thing to do, ideally the OS should issue pseudo time (like NetWare did)
    when the user tries to roll back time). Thanks to varmojfekoj for this
    patch.
  - doc bugfix: rsyslog.conf man page improved and minor nit fixed
    thanks to Lukas Kuklinek for the patch.
---------------------------------------------------------------------------
Version 3.21.3  [DEVEL] (rgerhards), 2008-08-13
- added ability to specify flow control mode for imuxsock
- added ability to execute actions only after the n-th call of the action
  This also lead to the addition of two new config directives:
  $ActionExecOnlyEveryNthTime and $ActionExecOnlyEveryNthTimeTimeout
  This feature is useful, for example, for alerting: it permits you to
  send an alert only after at least n occurences of a specific message
  have been seen by rsyslogd. This protectes against false positives
  due to waiting for additional confirmation.
- bugfix: IPv6 addresses could not be specified in forwarding actions
  New syntax @[addr]:port introduced to enable that. Root problem was IPv6
  addresses contain colons.
- somewhat enhanced debugging messages
- imported from 3.18.3:
  - enhanced ommysql to support custom port to connect to server
    Port can be set via new $ActionOmmysqlServerPort config directive
    Note: this was a very minor change and thus deemed appropriate to be
    done in the stable release.
  - bugfix: misspelled config directive, previously was
    $MainMsgQueueWorkeTimeoutrThreadShutdown, is now
    $MainMsgQueueWorkerTimeoutThreadShutdown. Note that the misspelled
    directive is not preserved - if the misspelled directive was used
    (which I consider highly unlikely), the config file must be changed.
    Thanks to lperr for reporting the bug.
---------------------------------------------------------------------------
Version 3.21.2  [DEVEL] (rgerhards), 2008-08-04
- added $InputUnixListenSocketHostName config directive, which permits to
  override the hostname being used on a local unix socket. This is useful
  for differentiating "hosts" running in several jails. Feature was
  suggested by David Darville, thanks for the suggestion.
- enhanced ommail to support multiple email recipients. This is done by
  specifying $ActionMailTo multiple times. Note that this introduces a
  small incompatibility to previous config file syntax: the recipient
  list is now reset for each action (we honestly believe that will
  not cause any problem - apologies if it does).
- enhanced troubleshooting documentation
---------------------------------------------------------------------------
Version 3.21.1  [DEVEL] (rgerhards), 2008-07-30
- bugfix: no error was reported if the target of a $IncludeConfig
  could not be accessed.
- added testbed for common config errors
- added doc for -u option to rsyslogd man page
- enhanced config file checking - no active actions are detected
- added -N rsyslogd command line option for a config validation run
  (which does not execute actual syslogd code and does not interfere
  with a running instance)
- somewhat improved emergency configuration. It is now also selected
  if the config contains no active actions
- rsyslogd error messages are now reported to stderr by default. can be
  turned off by the new "$ErrorMessagesToStderr off" directive
 Thanks to HKS for suggesting the new features.
---------------------------------------------------------------------------
Version 3.21.0  [DEVEL] (rgerhards), 2008-07-18
- starts a new devel branch
- added a generic test driver for RainerScript plus some test cases
  to the testbench
- added a small diagnostic tool to obtain result of gethostname() API
- imported all changes from 3.18.1 until today (some quite important,
  see below)
---------------------------------------------------------------------------
Version 3.20.6 [v3-stable] (rgerhards), 2009-04-16
- this is the last v3-stable for the 3.20.x series
- bugfix: $InputTCPMaxSessions config directive was accepted, but not
  honored. This resulted in a fixed upper limit of 200 connections.
- bugfix: the default for $DirCreateMode was 0644, and as such wrong.
  It has now been changed to 0700. For some background, please see
  http://lists.adiscon.net/pipermail/rsyslog/2009-April/001986.html
---------------------------------------------------------------------------
Version 3.20.5 [v3-stable] (rgerhards), 2009-04-02
- bugfix: potential abort with DA queue after high watermark is reached
  There exists a race condition that can lead to a segfault. Thanks
  go to vbernetr, who performed the analysis and provided patch, which
  I only tweaked a very little bit.
- fixed bugs in RainerScript:
  o when converting a number and a string to a common type, both were 
    actually converted to the other variable's type.
  o the value of rsCStrConvertToNumber() was miscalculated.
  Thanks to varmojfekoj for the patch
- fixed a bug in configure.ac which resulted in problems with
  environment detection - thanks to Michael Biebl for the patch
- fixed a potential segfault problem in gssapi code
  thanks to varmojfekoj for the patch
- doc enhance: provide standard template for MySQL module and instructions
  on how to modify schema
---------------------------------------------------------------------------
Version 3.20.4 [v3-stable] (rgerhards), 2009-02-09
- bugfix: inconsistent use of mutex/atomic operations could cause segfault
  details are too many, for full analysis see blog post at:
  http://blog.gerhards.net/2009/01/rsyslog-data-race-analysis.html
- bugfix: invalid ./configure settings for RFC3195
  thanks to Michael Biebl for the patch
- bugfix: invalid mutex access in msg.c
- doc bugfix: dist tarball missed 2 files, had one extra file that no
  longer belongs into it. Thanks to Michael Biebl for pointing this out.
---------------------------------------------------------------------------
Version 3.20.3 [v3-stable] (rgerhards), 2009-01-19
- doc bugfix: v3-compatiblity document had typo in config directive
  thanks to Andrej for reporting this
- fixed a potential segfault condition with $AllowedSender directive
  On HUP, the root pointers were not properly cleaned up. Thanks to
  Michael Biebel, olgoat, and Juha Koho for reporting and analyzing
  the bug.
---------------------------------------------------------------------------
Version 3.20.2 [v3-stable] (rgerhards), 2008-12-04
- re-release of 3.20.1 with an additional fix, that could also lead
  to DoS; 3.20.1 has been removed from the official download archives
- security fix: imudp emitted a message when a non-permitted sender
  tried to send a message to it. This behaviour is operator-configurable.
  If enabled, a message was emitted each time. That way an attacker could
  effectively fill the disk via this facility. The message is now
  emitted only once in a minute (this currently is a hard-coded limit,
  if someone comes up with a good reason to make it configurable, we
  will probably do that).
---------------------------------------------------------------------------
Version 3.20.1 [v3-stable] (rgerhards), 2008-12-04
- security bugfix: $AllowedSender was not honored, all senders were
  permitted instead
- enhance: regex nomatch option "ZERO" has been added
  This allows to return the string 0 if a regular expression is
  not found. This is probably useful for storing numerical values into
  database columns.
- bugfix: memory leak in gtls netstream driver fixed
  memory was lost each time a TLS session was torn down. This could 
  result in a considerable memory leak if it happened quite frequently
  (potential system crash condition)
- doc update: documented how to specify multiple property replacer
  options + link to new online regex generator tool added
- minor bufgfix: very small memory leak in gtls netstream driver
  around a handful of bytes (< 20) for each HUP
- improved debug output for regular expressions inside property replacer
  RE's seem to be a big trouble spot and I would like to have more
  information inside the debug log. So I decided to add some additional
  debug strings permanently.
---------------------------------------------------------------------------
Version 3.20.0 [v3-stable] (rgerhards), 2008-11-05
- this is the inital release of the 3.19.x branch as a stable release
- bugfix: double-free in pctp netstream driver. Thank to varmojfeko
  for the patch
---------------------------------------------------------------------------
Version 3.19.12 [BETA] (rgerhards), 2008-10-16
- bugfix: subseconds where not correctly extracted from a timestamp
  if that timestamp did not contain any subsecond information (the
  resulting string was garbagge but should have been "0", what it
  now is).
- increased maximum size of a configuration statement to 4K (was 1K)
- imported all fixes from the stable branch (quite a lot)
- bugfix: (potentially big) memory leak on HUP if queues could not be
  drained before timeout - thanks to David Lang for pointing this out
---------------------------------------------------------------------------
Version 3.19.11 [BETA] (rgerhards), 2008-08-25
This is a refresh of the beta. No beta-specific fixes have been added.
- included fixes from v3-stable (most importantly 3.18.3)
---------------------------------------------------------------------------
Version 3.19.10 [BETA] (rgerhards), 2008-07-15
- start of a new beta branch based on former 3.19 devel branch
- bugfix: bad memory leak in disk-based queue modes
- bugfix: UDP syslog forwarding did not work on all platforms
  the ai_socktype was incorrectly set to 1. On some platforms, this
  lead to failing name resolution (e.g. FreeBSD 7). Thanks to HKS for
  reporting the bug.
- bugfix: priority was incorrectly calculated on FreeBSD 7,
  because the LOG_MAKEPRI() C macro has a different meaning there (it
  is just a simple addition of faciltity and severity). I have changed
  this to use own, consistent, code for PRI calculation. Thank to HKS
  for reporting this bug.
- bugfix (cosmetical): authorization was not checked when gtls handshake
  completed immediately. While this sounds scary, the situation can not
  happen in practice. We use non-blocking IO only for server-based gtls
  session setup. As TLS requires the exchange of multiple frames before
  the handshake completes, it simply is impossible to do this in one
  step. However, it is useful to have the code path correct even for 
  this case - otherwise, we may run into problems if the code is changed
  some time later (e.g. to use blocking sockets). Thanks to varmojfekoj
  for providing the patch.
- important queue bugfix from 3.18.1 imported (see below)
- cleanup of some debug messages
---------------------------------------------------------------------------
Version 3.19.9 (rgerhards), 2008-07-07
- added tutorial for creating a TLS-secured syslog infrastructure
- rewritten omusrmsg to no longer fork() a new process for sending messages
  this caused some problems with the threading model, e.g. zombies. Also,
  it was far less optimal than it is now.
- bugfix: machine certificate was required for client even in TLS anon mode
  Reference: http://bugzilla.adiscon.com/show_bug.cgi?id=85
  The fix also slightly improves performance by not storing certificates in
  client sessions when there is no need to do so.
- bugfix: RainerScript syntax error was not always detected
---------------------------------------------------------------------------
Version 3.19.8 (rgerhards), 2008-07-01
- bugfix: gtls module did not correctly handle EGAIN (and similar) recv()
  states. This has been fixed by introducing a new abstraction layer inside
  gtls.
- added (internal) error codes to error messages; added redirector to
  web description of error codes
  closes bug http://bugzilla.adiscon.com/show_bug.cgi?id=20
- disabled compile warnings caused by third-party libraries
- reduced number of compile warnings in gcc's -pedantic mode
- some minor documentation improvements
- included all fixes from beta 3.17.5
---------------------------------------------------------------------------
Version 3.19.7 (rgerhards), 2008-06-11
- added new property replacer option "date-subseconds" that enables
  to query just the subsecond part of a high-precision timestamp
- somewhat improved plain tcp syslog reliability by doing a connection
  check before sending. Credits to Martin Schuette for providing the
  idea. Details are available at
  http://blog.gerhards.net/2008/06/reliable-plain-tcp-syslog-once-again.html
- made rsyslog tickless in the (usual and default) case that repeated
  message reduction is turned off. More info:
  http://blog.gerhards.net/2008/06/coding-to-save-environment.html
- some build system cleanup, thanks to Michael Biebl
- bugfix: compile under (Free)BSD failed due to some invalid library
  definitions - this is fixed now. Thanks to Michael Biebl for the patch.
---------------------------------------------------------------------------
Version 3.19.6 (rgerhards), 2008-06-06
- enhanced property replacer to support multiple regex matches
- bugfix: part of permittedPeer structure was not correctly initialized
  thanks to varmojfekoj for spotting this
- bugfix: off-by-one bug during certificate check
- bugfix: removed some memory leaks in TLS code
---------------------------------------------------------------------------
Version 3.19.5 (rgerhards), 2008-05-30
- enabled Posix ERE expressions inside the property replacer
  (previously BRE was permitted only)
- provided ability to specify that a regular expression submatch shall
  be used inside the property replacer
- implemented in property replacer: if a regular expression does not match,
  it can now either return "**NO MATCH** (default, as before), a blank
  property or the full original property text
- enhanced property replacer to support multiple regex matches
---------------------------------------------------------------------------
Version 3.19.4 (rgerhards), 2008-05-27
- implemented x509/certvalid gtls auth mode
- implemented x509/name gtls auth mode (including wildcards)
- changed fingerprint gtls auth mode to new format fingerprint
- protected gtls error string function by a mutex. Without it, we
  could have a race condition in extreme cases. This was very remote,
  but now can no longer happen.
- changed config directive name to reflect different use
  $ActionSendStreamDriverCertFingerprint is now
  $ActionSendStreamDriverPermittedPeer and can be used both for
  fingerprint and name authentication (similar to the input side)
- bugfix: sender information (fromhost et al) was missing in imudp
  thanks to sandiso for reporting this bug
- this release fully inplements IETF's syslog-transport-tls-12 plus
  the latest text changes Joe Salowey provided via email. Not included
  is ipAddress subjectAltName authentication, which I think will be
  dropped from the draft. I don't think there is any real need for it.
This release also includes all bug fix up to today from the beta
and stable branches. Most importantly, this means the bugfix for
100% CPU utilization by imklog.
---------------------------------------------------------------------------
Version 3.19.3 (rgerhards), 2008-05-21
- added ability to authenticate the server against its certificate
  fingerprint
- added ability for client to provide its fingerprint
- added ability for server to obtain client cert's fingerprint
- bugfix: small mem leak in omfwd on exit (strmdriver name was not freed)
- bugfix: $ActionSendStreamDriver had no effect
- bugfix: default syslog port was no longer used if none was
  configured. Thanks to varmojfekoj for the patch
- bugfix: missing linker options caused build to fail on some
  systems. Thanks to Tiziano Mueller for the patch.
---------------------------------------------------------------------------
Version 3.19.2 (rgerhards), 2008-05-16
- bugfix: TCP input modules did incorrectly set fromhost property
  (always blank)
- bugfix: imklog did not set fromhost property
- added "fromhost-ip" property
  Note that adding this property changes the on-disk format for messages.
  However, that should not have any bad effect on existing spool files.
  But you will run into trouble if you create a spool file with this
  version and then try to process it with an older one (after a downgrade).
  Don't do that ;)
- added "RSYSLOG_DebugFormat" canned template
- bugfix: hostname and fromhost were swapped when a persisted message
  (in queued mode) was read in
- bugfix: lmtcpclt, lmtcpsrv and lmgssutil did all link to the static
  runtime library, resulting in a large size increase (and potential
  "interesting" effects). Thanks to Michael Biebel for reporting the size
  issue.
- bugfix: TLS server went into an endless loop in some situations.
  Thanks to Michael Biebl for reporting the problem.
- fixed potential segfault due to invalid call to cfsysline
  thanks to varmojfekoj for the patch
---------------------------------------------------------------------------
Version 3.19.1 (rgerhards), 2008-05-07
- configure help for --enable-gnutls wrong - said default is "yes" but
  default actually is "no" - thanks to darix for pointing this out
- file dirty.h was missing - thanks to darix for pointing this out
- bugfix: man files were not properly distributed - thanks to
  darix for reporting and to Michael Biebl for help with the fix
- some minor cleanup
---------------------------------------------------------------------------
Version 3.19.0 (rgerhards), 2008-05-06
- begins new devel branch version
- implemented TLS for plain tcp syslog (this is also the world's first
  implementation of IETF's upcoming syslog-transport-tls draft)
- partly rewritten and improved omfwd among others, now loads TCP
  code only if this is actually necessary
- split of a "runtime library" for rsyslog - this is not yet a clean
  model, because some modularization is still outstanding. In theory,
  this shall enable other utilities but rsyslogd to use the same
  runtime
- implemented im3195, the RFC3195 input as a plugin
- changed directory structure, files are now better organized
- a lot of cleanup in regard to modularization
- -c option no longer must be the first option - thanks to varmjofekoj
  for the patch
---------------------------------------------------------------------------
Version 3.18.7 (rgerhards), 2008-12-??
- bugfix: the default for $DirCreateMode was 0644, and as such wrong.
  It has now been changed to 0700. For some background, please see
  http://lists.adiscon.net/pipermail/rsyslog/2009-April/001986.html
- fixed a potential segfault condition with $AllowedSender directive
  On HUP, the root pointers were not properly cleaned up. Thanks to
  Michael Biebel, olgoat, and Juha Koho for reporting and analyzing
  the bug.
- some legacy options were not correctly processed.
  Thanks to varmojfekoj for the patch.
- doc bugfix: some spelling errors in man pages corrected. Thanks to
  Geoff Simmons for the patch.
---------------------------------------------------------------------------
Version 3.18.6 (rgerhards), 2008-12-08
- security bugfix: $AllowedSender was not honored, all senders were
  permitted instead (see http://www.rsyslog.com/Article322.phtml)
  (backport from v3-stable, v3.20.9)
- minor bugfix: dual close() call on tcp session closure
---------------------------------------------------------------------------
Version 3.18.5 (rgerhards), 2008-10-09
- bugfix: imudp input module could cause segfault on HUP
  It did not properly de-init a variable acting as a linked list head.
  That resulted in trying to access freed memory blocks after the HUP.
- bugfix:  rsyslogd could hang on HUP
  because getnameinfo() is not cancel-safe, but was not guarded against
  being cancelled. pthread_cancel() is routinely being called during
  HUP processing.
- bugfix[minor]: if queue size reached light_delay mark, enqueuing
  could potentially be blocked for a longer period of time, which
  was not the behaviour desired.
- doc bugfix: $ActionExecOnlyWhenPreviousIsSuspended was still misspelled
  as $...OnlyIfPrev... in some parts of the documentation. Thanks to 
  Lorenzo M. Catucci for reporting this bug.
- added doc on malformed messages, cause and how to work-around, to the
  doc set
- added doc on how to build from source repository
---------------------------------------------------------------------------
Version 3.18.4 (rgerhards), 2008-09-18
- bugfix: order-of magnitude issue with base-10 size definitions
  in config file parser. Could lead to invalid sizes, constraints
  etc for e.g. queue files and any other object whose size was specified
  in base-10 entities. Did not apply to binary entities. Thanks to
  RB for finding this bug and providing a patch.
- bugfix: action was not called when system time was set backwards
  (until the previous time was reached again). There are still some
  side-effects when time is rolled back (A time rollback is really a bad
  thing to do, ideally the OS should issue pseudo time (like NetWare did)
  when the user tries to roll back time). Thanks to varmojfekoj for this
  patch.
- doc bugfix: rsyslog.conf man page improved and minor nit fixed
  thanks to Lukas Kuklinek for the patch.
- bugfix: error code -2025 was used for two different errors. queue full
  is now -2074 and -2025 is unique again. (did cause no real problem
  except for troubleshooting)
- bugfix: default discard severity was incorrectly set to 4, which lead
  to discard-on-queue-full to be enabled by default. That could cause
  message loss where non was expected.  The default has now been changed
  to the correct value of 8, which disables the functionality. This
  problem applied both to the main message queue and the action queues.
  Thanks to Raoul Bhatia for pointing out this problem.
- bugfix: option value for legacy -a option could not be specified,
  resulting in strange operations. Thanks to Marius Tomaschewski
  for the patch.
- bugfix: colon after date should be ignored, but was not. This has
  now been corrected. Required change to the internal ParseTIMESTAMP3164()
  interface.
---------------------------------------------------------------------------
Version 3.18.3 (rgerhards), 2008-08-18
- bugfix: imfile could cause a segfault upon rsyslogd HUP and termination
  Thanks to lperr for an excellent bug report that helped detect this
  problem.
- enhanced ommysql to support custom port to connect to server
  Port can be set via new $ActionOmmysqlServerPort config directive
  Note: this was a very minor change and thus deemed appropriate to be
  done in the stable release.
- bugfix: misspelled config directive, previously was
  $MainMsgQueueWorkeTimeoutrThreadShutdown, is now
  $MainMsgQueueWorkerTimeoutThreadShutdown. Note that the misspelled
  directive is not preserved - if the misspelled directive was used
  (which I consider highly unlikely), the config file must be changed.
  Thanks to lperr for reporting the bug.
- disabled flow control for imuxsock, as it could cause system hangs
  under some circumstances. The devel (3.21.3 and above) will
  re-enable it and provide enhanced configurability to overcome the
  problems if they occur.
---------------------------------------------------------------------------
Version 3.18.2 (rgerhards), 2008-08-08
- merged in IPv6 forwarding address bugfix from v2-stable
---------------------------------------------------------------------------
Version 3.18.1 (rgerhards), 2008-07-21
- bugfix: potential segfault in creating message mutex in non-direct queue
  mode. rsyslogd segfaults on freeeBSD 7.0 (an potentially other platforms)
  if an action queue is running in any other mode than non-direct. The
  same problem can potentially be triggered by some main message queue
  settings. In any case, it will manifest during rsylog's startup. It is
  unlikely to happen after a successful startup (the only window of
  exposure may be a relatively seldom executed action running in queued
  mode). This has been corrected. Thank to HKS for point out the problem.
- bugfix: priority was incorrectly calculated on FreeBSD 7,
  because the LOG_MAKEPRI() C macro has a different meaning there (it
  is just a simple addition of faciltity and severity). I have changed
  this to use own, consistent, code for PRI calculation. [Backport from
  3.19.10]
- bugfix: remove PRI part from kernel message if it is present
  Thanks to Michael Biebl for reporting this bug
- bugfix: mark messages were not correctly written to text log files
  the markmessageinterval was not correctly propagated to all places
  where it was needed. This resulted in rsyslog using the default
  (20 minutes) in some code pathes, what looked to the user like mark
  messages were never written.
- added a new property replacer option "sp-if-no-1st-sp" to cover
  a problem with RFC 3164 based interpreation of tag separation. While
  it is a generic approach, it fixes a format problem introduced in
  3.18.0, where kernel messages no longer had a space after the tag.
  This is done by a modifcation of the default templates.
  Please note that this may affect some messages where there intentionally
  is no space between the tag and the first character of the message
  content. If so, this needs to be worked around via a specific
  template. However, we consider this scenario to be quite remote and,
  even if it exists, it is not expected that it will actually cause
  problems with log parsers (instead, we assume the new default template
  behaviour may fix previous problems with log parsers due to the 
  missing space).
- bugfix: imklog module was not correctly compiled for GNU/kFreeBSD.
  Thanks to Petr Salinger for the patch
- doc bugfix: property replacer options secpath-replace and
  secpath-drop were not documented
- doc bugfix: fixed some typos in rsyslog.conf man page
- fixed typo in source comment  - thanks to Rio Fujita
- some general cleanup (thanks to Michael Biebl)
---------------------------------------------------------------------------
Version 3.18.0 (rgerhards), 2008-07-11
- begun a new v3-stable based on former 3.17.4 beta plus patches to
  previous v3-stable
- bugfix in RainerScript: syntax error was not always detected
---------------------------------------------------------------------------
Version 3.17.5 (rgerhards), 2008-06-27
- added doc: howto set up a reliable connection to remote server via
  queued mode (and plain tcp protocol)
- bugfix: comments after actions were not properly treated. For some
  actions (e.g. forwarding), this could also lead to invalid configuration
---------------------------------------------------------------------------
Version 3.17.4 (rgerhards), 2008-06-16
- changed default for $KlogSymbolLookup to "off". The directive is
  also scheduled for removal in a later version. This was necessary
  because on kernels >= 2.6, the kernel does the symbol lookup itself. The
  imklog lookup logic then breaks the log message and makes it unusable.
---------------------------------------------------------------------------
Version 3.17.3 (rgerhards), 2008-05-28
- bugfix: imklog went into an endless loop if a PRI value was inside
  a kernel log message (unusual case under Linux, frequent under BSD)
---------------------------------------------------------------------------
Version 3.17.2 (rgerhards), 2008-05-04
- this version is the new beta, based on 3.17.1 devel feature set
- merged in imklog bug fix from v3-stable (3.16.1)
---------------------------------------------------------------------------
Version 3.17.1 (rgerhards), 2008-04-15
- removed dependency on MAXHOSTNAMELEN as much as it made sense.
  GNU/Hurd does not define it (because it has no limit), and we have taken
  care for cases where it is undefined now. However, some very few places
  remain where IMHO it currently is not worth fixing the code. If it is
  not defined, we have used a generous value of 1K, which is above IETF
  RFC's on hostname length at all. The memory consumption is no issue, as
  there are only a handful of this buffers allocated *per run* -- that's
  also the main reason why we consider it not worth to be fixed any further.
- enhanced legacy syslog parser to handle slightly malformed messages
  (with a space in front of the timestamp) - at least HP procurve is
  known to do that and I won't outrule that others also do it. The 
  change looks quite unintrusive and so we added it to the parser.
- implemented klogd functionality for BSD
- implemented high precision timestamps for the kernel log. Thanks to
  Michael Biebl for pointing out that the kernel log did not have them.
- provided ability to discard non-kernel messages if they are present
  in the kernel log (seems to happen on BSD)
- implemented $KLogInternalMsgFacility config directive
- implemented $KLogPermitNonKernelFacility config directive
Plus a number of bugfixes that were applied to v3-stable and beta
branches (not mentioned here in detail).
---------------------------------------------------------------------------
Version 3.17.0 (rgerhards), 2008-04-08
- added native ability to send mail messages
- removed no longer needed file relptuil.c/.h
- added $ActionExecOnlyOnceEveryInterval config directive
- bugfix: memory leaks in script engine
- bugfix: zero-length strings were not supported in object
  deserializer
- properties are now case-insensitive everywhere (script, filters,
  templates)
- added the capability to specify a processing (actually dequeue)
  timeframe with queues - so things can be configured to be done
  at off-peak hours
- We have removed the 32 character size limit (from RFC3164) on the
  tag. This had bad effects on existing envrionments, as sysklogd didn't
  obey it either (probably another bug in RFC3164...). We now receive
  the full size, but will modify the outputs so that only 32 characters
  max are used by default. If you need large tags in the output, you need
  to provide custom templates.
- changed command line processing. -v, -M, -c options are now parsed
  and processed before all other options. Inter-option dependencies
  have been relieved. Among others, permits to specify intial module
  load path via -M only (not the environment) which makes it much
  easier to work with non-standard module library locations. Thanks
  to varmojfekoj for suggesting this change. Matches bugzilla bug 55.
- bugfix: some messages were emited without hostname
Plus a number of bugfixes that were applied to v3-stable and beta
branches (not mentioned here in detail).
---------------------------------------------------------------------------
Version 3.16.3 (rgerhards), 2008-07-11
- updated information on rsyslog packages
- bugfix: memory leak in disk-based queue modes
---------------------------------------------------------------------------
Version 3.16.2 (rgerhards), 2008-06-25
- fixed potential segfault due to invalid call to cfsysline
  thanks to varmojfekoj for the patch
- bugfix: some whitespaces where incorrectly not ignored when parsing
  the config file. This is now corrected. Thanks to Michael Biebl for
  pointing out the problem.
---------------------------------------------------------------------------
Version 3.16.1 (rgerhards), 2008-05-02
- fixed a bug in imklog which lead to startup problems (including
  segfault) on some platforms under some circumsances. Thanks to
  Vieri for reporting this bug and helping to troubleshoot it.
---------------------------------------------------------------------------
Version 3.16.0 (rgerhards), 2008-04-24
- new v3-stable (3.16.x) based on beta 3.15.x (RELP support)
- bugfix: omsnmp had a too-small sized buffer for hostname+port. This
  could not lead to a segfault, as snprintf() was used, but could cause
  some trouble with extensively long hostnames.
- applied patch from Tiziano Müller to remove some compiler warnings
- added gssapi overview/howto thanks to Peter Vrabec
- changed some files to grant LGPLv3 extended persmissions on top of GPLv3
  this also is the first sign of something that will evolve into a
  well-defined "rsyslog runtime library"
---------------------------------------------------------------------------
Version 3.15.1 (rgerhards), 2008-04-11
- bugfix: some messages were emited without hostname
- disabled atomic operations for the time being because they introduce some
  cross-platform trouble - need to see how to fix this in the best 
  possible way
- bugfix: zero-length strings were not supported in object
  deserializer
- added librelp check via PKG_CHECK thanks to Michael Biebl's patch
- file relputil.c deleted, is not actually needed
- added more meaningful error messages to rsyslogd (when some errors
  happens during startup)
- bugfix: memory leaks in script engine
- bugfix: $hostname and $fromhost in RainerScript did not work
This release also includes all changes applied to the stable versions
up to today.
---------------------------------------------------------------------------
Version 3.15.0 (rgerhards), 2008-04-01
- major new feature: imrelp/omrelp support reliable delivery of syslog
  messages via the RELP protocol and librelp (http://www.librelp.com).
  Plain tcp syslog, so far the best reliability solution, can lose
  messages when something goes wrong or a peer goes down. With RELP,
  this can no longer happen. See imrelp.html for more details.
- bugfix: rsyslogd was no longer build by default; man pages are 
  only installed if corresponding option is selected. Thanks to
  Michael Biebl for pointing these problems out.
---------------------------------------------------------------------------
Version 3.14.2 (rgerhards), 2008-04-09
- bugfix: segfault with expression-based filters
- bugfix: omsnmp did not deref errmsg object on exit (no bad effects caused)
- some cleanup
- bugfix: imklog did not work well with kernel 2.6+. Thanks to Peter
  Vrabec for patching it based on the development in sysklogd - and thanks
  to the sysklogd project for upgrading klogd to support the new
  functionality
- some cleanup in imklog
- bugfix: potential segfault in imklog when kernel is compiled without
  /proc/kallsyms and the file System.map is missing. Thanks to
  Andrea Morandi for pointing it out and suggesting a fix.
- bugfixes, credits to varmojfekoj:
  * reset errno before printing a warning message
  * misspelled directive name in code processing legacy options
- bugfix: some legacy options not correctly interpreted - thanks to
  varmojfekoj for the patch
- improved detection of modules being loaded more than once
  thanks to varmojfekoj for the patch
---------------------------------------------------------------------------
Version 3.14.1 (rgerhards), 2008-04-04
- bugfix: some messages were emited without hostname
- bugfix: rsyslogd was no longer build by default; man pages are 
  only installed if corresponding option is selected. Thanks to
  Michael Biebl for pointing these problems out.
- bugfix: zero-length strings were not supported in object
  deserializer
- disabled atomic operations for this stable build as it caused
  platform problems
- bugfix: memory leaks in script engine
- bugfix: $hostname and $fromhost in RainerScript did not work
- bugfix: some memory leak when queue is runing in disk mode
- man pages improved thanks to varmofekoj and Peter Vrabec
- We have removed the 32 character size limit (from RFC3164) on the
  tag. This had bad effects on existing envrionments, as sysklogd didn't
  obey it either (probably another bug in RFC3164...). We now receive
  the full size, but will modify the outputs so that only 32 characters
  max are used by default. If you need large tags in the output, you need
  to provide custom templates.
- bugfix: some memory leak when queue is runing in disk mode
---------------------------------------------------------------------------
Version 3.14.0 (rgerhards), 2008-04-02
An interim version was accidently released to the web. It was named 3.14.0.
To avoid confusion, we have not assigned this version number to any
official release. If you happen to use 3.14.0, please update to 3.14.1.
---------------------------------------------------------------------------
Version 3.13.0-dev0 (rgerhards), 2008-03-31
- bugfix: accidently set debug option in 3.12.5 reset to production
  This option prevented dlclose() to be called. It had no real bad effects,
  as the modules were otherwise correctly deinitialized and dlopen()
  supports multiple opens of the same module without any memory footprint.
- removed --enable-mudflap, added --enable-valgrind ./configure setting
- bugfix: tcp receiver could segfault due to uninitialized variable
- docfix: queue doc had a wrong directive name that prevented max worker
  threads to be correctly set
- worked a bit on atomic memory operations to support problem-free
  threading (only at non-intrusive places)
- added a --enable/disable-rsyslogd configure option so that
  source-based packaging systems can build plugins without the need
  to compile rsyslogd
- some cleanup
- test of potential new version number scheme
---------------------------------------------------------------------------
Version 3.12.5 (rgerhards), 2008-03-28
- changed default for "last message repeated n times", which is now
  off by default
- implemented backward compatibility commandline option parsing
- automatically generated compatibility config lines are now also
  logged so that a user can diagnose problems with them
- added compatibility mode for -a, -o and -p options
- compatibility mode processing finished
- changed default file output format to include high-precision timestamps
- added a buid-in template for previous syslogd file format
- added new $ActionFileDefaultTemplate directive
- added support for high-precision timestamps when receiving legacy
  syslog messages
- added new $ActionForwardDefaultTemplate directive
- added new $ActionGSSForwardDefaultTemplate directive
- added build-in templates for easier configuration
- bugfix: fixed small memory leak in tcpclt.c
- bugfix: fixed small memory leak in template regular expressions
- bugfix: regular expressions inside property replacer did not work
  properly
- bugfix: QHOUR and HHOUR properties were wrongly calculated
- bugfix: fixed memory leaks in stream class and imfile
- bugfix: $ModDir did invalid bounds checking, potential overlow in
  dbgprintf() - thanks to varmojfekoj for the patch
- bugfix: -t and -g legacy options max number of sessions had a wrong
  and much too high value
---------------------------------------------------------------------------
Version 3.12.4 (rgerhards), 2008-03-25
- Greatly enhanced rsyslogd's file write performance by disabling
  file syncing capability of output modules by default. This
  feature is usually not required, not useful and an extreme performance
  hit (both to rsyslogd as well as the system at large). Unfortunately,
  most users enable it by default, because it was most intuitive to enable
  it in plain old sysklogd syslog.conf format. There is now the
  $ActionFileEnableSync config setting which must be enabled in order to
  support syncing. By default it is off. So even if the old-format config
  lines request syncing, it is not done unless explicitely enabled. I am
  sure this is a very useful change and not a risk at all. I need to think
  if I undo it under compatibility mode, but currently this does not
  happen (I fear a lot of lazy users will run rsyslogd in compatibility
  mode, again bringing up this performance problem...).
- added flow control options to other input sources
- added $HHOUR and $QHOUR system properties - can be used for half- and
  quarter-hour logfile rotation
- changed queue's discard severities default value to 8 (do not discard)
  to prevent unintentional message loss
- removed a no-longer needed callback from the output module 
  interface. Results in reduced code complexity.
- bugfix/doc: removed no longer supported -h option from man page
- bugfix: imklog leaked several hundered KB on each HUP. Thanks to
  varmojfekoj for the patch
- bugfix: potential segfault on module unload. Thanks to varmojfekoj for
  the patch
- bugfix: fixed some minor memory leaks
- bugfix: fixed some slightly invalid memory accesses
- bugfix: internally generated messages had "FROMHOST" property not set
---------------------------------------------------------------------------
Version 3.12.3 (rgerhards), 2008-03-18
- added advanced flow control for congestion cases (mode depending on message
  source and its capablity to be delayed without bad side effects)
- bugfix: $ModDir should not be reset on $ResetConfig - this can cause a lot
  of confusion and there is no real good reason to do so. Also conflicts with
  the new -M option and environment setting.
- bugfix: TCP and GSSAPI framing mode variable was uninitialized, leading to
  wrong framing (caused, among others, interop problems)
- bugfix: TCP (and GSSAPI) octet-counted frame did not work correctly in all
  situations. If the header was split across two packet reads, it was invalidly
  processed, causing loss or modification of messages.
- bugfix: memory leak in imfile
- bugfix: duplicate public symbol in omfwd and omgssapi could lead to
  segfault. thanks to varmojfekoj for the patch.
- bugfix: rsyslogd aborted on sigup - thanks to varmojfekoj for the patch
- some more internal cleanup ;)
- begun relp modules, but these are not functional yet
- Greatly enhanced rsyslogd's file write performance by disabling
  file syncing capability of output modules by default. This
  feature is usually not required, not useful and an extreme performance
  hit (both to rsyslogd as well as the system at large). Unfortunately,
  most users enable it by default, because it was most intuitive to enable
  it in plain old sysklogd syslog.conf format. There is now a new config
  setting which must be enabled in order to support syncing. By default it
  is off. So even if the old-format config lines request syncing, it is
  not done unless explicitely enabled. I am sure this is a very useful
  change and not a risk at all. I need to think if I undo it under
  compatibility mode, but currently this does not happen (I fear a lot of
  lazy users will run rsyslogd in compatibility mode, again bringing up
  this performance problem...).
---------------------------------------------------------------------------
Version 3.12.2 (rgerhards), 2008-03-13
- added RSYSLOGD_MODDIR environment variable
- added -M rsyslogd option (allows to specify module directory location)
- converted net.c into a loadable library plugin
- bugfix: debug module now survives unload of loadable module when
  printing out function call data
- bugfix: not properly initialized data could cause several segfaults if
  there were errors in the config file - thanks to varmojfekoj for the patch
- bugfix: rsyslogd segfaulted when imfile read an empty line - thanks
  to Johnny Tan for an excellent bug report
- implemented dynamic module unload capability (not visible to end user)
- some more internal cleanup
- bugfix: imgssapi segfaulted under some conditions; this fix is actually
  not just a fix but a change in the object model. Thanks to varmojfekoj
  for providing the bug report, an initial fix and lots of good discussion
  that lead to where we finally ended up.
- improved session recovery when outbound tcp connection breaks, reduces
  probability of message loss at the price of a highly unlikely potential
  (single) message duplication
---------------------------------------------------------------------------
Version 3.12.1 (rgerhards), 2008-03-06
- added library plugins, which can be automatically loaded
- bugfix: actions were not correctly retried; caused message loss
- changed module loader to automatically add ".so" suffix if not
  specified (over time, this shall also ease portability of config
  files)
- improved debugging support; debug runtime options can now be set via
  an environment variable
- bugfix: removed debugging code that I forgot to remove before releasing
  3.12.0 (does not cause harm and happened only during startup)
- added support for the MonitorWare syslog MIB to omsnmp
- internal code improvements (more code converted into classes)
- internal code reworking of the imtcp/imgssapi module
- added capability to ignore client-provided timestamp on unix sockets and
  made this mode the default; this was needed, as some programs (e.g. sshd)
  log with inconsistent timezone information, what messes up the local
  logs (which by default don't even contain time zone information). This
  seems to be consistent with what sysklogd did for the past four years.
  Alternate behaviour may be desirable if gateway-like processes send
  messages via the local log slot - in this case, it can be enabled
  via the $InputUnixListenSocketIgnoreMsgTimestamp and
  $SystemLogSocketIgnoreMsgTimestamp config directives
- added ability to compile on HP UX; verified that imudp worked on HP UX;
  however, we are still in need of people trying out rsyslogd on HP UX,
  so it can not yet be assumed it runs there
- improved session recovery when outbound tcp connection breaks, reduces
  probability of message loss at the price of a highly unlikely potential
  (single) message duplication
---------------------------------------------------------------------------
Version 3.12.0 (rgerhards), 2008-02-28
- added full expression support for filters; filters can now contain
  arbitrary complex boolean, string and arithmetic expressions
---------------------------------------------------------------------------
Version 3.11.6 (rgerhards), 2008-02-27
- bugfix: gssapi libraries were still linked to rsyslog core, what should
  no longer be necessary. Applied fix by Michael Biebl to solve this.
- enabled imgssapi to be loaded side-by-side with imtcp
- added InputGSSServerPermitPlainTCP config directive
- split imgssapi source code somewhat from imtcp
- bugfix: queue cancel cleanup handler could be called with
  invalid pointer if dequeue failed
- bugfix: rsyslogd segfaulted on second SIGHUP
  tracker: http://bugzilla.adiscon.com/show_bug.cgi?id=38
- improved stability of queue engine
- bugfix: queue disk file were not properly persisted when 
  immediately after closing an output file rsyslog was stopped
  or huped (the new output file open must NOT have happend at
  that point) - this lead to a sparse and invalid queue file
  which could cause several problems to the engine (unpredictable
  results). This situation should have happened only in very
  rare cases. tracker: http://bugzilla.adiscon.com/show_bug.cgi?id=40
- bugfix: during queue shutdown, an assert invalidly triggered when
  the primary queue's DA worker was terminated while the DA queue's
  regular worker was still executing. This could result in a segfault
  during shutdown.
  tracker: http://bugzilla.adiscon.com/show_bug.cgi?id=41
- bugfix: queue properties sizeOnDisk, bytesRead were persisted to 
  disk with wrong data type (long instead of int64) - could cause
  problems on 32 bit machines
- bugfix: queue aborted when it was shut down, DA-enabled, DA mode
  was just initiated but not fully initialized (a race condition)
- bugfix: imfile could abort under extreme stress conditions
  (when it was terminated before it could open all of its
  to be monitored files)
- applied patch from varmojfekoj to fix an issue with compatibility 
  mode and default module directories (many thanks!):
  I've also noticed a bug in the compatibility code; the problem is that 
  options are parsed before configuration file so options which need a 
  module to be loaded will currently ignore any $moddir directive. This 
  can be fixed by moving legacyOptsHook() after config file parsing. 
  (see the attached patch) This goes against the logical order of 
  processing, but the legacy options are only few and it doesn't seem to 
  be a problem.
- bugfix: object property deserializer did not handle negative numbers
---------------------------------------------------------------------------
Version 3.11.5 (rgerhards), 2008-02-25
- new imgssapi module, changed imtcp module - this enables to load/package
  GSSAPI support separately - thanks to varmojfekoj for the patch
- compatibility mode (the -c option series) is now at least partly
  completed - thanks to varmojfekoj for the patch
- documentation for imgssapi and imtcp added
- duplicate $ModLoad's for the same module are now detected and
  rejected -- thanks to varmojfekoj for the patch
---------------------------------------------------------------------------
Version 3.11.4 (rgerhards), 2008-02-21
- bugfix: debug.html was missing from release tarball - thanks to Michael
  Biebl for bringing this to my attention
- some internal cleanup on the stringbuf object calling interface
- general code cleanup and further modularization
- $MainMessageQueueDiscardSeverity can now also handle textual severities
  (previously only integers)
- bugfix: message object was not properly synchronized when the 
  main queue had a single thread and non-direct action queues were used
- some documentation improvements
---------------------------------------------------------------------------
Version 3.11.3 (rgerhards), 2008-02-18
- fixed a bug in imklog which lead to duplicate message content in
  kernel logs
- added support for better plugin handling in libdbi (we contributed
  a patch to do that, we just now need to wait for the next libdbi
  version)
- bugfix: fixed abort when invalid template was provided to an action
  bug http://bugzilla.adiscon.com/show_bug.cgi?id=4
- re-instantiated SIGUSR1 function; added SIGUSR2 to generate debug
  status output
- added some documentation on runtime-debug settings
- slightly improved man pages for novice users
---------------------------------------------------------------------------
Version 3.11.2 (rgerhards), 2008-02-15
- added the capability to monitor text files and process their content
  as syslog messages (including forwarding)
- added support for libdbi, a database abstraction layer. rsyslog now
  also supports the following databases via dbi drivers:
  * Firebird/Interbase
  * FreeTDS (access to MS SQL Server and Sybase)
  * SQLite/SQLite3
  * Ingres (experimental)
  * mSQL (experimental)
  * Oracle (experimental)
  Additional drivers may be provided by the libdbi-drivers project, which
  can be used by rsyslog as soon as they become available.
- removed some left-over unnecessary dbgprintf's (cluttered screen,
  cosmetic)
- doc bugfix: html documentation for omsnmp was missing
---------------------------------------------------------------------------
Version 3.11.1 (rgerhards), 2008-02-12
- SNMP trap sender added thanks to Andre Lorbach (omsnmp)
- added input-plugin interface specification in form of a (copy) template
  input module
- applied documentation fix by Michael Biebl -- many thanks!
- bugfix: immark did not have MARK flags set...
- added x-info field to rsyslogd startup/shutdown message. Hopefully
  points users to right location for further info (many don't even know
  they run rsyslog ;))
- bugfix: trailing ":" of tag was lost while parsing legacy syslog messages
  without timestamp - thanks to Anders Blomdell for providing a patch!
- fixed a bug in stringbuf.c related to STRINGBUF_TRIM_ALLOCSIZE, which
  wasn't supposed to be used with rsyslog. Put a warning message up that
  tells this feature is not tested and probably not worth the effort.
  Thanks to Anders Blomdell fro bringing this to our attention
- somewhat improved performance of string buffers
- fixed bug that caused invalid treatment of tabs (HT) in rsyslog.conf
- bugfix: setting for $EscapeCopntrolCharactersOnReceive was not 
  properly initialized
- clarified usage of space-cc property replacer option
- improved abort diagnostic handler
- some initial effort for malloc/free runtime debugging support
- bugfix: using dynafile actions caused rsyslogd abort
- fixed minor man errors thanks to Michael Biebl
---------------------------------------------------------------------------
Version 3.11.0 (rgerhards), 2008-01-31
- implemented queued actions
- implemented simple rate limiting for actions
- implemented deliberate discarding of lower priority messages over higher
  priority ones when a queue runs out of space
- implemented disk quotas for disk queues
- implemented the $ActionResumeRetryCount config directive
- added $ActionQueueFilename config directive
- added $ActionQueueSize config directive
- added $ActionQueueHighWaterMark config directive
- added $ActionQueueLowWaterMark config directive
- added $ActionQueueDiscardMark config directive
- added $ActionQueueDiscardSeverity config directive
- added $ActionQueueCheckpointInterval config directive
- added $ActionQueueType config directive
- added $ActionQueueWorkerThreads config directive
- added $ActionQueueTimeoutshutdown config directive
- added $ActionQueueTimeoutActionCompletion config directive
- added $ActionQueueTimeoutenQueue config directive
- added $ActionQueueTimeoutworkerThreadShutdown config directive
- added $ActionQueueWorkerThreadMinimumMessages config directive
- added $ActionQueueMaxFileSize config directive
- added $ActionQueueSaveonShutdown config directive
- addded $ActionQueueDequeueSlowdown config directive
- addded $MainMsgQueueDequeueSlowdown config directive
- bugfix: added forgotten docs to package
- improved debugging support
- fixed a bug that caused $MainMsgQueueCheckpointInterval to work incorrectly
- when a long-running action needs to be cancelled on shutdown, the message
  that was processed by it is now preserved. This finishes support for
  guaranteed delivery of messages (if the output supports it, of course)
- fixed bug in output module interface, see
  http://sourceforge.net/tracker/index.php?func=detail&aid=1881008&group_id=123448&atid=696552
- changed the ommysql output plugin so that the (lengthy) connection
  initialization now takes place in message processing. This works much
  better with the new queued action mode (fast startup)
- fixed a bug that caused a potential hang in file and fwd output module
  varmojfekoj provided the patch - many thanks!
- bugfixed stream class offset handling on 32bit platforms
---------------------------------------------------------------------------
Version 3.10.3 (rgerhards), 2008-01-28
- fixed a bug with standard template definitions (not a big deal) - thanks
  to varmojfekoj for spotting it
- run-time instrumentation added
- implemented disk-assisted queue mode, which enables on-demand disk
  spooling if the queue's in-memory queue is exhausted
- implemented a dynamic worker thread pool for processing incoming
  messages; workers are started and shut down as need arises
- implemented a run-time instrumentation debug package
- implemented the $MainMsgQueueSaveOnShutdown config directive
- implemented the $MainMsgQueueWorkerThreadMinimumMessages config directive
- implemented the $MainMsgQueueTimeoutWorkerThreadShutdown config directive
---------------------------------------------------------------------------
Version 3.10.2 (rgerhards), 2008-01-14
- added the ability to keep stop rsyslogd without the need to drain
  the main message queue. In disk queue mode, rsyslog continues to
  run from the point where it stopped. In case of a system failure, it
  continues to process messages from the last checkpoint.
- fixed a bug that caused a segfault on startup when no $WorkDir directive
  was specified in rsyslog.conf
- provided more fine-grain control over shutdown timeouts and added a
  way to specify the enqueue timeout when the main message queue is full
- implemented $MainMsgQueueCheckpointInterval config directive
- implemented $MainMsgQueueTimeoutActionCompletion config directive
- implemented $MainMsgQueueTimeoutEnqueue config directive
- implemented $MainMsgQueueTimeoutShutdown config directive
---------------------------------------------------------------------------
Version 3.10.1 (rgerhards), 2008-01-10
- implemented the "disk" queue mode. However, it currently is of very
  limited use, because it does not support persistence over rsyslogd
  runs. So when rsyslogd is stopped, the queue is drained just as with
  the in-memory queue modes. Persistent queues will be a feature of
  the next release.
- performance-optimized string class, should bring an overall improvement
- fixed a memory leak in imudp -- thanks to varmojfekoj for the patch
- fixed a race condition that could lead to a rsyslogd hang when during
  HUP or termination
- done some doc updates
- added $WorkDirectory config directive
- added $MainMsgQueueFileName config directive
- added $MainMsgQueueMaxFileSize config directive
---------------------------------------------------------------------------
Version 3.10.0 (rgerhards), 2008-01-07
- implemented input module interface and initial input modules
- enhanced threading for input modules (each on its own thread now)
- ability to bind UDP listeners to specific local interfaces/ports and
  ability to run multiple of them concurrently
- added ability to specify listen IP address for UDP syslog server
- license changed to GPLv3
- mark messages are now provided by loadble module immark
- rklogd is no longer provided. Its functionality has now been taken over
  by imklog, a loadable input module. This offers a much better integration
  into rsyslogd and makes sure that the kernel logger process is brought
  up and down at the appropriate times
- enhanced $IncludeConfig directive to support wildcard characters
  (thanks to Michael Biebl)
- all inputs are now implemented as loadable plugins
- enhanced threading model: each input module now runs on its own thread
- enhanced message queue which now supports different queueing methods
  (among others, this can be used for performance fine-tuning)
- added a large number of new configuration directives for the new
  input modules
- enhanced multi-threading utilizing a worker thread pool for the
  main message queue
- compilation without pthreads is no longer supported
- much cleaner code due to new objects and removal of single-threading
  mode
---------------------------------------------------------------------------
Version 2.0.8 V2-STABLE (rgerhards), 2008-??-??
- bugfix: ompgsql did not detect problems in sql command execution
  this could cause loss of messages. The handling was correct if the
  connection broke, but not if there was a problem with statement
  execution. The most probable case for such a case would be invalid
  sql inside the template, and this is now much easier to diagnose.
---------------------------------------------------------------------------
Version 2.0.7 V2-STABLE (rgerhards), 2008-04-14
- bugfix: the default for $DirCreateMode was 0644, and as such wrong.
  It has now been changed to 0700. For some background, please see
  http://lists.adiscon.net/pipermail/rsyslog/2009-April/001986.html
- bugfix: "$CreateDirs off" also disabled file creation
  Thanks to William Tisater for analyzing this bug and providing a patch.
  The actual code change is heavily based on William's patch.
- bugfix: memory leak in ompgsql
  Thanks to Ken for providing the patch
- bugfix: potential memory leak in msg.c
  This one did not surface yet and the issue was actually found due to
  a problem in v4 - but better fix it here, too
---------------------------------------------------------------------------
Version 2.0.6 V2-STABLE (rgerhards), 2008-08-07
- bugfix: memory leaks in rsyslogd, primarily in singlethread mode
  Thanks to Frederico Nunez for providing the fix
- bugfix: copy&paste error lead to dangling if - this caused a very minor
  issue with re-formatting a RFC3164 date when the message was invalidly
  formatted and had a colon immediately after the date. This was in the
  code for some years (even v1 had it) and I think it never had any
  effect at all in practice. Though, it should be fixed - but definitely
  nothing to worry about.
---------------------------------------------------------------------------
Version 2.0.6 V2-STABLE (rgerhards), 2008-08-07
- bugfix: IPv6 addresses could not be specified in forwarding actions
  New syntax @[addr]:port introduced to enable that. Root problem was IPv6
  addresses contain colons. (backport from 3.21.3)
---------------------------------------------------------------------------
Version 2.0.5 STABLE (rgerhards), 2008-05-15
- bugfix: regular expressions inside property replacer did not work
  properly
- adapted to liblogging 0.7.1+
---------------------------------------------------------------------------
Version 2.0.4 STABLE (rgerhards), 2008-03-27
- bugfix: internally generated messages had "FROMHOST" property not set
- bugfix: continue parsing if tag is oversize (discard oversize part) - thanks
  to mclaughlin77@gmail.com for the patch
- added $HHOUR and $QHOUR system properties - can be used for half- and
  quarter-hour logfile rotation
---------------------------------------------------------------------------
Version 2.0.3 STABLE (rgerhards), 2008-03-12
- bugfix: setting for $EscapeCopntrolCharactersOnReceive was not 
  properly initialized
- bugfix: resolved potential segfault condition on HUP (extremely
  unlikely to happen in practice), for details see tracker:
  http://bugzilla.adiscon.com/show_bug.cgi?id=38
- improved the man pages a bit - thanks to Michael Biebl for the patch
- bugfix: not properly initialized data could cause several segfaults if
  there were errors in the config file - thanks to varmojfekoj for the patch
---------------------------------------------------------------------------
Version 2.0.2 STABLE (rgerhards), 2008-02-12
- fixed a bug that could cause invalid string handling via strerror_r
  varmojfekoj provided the patch - many thanks!
- added x-info field to rsyslogd startup/shutdown message. Hopefully
  points users to right location for further info (many don't even know
  they run rsyslog ;))
- bugfix: suspended actions were not always properly resumed
  varmojfekoj provided the patch - many thanks!
- bugfix: errno could be changed during mark processing, leading to
  invalid error messages when processing inputs. Thank to varmojfekoj for
  pointing out this problem.
- bugfix: trailing ":" of tag was lost while parsing legacy syslog messages
  without timestamp - thanks to Anders Blomdell for providing a patch!
- bugfix (doc): misspelled config directive, invalid signal info
- applied some doc fixes from Michel Biebl and cleaned up some no longer
  needed files suggested by him
- cleaned up stringbuf.c to fix an annoyance reported by Anders Blomdell
- fixed bug that caused invalid treatment of tabs (HT) in rsyslog.conf
---------------------------------------------------------------------------
Version 2.0.1 STABLE (rgerhards), 2008-01-24
- fixed a bug in integer conversion - but this function was never called,
  so it is not really a useful bug fix ;)
- fixed a bug with standard template definitions (not a big deal) - thanks
  to varmojfekoj for spotting it
- fixed a bug that caused a potential hang in file and fwd output module
  varmojfekoj provided the patch - many thanks!
---------------------------------------------------------------------------
Version 2.0.0 STABLE (rgerhards), 2008-01-02
- re-release of 1.21.2 as STABLE with no modifications except some
  doc updates
---------------------------------------------------------------------------
Version 1.21.2 (rgerhards), 2007-12-28
- created a gss-api output module. This keeps GSS-API code and
  TCP/UDP code separated. It is also important for forward-
  compatibility with v3. Please note that this change breaks compatibility
  with config files created for 1.21.0 and 1.21.1 - this was considered
  acceptable.
- fixed an error in forwarding retry code (could lead to message corruption
  but surfaced very seldom)
- increased portability for older platforms (AI_NUMERICSERV moved)
- removed socket leak in omfwd.c
- cross-platform patch for GSS-API compile problem on some platforms
  thanks to darix for the patch!
---------------------------------------------------------------------------
Version 1.21.1 (rgerhards), 2007-12-23
- small doc fix for $IncludeConfig
- fixed a bug in llDestroy()
- bugfix: fixing memory leak when message queue is full and during
  parsing. Thanks to varmojfekoj for the patch.
- bugfix: when compiled without network support, unix sockets were
  not properply closed
- bugfix: memory leak in cfsysline.c/doGetWord() fixed
---------------------------------------------------------------------------
Version 1.21.0 (rgerhards), 2007-12-19
- GSS-API support for syslog/TCP connections was added. Thanks to
  varmojfekoj for providing the patch with this functionality
- code cleanup
- enhanced $IncludeConfig directive to support wildcard filenames
- changed some multithreading synchronization
---------------------------------------------------------------------------
Version 1.20.1 (rgerhards), 2007-12-12
- corrected a debug setting that survived release. Caused TCP connections
  to be retried unnecessarily often.
- When a hostname ACL was provided and DNS resolution for that name failed,
  ACL processing was stopped at that point. Thanks to mildew for the patch.
  Fedora Bugzilla: http://bugzilla.redhat.com/show_bug.cgi?id=395911
- fixed a potential race condition, see link for details:
  http://rgerhards.blogspot.com/2007/12/rsyslog-race-condition.html
  Note that the probability of problems from this bug was very remote
- fixed a memory leak that happend when PostgreSQL date formats were
  used
---------------------------------------------------------------------------
Version 1.20.0 (rgerhards), 2007-12-07
- an output module for postgres databases has been added. Thanks to
  sur5r for contributing this code
- unloading dynamic modules has been cleaned up, we now have a
  real implementation and not just a dummy "good enough for the time
  being".
- enhanced platform independence - thanks to Bartosz Kuzma and Michael
  Biebl for their very useful contributions
- some general code cleanup (including warnings on 64 platforms, only)
---------------------------------------------------------------------------
Version 1.19.12 (rgerhards), 2007-12-03
- cleaned up the build system (thanks to Michael Biebl for the patch)
- fixed a bug where ommysql was still not compiled with -pthread option
---------------------------------------------------------------------------
Version 1.19.11 (rgerhards), 2007-11-29
- applied -pthread option to build when building for multi-threading mode
  hopefully solves an issue with segfaulting
---------------------------------------------------------------------------
Version 1.19.10 (rgerhards), 2007-10-19
- introdcued the new ":modulename:" syntax for calling module actions
  in selector lines; modified ommysql to support it. This is primarily
  an aid for further modules and a prequisite to actually allow third
  party modules to be created.
- minor fix in slackware startup script, "-r 0" is now "-r0"
- updated rsyslogd doc set man page; now in html format
- undid creation of a separate thread for the main loop -- this did not
  turn out to be needed or useful, so reduce complexity once again.
- added doc fixes provided by Michael Biebl - thanks
---------------------------------------------------------------------------
Version 1.19.9 (rgerhards), 2007-10-12
- now packaging system which again contains all components in a single
  tarball
- modularized main() a bit more, resulting in less complex code
- experimentally added an additional thread - will see if that affects
  the segfault bug we experience on some platforms. Note that this change
  is scheduled to be removed again later.
---------------------------------------------------------------------------
Version 1.19.8 (rgerhards), 2007-09-27
- improved repeated message processing
- applied patch provided by varmojfekoj to support building ommysql
  in its own way (now also resides in a plugin subdirectory);
  ommysql is now a separate package
- fixed a bug in cvthname() that lead to message loss if part
  of the source hostname would have been dropped
- created some support for distributing ommysql together with the
  main rsyslog package. I need to re-think it in the future, but
  for the time being the current mode is best. I now simply include
  one additional tarball for ommysql inside the main distribution.
  I look forward to user feedback on how this should be done best. In the
  long term, a separate project should be spawend for ommysql, but I'd
  like to do that only after the plugin interface is fully stable (what
  it is not yet).
---------------------------------------------------------------------------
Version 1.19.7 (rgerhards), 2007-09-25
- added code to handle situations where senders send us messages ending with
  a NUL character. It is now simply removed. This also caused trailing LF
  reduction to fail, when it was followed by such a NUL. This is now also
  handled.
- replaced some non-thread-safe function calls by their thread-safe
  counterparts
- fixed a minor memory leak that occured when the %APPNAME% property was
  used (I think nobody used that in practice)
- fixed a bug that caused signal handlers in cvthname() not to be restored when
  a malicious pointer record was detected and processing of the message been
  stopped for that reason (this should be really rare and can not be related
  to the segfault bug we are hunting).
- fixed a bug in cvthname that lead to passing a wrong parameter - in
  practice, this had no impact.
- general code cleanup (e.g. compiler warnings, comments)
---------------------------------------------------------------------------
Version 1.19.6 (rgerhards), 2007-09-11
- applied patch by varmojfekoj to change signal handling to the new
  sigaction API set (replacing the depreciated signal() calls and its
  friends.
- fixed a bug that in --enable-debug mode caused an assertion when the
  discard action was used
- cleaned up compiler warnings
- applied patch by varmojfekoj to FIX a bug that could cause 
  segfaults if empty properties were processed using modifying
  options (e.g. space-cc, drop-cc)
- fixed man bug: rsyslogd supports -l option
---------------------------------------------------------------------------
Version 1.19.5 (rgerhards), 2007-09-07
- changed part of the CStr interface so that better error tracking
  is provided and the calling sequence is more intuitive (there were
  invalid calls based on a too-weired interface)
- (hopefully) fixed some remaining bugs rooted in wrong use of 
  the CStr class. These could lead to program abort.
- applied patch by varmojfekoj two fix two potential segfault situations
- added $ModDir config directive
- modified $ModLoad so that an absolute path may be specified as
  module name (e.g. /rsyslog/ommysql.so)
---------------------------------------------------------------------------
Version 1.19.4 (rgerhards/varmojfekoj), 2007-09-04
- fixed a number of small memory leaks - thanks varmojfekoj for patching
- fixed an issue with CString class that could lead to rsyslog abort
  in tplToString() - thanks varmojfekoj for patching
- added a man-version of the config file documenation - thanks to Michel
  Samia for providing the man file
- fixed bug: a template like this causes an infinite loop:
  $template opts,"%programname:::a,b%"
  thanks varmojfekoj for the patch
- fixed bug: case changing options crash freeing the string pointer
  because they modify it: $template opts2,"%programname::1:lowercase%"
  thanks varmojfekoj for the patch
---------------------------------------------------------------------------
Version 1.19.3 (mmeckelein/varmojfekoj), 2007-08-31
- small mem leak fixed (after calling parseSelectorAct) - Thx varmojkekoj
- documentation section "Regular File" und "Blocks" updated
- solved an issue with dynamic file generation - Once again many thanks
  to varmojfekoj
- the negative selector for program name filter (Blocks) does not work as
  expected - Thanks varmojfekoj for patching
- added forwarding information to sysklogd (requires special template)
  to config doc
---------------------------------------------------------------------------
Version 1.19.2 (mmeckelein/varmojfekoj), 2007-08-28
- a specifically formed message caused a segfault - Many thanks varmojfekoj
  for providing a patch
- a typo and a weird condition are fixed in msg.c - Thanks again
  varmojfekoj 
- on file creation the file was always owned by root:root. This is fixed
  now - Thanks ypsa for solving this issue
---------------------------------------------------------------------------
Version 1.19.1 (mmeckelein), 2007-08-22
- a bug that caused a high load when a TCP/UDP connection was closed is 
  fixed now - Thanks mildew for solving this issue
- fixed a bug which caused a segfault on reinit - Thx varmojfekoj for the
  patch
- changed the hardcoded module path "/lib/rsyslog" to $(pkglibdir) in order
  to avoid trouble e.g. on 64 bit platforms (/lib64) - many thanks Peter
  Vrabec and darix, both provided a patch for solving this issue
- enhanced the unloading of modules - thanks again varmojfekoj
- applied a patch from varmojfekoj which fixes various little things in
  MySQL output module
---------------------------------------------------------------------------
Version 1.19.0 (varmojfekoj/rgerhards), 2007-08-16
- integrated patch from varmojfekoj to make the mysql module a loadable one
  many thanks for the patch, MUCH appreciated
---------------------------------------------------------------------------
Version 1.18.2 (rgerhards), 2007-08-13
- fixed a bug in outchannel code that caused templates to be incorrectly
  parsed
- fixed a bug in ommysql that caused a wrong ";template" missing message
- added some code for unloading modules; not yet fully complete (and we do
  not yet have loadable modules, so this is no problem)
- removed debian subdirectory by request of a debian packager (this is a special
  subdir for debian and there is also no point in maintaining it when there
  is a debian package available - so I gladly did this) in some cases
- improved overall doc quality (some pages were quite old) and linked to
  more of the online resources.
- improved /contrib/delete_mysql script by adding a host option and some
  other minor modifications
---------------------------------------------------------------------------
Version 1.18.1 (rgerhards), 2007-08-08
- applied a patch from varmojfekoj which solved a potential segfault
  of rsyslogd on HUP
- applied patch from Michel Samia to fix compilation when the pthreads
  feature is disabled
- some code cleanup (moved action object to its own file set)
- add config directive $MainMsgQueueSize, which now allows to configure the
  queue size dynamically
- all compile-time settings are now shown in rsyslogd -v, not just the
  active ones
- enhanced performance a little bit more
- added config file directive $ActionResumeInterval
- fixed a bug that prevented compilation under debian sid
- added a contrib directory for user-contributed useful things
---------------------------------------------------------------------------
Version 1.18.0 (rgerhards), 2007-08-03
- rsyslog now supports fallback actions when an action did not work. This
  is a great feature e.g. for backup database servers or backup syslog
  servers
- modified rklogd to only change the console log level if -c is specified
- added feature to use multiple actions inside a single selector
- implemented $ActionExecOnlyWhenPreviousIsSuspended config directive
- error messages during startup are now spit out to the configured log
  destinations
---------------------------------------------------------------------------
Version 1.17.6 (rgerhards), 2007-08-01
- continued to work on output module modularization - basic stage of
  this work is now FINISHED
- fixed bug in OMSRcreate() - always returned SR_RET_OK
- fixed a bug that caused ommysql to always complain about missing
  templates
- fixed a mem leak in OMSRdestruct - freeing the object itself was
  forgotten - thanks to varmojfekoj for the patch
- fixed a memory leak in syslogd/init() that happend when the config
  file could not be read - thanks to varmojfekoj for the patch
- fixed insufficient memory allocation in addAction() and its helpers.
  The initial fix and idea was developed by mildew, I fine-tuned
  it a bit. Thanks a lot for the fix, I'd probably had pulled out my
  hair to find the bug...
- added output of config file line number when a parsing error occured
- fixed bug in objomsr.c that caused program to abort in debug mode with
  an invalid assertion (in some cases)
- fixed a typo that caused the default template for MySQL to be wrong.
  thanks to mildew for catching this.
- added configuration file command $DebugPrintModuleList and
  $DebugPrintCfSysLineHandlerList
- fixed an invalid value for the MARK timer - unfortunately, there was
  a testing aid left in place. This resulted in quite frequent MARK messages
- added $IncludeConfig config directive
- applied a patch from mildew to prevent rsyslogd from freezing under heavy
  load. This could happen when the queue was full. Now, we drop messages
  but rsyslogd remains active.
---------------------------------------------------------------------------
Version 1.17.5 (rgerhards), 2007-07-30
- continued to work on output module modularization
- fixed a missing file bug - thanks to Andrea Montanari for reporting
  this problem
- fixed a problem with shutting down the worker thread and freeing the
  selector_t list - this caused messages to be lost, because the
  message queue was not properly drained before the selectors got
  destroyed.
---------------------------------------------------------------------------
Version 1.17.4 (rgerhards), 2007-07-27
- continued to work on output module modularization
- fixed a situation where rsyslogd could create zombie processes
  thanks to mildew for the patch
- applied patch from Michel Samia to fix compilation when NOT
  compiled for pthreads
---------------------------------------------------------------------------
Version 1.17.3 (rgerhards), 2007-07-25
- continued working on output module modularization
- fixed a bug that caused rsyslogd to segfault on exit (and
  probably also on HUP), when there was an unsent message in a selector
  that required forwarding and the dns lookup failed for that selector
  (yes, it was pretty unlikely to happen;))
  thanks to varmojfekoj <varmojfekoj@gmail.com> for the patch
- fixed a memory leak in config file parsing and die()
  thanks to varmojfekoj <varmojfekoj@gmail.com> for the patch
- rsyslogd now checks on startup if it is capable to performa any work
  at all. If it cant, it complains and terminates
  thanks to Michel Samia for providing the patch!
- fixed a small memory leak when HUPing syslogd. The allowed sender
  list now gets freed. thanks to mildew for the patch.
- changed the way error messages in early startup are logged. They
  now do no longer use the syslogd code directly but are rather
  send to stderr.
---------------------------------------------------------------------------
Version 1.17.2 (rgerhards), 2007-07-23
- made the port part of the -r option optional. Needed for backward
  compatibility with sysklogd
- replaced system() calls with something more reasonable. Please note that
  this might break compatibility with some existing configuration files.
  We accept this in favour of the gained security.
- removed a memory leak that could occur if timegenerated was used in
  RFC 3164 format in templates
- did some preparation in msg.c for advanced multithreading - placed the
  hooks, but not yet any active code
- worked further on modularization
- added $ModLoad MySQL (dummy) config directive
- added DropTrailingLFOnReception config directive
---------------------------------------------------------------------------
Version 1.17.1 (rgerhards), 2007-07-20
- fixed a bug that caused make install to install rsyslogd and rklogd under
  the wrong names
- fixed bug that caused $AllowedSenders to handle IPv6 scopes incorrectly;
  also fixed but that could grabble $AllowedSender wildcards. Thanks to
  mildew@gmail.com for the patch
- minor code cleanup - thanks to Peter Vrabec for the patch
- fixed minimal memory leak on HUP (caused by templates)
  thanks to varmojfekoj <varmojfekoj@gmail.com> for the patch
- fixed another memory leak on HUPing and on exiting rsyslogd
  again thanks to varmojfekoj <varmojfekoj@gmail.com> for the patch
- code cleanup (removed compiler warnings)
- fixed portability bug in configure.ac - thanks to Bartosz Kuźma for patch
- moved msg object into its own file set
- added the capability to continue trying to write log files when the
  file system is full. Functionality based on patch by Martin Schulze
  to sysklogd package.
---------------------------------------------------------------------------
Version 1.17.0 (RGer), 2007-07-17
- added $RepeatedLineReduction config parameter
- added $EscapeControlCharactersOnReceive config parameter
- added $ControlCharacterEscapePrefix config parameter
- added $DirCreateMode config parameter
- added $CreateDirs config parameter
- added $DebugPrintTemplateList config parameter
- added $ResetConfigVariables config parameter
- added $FileOwner config parameter
- added $FileGroup config parameter
- added $DirOwner config parameter
- added $DirGroup config parameter
- added $FailOnChownFailure config parameter
- added regular expression support to the filter engine
  thanks to Michel Samia for providing the patch!
- enhanced $AllowedSender functionality. Credits to mildew@gmail.com for
  the patch doing that
  - added IPv6 support
  - allowed DNS hostnames
  - allowed DNS wildcard names
- added new option $DropMsgsWithMaliciousDnsPTRRecords
- added autoconf so that rfc3195d, rsyslogd and klogd are stored to /sbin
- added capability to auto-create directories with dynaFiles
---------------------------------------------------------------------------
Version 1.16.0 (RGer/Peter Vrabec), 2007-07-13 - The Friday, 13th Release ;)
- build system switched to autotools
- removed SYSV preprocessor macro use, replaced with autotools equivalents
- fixed a bug that caused rsyslogd to segfault when TCP listening was
  disabled and it terminated
- added new properties "syslogfacility-text" and "syslogseverity-text"
  thanks to varmojfekoj <varmojfekoj@gmail.com> for the patch
- added the -x option to disable hostname dns reslution
  thanks to varmojfekoj <varmojfekoj@gmail.com> for the patch
- begun to better modularize syslogd.c - this is an ongoing project; moved
  type definitions to a separate file
- removed some now-unused fields from struct filed
- move file size limit fields in struct field to the "right spot" (the file
  writing part of the union - f_un.f_file)
- subdirectories linux and solaris are no longer part of the distribution
  package. This is not because we cease support for them, but there are no
  longer any files in them after the move to autotools
---------------------------------------------------------------------------
Version 1.15.1 (RGer), 2007-07-10
- fixed a bug that caused a dynaFile selector to stall when there was
  an open error with one file 
- improved template processing for dynaFiles; templates are now only
  looked up during initialization - speeds up processing
- optimized memory layout in struct filed when compiled with MySQL
  support
- fixed a bug that caused compilation without SYSLOG_INET to fail
- re-enabled the "last message repeated n times" feature. This
  feature was not taken care of while rsyslogd evolved from sysklogd
  and it was more or less defunct. Now it is fully functional again.
- added system properties: $NOW, $YEAR, $MONTH, $DAY, $HOUR, $MINUTE
- fixed a bug in iovAsString() that caused a memory leak under stress
  conditions (most probably memory shortage). This was unlikely to
  ever happen, but it doesn't hurt doing it right
- cosmetic: defined type "uchar", change all unsigned chars to uchar
---------------------------------------------------------------------------
Version 1.15.0 (RGer), 2007-07-05
- added ability to dynamically generate file names based on templates
  and thus properties. This was a much-requested feature. It makes
  life easy when it e.g. comes to splitting files based on the sender
  address.
- added $umask and $FileCreateMode config file directives
- applied a patch from Bartosz Kuzma to compile cleanly under NetBSD
- checks for extra (unexpected) characters in system config file lines
  have been added
- added IPv6 documentation - was accidently missing from CVS
- begun to change char to unsigned char
---------------------------------------------------------------------------
Version 1.14.2 (RGer), 2007-07-03
** this release fixes all known nits with IPv6 **
- restored capability to do /etc/service lookup for "syslog"
  service when -r 0 was given
- documented IPv6 handling of syslog messages
- integrate patch from Bartosz Kuźma to make rsyslog compile under
  Solaris again (the patch replaced a strndup() call, which is not
  available under Solaris
- improved debug logging when waiting on select
- updated rsyslogd man page with new options (-46A)
---------------------------------------------------------------------------
Version 1.14.1 (RGer/Peter Vrabec), 2007-06-29
- added Peter Vrabec's patch for IPv6 TCP
- prefixed all messages send to stderr in rsyslogd with "rsyslogd: "
---------------------------------------------------------------------------
Version 1.14.0 (RGer/Peter Vrabec), 2007-06-28
- Peter Vrabec provided IPv6 for rsyslog, so we are now IPv6 enabled
  IPv6 Support is currently for UDP only, TCP is to come soon.
  AllowedSender configuration does not yet work for IPv6.
- fixed code in iovCreate() that broke C's strict aliasing rules 
- fixed some char/unsigned char differences that forced the compiler
  to spit out warning messages
- updated the Red Hat init script to fix a known issue (thanks to
  Peter Vrabec)
---------------------------------------------------------------------------
Version 1.13.5 (RGer), 2007-06-22
- made the TCP session limit configurable via command line switch
  now -t <port>,<max sessions>
- added man page for rklogd(8) (basically a copy from klogd, but now
  there is one...)
- fixed a bug that caused internal messages (e.g. rsyslogd startup) to
  appear without a tag.
- removed a minor memory leak that occurred when TAG processing requalified
  a HOSTNAME to be a TAG (and a TAG already was set).
- removed potential small memory leaks in MsgSet***() functions. There
  would be a leak if a property was re-set, something that happened
  extremely seldom.
---------------------------------------------------------------------------
Version 1.13.4 (RGer), 2007-06-18
- added a new property "PRI-text", which holds the PRI field in
  textual form (e.g. "syslog.info")
- added alias "syslogseverity" for "syslogpriority", which is a
  misleading property name that needs to stay for historical
  reasons (and backward-compatility)
- added doc on how to record PRI value in log file
- enhanced signal handling in klogd, including removal of an unsafe
  call to the logging system during signal handling
---------------------------------------------------------------------------
Version 1.13.3 (RGer), 2007-06-15
- create a version of syslog.c from scratch. This is now
  - highly optimized for rsyslog
  - removes an incompatible license problem as the original
    version had a BSD license with advertising clause
  - fixed in the regard that rklogd will continue to work when
    rsysogd has been restarted (the original version, as well
    as sysklogd, will remain silent then)
  - solved an issue with an extra NUL char at message end that the
    original version had
- applied some changes to klogd to care for the new interface
- fixed a bug in syslogd.c which prevented compiling under debian
---------------------------------------------------------------------------
Version 1.13.2 (RGer), 2007-06-13
- lib order in makefile patched to facilitate static linking - thanks
  to Bennett Todd for providing the patch
- Integrated a patch from Peter Vrabec (pvrabec@redheat.com):
  - added klogd under the name of rklogd (remove dependency on
    original sysklogd package
  - createDB.sql now in UTF
  - added additional config files for use on Red Hat
---------------------------------------------------------------------------
Version 1.13.1 (RGer), 2007-02-05
- changed the listen backlog limit to a more reasonable value based on
  the maximum number of TCP connections configurd (10% + 5) - thanks to Guy
  Standen for the hint (actually, the limit was 5 and that was a 
  left-over from early testing).
- fixed a bug in makefile which caused DB-support to be disabled when
  NETZIP support was enabled
- added the -e option to allow transmission of every message to remote
  hosts (effectively turns off duplicate message suppression)
- (somewhat) improved memory consumption when compiled with MySQL support
- looks like we fixed an incompatibility with MySQL 5.x and above software
  At least in one case, the remote server name was destroyed, leading to 
  a connection failure. The new, improved code does not have this issue and
  so we see this as solved (the new code is generally somewhat better, so
  there is a good chance we fixed this incompatibility).
---------------------------------------------------------------------------
Version 1.13.0 (RGer), 2006-12-19
- added '$' as ToPos proptery replacer specifier - means "up to the
  end of the string"
- property replacer option "escape-cc", "drop-cc" and "space-cc"  added
- changed the handling of \0 characters inside syslog messages. We now
  consistently escape them to "#000". This is somewhat recommended in
  the draft-ietf-syslog-protocol-19 draft. While the real recomendation
  is to not escape any characters at all, we can not do this without
  considerable modification of the code. So we escape it to "#000", which
  is consistent with a sample found in the Internet-draft.
- removed message glue logic (see printchopped() comment for details)
  Also caused removal of parts table and thus some improvements in
  memory usage.
- changed the default MAXLINE to 2048 to take care of recent syslog
  standardization efforts (can easily be changed in syslogd.c)
- added support for byte-counted TCP syslog messages (much like
  syslog-transport-tls-05 Internet Draft). This was necessary to
  support compression over TCP.
- added support for receiving compressed syslog messages
- added support for sending compressed syslog messages
- fixed a bug where the last message in a syslog/tcp stream was
  lost if it was not properly terminated by a LF character
---------------------------------------------------------------------------
Version 1.12.3 (RGer), 2006-10-04
- implemented some changes to support Solaris (but support is not
  yet complete)
- commented out (via #if 0) some methods that are currently not being use
  but should be kept for further us
- added (interim) -u 1 option to turn off hostname and tag parsing
- done some modifications to better support Fedora
- made the field delimiter inside property replace configurable via
  template
- fixed a bug in property replacer: if fields were used, the delimitor
  became part of the field. Up until now, this was barely noticable as 
  the delimiter as TAB only and thus invisible to a human. With other
  delimiters available now, it quickly showed up. This bug fix might cause
  some grief to existing installations if they used the extra TAB for
  whatever reasons - sorry folks... Anyhow, a solution is easy: just add
  a TAB character contstant into your template. Thus, there has no attempt
  been made to do this in a backwards-compatible way.
---------------------------------------------------------------------------
Version 1.12.2 (RGer), 2006-02-15
- fixed a bug in the RFC 3339 date formatter. An extra space was added
  after the actual timestamp
- added support for providing high-precision RFC3339 timestamps for
  (rsyslogd-)internally-generated messages
- very (!) experimental support for syslog-protocol internet draft
  added (the draft is experimental, the code is solid ;))
- added support for field-extracting in the property replacer
- enhanced the legacy-syslog parser so that it can interpret messages
  that do not contain a TIMESTAMP
- fixed a bug that caused the default socket (usually /dev/log) to be
  opened even when -o command line option was given
- fixed a bug in the Debian sample startup script - it caused rsyslogd
  to listen to remote requests, which it shouldn't by default
---------------------------------------------------------------------------
Version 1.12.1 (RGer), 2005-11-23
- made multithreading work with BSD. Some signal-handling needed to be
  restructured. Also, there might be a slight delay of up to 10 seconds
  when huping and terminating rsyslogd under BSD
- fixed a bug where a NULL-pointer was passed to printf() in logmsg().
- fixed a bug during "make install" where rc3195d was not installed
  Thanks to Bennett Todd for spotting this.
- fixed a bug where rsyslogd dumped core when no TAG was found in the
  received message
- enhanced message parser so that it can deal with missing hostnames
  in many cases (may not be totally fail-safe)
- fixed a bug where internally-generated messages did not have the correct
  TAG
---------------------------------------------------------------------------
Version 1.12.0 (RGer), 2005-10-26
- moved to a multi-threaded design. single-threading is still optionally
  available. Multi-threading is experimental!
- fixed a potential race condition. In the original code, marking was done
  by an alarm handler, which could lead to all sorts of bad things. This
  has been changed now. See comments in syslogd.c/domark() for details.
- improved debug output for property-based filters
- not a code change, but: I have checked all exit()s to make sure that
  none occurs once rsyslogd has started up. Even in unusual conditions
  (like low-memory conditions) rsyslogd somehow remains active. Of course,
  it might loose a message or two, but at least it does not abort and it
  can also recover when the condition no longer persists.
- fixed a bug that could cause loss of the last message received
  immediately before rsyslogd was terminated.
- added comments on thread-safety of global variables in syslogd.c
- fixed a small bug: spurios printf() when TCP syslog was used
- fixed a bug that causes rsyslogd to dump core on termination when one
  of the selector lines did not receive a message during the run (very
  unlikely)
- fixed an one-too-low memory allocation in the TCP sender. Could result
  in rsyslogd dumping core.
- fixed a bug with regular expression support (thanks to Andres Riancho)
- a little bit of code restructuring (especially main(), which was
  horribly large)
---------------------------------------------------------------------------
Version 1.11.1 (RGer), 2005-10-19
- support for BSD-style program name and host blocks
- added a new property "programname" that can be used in templates
- added ability to specify listen port for rfc3195d
- fixed a bug that rendered the "startswith" comparison operation
  unusable.
- changed more functions to "static" storage class to help compiler
  optimize (should have been static in the first place...)
- fixed a potential memory leak in the string buffer class destructor.
  As the destructur was previously never called, the leak did not actually
  appear.
- some internal restructuring in anticipation/preparation of minimal
  multi-threading support
- rsyslogd still shares some code with the sysklogd project. Some patches
  for this shared code have been brought over from the sysklogd CVS.
---------------------------------------------------------------------------
Version 1.11.0 (RGer), 2005-10-12
- support for receiving messages via RFC 3195; added rfc3195d for that
  purpose
- added an additional guard to prevent rsyslogd from aborting when the
  2gb file size limit is hit. While a user can configure rsyslogd to
  handle such situations, it would abort if that was not done AND large
  file support was not enabled (ok, this is hopefully an unlikely scenario)
- fixed a bug that caused additional Unix domain sockets to be incorrectly
  processed - could lead to message loss in extreme cases
---------------------------------------------------------------------------
Version 1.10.2 (RGer), 2005-09-27
- added comparison operations in property-based filters:
  * isequal
  * startswith
- added ability to negate all property-based filter comparison operations
  by adding a !-sign right in front of the operation name
- added the ability to specify remote senders for UDP and TCP
  received messages. Allows to block all but well-known hosts
- changed the $-config line directives to be case-INsensitive
- new command line option -w added: "do not display warnings if messages
  from disallowed senders are received"
- fixed a bug that caused rsyslogd to dump core when the compare value
  was not quoted in property-based filters
- fixed a bug in the new CStr compare function which lead to invalid
  results (fortunately, this function was not yet used widely)
- added better support for "debugging" rsyslog.conf property filters
  (only if -d switch is given)
- changed some function definitions to static, which eventually enables
  some compiler optimizations
- fixed a bug in MySQL code; when a SQL error occured, rsyslogd could
  run in a tight loop. This was due to invalid sequence of error reporting
  and is now fixed.
---------------------------------------------------------------------------
Version 1.10.1 (RGer), 2005-09-23
- added the ability to execute a shell script as an action.
  Thanks to Bjoern Kalkbrenner for providing the code!
- fixed a bug in the MySQL code; due to the bug the automatic one-time
  retry after an error did not happen - this lead to error message in
  cases where none should be seen (e.g. after a MySQL restart)
- fixed a security issue with SQL-escaping in conjunction with
  non-(SQL-)standard MySQL features.
---------------------------------------------------------------------------
Version 1.10.0 (RGer), 2005-09-20
  REMINDER: 1.10 is the first unstable version if the 1.x series!
- added the capability to filter on any property in selector lines
  (not just facility and priority)
- changed stringbuf into a new counted string class
- added support for a "discard" action. If a selector line with
  discard (~ character) is found, no selector lines *after* that
  line will be processed.
- thanks to Andres Riancho, regular expression support has been
  added to the template engine
- added the FROMHOST property in the template processor, which could
  previously not be obtained. Thanks to Cristian Testa for pointing
  this out and even providing a fix.
- added display of compile-time options to -v output
- performance improvement for production build - made some checks
  to happen only during debug mode
- fixed a problem with compiling on SUSE and - while doing so - removed
  the socket call to set SO_BSDCOMPAT in cases where it is obsolete.
---------------------------------------------------------------------------
Version 1.0.4 (RGer), 2006-02-01
- a small but important fix: the tcp receiver had two forgotten printf's
  in it that caused a lot of unnecessary output to stdout. This was
  important enough to justify a new release
---------------------------------------------------------------------------
Version 1.0.3 (RGer), 2005-11-14
- added an additional guard to prevent rsyslogd from aborting when the
  2gb file size limit is hit. While a user can configure rsyslogd to
  handle such situations, it would abort if that was not done AND large
  file support was not enabled (ok, this is hopefully an unlikely scenario)
- fixed a bug that caused additional Unix domain sockets to be incorrectly
  processed - could lead to message loss in extreme cases
- applied some patches available from the sysklogd project to code
  shared from there
- fixed a bug that causes rsyslogd to dump core on termination when one
  of the selector lines did not receive a message during the run (very
  unlikely)
- fixed an one-too-low memory allocation in the TCP sender. Could result
  in rsyslogd dumping core.
- fixed a bug in the TCP sender that caused the retry logic to fail
  after an error or receiver overrun
- fixed a bug in init() that could lead to dumping core
- fixed a bug that could lead to dumping core when no HOSTNAME or no TAG
  was present in the syslog message
---------------------------------------------------------------------------
Version 1.0.2 (RGer), 2005-10-05
- fixed an issue with MySQL error reporting. When an error occured,
  the MySQL driver went into an endless loop (at least in most cases).
---------------------------------------------------------------------------
Version 1.0.1 (RGer), 2005-09-23
- fixed a security issue with SQL-escaping in conjunction with
  non-(SQL-)standard MySQL features.
---------------------------------------------------------------------------
Version 1.0.0 (RGer), 2005-09-12
- changed install doc to cover daily cron scripts - a trouble source
- added rc script for slackware (provided by Chris Elvidge - thanks!) 
- fixed a really minor bug in usage() - the -r option was still
  reported as without the port parameter
---------------------------------------------------------------------------
Version 0.9.8 (RGer), 2005-09-05
- made startup and shutdown message more consistent and included the
  pid, so that they can be easier correlated. Used syslog-protocol
  structured data format for this purpose.
- improved config info in startup message, now tells not only
  if it is listening remote on udp, but also for tcp. Also includes
  the port numbers. The previous startup message was misleading, because
  it did not say "remote reception" if rsyslogd was only listening via
  tcp (but not via udp).
- added a "how can you help" document to the doc set
---------------------------------------------------------------------------
Version 0.9.7 (RGer), 2005-08-15
- some of the previous doc files (like INSTALL) did not properly
  reflect the changes to the build process and the new doc. Fixed
  that.
- changed syslogd.c so that when compiled without database support,
  an error message is displayed when a database action is detected
  in the config file (previously this was used as an user rule ;))
- fixed a bug in the os-specific Makefiles which caused MySQL
  support to not be compiled, even if selected
---------------------------------------------------------------------------
Version 0.9.6 (RGer), 2005-08-09
- greatly enhanced documentation. Now available in html format in
  the "doc" folder and FreeBSD. Finally includes an install howto.
- improved MySQL error messages a little - they now show up as log
  messages, too (formerly only in debug mode)
- added the ability to specify the listen port for udp syslog.
  WARNING: This introduces an incompatibility. Formerly, udp
  syslog was enabled by the -r command line option. Now, it is
  "-r [port]", which is consistent with the tcp listener. However,
  just -r will now return an error message.
- added sample startup scripts for Debian and FreeBSD
- added support for easy feature selection in the makefile. Un-
  fortunately, this also means I needed to spilt the make file
  for different OS and distros. There are some really bad syntax
  differences between FreeBSD and Linux make.
---------------------------------------------------------------------------
Version 0.9.5 (RGer), 2005-08-01
- the "semicolon bug" was actually not (fully) solved in 0.9.4. One
  part of the bug was solved, but another still existed. This one
  is fixed now, too.
- the "semicolon bug" actually turned out to be a more generic bug.
  It appeared whenever an invalid template name was given. With some
  selector actions, rsyslogd dumped core, with other it "just" had
  a small ressource leak with others all worked well. These anomalies
  are now fixed. Note that they only appeared during system initaliziation
  once the system was running, nothing bad happened.
- improved error reporting for template errors on startup. They are now
  shown on the console and the start-up tty. Formerly, they were only
  visible in debug mode.
- support for multiple instances of rsyslogd on a single machine added
- added new option "-o" --> omit local unix domain socket. This option
  enables rsyslogd NOT to listen to the local socket. This is most
  helpful when multiple instances of rsyslogd (or rsyslogd and another
  syslogd) shall run on a single system.
- added new option "-i <pidfile>" which allows to specify the pidfile.
  This is needed when multiple instances of rsyslogd are to be run.
- the new project home page is now online at www.rsyslog.com
---------------------------------------------------------------------------
Version 0.9.4 (RGer), 2005-07-25
- finally added the TCP sender. It now supports non-blocking mode, no
  longer disabling message reception during connect. As it is now, it
  is usable in production. The code could be more sophisticated, but
  I've kept it short in anticipation of the move to liblogging, which
  will lead to the removal of the code just written ;)
- the "exiting on signal..." message still had the "syslogd" name in 
  it. Changed this to "rsyslogd", as we do not have a large user base
  yet, this should pose no problem.
- fixed "the semiconlon" bug. rsyslogd dumped core if a write-db action
  was specified but no semicolon was given after the password (an empty
  template was ok, but the semicolon needed to be present).
- changed a default for traditional output format. During testing, it
  was seen that the timestamp written to file in default format was
  the time of message reception, not the time specified in the TIMESTAMP
  field of the message itself. Traditionally, the message TIMESTAMP is
  used and this has been changed now.
---------------------------------------------------------------------------
Version 0.9.3 (RGer), 2005-07-19
- fixed a bug in the message parser. In June, the RFC 3164 timestamp
  was not correctly parsed (yes, only in June and some other months,
  see the code comment to learn why...)
- added the ability to specify the destination port when forwarding
  syslog messages (both for TCP and UDP)
- added an very experimental TCP sender (activated by
  @@machine:port in config). This is not yet for production use. If
  the receiver is not alive, rsyslogd will wait quite some time until
  the connection request times out, which most probably leads to
  loss of incoming messages.

---------------------------------------------------------------------------
Version 0.9.2 (RGer), around 2005-07-06
- I intended to change the maxsupported message size to 32k to
  support IHE - but given the memory inefficiency in the usual use
  cases, I have not done this. I have, however, included very
  specific instructions on how to do this in the source code. I have
  also done some testing with 32k messages, so you can change the
  max size without taking too much risk.
- added a syslog/tcp receiver; we now can receive messages via
  plain tcp, but we can still send only via UDP. The syslog/tcp
  receiver is the primary enhancement of this release.
- slightly changed some error messages that contained a spurios \n at
  the end of the line (which gives empty lines in your log...)

---------------------------------------------------------------------------
Version 0.9.1 (RGer)
- fixed code so that it compiles without errors under FreeBSD
- removed now unused function "allocate_log()" from syslogd.c
- changed the make file so that it contains more defines for
  different environments (in the long term, we need a better
  system for disabling/enabling features...)
- changed some printf's printing off_t types to %lld and
  explicit (long long) casts. I tried to figure out the exact type,
  but did not succeed in this. In the worst case, ultra-large peta-
  byte files will now display funny informational messages on rollover,
  something I think we can live with for the neersion 3.11.2 (rgerhards), 2008-02-??
---------------------------------------------------------------------------
Version 3.11.1 (rgerhards), 2008-02-12
- SNMP trap sender added thanks to Andre Lorbach (omsnmp)
- added input-plugin interface specification in form of a (copy) template
  input module
- applied documentation fix by Michael Biebl -- many thanks!
- bugfix: immark did not have MARK flags set...
- added x-info field to rsyslogd startup/shutdown message. Hopefully
  points users to right location for further info (many don't even know
  they run rsyslog ;))
- bugfix: trailing ":" of tag was lost while parsing legacy syslog messages
  without timestamp - thanks to Anders Blomdell for providing a patch!
- fixed a bug in stringbuf.c related to STRINGBUF_TRIM_ALLOCSIZE, which
  wasn't supposed to be used with rsyslog. Put a warning message up that
  tells this feature is not tested and probably not worth the effort.
  Thanks to Anders Blomdell fro bringing this to our attention
- somewhat improved performance of string buffers
- fixed bug that caused invalid treatment of tabs (HT) in rsyslog.conf
- bugfix: setting for $EscapeCopntrolCharactersOnReceive was not 
  properly initialized
- clarified usage of space-cc property replacer option
- improved abort diagnostic handler
- some initial effort for malloc/free runtime debugging support
- bugfix: using dynafile actions caused rsyslogd abort
- fixed minor man errors thanks to Michael Biebl
---------------------------------------------------------------------------
Version 3.11.0 (rgerhards), 2008-01-31
- implemented queued actions
- implemented simple rate limiting for actions
- implemented deliberate discarding of lower priority messages over higher
  priority ones when a queue runs out of space
- implemented disk quotas for disk queues
- implemented the $ActionResumeRetryCount config directive
- added $ActionQueueFilename config directive
- added $ActionQueueSize config directive
- added $ActionQueueHighWaterMark config directive
- added $ActionQueueLowWaterMark config directive
- added $ActionQueueDiscardMark config directive
- added $ActionQueueDiscardSeverity config directive
- added $ActionQueueCheckpointInterval config directive
- added $ActionQueueType config directive
- added $ActionQueueWorkerThreads config directive
- added $ActionQueueTimeoutshutdown config directive
- added $ActionQueueTimeoutActionCompletion config directive
- added $ActionQueueTimeoutenQueue config directive
- added $ActionQueueTimeoutworkerThreadShutdown config directive
- added $ActionQueueWorkerThreadMinimumMessages config directive
- added $ActionQueueMaxFileSize config directive
- added $ActionQueueSaveonShutdown config directive
- addded $ActionQueueDequeueSlowdown config directive
- addded $MainMsgQueueDequeueSlowdown config directive
- bugfix: added forgotten docs to package
- improved debugging support
- fixed a bug that caused $MainMsgQueueCheckpointInterval to work incorrectly
- when a long-running action needs to be cancelled on shutdown, the message
  that was processed by it is now preserved. This finishes support for
  guaranteed delivery of messages (if the output supports it, of course)
- fixed bug in output module interface, see
  http://sourceforge.net/tracker/index.php?func=detail&aid=1881008&group_id=123448&atid=696552
- changed the ommysql output plugin so that the (lengthy) connection
  initialization now takes place in message processing. This works much
  better with the new queued action mode (fast startup)
- fixed a bug that caused a potential hang in file and fwd output module
  varmojfekoj provided the patch - many thanks!
- bugfixed stream class offset handling on 32bit platforms
---------------------------------------------------------------------------
Version 3.10.3 (rgerhards), 2008-01-28
- fixed a bug with standard template definitions (not a big deal) - thanks
  to varmojfekoj for spotting it
- run-time instrumentation added
- implemented disk-assisted queue mode, which enables on-demand disk
  spooling if the queue's in-memory queue is exhausted
- implemented a dynamic worker thread pool for processing incoming
  messages; workers are started and shut down as need arises
- implemented a run-time instrumentation debug package
- implemented the $MainMsgQueueSaveOnShutdown config directive
- implemented the $MainMsgQueueWorkerThreadMinimumMessages config directive
- implemented the $MainMsgQueueTimeoutWorkerThreadShutdown config directive
---------------------------------------------------------------------------
Version 3.10.2 (rgerhards), 2008-01-14
- added the ability to keep stop rsyslogd without the need to drain
  the main message queue. In disk queue mode, rsyslog continues to
  run from the point where it stopped. In case of a system failure, it
  continues to process messages from the last checkpoint.
- fixed a bug that caused a segfault on startup when no $WorkDir directive
  was specified in rsyslog.conf
- provided more fine-grain control over shutdown timeouts and added a
  way to specify the enqueue timeout when the main message queue is full
- implemented $MainMsgQueueCheckpointInterval config directive
- implemented $MainMsgQueueTimeoutActionCompletion config directive
- implemented $MainMsgQueueTimeoutEnqueue config directive
- implemented $MainMsgQueueTimeoutShutdown config directive
---------------------------------------------------------------------------
Version 3.10.1 (rgerhards), 2008-01-10
- implemented the "disk" queue mode. However, it currently is of very
  limited use, because it does not support persistence over rsyslogd
  runs. So when rsyslogd is stopped, the queue is drained just as with
  the in-memory queue modes. Persistent queues will be a feature of
  the next release.
- performance-optimized string class, should bring an overall improvement
- fixed a memory leak in imudp -- thanks to varmojfekoj for the patch
- fixed a race condition that could lead to a rsyslogd hang when during
  HUP or termination
- done some doc updates
- added $WorkDirectory config directive
- added $MainMsgQueueFileName config directive
- added $MainMsgQueueMaxFileSize config directive
---------------------------------------------------------------------------
Version 3.10.0 (rgerhards), 2008-01-07
- implemented input module interface and initial input modules
- enhanced threading for input modules (each on its own thread now)
- ability to bind UDP listeners to specific local interfaces/ports and
  ability to run multiple of them concurrently
- added ability to specify listen IP address for UDP syslog server
- license changed to GPLv3
- mark messages are now provided by loadble module immark
- rklogd is no longer provided. Its functionality has now been taken over
  by imklog, a loadable input module. This offers a much better integration
  into rsyslogd and makes sure that the kernel logger process is brought
  up and down at the appropriate times
- enhanced $IncludeConfig directive to support wildcard characters
  (thanks to Michael Biebl)
- all inputs are now implemented as loadable plugins
- enhanced threading model: each input module now runs on its own thread
- enhanced message queue which now supports different queueing methods
  (among others, this can be used for performance fine-tuning)
- added a large number of new configuration directives for the new
  input modules
- enhanced multi-threading utilizing a worker thread pool for the
  main message queue
- compilation without pthreads is no longer supported
- much cleaner code due to new objects and removal of single-threading
  mode
---------------------------------------------------------------------------
Version 2.0.1 STABLE (rgerhards), 2008-01-24
- fixed a bug in integer conversion - but this function was never called,
  so it is not really a useful bug fix ;)
- fixed a bug with standard template definitions (not a big deal) - thanks
  to varmojfekoj for spotting it
- fixed a bug that caused a potential hang in file and fwd output module
  varmojfekoj provided the patch - many thanks!
---------------------------------------------------------------------------
Version 2.0.0 STABLE (rgerhards), 2008-01-02
- re-release of 1.21.2 as STABLE with no modifications except some
  doc updates
---------------------------------------------------------------------------
Version 1.21.2 (rgerhards), 2007-12-28
- created a gss-api output module. This keeps GSS-API code and
  TCP/UDP code separated. It is also important for forward-
  compatibility with v3. Please note that this change breaks compatibility
  with config files created for 1.21.0 and 1.21.1 - this was considered
  acceptable.
- fixed an error in forwarding retry code (could lead to message corruption
  but surfaced very seldom)
- increased portability for older platforms (AI_NUMERICSERV moved)
- removed socket leak in omfwd.c
- cross-platform patch for GSS-API compile problem on some platforms
  thanks to darix for the patch!
---------------------------------------------------------------------------
Version 1.21.1 (rgerhards), 2007-12-23
- small doc fix for $IncludeConfig
- fixed a bug in llDestroy()
- bugfix: fixing memory leak when message queue is full and during
  parsing. Thanks to varmojfekoj for the patch.
- bugfix: when compiled without network support, unix sockets were
  not properply closed
- bugfix: memory leak in cfsysline.c/doGetWord() fixed
---------------------------------------------------------------------------
Version 1.21.0 (rgerhards), 2007-12-19
- GSS-API support for syslog/TCP connections was added. Thanks to
  varmojfekoj for providing the patch with this functionality
- code cleanup
- enhanced $IncludeConfig directive to support wildcard filenames
- changed some multithreading synchronization
---------------------------------------------------------------------------
Version 1.20.1 (rgerhards), 2007-12-12
- corrected a debug setting that survived release. Caused TCP connections
  to be retried unnecessarily often.
- When a hostname ACL was provided and DNS resolution for that name failed,
  ACL processing was stopped at that point. Thanks to mildew for the patch.
  Fedora Bugzilla: http://bugzilla.redhat.com/show_bug.cgi?id=395911
- fixed a potential race condition, see link for details:
  http://rgerhards.blogspot.com/2007/12/rsyslog-race-condition.html
  Note that the probability of problems from this bug was very remote
- fixed a memory leak that happend when PostgreSQL date formats were
  used
---------------------------------------------------------------------------
Version 1.20.0 (rgerhards), 2007-12-07
- an output module for postgres databases has been added. Thanks to
  sur5r for contributing this code
- unloading dynamic modules has been cleaned up, we now have a
  real implementation and not just a dummy "good enough for the time
  being".
- enhanced platform independence - thanks to Bartosz Kuzma and Michael
  Biebl for their very useful contributions
- some general code cleanup (including warnings on 64 platforms, only)
---------------------------------------------------------------------------
Version 1.19.12 (rgerhards), 2007-12-03
- cleaned up the build system (thanks to Michael Biebl for the patch)
- fixed a bug where ommysql was still not compiled with -pthread option
---------------------------------------------------------------------------
Version 1.19.11 (rgerhards), 2007-11-29
- applied -pthread option to build when building for multi-threading mode
  hopefully solves an issue with segfaulting
---------------------------------------------------------------------------
Version 1.19.10 (rgerhards), 2007-10-19
- introdcued the new ":modulename:" syntax for calling module actions
  in selector lines; modified ommysql to support it. This is primarily
  an aid for further modules and a prequisite to actually allow third
  party modules to be created.
- minor fix in slackware startup script, "-r 0" is now "-r0"
- updated rsyslogd doc set man page; now in html format
- undid creation of a separate thread for the main loop -- this did not
  turn out to be needed or useful, so reduce complexity once again.
- added doc fixes provided by Michael Biebl - thanks
---------------------------------------------------------------------------
Version 1.19.9 (rgerhards), 2007-10-12
- now packaging system which again contains all components in a single
  tarball
- modularized main() a bit more, resulting in less complex code
- experimentally added an additional thread - will see if that affects
  the segfault bug we experience on some platforms. Note that this change
  is scheduled to be removed again later.
---------------------------------------------------------------------------
Version 1.19.8 (rgerhards), 2007-09-27
- improved repeated message processing
- applied patch provided by varmojfekoj to support building ommysql
  in its own way (now also resides in a plugin subdirectory);
  ommysql is now a separate package
- fixed a bug in cvthname() that lead to message loss if part
  of the source hostname would have been dropped
- created some support for distributing ommysql together with the
  main rsyslog package. I need to re-think it in the future, but
  for the time being the current mode is best. I now simply include
  one additional tarball for ommysql inside the main distribution.
  I look forward to user feedback on how this should be done best. In the
  long term, a separate project should be spawend for ommysql, but I'd
  like to do that only after the plugin interface is fully stable (what
  it is not yet).
---------------------------------------------------------------------------
Version 1.19.7 (rgerhards), 2007-09-25
- added code to handle situations where senders send us messages ending with
  a NUL character. It is now simply removed. This also caused trailing LF
  reduction to fail, when it was followed by such a NUL. This is now also
  handled.
- replaced some non-thread-safe function calls by their thread-safe
  counterparts
- fixed a minor memory leak that occured when the %APPNAME% property was
  used (I think nobody used that in practice)
- fixed a bug that caused signal handlers in cvthname() not to be restored when
  a malicious pointer record was detected and processing of the message been
  stopped for that reason (this should be really rare and can not be related
  to the segfault bug we are hunting).
- fixed a bug in cvthname that lead to passing a wrong parameter - in
  practice, this had no impact.
- general code cleanup (e.g. compiler warnings, comments)
---------------------------------------------------------------------------
Version 1.19.6 (rgerhards), 2007-09-11
- applied patch by varmojfekoj to change signal handling to the new
  sigaction API set (replacing the depreciated signal() calls and its
  friends.
- fixed a bug that in --enable-debug mode caused an assertion when the
  discard action was used
- cleaned up compiler warnings
- applied patch by varmojfekoj to FIX a bug that could cause 
  segfaults if empty properties were processed using modifying
  options (e.g. space-cc, drop-cc)
- fixed man bug: rsyslogd supports -l option
---------------------------------------------------------------------------
Version 1.19.5 (rgerhards), 2007-09-07
- changed part of the CStr interface so that better error tracking
  is provided and the calling sequence is more intuitive (there were
  invalid calls based on a too-weired interface)
- (hopefully) fixed some remaining bugs rooted in wrong use of 
  the CStr class. These could lead to program abort.
- applied patch by varmojfekoj two fix two potential segfault situations
- added $ModDir config directive
- modified $ModLoad so that an absolute path may be specified as
  module name (e.g. /rsyslog/ommysql.so)
---------------------------------------------------------------------------
Version 1.19.4 (rgerhards/varmojfekoj), 2007-09-04
- fixed a number of small memory leaks - thanks varmojfekoj for patching
- fixed an issue with CString class that could lead to rsyslog abort
  in tplToString() - thanks varmojfekoj for patching
- added a man-version of the config file documenation - thanks to Michel
  Samia for providing the man file
- fixed bug: a template like this causes an infinite loop:
  $template opts,"%programname:::a,b%"
  thanks varmojfekoj for the patch
- fixed bug: case changing options crash freeing the string pointer
  because they modify it: $template opts2,"%programname::1:lowercase%"
  thanks varmojfekoj for the patch
---------------------------------------------------------------------------
Version 1.19.3 (mmeckelein/varmojfekoj), 2007-08-31
- small mem leak fixed (after calling parseSelectorAct) - Thx varmojkekoj
- documentation section "Regular File" und "Blocks" updated
- solved an issue with dynamic file generation - Once again many thanks
  to varmojfekoj
- the negative selector for program name filter (Blocks) does not work as
  expected - Thanks varmojfekoj for patching
- added forwarding information to sysklogd (requires special template)
  to config doc
---------------------------------------------------------------------------
Version 1.19.2 (mmeckelein/varmojfekoj), 2007-08-28
- a specifically formed message caused a segfault - Many thanks varmojfekoj
  for providing a patch
- a typo and a weird condition are fixed in msg.c - Thanks again
  varmojfekoj 
- on file creation the file was always owned by root:root. This is fixed
  now - Thanks ypsa for solving this issue
---------------------------------------------------------------------------
Version 1.19.1 (mmeckelein), 2007-08-22
- a bug that caused a high load when a TCP/UDP connection was closed is 
  fixed now - Thanks mildew for solving this issue
- fixed a bug which caused a segfault on reinit - Thx varmojfekoj for the
  patch
- changed the hardcoded module path "/lib/rsyslog" to $(pkglibdir) in order
  to avoid trouble e.g. on 64 bit platforms (/lib64) - many thanks Peter
  Vrabec and darix, both provided a patch for solving this issue
- enhanced the unloading of modules - thanks again varmojfekoj
- applied a patch from varmojfekoj which fixes various little things in
  MySQL output module
---------------------------------------------------------------------------
Version 1.19.0 (varmojfekoj/rgerhards), 2007-08-16
- integrated patch from varmojfekoj to make the mysql module a loadable one
  many thanks for the patch, MUCH appreciated
---------------------------------------------------------------------------
Version 1.18.2 (rgerhards), 2007-08-13
- fixed a bug in outchannel code that caused templates to be incorrectly
  parsed
- fixed a bug in ommysql that caused a wrong ";template" missing message
- added some code for unloading modules; not yet fully complete (and we do
  not yet have loadable modules, so this is no problem)
- removed debian subdirectory by request of a debian packager (this is a special
  subdir for debian and there is also no point in maintaining it when there
  is a debian package available - so I gladly did this) in some cases
- improved overall doc quality (some pages were quite old) and linked to
  more of the online resources.
- improved /contrib/delete_mysql script by adding a host option and some
  other minor modifications
---------------------------------------------------------------------------
Version 1.18.1 (rgerhards), 2007-08-08
- applied a patch from varmojfekoj which solved a potential segfault
  of rsyslogd on HUP
- applied patch from Michel Samia to fix compilation when the pthreads
  feature is disabled
- some code cleanup (moved action object to its own file set)
- add config directive $MainMsgQueueSize, which now allows to configure the
  queue size dynamically
- all compile-time settings are now shown in rsyslogd -v, not just the
  active ones
- enhanced performance a little bit more
- added config file directive $ActionResumeInterval
- fixed a bug that prevented compilation under debian sid
- added a contrib directory for user-contributed useful things
---------------------------------------------------------------------------
Version 1.18.0 (rgerhards), 2007-08-03
- rsyslog now supports fallback actions when an action did not work. This
  is a great feature e.g. for backup database servers or backup syslog
  servers
- modified rklogd to only change the console log level if -c is specified
- added feature to use multiple actions inside a single selector
- implemented $ActionExecOnlyWhenPreviousIsSuspended config directive
- error messages during startup are now spit out to the configured log
  destinations
---------------------------------------------------------------------------
Version 1.17.6 (rgerhards), 2007-08-01
- continued to work on output module modularization - basic stage of
  this work is now FINISHED
- fixed bug in OMSRcreate() - always returned SR_RET_OK
- fixed a bug that caused ommysql to always complain about missing
  templates
- fixed a mem leak in OMSRdestruct - freeing the object itself was
  forgotten - thanks to varmojfekoj for the patch
- fixed a memory leak in syslogd/init() that happend when the config
  file could not be read - thanks to varmojfekoj for the patch
- fixed insufficient memory allocation in addAction() and its helpers.
  The initial fix and idea was developed by mildew, I fine-tuned
  it a bit. Thanks a lot for the fix, I'd probably had pulled out my
  hair to find the bug...
- added output of config file line number when a parsing error occured
- fixed bug in objomsr.c that caused program to abort in debug mode with
  an invalid assertion (in some cases)
- fixed a typo that caused the default template for MySQL to be wrong.
  thanks to mildew for catching this.
- added configuration file command $DebugPrintModuleList and
  $DebugPrintCfSysLineHandlerList
- fixed an invalid value for the MARK timer - unfortunately, there was
  a testing aid left in place. This resulted in quite frequent MARK messages
- added $IncludeConfig config directive
- applied a patch from mildew to prevent rsyslogd from freezing under heavy
  load. This could happen when the queue was full. Now, we drop messages
  but rsyslogd remains active.
---------------------------------------------------------------------------
Version 1.17.5 (rgerhards), 2007-07-30
- continued to work on output module modularization
- fixed a missing file bug - thanks to Andrea Montanari for reporting
  this problem
- fixed a problem with shutting down the worker thread and freeing the
  selector_t list - this caused messages to be lost, because the
  message queue was not properly drained before the selectors got
  destroyed.
---------------------------------------------------------------------------
Version 1.17.4 (rgerhards), 2007-07-27
- continued to work on output module modularization
- fixed a situation where rsyslogd could create zombie processes
  thanks to mildew for the patch
- applied patch from Michel Samia to fix compilation when NOT
  compiled for pthreads
---------------------------------------------------------------------------
Version 1.17.3 (rgerhards), 2007-07-25
- continued working on output module modularization
- fixed a bug that caused rsyslogd to segfault on exit (and
  probably also on HUP), when there was an unsent message in a selector
  that required forwarding and the dns lookup failed for that selector
  (yes, it was pretty unlikely to happen;))
  thanks to varmojfekoj <varmojfekoj@gmail.com> for the patch
- fixed a memory leak in config file parsing and die()
  thanks to varmojfekoj <varmojfekoj@gmail.com> for the patch
- rsyslogd now checks on startup if it is capable to performa any work
  at all. If it cant, it complains and terminates
  thanks to Michel Samia for providing the patch!
- fixed a small memory leak when HUPing syslogd. The allowed sender
  list now gets freed. thanks to mildew for the patch.
- changed the way error messages in early startup are logged. They
  now do no longer use the syslogd code directly but are rather
  send to stderr.
---------------------------------------------------------------------------
Version 1.17.2 (rgerhards), 2007-07-23
- made the port part of the -r option optional. Needed for backward
  compatibility with sysklogd
- replaced system() calls with something more reasonable. Please note that
  this might break compatibility with some existing configuration files.
  We accept this in favour of the gained security.
- removed a memory leak that could occur if timegenerated was used in
  RFC 3164 format in templates
- did some preparation in msg.c for advanced multithreading - placed the
  hooks, but not yet any active code
- worked further on modularization
- added $ModLoad MySQL (dummy) config directive
- added DropTrailingLFOnReception config directive
---------------------------------------------------------------------------
Version 1.17.1 (rgerhards), 2007-07-20
- fixed a bug that caused make install to install rsyslogd and rklogd under
  the wrong names
- fixed bug that caused $AllowedSenders to handle IPv6 scopes incorrectly;
  also fixed but that could grabble $AllowedSender wildcards. Thanks to
  mildew@gmail.com for the patch
- minor code cleanup - thanks to Peter Vrabec for the patch
- fixed minimal memory leak on HUP (caused by templates)
  thanks to varmojfekoj <varmojfekoj@gmail.com> for the patch
- fixed another memory leak on HUPing and on exiting rsyslogd
  again thanks to varmojfekoj <varmojfekoj@gmail.com> for the patch
- code cleanup (removed compiler warnings)
- fixed portability bug in configure.ac - thanks to Bartosz Kuźma for patch
- moved msg object into its own file set
- added the capability to continue trying to write log files when the
  file system is full. Functionality based on patch by Martin Schulze
  to sysklogd package.
---------------------------------------------------------------------------
Version 1.17.0 (RGer), 2007-07-17
- added $RepeatedLineReduction config parameter
- added $EscapeControlCharactersOnReceive config parameter
- added $ControlCharacterEscapePrefix config parameter
- added $DirCreateMode config parameter
- added $CreateDirs config parameter
- added $DebugPrintTemplateList config parameter
- added $ResetConfigVariables config parameter
- added $FileOwner config parameter
- added $FileGroup config parameter
- added $DirOwner config parameter
- added $DirGroup config parameter
- added $FailOnChownFailure config parameter
- added regular expression support to the filter engine
  thanks to Michel Samia for providing the patch!
- enhanced $AllowedSender functionality. Credits to mildew@gmail.com for
  the patch doing that
  - added IPv6 support
  - allowed DNS hostnames
  - allowed DNS wildcard names
- added new option $DropMsgsWithMaliciousDnsPTRRecords
- added autoconf so that rfc3195d, rsyslogd and klogd are stored to /sbin
- added capability to auto-create directories with dynaFiles
---------------------------------------------------------------------------
Version 1.16.0 (RGer/Peter Vrabec), 2007-07-13 - The Friday, 13th Release ;)
- build system switched to autotools
- removed SYSV preprocessor macro use, replaced with autotools equivalents
- fixed a bug that caused rsyslogd to segfault when TCP listening was
  disabled and it terminated
- added new properties "syslogfacility-text" and "syslogseverity-text"
  thanks to varmojfekoj <varmojfekoj@gmail.com> for the patch
- added the -x option to disable hostname dns reslution
  thanks to varmojfekoj <varmojfekoj@gmail.com> for the patch
- begun to better modularize syslogd.c - this is an ongoing project; moved
  type definitions to a separate file
- removed some now-unused fields from struct filed
- move file size limit fields in struct field to the "right spot" (the file
  writing part of the union - f_un.f_file)
- subdirectories linux and solaris are no longer part of the distribution
  package. This is not because we cease support for them, but there are no
  longer any files in them after the move to autotools
---------------------------------------------------------------------------
Version 1.15.1 (RGer), 2007-07-10
- fixed a bug that caused a dynaFile selector to stall when there was
  an open error with one file 
- improved template processing for dynaFiles; templates are now only
  looked up during initialization - speeds up processing
- optimized memory layout in struct filed when compiled with MySQL
  support
- fixed a bug that caused compilation without SYSLOG_INET to fail
- re-enabled the "last message repeated n times" feature. This
  feature was not taken care of while rsyslogd evolved from sysklogd
  and it was more or less defunct. Now it is fully functional again.
- added system properties: $NOW, $YEAR, $MONTH, $DAY, $HOUR, $MINUTE
- fixed a bug in iovAsString() that caused a memory leak under stress
  conditions (most probably memory shortage). This was unlikely to
  ever happen, but it doesn't hurt doing it right
- cosmetic: defined type "uchar", change all unsigned chars to uchar
---------------------------------------------------------------------------
Version 1.15.0 (RGer), 2007-07-05
- added ability to dynamically generate file names based on templates
  and thus properties. This was a much-requested feature. It makes
  life easy when it e.g. comes to splitting files based on the sender
  address.
- added $umask and $FileCreateMode config file directives
- applied a patch from Bartosz Kuzma to compile cleanly under NetBSD
- checks for extra (unexpected) characters in system config file lines
  have been added
- added IPv6 documentation - was accidently missing from CVS
- begun to change char to unsigned char
---------------------------------------------------------------------------
Version 1.14.2 (RGer), 2007-07-03
** this release fixes all known nits with IPv6 **
- restored capability to do /etc/service lookup for "syslog"
  service when -r 0 was given
- documented IPv6 handling of syslog messages
- integrate patch from Bartosz Kuźma to make rsyslog compile under
  Solaris again (the patch replaced a strndup() call, which is not
  available under Solaris
- improved debug logging when waiting on select
- updated rsyslogd man page with new options (-46A)
---------------------------------------------------------------------------
Version 1.14.1 (RGer/Peter Vrabec), 2007-06-29
- added Peter Vrabec's patch for IPv6 TCP
- prefixed all messages send to stderr in rsyslogd with "rsyslogd: "
---------------------------------------------------------------------------
Version 1.14.0 (RGer/Peter Vrabec), 2007-06-28
- Peter Vrabec provided IPv6 for rsyslog, so we are now IPv6 enabled
  IPv6 Support is currently for UDP only, TCP is to come soon.
  AllowedSender configuration does not yet work for IPv6.
- fixed code in iovCreate() that broke C's strict aliasing rules 
- fixed some char/unsigned char differences that forced the compiler
  to spit out warning messages
- updated the Red Hat init script to fix a known issue (thanks to
  Peter Vrabec)
---------------------------------------------------------------------------
Version 1.13.5 (RGer), 2007-06-22
- made the TCP session limit configurable via command line switch
  now -t <port>,<max sessions>
- added man page for rklogd(8) (basically a copy from klogd, but now
  there is one...)
- fixed a bug that caused internal messages (e.g. rsyslogd startup) to
  appear without a tag.
- removed a minor memory leak that occurred when TAG processing requalified
  a HOSTNAME to be a TAG (and a TAG already was set).
- removed potential small memory leaks in MsgSet***() functions. There
  would be a leak if a property was re-set, something that happened
  extremely seldom.
---------------------------------------------------------------------------
Version 1.13.4 (RGer), 2007-06-18
- added a new property "PRI-text", which holds the PRI field in
  textual form (e.g. "syslog.info")
- added alias "syslogseverity" for "syslogpriority", which is a
  misleading property name that needs to stay for historical
  reasons (and backward-compatility)
- added doc on how to record PRI value in log file
- enhanced signal handling in klogd, including removal of an unsafe
  call to the logging system during signal handling
---------------------------------------------------------------------------
Version 1.13.3 (RGer), 2007-06-15
- create a version of syslog.c from scratch. This is now
  - highly optimized for rsyslog
  - removes an incompatible license problem as the original
    version had a BSD license with advertising clause
  - fixed in the regard that rklogd will continue to work when
    rsysogd has been restarted (the original version, as well
    as sysklogd, will remain silent then)
  - solved an issue with an extra NUL char at message end that the
    original version had
- applied some changes to klogd to care for the new interface
- fixed a bug in syslogd.c which prevented compiling under debian
---------------------------------------------------------------------------
Version 1.13.2 (RGer), 2007-06-13
- lib order in makefile patched to facilitate static linking - thanks
  to Bennett Todd for providing the patch
- Integrated a patch from Peter Vrabec (pvrabec@redheat.com):
  - added klogd under the name of rklogd (remove dependency on
    original sysklogd package
  - createDB.sql now in UTF
  - added additional config files for use on Red Hat
---------------------------------------------------------------------------
Version 1.13.1 (RGer), 2007-02-05
- changed the listen backlog limit to a more reasonable value based on
  the maximum number of TCP connections configurd (10% + 5) - thanks to Guy
  Standen for the hint (actually, the limit was 5 and that was a 
  left-over from early testing).
- fixed a bug in makefile which caused DB-support to be disabled when
  NETZIP support was enabled
- added the -e option to allow transmission of every message to remote
  hosts (effectively turns off duplicate message suppression)
- (somewhat) improved memory consumption when compiled with MySQL support
- looks like we fixed an incompatibility with MySQL 5.x and above software
  At least in one case, the remote server name was destroyed, leading to 
  a connection failure. The new, improved code does not have this issue and
  so we see this as solved (the new code is generally somewhat better, so
  there is a good chance we fixed this incompatibility).
---------------------------------------------------------------------------
Version 1.13.0 (RGer), 2006-12-19
- added '$' as ToPos proptery replacer specifier - means "up to the
  end of the string"
- property replacer option "escape-cc", "drop-cc" and "space-cc"  added
- changed the handling of \0 characters inside syslog messages. We now
  consistently escape them to "#000". This is somewhat recommended in
  the draft-ietf-syslog-protocol-19 draft. While the real recomendation
  is to not escape any characters at all, we can not do this without
  considerable modification of the code. So we escape it to "#000", which
  is consistent with a sample found in the Internet-draft.
- removed message glue logic (see printchopped() comment for details)
  Also caused removal of parts table and thus some improvements in
  memory usage.
- changed the default MAXLINE to 2048 to take care of recent syslog
  standardization efforts (can easily be changed in syslogd.c)
- added support for byte-counted TCP syslog messages (much like
  syslog-transport-tls-05 Internet Draft). This was necessary to
  support compression over TCP.
- added support for receiving compressed syslog messages
- added support for sending compressed syslog messages
- fixed a bug where the last message in a syslog/tcp stream was
  lost if it was not properly terminated by a LF character
---------------------------------------------------------------------------
Version 1.12.3 (RGer), 2006-10-04
- implemented some changes to support Solaris (but support is not
  yet complete)
- commented out (via #if 0) some methods that are currently not being use
  but should be kept for further us
- added (interim) -u 1 option to turn off hostname and tag parsing
- done some modifications to better support Fedora
- made the field delimiter inside property replace configurable via
  template
- fixed a bug in property replacer: if fields were used, the delimitor
  became part of the field. Up until now, this was barely noticable as 
  the delimiter as TAB only and thus invisible to a human. With other
  delimiters available now, it quickly showed up. This bug fix might cause
  some grief to existing installations if they used the extra TAB for
  whatever reasons - sorry folks... Anyhow, a solution is easy: just add
  a TAB character contstant into your template. Thus, there has no attempt
  been made to do this in a backwards-compatible way.
---------------------------------------------------------------------------
Version 1.12.2 (RGer), 2006-02-15
- fixed a bug in the RFC 3339 date formatter. An extra space was added
  after the actual timestamp
- added support for providing high-precision RFC3339 timestamps for
  (rsyslogd-)internally-generated messages
- very (!) experimental support for syslog-protocol internet draft
  added (the draft is experimental, the code is solid ;))
- added support for field-extracting in the property replacer
- enhanced the legacy-syslog parser so that it can interpret messages
  that do not contain a TIMESTAMP
- fixed a bug that caused the default socket (usually /dev/log) to be
  opened even when -o command line option was given
- fixed a bug in the Debian sample startup script - it caused rsyslogd
  to listen to remote requests, which it shouldn't by default
---------------------------------------------------------------------------
Version 1.12.1 (RGer), 2005-11-23
- made multithreading work with BSD. Some signal-handling needed to be
  restructured. Also, there might be a slight delay of up to 10 seconds
  when huping and terminating rsyslogd under BSD
- fixed a bug where a NULL-pointer was passed to printf() in logmsg().
- fixed a bug during "make install" where rc3195d was not installed
  Thanks to Bennett Todd for spotting this.
- fixed a bug where rsyslogd dumped core when no TAG was found in the
  received message
- enhanced message parser so that it can deal with missing hostnames
  in many cases (may not be totally fail-safe)
- fixed a bug where internally-generated messages did not have the correct
  TAG
---------------------------------------------------------------------------
Version 1.12.0 (RGer), 2005-10-26
- moved to a multi-threaded design. single-threading is still optionally
  available. Multi-threading is experimental!
- fixed a potential race condition. In the original code, marking was done
  by an alarm handler, which could lead to all sorts of bad things. This
  has been changed now. See comments in syslogd.c/domark() for details.
- improved debug output for property-based filters
- not a code change, but: I have checked all exit()s to make sure that
  none occurs once rsyslogd has started up. Even in unusual conditions
  (like low-memory conditions) rsyslogd somehow remains active. Of course,
  it might loose a message or two, but at least it does not abort and it
  can also recover when the condition no longer persists.
- fixed a bug that could cause loss of the last message received
  immediately before rsyslogd was terminated.
- added comments on thread-safety of global variables in syslogd.c
- fixed a small bug: spurios printf() when TCP syslog was used
- fixed a bug that causes rsyslogd to dump core on termination when one
  of the selector lines did not receive a message during the run (very
  unlikely)
- fixed an one-too-low memory allocation in the TCP sender. Could result
  in rsyslogd dumping core.
- fixed a bug with regular expression support (thanks to Andres Riancho)
- a little bit of code restructuring (especially main(), which was
  horribly large)
---------------------------------------------------------------------------
Version 1.11.1 (RGer), 2005-10-19
- support for BSD-style program name and host blocks
- added a new property "programname" that can be used in templates
- added ability to specify listen port for rfc3195d
- fixed a bug that rendered the "startswith" comparison operation
  unusable.
- changed more functions to "static" storage class to help compiler
  optimize (should have been static in the first place...)
- fixed a potential memory leak in the string buffer class destructor.
  As the destructur was previously never called, the leak did not actually
  appear.
- some internal restructuring in anticipation/preparation of minimal
  multi-threading support
- rsyslogd still shares some code with the sysklogd project. Some patches
  for this shared code have been brought over from the sysklogd CVS.
---------------------------------------------------------------------------
Version 1.11.0 (RGer), 2005-10-12
- support for receiving messages via RFC 3195; added rfc3195d for that
  purpose
- added an additional guard to prevent rsyslogd from aborting when the
  2gb file size limit is hit. While a user can configure rsyslogd to
  handle such situations, it would abort if that was not done AND large
  file support was not enabled (ok, this is hopefully an unlikely scenario)
- fixed a bug that caused additional Unix domain sockets to be incorrectly
  processed - could lead to message loss in extreme cases
---------------------------------------------------------------------------
Version 1.10.2 (RGer), 2005-09-27
- added comparison operations in property-based filters:
  * isequal
  * startswith
- added ability to negate all property-based filter comparison operations
  by adding a !-sign right in front of the operation name
- added the ability to specify remote senders for UDP and TCP
  received messages. Allows to block all but well-known hosts
- changed the $-config line directives to be case-INsensitive
- new command line option -w added: "do not display warnings if messages
  from disallowed senders are received"
- fixed a bug that caused rsyslogd to dump core when the compare value
  was not quoted in property-based filters
- fixed a bug in the new CStr compare function which lead to invalid
  results (fortunately, this function was not yet used widely)
- added better support for "debugging" rsyslog.conf property filters
  (only if -d switch is given)
- changed some function definitions to static, which eventually enables
  some compiler optimizations
- fixed a bug in MySQL code; when a SQL error occured, rsyslogd could
  run in a tight loop. This was due to invalid sequence of error reporting
  and is now fixed.
---------------------------------------------------------------------------
Version 1.10.1 (RGer), 2005-09-23
- added the ability to execute a shell script as an action.
  Thanks to Bjoern Kalkbrenner for providing the code!
- fixed a bug in the MySQL code; due to the bug the automatic one-time
  retry after an error did not happen - this lead to error message in
  cases where none should be seen (e.g. after a MySQL restart)
- fixed a security issue with SQL-escaping in conjunction with
  non-(SQL-)standard MySQL features.
---------------------------------------------------------------------------
Version 1.10.0 (RGer), 2005-09-20
  REMINDER: 1.10 is the first unstable version if the 1.x series!
- added the capability to filter on any property in selector lines
  (not just facility and priority)
- changed stringbuf into a new counted string class
- added support for a "discard" action. If a selector line with
  discard (~ character) is found, no selector lines *after* that
  line will be processed.
- thanks to Andres Riancho, regular expression support has been
  added to the template engine
- added the FROMHOST property in the template processor, which could
  previously not be obtained. Thanks to Cristian Testa for pointing
  this out and even providing a fix.
- added display of compile-time options to -v output
- performance improvement for production build - made some checks
  to happen only during debug mode
- fixed a problem with compiling on SUSE and - while doing so - removed
  the socket call to set SO_BSDCOMPAT in cases where it is obsolete.
---------------------------------------------------------------------------
Version 1.0.4 (RGer), 2006-02-01
- a small but important fix: the tcp receiver had two forgotten printf's
  in it that caused a lot of unnecessary output to stdout. This was
  important enough to justify a new release
---------------------------------------------------------------------------
Version 1.0.3 (RGer), 2005-11-14
- added an additional guard to prevent rsyslogd from aborting when the
  2gb file size limit is hit. While a user can configure rsyslogd to
  handle such situations, it would abort if that was not done AND large
  file support was not enabled (ok, this is hopefully an unlikely scenario)
- fixed a bug that caused additional Unix domain sockets to be incorrectly
  processed - could lead to message loss in extreme cases
- applied some patches available from the sysklogd project to code
  shared from there
- fixed a bug that causes rsyslogd to dump core on termination when one
  of the selector lines did not receive a message during the run (very
  unlikely)
- fixed an one-too-low memory allocation in the TCP sender. Could result
  in rsyslogd dumping core.
- fixed a bug in the TCP sender that caused the retry logic to fail
  after an error or receiver overrun
- fixed a bug in init() that could lead to dumping core
- fixed a bug that could lead to dumping core when no HOSTNAME or no TAG
  was present in the syslog message
---------------------------------------------------------------------------
Version 1.0.2 (RGer), 2005-10-05
- fixed an issue with MySQL error reporting. When an error occured,
  the MySQL driver went into an endless loop (at least in most cases).
---------------------------------------------------------------------------
Version 1.0.1 (RGer), 2005-09-23
- fixed a security issue with SQL-escaping in conjunction with
  non-(SQL-)standard MySQL features.
---------------------------------------------------------------------------
Version 1.0.0 (RGer), 2005-09-12
- changed install doc to cover daily cron scripts - a trouble source
- added rc script for slackware (provided by Chris Elvidge - thanks!) 
- fixed a really minor bug in usage() - the -r option was still
  reported as without the port parameter
---------------------------------------------------------------------------
Version 0.9.8 (RGer), 2005-09-05
- made startup and shutdown message more consistent and included the
  pid, so that they can be easier correlated. Used syslog-protocol
  structured data format for this purpose.
- improved config info in startup message, now tells not only
  if it is listening remote on udp, but also for tcp. Also includes
  the port numbers. The previous startup message was misleading, because
  it did not say "remote reception" if rsyslogd was only listening via
  tcp (but not via udp).
- added a "how can you help" document to the doc set
---------------------------------------------------------------------------
Version 0.9.7 (RGer), 2005-08-15
- some of the previous doc files (like INSTALL) did not properly
  reflect the changes to the build process and the new doc. Fixed
  that.
- changed syslogd.c so that when compiled without database support,
  an error message is displayed when a database action is detected
  in the config file (previously this was used as an user rule ;))
- fixed a bug in the os-specific Makefiles which caused MySQL
  support to not be compiled, even if selected
---------------------------------------------------------------------------
Version 0.9.6 (RGer), 2005-08-09
- greatly enhanced documentation. Now available in html format in
  the "doc" folder and FreeBSD. Finally includes an install howto.
- improved MySQL error messages a little - they now show up as log
  messages, too (formerly only in debug mode)
- added the ability to specify the listen port for udp syslog.
  WARNING: This introduces an incompatibility. Formerly, udp
  syslog was enabled by the -r command line option. Now, it is
  "-r [port]", which is consistent with the tcp listener. However,
  just -r will now return an error message.
- added sample startup scripts for Debian and FreeBSD
- added support for easy feature selection in the makefile. Un-
  fortunately, this also means I needed to spilt the make file
  for different OS and distros. There are some really bad syntax
  differences between FreeBSD and Linux make.
---------------------------------------------------------------------------
Version 0.9.5 (RGer), 2005-08-01
- the "semicolon bug" was actually not (fully) solved in 0.9.4. One
  part of the bug was solved, but another still existed. This one
  is fixed now, too.
- the "semicolon bug" actually turned out to be a more generic bug.
  It appeared whenever an invalid template name was given. With some
  selector actions, rsyslogd dumped core, with other it "just" had
  a small ressource leak with others all worked well. These anomalies
  are now fixed. Note that they only appeared during system initaliziation
  once the system was running, nothing bad happened.
- improved error reporting for template errors on startup. They are now
  shown on the console and the start-up tty. Formerly, they were only
  visible in debug mode.
- support for multiple instances of rsyslogd on a single machine added
- added new option "-o" --> omit local unix domain socket. This option
  enables rsyslogd NOT to listen to the local socket. This is most
  helpful when multiple instances of rsyslogd (or rsyslogd and another
  syslogd) shall run on a single system.
- added new option "-i <pidfile>" which allows to specify the pidfile.
  This is needed when multiple instances of rsyslogd are to be run.
- the new project home page is now online at www.rsyslog.com
---------------------------------------------------------------------------
Version 0.9.4 (RGer), 2005-07-25
- finally added the TCP sender. It now supports non-blocking mode, no
  longer disabling message reception during connect. As it is now, it
  is usable in production. The code could be more sophisticated, but
  I've kept it short in anticipation of the move to liblogging, which
  will lead to the removal of the code just written ;)
- the "exiting on signal..." message still had the "syslogd" name in 
  it. Changed this to "rsyslogd", as we do not have a large user base
  yet, this should pose no problem.
- fixed "the semiconlon" bug. rsyslogd dumped core if a write-db action
  was specified but no semicolon was given after the password (an empty
  template was ok, but the semicolon needed to be present).
- changed a default for traditional output format. During testing, it
  was seen that the timestamp written to file in default format was
  the time of message reception, not the time specified in the TIMESTAMP
  field of the message itself. Traditionally, the message TIMESTAMP is
  used and this has been changed now.
---------------------------------------------------------------------------
Version 0.9.3 (RGer), 2005-07-19
- fixed a bug in the message parser. In June, the RFC 3164 timestamp
  was not correctly parsed (yes, only in June and some other months,
  see the code comment to learn why...)
- added the ability to specify the destination port when forwarding
  syslog messages (both for TCP and UDP)
- added an very experimental TCP sender (activated by
  @@machine:port in config). This is not yet for production use. If
  the receiver is not alive, rsyslogd will wait quite some time until
  the connection request times out, which most probably leads to
  loss of incoming messages.

---------------------------------------------------------------------------
Version 0.9.2 (RGer), around 2005-07-06
- I intended to change the maxsupported message size to 32k to
  support IHE - but given the memory inefficiency in the usual use
  cases, I have not done this. I have, however, included very
  specific instructions on how to do this in the source code. I have
  also done some testing with 32k messages, so you can change the
  max size without taking too much risk.
- added a syslog/tcp receiver; we now can receive messages via
  plain tcp, but we can still send only via UDP. The syslog/tcp
  receiver is the primary enhancement of this release.
- slightly changed some error messages that contained a spurios \n at
  the end of the line (which gives empty lines in your log...)

---------------------------------------------------------------------------
Version 0.9.1 (RGer)
- fixed code so that it compiles without errors under FreeBSD
- removed now unused function "allocate_log()" from syslogd.c
- changed the make file so that it contains more defines for
  different environments (in the long term, we need a better
  system for disabling/enabling features...)
- changed some printf's printing off_t types to %lld and
  explicit (long long) casts. I tried to figure out the exact type,
  but did not succeed in this. In the worst case, ultra-large peta-
  byte files will now display funny informational messages on rollover,
  something I think we can live with for the neersion 3.11.2 (rgerhards), 2008-02-??
---------------------------------------------------------------------------
Version 3.11.1 (rgerhards), 2008-02-12
- SNMP trap sender added thanks to Andre Lorbach (omsnmp)
- added input-plugin interface specification in form of a (copy) template
  input module
- applied documentation fix by Michael Biebl -- many thanks!
- bugfix: immark did not have MARK flags set...
- added x-info field to rsyslogd startup/shutdown message. Hopefully
  points users to right location for further info (many don't even know
  they run rsyslog ;))
- bugfix: trailing ":" of tag was lost while parsing legacy syslog messages
  without timestamp - thanks to Anders Blomdell for providing a patch!
- fixed a bug in stringbuf.c related to STRINGBUF_TRIM_ALLOCSIZE, which
  wasn't supposed to be used with rsyslog. Put a warning message up that
  tells this feature is not tested and probably not worth the effort.
  Thanks to Anders Blomdell fro bringing this to our attention
- somewhat improved performance of string buffers
- fixed bug that caused invalid treatment of tabs (HT) in rsyslog.conf
- bugfix: setting for $EscapeCopntrolCharactersOnReceive was not 
  properly initialized
- clarified usage of space-cc property replacer option
- improved abort diagnostic handler
- some initial effort for malloc/free runtime debugging support
- bugfix: using dynafile actions caused rsyslogd abort
- fixed minor man errors thanks to Michael Biebl
---------------------------------------------------------------------------
Version 3.11.0 (rgerhards), 2008-01-31
- implemented queued actions
- implemented simple rate limiting for actions
- implemented deliberate discarding of lower priority messages over higher
  priority ones when a queue runs out of space
- implemented disk quotas for disk queues
- implemented the $ActionResumeRetryCount config directive
- added $ActionQueueFilename config directive
- added $ActionQueueSize config directive
- added $ActionQueueHighWaterMark config directive
- added $ActionQueueLowWaterMark config directive
- added $ActionQueueDiscardMark config directive
- added $ActionQueueDiscardSeverity config directive
- added $ActionQueueCheckpointInterval config directive
- added $ActionQueueType config directive
- added $ActionQueueWorkerThreads config directive
- added $ActionQueueTimeoutshutdown config directive
- added $ActionQueueTimeoutActionCompletion config directive
- added $ActionQueueTimeoutenQueue config directive
- added $ActionQueueTimeoutworkerThreadShutdown config directive
- added $ActionQueueWorkerThreadMinimumMessages config directive
- added $ActionQueueMaxFileSize config directive
- added $ActionQueueSaveonShutdown config directive
- addded $ActionQueueDequeueSlowdown config directive
- addded $MainMsgQueueDequeueSlowdown config directive
- bugfix: added forgotten docs to package
- improved debugging support
- fixed a bug that caused $MainMsgQueueCheckpointInterval to work incorrectly
- when a long-running action needs to be cancelled on shutdown, the message
  that was processed by it is now preserved. This finishes support for
  guaranteed delivery of messages (if the output supports it, of course)
- fixed bug in output module interface, see
  http://sourceforge.net/tracker/index.php?func=detail&aid=1881008&group_id=123448&atid=696552
- changed the ommysql output plugin so that the (lengthy) connection
  initialization now takes place in message processing. This works much
  better with the new queued action mode (fast startup)
- fixed a bug that caused a potential hang in file and fwd output module
  varmojfekoj provided the patch - many thanks!
- bugfixed stream class offset handling on 32bit platforms
---------------------------------------------------------------------------
Version 3.10.3 (rgerhards), 2008-01-28
- fixed a bug with standard template definitions (not a big deal) - thanks
  to varmojfekoj for spotting it
- run-time instrumentation added
- implemented disk-assisted queue mode, which enables on-demand disk
  spooling if the queue's in-memory queue is exhausted
- implemented a dynamic worker thread pool for processing incoming
  messages; workers are started and shut down as need arises
- implemented a run-time instrumentation debug package
- implemented the $MainMsgQueueSaveOnShutdown config directive
- implemented the $MainMsgQueueWorkerThreadMinimumMessages config directive
- implemented the $MainMsgQueueTimeoutWorkerThreadShutdown config directive
---------------------------------------------------------------------------
Version 3.10.2 (rgerhards), 2008-01-14
- added the ability to keep stop rsyslogd without the need to drain
  the main message queue. In disk queue mode, rsyslog continues to
  run from the point where it stopped. In case of a system failure, it
  continues to process messages from the last checkpoint.
- fixed a bug that caused a segfault on startup when no $WorkDir directive
  was specified in rsyslog.conf
- provided more fine-grain control over shutdown timeouts and added a
  way to specify the enqueue timeout when the main message queue is full
- implemented $MainMsgQueueCheckpointInterval config directive
- implemented $MainMsgQueueTimeoutActionCompletion config directive
- implemented $MainMsgQueueTimeoutEnqueue config directive
- implemented $MainMsgQueueTimeoutShutdown config directive
---------------------------------------------------------------------------
Version 3.10.1 (rgerhards), 2008-01-10
- implemented the "disk" queue mode. However, it currently is of very
  limited use, because it does not support persistence over rsyslogd
  runs. So when rsyslogd is stopped, the queue is drained just as with
  the in-memory queue modes. Persistent queues will be a feature of
  the next release.
- performance-optimized string class, should bring an overall improvement
- fixed a memory leak in imudp -- thanks to varmojfekoj for the patch
- fixed a race condition that could lead to a rsyslogd hang when during
  HUP or termination
- done some doc updates
- added $WorkDirectory config directive
- added $MainMsgQueueFileName config directive
- added $MainMsgQueueMaxFileSize config directive
---------------------------------------------------------------------------
Version 3.10.0 (rgerhards), 2008-01-07
- implemented input module interface and initial input modules
- enhanced threading for input modules (each on its own thread now)
- ability to bind UDP listeners to specific local interfaces/ports and
  ability to run multiple of them concurrently
- added ability to specify listen IP address for UDP syslog server
- license changed to GPLv3
- mark messages are now provided by loadble module immark
- rklogd is no longer provided. Its functionality has now been taken over
  by imklog, a loadable input module. This offers a much better integration
  into rsyslogd and makes sure that the kernel logger process is brought
  up and down at the appropriate times
- enhanced $IncludeConfig directive to support wildcard characters
  (thanks to Michael Biebl)
- all inputs are now implemented as loadable plugins
- enhanced threading model: each input module now runs on its own thread
- enhanced message queue which now supports different queueing methods
  (among others, this can be used for performance fine-tuning)
- added a large number of new configuration directives for the new
  input modules
- enhanced multi-threading utilizing a worker thread pool for the
  main message queue
- compilation without pthreads is no longer supported
- much cleaner code due to new objects and removal of single-threading
  mode
---------------------------------------------------------------------------
Version 2.0.1 STABLE (rgerhards), 2008-01-24
- fixed a bug in integer conversion - but this function was never called,
  so it is not really a useful bug fix ;)
- fixed a bug with standard template definitions (not a big deal) - thanks
  to varmojfekoj for spotting it
- fixed a bug that caused a potential hang in file and fwd output module
  varmojfekoj provided the patch - many thanks!
---------------------------------------------------------------------------
Version 2.0.0 STABLE (rgerhards), 2008-01-02
- re-release of 1.21.2 as STABLE with no modifications except some
  doc updates
---------------------------------------------------------------------------
Version 1.21.2 (rgerhards), 2007-12-28
- created a gss-api output module. This keeps GSS-API code and
  TCP/UDP code separated. It is also important for forward-
  compatibility with v3. Please note that this change breaks compatibility
  with config files created for 1.21.0 and 1.21.1 - this was considered
  acceptable.
- fixed an error in forwarding retry code (could lead to message corruption
  but surfaced very seldom)
- increased portability for older platforms (AI_NUMERICSERV moved)
- removed socket leak in omfwd.c
- cross-platform patch for GSS-API compile problem on some platforms
  thanks to darix for the patch!
---------------------------------------------------------------------------
Version 1.21.1 (rgerhards), 2007-12-23
- small doc fix for $IncludeConfig
- fixed a bug in llDestroy()
- bugfix: fixing memory leak when message queue is full and during
  parsing. Thanks to varmojfekoj for the patch.
- bugfix: when compiled without network support, unix sockets were
  not properply closed
- bugfix: memory leak in cfsysline.c/doGetWord() fixed
---------------------------------------------------------------------------
Version 1.21.0 (rgerhards), 2007-12-19
- GSS-API support for syslog/TCP connections was added. Thanks to
  varmojfekoj for providing the patch with this functionality
- code cleanup
- enhanced $IncludeConfig directive to support wildcard filenames
- changed some multithreading synchronization
---------------------------------------------------------------------------
Version 1.20.1 (rgerhards), 2007-12-12
- corrected a debug setting that survived release. Caused TCP connections
  to be retried unnecessarily often.
- When a hostname ACL was provided and DNS resolution for that name failed,
  ACL processing was stopped at that point. Thanks to mildew for the patch.
  Fedora Bugzilla: http://bugzilla.redhat.com/show_bug.cgi?id=395911
- fixed a potential race condition, see link for details:
  http://rgerhards.blogspot.com/2007/12/rsyslog-race-condition.html
  Note that the probability of problems from this bug was very remote
- fixed a memory leak that happend when PostgreSQL date formats were
  used
---------------------------------------------------------------------------
Version 1.20.0 (rgerhards), 2007-12-07
- an output module for postgres databases has been added. Thanks to
  sur5r for contributing this code
- unloading dynamic modules has been cleaned up, we now have a
  real implementation and not just a dummy "good enough for the time
  being".
- enhanced platform independence - thanks to Bartosz Kuzma and Michael
  Biebl for their very useful contributions
- some general code cleanup (including warnings on 64 platforms, only)
---------------------------------------------------------------------------
Version 1.19.12 (rgerhards), 2007-12-03
- cleaned up the build system (thanks to Michael Biebl for the patch)
- fixed a bug where ommysql was still not compiled with -pthread option
---------------------------------------------------------------------------
Version 1.19.11 (rgerhards), 2007-11-29
- applied -pthread option to build when building for multi-threading mode
  hopefully solves an issue with segfaulting
---------------------------------------------------------------------------
Version 1.19.10 (rgerhards), 2007-10-19
- introdcued the new ":modulename:" syntax for calling module actions
  in selector lines; modified ommysql to support it. This is primarily
  an aid for further modules and a prequisite to actually allow third
  party modules to be created.
- minor fix in slackware startup script, "-r 0" is now "-r0"
- updated rsyslogd doc set man page; now in html format
- undid creation of a separate thread for the main loop -- this did not
  turn out to be needed or useful, so reduce complexity once again.
- added doc fixes provided by Michael Biebl - thanks
---------------------------------------------------------------------------
Version 1.19.9 (rgerhards), 2007-10-12
- now packaging system which again contains all components in a single
  tarball
- modularized main() a bit more, resulting in less complex code
- experimentally added an additional thread - will see if that affects
  the segfault bug we experience on some platforms. Note that this change
  is scheduled to be removed again later.
---------------------------------------------------------------------------
Version 1.19.8 (rgerhards), 2007-09-27
- improved repeated message processing
- applied patch provided by varmojfekoj to support building ommysql
  in its own way (now also resides in a plugin subdirectory);
  ommysql is now a separate package
- fixed a bug in cvthname() that lead to message loss if part
  of the source hostname would have been dropped
- created some support for distributing ommysql together with the
  main rsyslog package. I need to re-think it in the future, but
  for the time being the current mode is best. I now simply include
  one additional tarball for ommysql inside the main distribution.
  I look forward to user feedback on how this should be done best. In the
  long term, a separate project should be spawend for ommysql, but I'd
  like to do that only after the plugin interface is fully stable (what
  it is not yet).
---------------------------------------------------------------------------
Version 1.19.7 (rgerhards), 2007-09-25
- added code to handle situations where senders send us messages ending with
  a NUL character. It is now simply removed. This also caused trailing LF
  reduction to fail, when it was followed by such a NUL. This is now also
  handled.
- replaced some non-thread-safe function calls by their thread-safe
  counterparts
- fixed a minor memory leak that occured when the %APPNAME% property was
  used (I think nobody used that in practice)
- fixed a bug that caused signal handlers in cvthname() not to be restored when
  a malicious pointer record was detected and processing of the message been
  stopped for that reason (this should be really rare and can not be related
  to the segfault bug we are hunting).
- fixed a bug in cvthname that lead to passing a wrong parameter - in
  practice, this had no impact.
- general code cleanup (e.g. compiler warnings, comments)
---------------------------------------------------------------------------
Version 1.19.6 (rgerhards), 2007-09-11
- applied patch by varmojfekoj to change signal handling to the new
  sigaction API set (replacing the depreciated signal() calls and its
  friends.
- fixed a bug that in --enable-debug mode caused an assertion when the
  discard action was used
- cleaned up compiler warnings
- applied patch by varmojfekoj to FIX a bug that could cause 
  segfaults if empty properties were processed using modifying
  options (e.g. space-cc, drop-cc)
- fixed man bug: rsyslogd supports -l option
---------------------------------------------------------------------------
Version 1.19.5 (rgerhards), 2007-09-07
- changed part of the CStr interface so that better error tracking
  is provided and the calling sequence is more intuitive (there were
  invalid calls based on a too-weired interface)
- (hopefully) fixed some remaining bugs rooted in wrong use of 
  the CStr class. These could lead to program abort.
- applied patch by varmojfekoj two fix two potential segfault situations
- added $ModDir config directive
- modified $ModLoad so that an absolute path may be specified as
  module name (e.g. /rsyslog/ommysql.so)
---------------------------------------------------------------------------
Version 1.19.4 (rgerhards/varmojfekoj), 2007-09-04
- fixed a number of small memory leaks - thanks varmojfekoj for patching
- fixed an issue with CString class that could lead to rsyslog abort
  in tplToString() - thanks varmojfekoj for patching
- added a man-version of the config file documenation - thanks to Michel
  Samia for providing the man file
- fixed bug: a template like this causes an infinite loop:
  $template opts,"%programname:::a,b%"
  thanks varmojfekoj for the patch
- fixed bug: case changing options crash freeing the string pointer
  because they modify it: $template opts2,"%programname::1:lowercase%"
  thanks varmojfekoj for the patch
---------------------------------------------------------------------------
Version 1.19.3 (mmeckelein/varmojfekoj), 2007-08-31
- small mem leak fixed (after calling parseSelectorAct) - Thx varmojkekoj
- documentation section "Regular File" und "Blocks" updated
- solved an issue with dynamic file generation - Once again many thanks
  to varmojfekoj
- the negative selector for program name filter (Blocks) does not work as
  expected - Thanks varmojfekoj for patching
- added forwarding information to sysklogd (requires special template)
  to config doc
---------------------------------------------------------------------------
Version 1.19.2 (mmeckelein/varmojfekoj), 2007-08-28
- a specifically formed message caused a segfault - Many thanks varmojfekoj
  for providing a patch
- a typo and a weird condition are fixed in msg.c - Thanks again
  varmojfekoj 
- on file creation the file was always owned by root:root. This is fixed
  now - Thanks ypsa for solving this issue
---------------------------------------------------------------------------
Version 1.19.1 (mmeckelein), 2007-08-22
- a bug that caused a high load when a TCP/UDP connection was closed is 
  fixed now - Thanks mildew for solving this issue
- fixed a bug which caused a segfault on reinit - Thx varmojfekoj for the
  patch
- changed the hardcoded module path "/lib/rsyslog" to $(pkglibdir) in order
  to avoid trouble e.g. on 64 bit platforms (/lib64) - many thanks Peter
  Vrabec and darix, both provided a patch for solving this issue
- enhanced the unloading of modules - thanks again varmojfekoj
- applied a patch from varmojfekoj which fixes various little things in
  MySQL output module
---------------------------------------------------------------------------
Version 1.19.0 (varmojfekoj/rgerhards), 2007-08-16
- integrated patch from varmojfekoj to make the mysql module a loadable one
  many thanks for the patch, MUCH appreciated
---------------------------------------------------------------------------
Version 1.18.2 (rgerhards), 2007-08-13
- fixed a bug in outchannel code that caused templates to be incorrectly
  parsed
- fixed a bug in ommysql that caused a wrong ";template" missing message
- added some code for unloading modules; not yet fully complete (and we do
  not yet have loadable modules, so this is no problem)
- removed debian subdirectory by request of a debian packager (this is a special
  subdir for debian and there is also no point in maintaining it when there
  is a debian package available - so I gladly did this) in some cases
- improved overall doc quality (some pages were quite old) and linked to
  more of the online resources.
- improved /contrib/delete_mysql script by adding a host option and some
  other minor modifications
---------------------------------------------------------------------------
Version 1.18.1 (rgerhards), 2007-08-08
- applied a patch from varmojfekoj which solved a potential segfault
  of rsyslogd on HUP
- applied patch from Michel Samia to fix compilation when the pthreads
  feature is disabled
- some code cleanup (moved action object to its own file set)
- add config directive $MainMsgQueueSize, which now allows to configure the
  queue size dynamically
- all compile-time settings are now shown in rsyslogd -v, not just the
  active ones
- enhanced performance a little bit more
- added config file directive $ActionResumeInterval
- fixed a bug that prevented compilation under debian sid
- added a contrib directory for user-contributed useful things
---------------------------------------------------------------------------
Version 1.18.0 (rgerhards), 2007-08-03
- rsyslog now supports fallback actions when an action did not work. This
  is a great feature e.g. for backup database servers or backup syslog
  servers
- modified rklogd to only change the console log level if -c is specified
- added feature to use multiple actions inside a single selector
- implemented $ActionExecOnlyWhenPreviousIsSuspended config directive
- error messages during startup are now spit out to the configured log
  destinations
---------------------------------------------------------------------------
Version 1.17.6 (rgerhards), 2007-08-01
- continued to work on output module modularization - basic stage of
  this work is now FINISHED
- fixed bug in OMSRcreate() - always returned SR_RET_OK
- fixed a bug that caused ommysql to always complain about missing
  templates
- fixed a mem leak in OMSRdestruct - freeing the object itself was
  forgotten - thanks to varmojfekoj for the patch
- fixed a memory leak in syslogd/init() that happend when the config
  file could not be read - thanks to varmojfekoj for the patch
- fixed insufficient memory allocation in addAction() and its helpers.
  The initial fix and idea was developed by mildew, I fine-tuned
  it a bit. Thanks a lot for the fix, I'd probably had pulled out my
  hair to find the bug...
- added output of config file line number when a parsing error occured
- fixed bug in objomsr.c that caused program to abort in debug mode with
  an invalid assertion (in some cases)
- fixed a typo that caused the default template for MySQL to be wrong.
  thanks to mildew for catching this.
- added configuration file command $DebugPrintModuleList and
  $DebugPrintCfSysLineHandlerList
- fixed an invalid value for the MARK timer - unfortunately, there was
  a testing aid left in place. This resulted in quite frequent MARK messages
- added $IncludeConfig config directive
- applied a patch from mildew to prevent rsyslogd from freezing under heavy
  load. This could happen when the queue was full. Now, we drop messages
  but rsyslogd remains active.
---------------------------------------------------------------------------
Version 1.17.5 (rgerhards), 2007-07-30
- continued to work on output module modularization
- fixed a missing file bug - thanks to Andrea Montanari for reporting
  this problem
- fixed a problem with shutting down the worker thread and freeing the
  selector_t list - this caused messages to be lost, because the
  message queue was not properly drained before the selectors got
  destroyed.
---------------------------------------------------------------------------
Version 1.17.4 (rgerhards), 2007-07-27
- continued to work on output module modularization
- fixed a situation where rsyslogd could create zombie processes
  thanks to mildew for the patch
- applied patch from Michel Samia to fix compilation when NOT
  compiled for pthreads
---------------------------------------------------------------------------
Version 1.17.3 (rgerhards), 2007-07-25
- continued working on output module modularization
- fixed a bug that caused rsyslogd to segfault on exit (and
  probably also on HUP), when there was an unsent message in a selector
  that required forwarding and the dns lookup failed for that selector
  (yes, it was pretty unlikely to happen;))
  thanks to varmojfekoj <varmojfekoj@gmail.com> for the patch
- fixed a memory leak in config file parsing and die()
  thanks to varmojfekoj <varmojfekoj@gmail.com> for the patch
- rsyslogd now checks on startup if it is capable to performa any work
  at all. If it cant, it complains and terminates
  thanks to Michel Samia for providing the patch!
- fixed a small memory leak when HUPing syslogd. The allowed sender
  list now gets freed. thanks to mildew for the patch.
- changed the way error messages in early startup are logged. They
  now do no longer use the syslogd code directly but are rather
  send to stderr.
---------------------------------------------------------------------------
Version 1.17.2 (rgerhards), 2007-07-23
- made the port part of the -r option optional. Needed for backward
  compatibility with sysklogd
- replaced system() calls with something more reasonable. Please note that
  this might break compatibility with some existing configuration files.
  We accept this in favour of the gained security.
- removed a memory leak that could occur if timegenerated was used in
  RFC 3164 format in templates
- did some preparation in msg.c for advanced multithreading - placed the
  hooks, but not yet any active code
- worked further on modularization
- added $ModLoad MySQL (dummy) config directive
- added DropTrailingLFOnReception config directive
---------------------------------------------------------------------------
Version 1.17.1 (rgerhards), 2007-07-20
- fixed a bug that caused make install to install rsyslogd and rklogd under
  the wrong names
- fixed bug that caused $AllowedSenders to handle IPv6 scopes incorrectly;
  also fixed but that could grabble $AllowedSender wildcards. Thanks to
  mildew@gmail.com for the patch
- minor code cleanup - thanks to Peter Vrabec for the patch
- fixed minimal memory leak on HUP (caused by templates)
  thanks to varmojfekoj <varmojfekoj@gmail.com> for the patch
- fixed another memory leak on HUPing and on exiting rsyslogd
  again thanks to varmojfekoj <varmojfekoj@gmail.com> for the patch
- code cleanup (removed compiler warnings)
- fixed portability bug in configure.ac - thanks to Bartosz Kuźma for patch
- moved msg object into its own file set
- added the capability to continue trying to write log files when the
  file system is full. Functionality based on patch by Martin Schulze
  to sysklogd package.
---------------------------------------------------------------------------
Version 1.17.0 (RGer), 2007-07-17
- added $RepeatedLineReduction config parameter
- added $EscapeControlCharactersOnReceive config parameter
- added $ControlCharacterEscapePrefix config parameter
- added $DirCreateMode config parameter
- added $CreateDirs config parameter
- added $DebugPrintTemplateList config parameter
- added $ResetConfigVariables config parameter
- added $FileOwner config parameter
- added $FileGroup config parameter
- added $DirOwner config parameter
- added $DirGroup config parameter
- added $FailOnChownFailure config parameter
- added regular expression support to the filter engine
  thanks to Michel Samia for providing the patch!
- enhanced $AllowedSender functionality. Credits to mildew@gmail.com for
  the patch doing that
  - added IPv6 support
  - allowed DNS hostnames
  - allowed DNS wildcard names
- added new option $DropMsgsWithMaliciousDnsPTRRecords
- added autoconf so that rfc3195d, rsyslogd and klogd are stored to /sbin
- added capability to auto-create directories with dynaFiles
---------------------------------------------------------------------------
Version 1.16.0 (RGer/Peter Vrabec), 2007-07-13 - The Friday, 13th Release ;)
- build system switched to autotools
- removed SYSV preprocessor macro use, replaced with autotools equivalents
- fixed a bug that caused rsyslogd to segfault when TCP listening was
  disabled and it terminated
- added new properties "syslogfacility-text" and "syslogseverity-text"
  thanks to varmojfekoj <varmojfekoj@gmail.com> for the patch
- added the -x option to disable hostname dns reslution
  thanks to varmojfekoj <varmojfekoj@gmail.com> for the patch
- begun to better modularize syslogd.c - this is an ongoing project; moved
  type definitions to a separate file
- removed some now-unused fields from struct filed
- move file size limit fields in struct field to the "right spot" (the file
  writing part of the union - f_un.f_file)
- subdirectories linux and solaris are no longer part of the distribution
  package. This is not because we cease support for them, but there are no
  longer any files in them after the move to autotools
---------------------------------------------------------------------------
Version 1.15.1 (RGer), 2007-07-10
- fixed a bug that caused a dynaFile selector to stall when there was
  an open error with one file 
- improved template processing for dynaFiles; templates are now only
  looked up during initialization - speeds up processing
- optimized memory layout in struct filed when compiled with MySQL
  support
- fixed a bug that caused compilation without SYSLOG_INET to fail
- re-enabled the "last message repeated n times" feature. This
  feature was not taken care of while rsyslogd evolved from sysklogd
  and it was more or less defunct. Now it is fully functional again.
- added system properties: $NOW, $YEAR, $MONTH, $DAY, $HOUR, $MINUTE
- fixed a bug in iovAsString() that caused a memory leak under stress
  conditions (most probably memory shortage). This was unlikely to
  ever happen, but it doesn't hurt doing it right
- cosmetic: defined type "uchar", change all unsigned chars to uchar
---------------------------------------------------------------------------
Version 1.15.0 (RGer), 2007-07-05
- added ability to dynamically generate file names based on templates
  and thus properties. This was a much-requested feature. It makes
  life easy when it e.g. comes to splitting files based on the sender
  address.
- added $umask and $FileCreateMode config file directives
- applied a patch from Bartosz Kuzma to compile cleanly under NetBSD
- checks for extra (unexpected) characters in system config file lines
  have been added
- added IPv6 documentation - was accidently missing from CVS
- begun to change char to unsigned char
---------------------------------------------------------------------------
Version 1.14.2 (RGer), 2007-07-03
** this release fixes all known nits with IPv6 **
- restored capability to do /etc/service lookup for "syslog"
  service when -r 0 was given
- documented IPv6 handling of syslog messages
- integrate patch from Bartosz Kuźma to make rsyslog compile under
  Solaris again (the patch replaced a strndup() call, which is not
  available under Solaris
- improved debug logging when waiting on select
- updated rsyslogd man page with new options (-46A)
---------------------------------------------------------------------------
Version 1.14.1 (RGer/Peter Vrabec), 2007-06-29
- added Peter Vrabec's patch for IPv6 TCP
- prefixed all messages send to stderr in rsyslogd with "rsyslogd: "
---------------------------------------------------------------------------
Version 1.14.0 (RGer/Peter Vrabec), 2007-06-28
- Peter Vrabec provided IPv6 for rsyslog, so we are now IPv6 enabled
  IPv6 Support is currently for UDP only, TCP is to come soon.
  AllowedSender configuration does not yet work for IPv6.
- fixed code in iovCreate() that broke C's strict aliasing rules 
- fixed some char/unsigned char differences that forced the compiler
  to spit out warning messages
- updated the Red Hat init script to fix a known issue (thanks to
  Peter Vrabec)
---------------------------------------------------------------------------
Version 1.13.5 (RGer), 2007-06-22
- made the TCP session limit configurable via command line switch
  now -t <port>,<max sessions>
- added man page for rklogd(8) (basically a copy from klogd, but now
  there is one...)
- fixed a bug that caused internal messages (e.g. rsyslogd startup) to
  appear without a tag.
- removed a minor memory leak that occurred when TAG processing requalified
  a HOSTNAME to be a TAG (and a TAG already was set).
- removed potential small memory leaks in MsgSet***() functions. There
  would be a leak if a property was re-set, something that happened
  extremely seldom.
---------------------------------------------------------------------------
Version 1.13.4 (RGer), 2007-06-18
- added a new property "PRI-text", which holds the PRI field in
  textual form (e.g. "syslog.info")
- added alias "syslogseverity" for "syslogpriority", which is a
  misleading property name that needs to stay for historical
  reasons (and backward-compatility)
- added doc on how to record PRI value in log file
- enhanced signal handling in klogd, including removal of an unsafe
  call to the logging system during signal handling
---------------------------------------------------------------------------
Version 1.13.3 (RGer), 2007-06-15
- create a version of syslog.c from scratch. This is now
  - highly optimized for rsyslog
  - removes an incompatible license problem as the original
    version had a BSD license with advertising clause
  - fixed in the regard that rklogd will continue to work when
    rsysogd has been restarted (the original version, as well
    as sysklogd, will remain silent then)
  - solved an issue with an extra NUL char at message end that the
    original version had
- applied some changes to klogd to care for the new interface
- fixed a bug in syslogd.c which prevented compiling under debian
---------------------------------------------------------------------------
Version 1.13.2 (RGer), 2007-06-13
- lib order in makefile patched to facilitate static linking - thanks
  to Bennett Todd for providing the patch
- Integrated a patch from Peter Vrabec (pvrabec@redheat.com):
  - added klogd under the name of rklogd (remove dependency on
    original sysklogd package
  - createDB.sql now in UTF
  - added additional config files for use on Red Hat
---------------------------------------------------------------------------
Version 1.13.1 (RGer), 2007-02-05
- changed the listen backlog limit to a more reasonable value based on
  the maximum number of TCP connections configurd (10% + 5) - thanks to Guy
  Standen for the hint (actually, the limit was 5 and that was a 
  left-over from early testing).
- fixed a bug in makefile which caused DB-support to be disabled when
  NETZIP support was enabled
- added the -e option to allow transmission of every message to remote
  hosts (effectively turns off duplicate message suppression)
- (somewhat) improved memory consumption when compiled with MySQL support
- looks like we fixed an incompatibility with MySQL 5.x and above software
  At least in one case, the remote server name was destroyed, leading to 
  a connection failure. The new, improved code does not have this issue and
  so we see this as solved (the new code is generally somewhat better, so
  there is a good chance we fixed this incompatibility).
---------------------------------------------------------------------------
Version 1.13.0 (RGer), 2006-12-19
- added '$' as ToPos proptery replacer specifier - means "up to the
  end of the string"
- property replacer option "escape-cc", "drop-cc" and "space-cc"  added
- changed the handling of \0 characters inside syslog messages. We now
  consistently escape them to "#000". This is somewhat recommended in
  the draft-ietf-syslog-protocol-19 draft. While the real recomendation
  is to not escape any characters at all, we can not do this without
  considerable modification of the code. So we escape it to "#000", which
  is consistent with a sample found in the Internet-draft.
- removed message glue logic (see printchopped() comment for details)
  Also caused removal of parts table and thus some improvements in
  memory usage.
- changed the default MAXLINE to 2048 to take care of recent syslog
  standardization efforts (can easily be changed in syslogd.c)
- added support for byte-counted TCP syslog messages (much like
  syslog-transport-tls-05 Internet Draft). This was necessary to
  support compression over TCP.
- added support for receiving compressed syslog messages
- added support for sending compressed syslog messages
- fixed a bug where the last message in a syslog/tcp stream was
  lost if it was not properly terminated by a LF character
---------------------------------------------------------------------------
Version 1.12.3 (RGer), 2006-10-04
- implemented some changes to support Solaris (but support is not
  yet complete)
- commented out (via #if 0) some methods that are currently not being use
  but should be kept for further us
- added (interim) -u 1 option to turn off hostname and tag parsing
- done some modifications to better support Fedora
- made the field delimiter inside property replace configurable via
  template
- fixed a bug in property replacer: if fields were used, the delimitor
  became part of the field. Up until now, this was barely noticable as 
  the delimiter as TAB only and thus invisible to a human. With other
  delimiters available now, it quickly showed up. This bug fix might cause
  some grief to existing installations if they used the extra TAB for
  whatever reasons - sorry folks... Anyhow, a solution is easy: just add
  a TAB character contstant into your template. Thus, there has no attempt
  been made to do this in a backwards-compatible way.
---------------------------------------------------------------------------
Version 1.12.2 (RGer), 2006-02-15
- fixed a bug in the RFC 3339 date formatter. An extra space was added
  after the actual timestamp
- added support for providing high-precision RFC3339 timestamps for
  (rsyslogd-)internally-generated messages
- very (!) experimental support for syslog-protocol internet draft
  added (the draft is experimental, the code is solid ;))
- added support for field-extracting in the property replacer
- enhanced the legacy-syslog parser so that it can interpret messages
  that do not contain a TIMESTAMP
- fixed a bug that caused the default socket (usually /dev/log) to be
  opened even when -o command line option was given
- fixed a bug in the Debian sample startup script - it caused rsyslogd
  to listen to remote requests, which it shouldn't by default
---------------------------------------------------------------------------
Version 1.12.1 (RGer), 2005-11-23
- made multithreading work with BSD. Some signal-handling needed to be
  restructured. Also, there might be a slight delay of up to 10 seconds
  when huping and terminating rsyslogd under BSD
- fixed a bug where a NULL-pointer was passed to printf() in logmsg().
- fixed a bug during "make install" where rc3195d was not installed
  Thanks to Bennett Todd for spotting this.
- fixed a bug where rsyslogd dumped core when no TAG was found in the
  received message
- enhanced message parser so that it can deal with missing hostnames
  in many cases (may not be totally fail-safe)
- fixed a bug where internally-generated messages did not have the correct
  TAG
---------------------------------------------------------------------------
Version 1.12.0 (RGer), 2005-10-26
- moved to a multi-threaded design. single-threading is still optionally
  available. Multi-threading is experimental!
- fixed a potential race condition. In the original code, marking was done
  by an alarm handler, which could lead to all sorts of bad things. This
  has been changed now. See comments in syslogd.c/domark() for details.
- improved debug output for property-based filters
- not a code change, but: I have checked all exit()s to make sure that
  none occurs once rsyslogd has started up. Even in unusual conditions
  (like low-memory conditions) rsyslogd somehow remains active. Of course,
  it might loose a message or two, but at least it does not abort and it
  can also recover when the condition no longer persists.
- fixed a bug that could cause loss of the last message received
  immediately before rsyslogd was terminated.
- added comments on thread-safety of global variables in syslogd.c
- fixed a small bug: spurios printf() when TCP syslog was used
- fixed a bug that causes rsyslogd to dump core on termination when one
  of the selector lines did not receive a message during the run (very
  unlikely)
- fixed an one-too-low memory allocation in the TCP sender. Could result
  in rsyslogd dumping core.
- fixed a bug with regular expression support (thanks to Andres Riancho)
- a little bit of code restructuring (especially main(), which was
  horribly large)
---------------------------------------------------------------------------
Version 1.11.1 (RGer), 2005-10-19
- support for BSD-style program name and host blocks
- added a new property "programname" that can be used in templates
- added ability to specify listen port for rfc3195d
- fixed a bug that rendered the "startswith" comparison operation
  unusable.
- changed more functions to "static" storage class to help compiler
  optimize (should have been static in the first place...)
- fixed a potential memory leak in the string buffer class destructor.
  As the destructur was previously never called, the leak did not actually
  appear.
- some internal restructuring in anticipation/preparation of minimal
  multi-threading support
- rsyslogd still shares some code with the sysklogd project. Some patches
  for this shared code have been brought over from the sysklogd CVS.
---------------------------------------------------------------------------
Version 1.11.0 (RGer), 2005-10-12
- support for receiving messages via RFC 3195; added rfc3195d for that
  purpose
- added an additional guard to prevent rsyslogd from aborting when the
  2gb file size limit is hit. While a user can configure rsyslogd to
  handle such situations, it would abort if that was not done AND large
  file support was not enabled (ok, this is hopefully an unlikely scenario)
- fixed a bug that caused additional Unix domain sockets to be incorrectly
  processed - could lead to message loss in extreme cases
---------------------------------------------------------------------------
Version 1.10.2 (RGer), 2005-09-27
- added comparison operations in property-based filters:
  * isequal
  * startswith
- added ability to negate all property-based filter comparison operations
  by adding a !-sign right in front of the operation name
- added the ability to specify remote senders for UDP and TCP
  received messages. Allows to block all but well-known hosts
- changed the $-config line directives to be case-INsensitive
- new command line option -w added: "do not display warnings if messages
  from disallowed senders are received"
- fixed a bug that caused rsyslogd to dump core when the compare value
  was not quoted in property-based filters
- fixed a bug in the new CStr compare function which lead to invalid
  results (fortunately, this function was not yet used widely)
- added better support for "debugging" rsyslog.conf property filters
  (only if -d switch is given)
- changed some function definitions to static, which eventually enables
  some compiler optimizations
- fixed a bug in MySQL code; when a SQL error occured, rsyslogd could
  run in a tight loop. This was due to invalid sequence of error reporting
  and is now fixed.
---------------------------------------------------------------------------
Version 1.10.1 (RGer), 2005-09-23
- added the ability to execute a shell script as an action.
  Thanks to Bjoern Kalkbrenner for providing the code!
- fixed a bug in the MySQL code; due to the bug the automatic one-time
  retry after an error did not happen - this lead to error message in
  cases where none should be seen (e.g. after a MySQL restart)
- fixed a security issue with SQL-escaping in conjunction with
  non-(SQL-)standard MySQL features.
---------------------------------------------------------------------------
Version 1.10.0 (RGer), 2005-09-20
  REMINDER: 1.10 is the first unstable version if the 1.x series!
- added the capability to filter on any property in selector lines
  (not just facility and priority)
- changed stringbuf into a new counted string class
- added support for a "discard" action. If a selector line with
  discard (~ character) is found, no selector lines *after* that
  line will be processed.
- thanks to Andres Riancho, regular expression support has been
  added to the template engine
- added the FROMHOST property in the template processor, which could
  previously not be obtained. Thanks to Cristian Testa for pointing
  this out and even providing a fix.
- added display of compile-time options to -v output
- performance improvement for production build - made some checks
  to happen only during debug mode
- fixed a problem with compiling on SUSE and - while doing so - removed
  the socket call to set SO_BSDCOMPAT in cases where it is obsolete.
---------------------------------------------------------------------------
Version 1.0.4 (RGer), 2006-02-01
- a small but important fix: the tcp receiver had two forgotten printf's
  in it that caused a lot of unnecessary output to stdout. This was
  important enough to justify a new release
---------------------------------------------------------------------------
Version 1.0.3 (RGer), 2005-11-14
- added an additional guard to prevent rsyslogd from aborting when the
  2gb file size limit is hit. While a user can configure rsyslogd to
  handle such situations, it would abort if that was not done AND large
  file support was not enabled (ok, this is hopefully an unlikely scenario)
- fixed a bug that caused additional Unix domain sockets to be incorrectly
  processed - could lead to message loss in extreme cases
- applied some patches available from the sysklogd project to code
  shared from there
- fixed a bug that causes rsyslogd to dump core on termination when one
  of the selector lines did not receive a message during the run (very
  unlikely)
- fixed an one-too-low memory allocation in the TCP sender. Could result
  in rsyslogd dumping core.
- fixed a bug in the TCP sender that caused the retry logic to fail
  after an error or receiver overrun
- fixed a bug in init() that could lead to dumping core
- fixed a bug that could lead to dumping core when no HOSTNAME or no TAG
  was present in the syslog message
---------------------------------------------------------------------------
Version 1.0.2 (RGer), 2005-10-05
- fixed an issue with MySQL error reporting. When an error occured,
  the MySQL driver went into an endless loop (at least in most cases).
---------------------------------------------------------------------------
Version 1.0.1 (RGer), 2005-09-23
- fixed a security issue with SQL-escaping in conjunction with
  non-(SQL-)standard MySQL features.
---------------------------------------------------------------------------
Version 1.0.0 (RGer), 2005-09-12
- changed install doc to cover daily cron scripts - a trouble source
- added rc script for slackware (provided by Chris Elvidge - thanks!) 
- fixed a really minor bug in usage() - the -r option was still
  reported as without the port parameter
---------------------------------------------------------------------------
Version 0.9.8 (RGer), 2005-09-05
- made startup and shutdown message more consistent and included the
  pid, so that they can be easier correlated. Used syslog-protocol
  structured data format for this purpose.
- improved config info in startup message, now tells not only
  if it is listening remote on udp, but also for tcp. Also includes
  the port numbers. The previous startup message was misleading, because
  it did not say "remote reception" if rsyslogd was only listening via
  tcp (but not via udp).
- added a "how can you help" document to the doc set
---------------------------------------------------------------------------
Version 0.9.7 (RGer), 2005-08-15
- some of the previous doc files (like INSTALL) did not properly
  reflect the changes to the build process and the new doc. Fixed
  that.
- changed syslogd.c so that when compiled without database support,
  an error message is displayed when a database action is detected
  in the config file (previously this was used as an user rule ;))
- fixed a bug in the os-specific Makefiles which caused MySQL
  support to not be compiled, even if selected
---------------------------------------------------------------------------
Version 0.9.6 (RGer), 2005-08-09
- greatly enhanced documentation. Now available in html format in
  the "doc" folder and FreeBSD. Finally includes an install howto.
- improved MySQL error messages a little - they now show up as log
  messages, too (formerly only in debug mode)
- added the ability to specify the listen port for udp syslog.
  WARNING: This introduces an incompatibility. Formerly, udp
  syslog was enabled by the -r command line option. Now, it is
  "-r [port]", which is consistent with the tcp listener. However,
  just -r will now return an error message.
- added sample startup scripts for Debian and FreeBSD
- added support for easy feature selection in the makefile. Un-
  fortunately, this also means I needed to spilt the make file
  for different OS and distros. There are some really bad syntax
  differences between FreeBSD and Linux make.
---------------------------------------------------------------------------
Version 0.9.5 (RGer), 2005-08-01
- the "semicolon bug" was actually not (fully) solved in 0.9.4. One
  part of the bug was solved, but another still existed. This one
  is fixed now, too.
- the "semicolon bug" actually turned out to be a more generic bug.
  It appeared whenever an invalid template name was given. With some
  selector actions, rsyslogd dumped core, with other it "just" had
  a small ressource leak with others all worked well. These anomalies
  are now fixed. Note that they only appeared during system initaliziation
  once the system was running, nothing bad happened.
- improved error reporting for template errors on startup. They are now
  shown on the console and the start-up tty. Formerly, they were only
  visible in debug mode.
- support for multiple instances of rsyslogd on a single machine added
- added new option "-o" --> omit local unix domain socket. This option
  enables rsyslogd NOT to listen to the local socket. This is most
  helpful when multiple instances of rsyslogd (or rsyslogd and another
  syslogd) shall run on a single system.
- added new option "-i <pidfile>" which allows to specify the pidfile.
  This is needed when multiple instances of rsyslogd are to be run.
- the new project home page is now online at www.rsyslog.com
---------------------------------------------------------------------------
Version 0.9.4 (RGer), 2005-07-25
- finally added the TCP sender. It now supports non-blocking mode, no
  longer disabling message reception during connect. As it is now, it
  is usable in production. The code could be more sophisticated, but
  I've kept it short in anticipation of the move to liblogging, which
  will lead to the removal of the code just written ;)
- the "exiting on signal..." message still had the "syslogd" name in 
  it. Changed this to "rsyslogd", as we do not have a large user base
  yet, this should pose no problem.
- fixed "the semiconlon" bug. rsyslogd dumped core if a write-db action
  was specified but no semicolon was given after the password (an empty
  template was ok, but the semicolon needed to be present).
- changed a default for traditional output format. During testing, it
  was seen that the timestamp written to file in default format was
  the time of message reception, not the time specified in the TIMESTAMP
  field of the message itself. Traditionally, the message TIMESTAMP is
  used and this has been changed now.
---------------------------------------------------------------------------
Version 0.9.3 (RGer), 2005-07-19
- fixed a bug in the message parser. In June, the RFC 3164 timestamp
  was not correctly parsed (yes, only in June and some other months,
  see the code comment to learn why...)
- added the ability to specify the destination port when forwarding
  syslog messages (both for TCP and UDP)
- added an very experimental TCP sender (activated by
  @@machine:port in config). This is not yet for production use. If
  the receiver is not alive, rsyslogd will wait quite some time until
  the connection request times out, which most probably leads to
  loss of incoming messages.

---------------------------------------------------------------------------
Version 0.9.2 (RGer), around 2005-07-06
- I intended to change the maxsupported message size to 32k to
  support IHE - but given the memory inefficiency in the usual use
  cases, I have not done this. I have, however, included very
  specific instructions on how to do this in the source code. I have
  also done some testing with 32k messages, so you can change the
  max size without taking too much risk.
- added a syslog/tcp receiver; we now can receive messages via
  plain tcp, but we can still send only via UDP. The syslog/tcp
  receiver is the primary enhancement of this release.
- slightly changed some error messages that contained a spurios \n at
  the end of the line (which gives empty lines in your log...)

---------------------------------------------------------------------------
Version 0.9.1 (RGer)
- fixed code so that it compiles without errors under FreeBSD
- removed now unused function "allocate_log()" from syslogd.c
- changed the make file so that it contains more defines for
  different environments (in the long term, we need a better
  system for disabling/enabling features...)
- changed some printf's printing off_t types to %lld and
  explicit (long long) casts. I tried to figure out the exact type,
  but did not succeed in this. In the worst case, ultra-large peta-
  byte files will now display funny informational messages on rollover,
  something I think we can live with for the next 10 years or so...

---------------------------------------------------------------------------
Version 0.9.0 (RGer)
- changed the filed structure to be a linked list. Previously, it
  was a table - well, for non-SYSV it was defined as linked list,
  but from what I see that code did no longer work after my
  modifications. I am now using a linked list in general because
  that is needed for other upcoming modifications.
- fixed a bug that caused rsyslogd not to listen to anything if
  the configuration file could not be read
- pervious versions disabled network logging (send/receive) if
  syslog/udp port was not in /etc/services. Now defaulting to
  port 514 in this case.
- internal error messages are now supported up to 256 bytes
- error message seen during config file read are now also displayed
  to the attached tty and not only the console
- changed some error messages during init to be sent to the console
  and/or emergency log. Previously, they were only seen if the
  -d (debug) option was present on the command line.
- fixed the "2gb file issue on 32bit systems". If a file grew to
  more than 2gb, the syslogd was aborted with "file size exceeded". 
  Now, defines have been added according to
  http://www.daimi.au.dk/~kasperd/comp.os.linux.development.faq.html#LARGEFILE
  Testing revealed that they work ;)
  HOWEVER, if your file system, glibc, kernel, whatever does not
  support files larger 2gb, you need to set a file size limit with
  the new output channel mechanism.
- updated man pages to reflect the changes

---------------------------------------------------------------------------
Version 0.8.4

- improved -d debug output (removed developer-only content)
- now compiles under FreeBSD and NetBSD (only quick testing done on NetBSD)
---------------------------------------------------------------------------
Version 0.8.3

- security model in "make install" changed
- minor doc updates
---------------------------------------------------------------------------
Version 0.8.2

- added man page for rsyslog.conf and rsyslogd
- gave up on the concept of rsyslog being a "drop in" replacement
  for syslogd. Now, the user installs rsyslogd and also needs to
  adjust his system settings to this specifically. This also lead
  to these changes:
  * changed Makefile so that install now installs rsyslogd instead
    of dealing with syslogd
  * changed the default config file name to rsyslog.conf
---------------------------------------------------------------------------
Version 0.8.1

- fixed a nasty memory leak (probably not the last one with this release)
- some enhancements to Makefile as suggested by Bennett Todd
- syslogd-internal messages (like restart) were missing the hostname
  this has been corrected
---------------------------------------------------------------------------
Version 0.8.0

Initial testing release. Based on the sysklogd package. Thanks to the
sysklogd maintainers for all their good work!
---------------------------------------------------------------------------

----------------------------------------------------------------------
The following comments are from the stock syslogd.c source. They provide
some insight into what happened to the source before we forked
rsyslogd. However, much of the code already has been replaced and more
is to be replaced. So over time, these comments become less valuable.
I have moved them out of the syslogd.c file to shrink it, especially
as a lot of them do no longer apply. For historical reasons and
understanding of how the daemon evolved, they are probably still
helpful.
 * Author: Eric Allman
 * extensive changes by Ralph Campbell
 * more extensive changes by Eric Allman (again)
 *
 * Steve Lord:	Fix UNIX domain socket code, added linux kernel logging
 *		change defines to
 *		SYSLOG_INET	- listen on a UDP socket
 *		SYSLOG_UNIXAF	- listen on unix domain socket
 *		SYSLOG_KERNEL	- listen to linux kernel
 *
 * Mon Feb 22 09:55:42 CST 1993:  Dr. Wettstein
 * 	Additional modifications to the source.  Changed priority scheme
 *	to increase the level of configurability.  In its stock configuration
 *	syslogd no longer logs all messages of a certain priority and above
 *	to a log file.  The * wildcard is supported to specify all priorities.
 *	Note that this is a departure from the BSD standard.
 *
 *	Syslogd will now listen to both the inetd and the unixd socket.  The
 *	strategy is to allow all local programs to direct their output to
 *	syslogd through the unixd socket while the program listens to the
 *	inetd socket to get messages forwarded from other hosts.
 *
 * Fri Mar 12 16:55:33 CST 1993:  Dr. Wettstein
 *	Thanks to Stephen Tweedie (dcs.ed.ac.uk!sct) for helpful bug-fixes
 *	and an enlightened commentary on the prioritization problem.
 *
 *	Changed the priority scheme so that the default behavior mimics the
 *	standard BSD.  In this scenario all messages of a specified priority
 *	and above are logged.
 *
 *	Add the ability to specify a wildcard (=) as the first character
 *	of the priority name.  Doing this specifies that ONLY messages with
 *	this level of priority are to be logged.  For example:
 *
 *		*.=debug			/usr/adm/debug
 *
 *	Would log only messages with a priority of debug to the /usr/adm/debug
 *	file.
 *
 *	Providing an * as the priority specifies that all messages are to be
 *	logged.  Note that this case is degenerate with specifying a priority
 *	level of debug.  The wildcard * was retained because I believe that
 *	this is more intuitive.
 *
 * Thu Jun 24 11:34:13 CDT 1993:  Dr. Wettstein
 *	Modified sources to incorporate changes in libc4.4.  Messages from
 *	syslog are now null-terminated, syslogd code now parses messages
 *	based on this termination scheme.  Linux as of libc4.4 supports the
 *	fsync system call.  Modified code to fsync after all writes to
 *	log files.
 *
 * Sat Dec 11 11:59:43 CST 1993:  Dr. Wettstein
 *	Extensive changes to the source code to allow compilation with no
 *	complaints with -Wall.
 *
 *	Reorganized the facility and priority name arrays so that they
 *	compatible with the syslog.h source found in /usr/include/syslog.h.
 *	NOTE that this should really be changed.  The reason I do not
 *	allow the use of the values defined in syslog.h is on account of
 *	the extensions made to allow the wildcard character in the
 *	priority field.  To fix this properly one should malloc an array,
 *	copy the contents of the array defined by syslog.h and then
 *	make whatever modifications that are desired.  Next round.
 *
 * Thu Jan  6 12:07:36 CST 1994:  Dr. Wettstein
 *	Added support for proper decomposition and re-assembly of
 *	fragment messages on UNIX domain sockets.  Lack of this capability
 *	was causing 'partial' messages to be output.  Since facility and
 *	priority information is encoded as a leader on the messages this
 *	was causing lines to be placed in erroneous files.
 *
 *	Also added a patch from Shane Alderton (shane@ion.apana.org.au) to
 *	correct a problem with syslogd dumping core when an attempt was made
 *	to write log messages to a logged-on user.  Thank you.
 *
 *	Many thanks to Juha Virtanen (jiivee@hut.fi) for a series of
 *	interchanges which lead to the fixing of problems with messages set
 *	to priorities of none and emerg.  Also thanks to Juha for a patch
 *	to exclude users with a class of LOGIN from receiving messages.
 *
 *	Shane Alderton provided an additional patch to fix zombies which
 *	were conceived when messages were written to multiple users.
 *
 * Mon Feb  6 09:57:10 CST 1995:  Dr. Wettstein
 *	Patch to properly reset the single priority message flag.  Thanks
 *	to Christopher Gori for spotting this bug and forwarding a patch.
 *
 * Wed Feb 22 15:38:31 CST 1995:  Dr. Wettstein
 *	Added version information to startup messages.
 *
 *	Added defines so that paths to important files are taken from
 *	the definitions in paths.h.  Hopefully this will insure that
 *	everything follows the FSSTND standards.  Thanks to Chris Metcalf
 *	for a set of patches to provide this functionality.  Also thanks
 *	Elias Levy for prompting me to get these into the sources.
 *
 * Wed Jul 26 18:57:23 MET DST 1995:  Martin Schulze
 *	Linux' gethostname only returns the hostname and not the fqdn as
 *	expected in the code. But if you call hostname with an fqdn then
 *	gethostname will return an fqdn, so we have to mention that. This
 *	has been changed.
 *
 *	The 'LocalDomain' and the hostname of a remote machine is
 *	converted to lower case, because the original caused some
 *	inconsistency, because the (at least my) nameserver did respond an
 *	fqdn containing of upper- _and_ lowercase letters while
 *	'LocalDomain' consisted only of lowercase letters and that didn't
 *	match.
 *
 * Sat Aug  5 18:59:15 MET DST 1995:  Martin Schulze
 *	Now no messages that were received from any remote host are sent
 *	out to another. At my domain this missing feature caused ugly
 *	syslog-loops, sometimes.
 *
 *	Remember that no message is sent out. I can't figure out any
 *	scenario where it might be useful to change this behavior and to
 *	send out messages to other hosts than the one from which we
 *	received the message, but I might be shortsighted. :-/
 *
 * Thu Aug 10 19:01:08 MET DST 1995:  Martin Schulze
 *	Added my pidfile.[ch] to it to perform a better handling with
 *	pidfiles. Now both, syslogd and klogd, can only be started
 *	once. They check the pidfile.
 *
 * Sun Aug 13 19:01:41 MET DST 1995:  Martin Schulze
 *	Add an addition to syslog.conf's interpretation. If a priority
 *	begins with an exclamation mark ('!') the normal interpretation
 *	of the priority is inverted: ".!*" is the same as ".none", ".!=info"
 *	don't logs the info priority, ".!crit" won't log any message with
 *	the priority crit or higher. For example:
 *
 *		mail.*;mail.!=info		/usr/adm/mail
 *
 *	Would log all messages of the facility mail except those with
 *	the priority info to /usr/adm/mail. This makes the syslogd
 *	much more flexible.
 *
 *	Defined TABLE_ALLPRI=255 and changed some occurrences.
 *
 * Sat Aug 19 21:40:13 MET DST 1995:  Martin Schulze
 *	Making the table of facilities and priorities while in debug
 *	mode more readable.
 *
 *	If debugging is turned on, printing the whole table of
 *	facilities and priorities every hexadecimal or 'X' entry is
 *	now 2 characters wide.
 *
 *	The number of the entry is prepended to each line of
 *	facilities and priorities, and F_UNUSED lines are not shown
 *	anymore.
 *
 *	Corrected some #ifdef SYSV's.
 *
 * Mon Aug 21 22:10:35 MET DST 1995:  Martin Schulze
 *	Corrected a strange behavior during parsing of configuration
 *	file. The original BSD syslogd doesn't understand spaces as
 *	separators between specifier and action. This syslogd now
 *	understands them. The old behavior caused some confusion over
 *	the Linux community.
 *
 * Thu Oct 19 00:02:07 MET 1995:  Martin Schulze
 *	The default behavior has changed for security reasons. The
 *	syslogd will not receive any remote message unless you turn
 *	reception on with the "-r" option.
 *
 *	Not defining SYSLOG_INET will result in not doing any network
 *	activity, i.e. not sending or receiving messages.  I changed
 *	this because the old idea is implemented with the "-r" option
 *	and the old thing didn't work anyway.
 *
 * Thu Oct 26 13:14:06 MET 1995:  Martin Schulze
 *	Added another logfile type F_FORW_UNKN.  The problem I ran into
 *	was a name server that runs on my machine and a forwarder of
 *	kern.crit to another host.  The hosts address can only be
 *	fetched using the nameserver.  But named is started after
 *	syslogd, so syslogd complained.
 *
 *	This logfile type will retry to get the address of the
 *	hostname ten times and then complain.  This should be enough to
 *	get the named up and running during boot sequence.
 *
 * Fri Oct 27 14:08:15 1995:  Dr. Wettstein
 *	Changed static array of logfiles to a dynamic array. This
 *	can grow during process.
 *
 * Fri Nov 10 23:08:18 1995:  Martin Schulze
 *	Inserted a new tabular sys_h_errlist that contains plain text
 *	for error codes that are returned from the net subsystem and
 *	stored in h_errno. I have also changed some wrong lookups to
 *	sys_errlist.
 *
 * Wed Nov 22 22:32:55 1995:  Martin Schulze
 *	Added the fabulous strip-domain feature that allows us to
 *	strip off (several) domain names from the fqdn and only log
 *	the simple hostname. This is useful if you're in a LAN that
 *	has a central log server and also different domains.
 *
 *	I have also also added the -l switch do define hosts as
 *	local. These will get logged with their simple hostname, too.
 *
 * Thu Nov 23 19:02:56 MET DST 1995:  Martin Schulze
 *	Added the possibility to omit fsyncing of logfiles after every
 *	write. This will give some performance back if you have
 *	programs that log in a very verbose manner (like innd or
 *	smartlist). Thanks to Stephen R. van den Berg <srb@cuci.nl>
 *	for the idea.
 *
 * Thu Jan 18 11:14:36 CST 1996:  Dr. Wettstein
 *	Added patche from beta-testers to stop compile error.  Also
 *	added removal of pid file as part of termination cleanup.
 *
 * Wed Feb 14 12:42:09 CST 1996:  Dr. Wettstein
 *	Allowed forwarding of messages received from remote hosts to
 *	be controlled by a command-line switch.  Specifying -h allows
 *	forwarding.  The default behavior is to disable forwarding of
 *	messages which were received from a remote host.
 *
 *	Parent process of syslogd does not exit until child process has
 *	finished initialization process.  This allows rc.* startup to
 *	pause until syslogd facility is up and operating.
 *
 *	Re-arranged the select code to move UNIX domain socket accepts
 *	to be processed later.  This was a contributed change which
 *	has been proposed to correct the delays sometimes encountered
 *	when syslogd starts up.
 *
 *	Minor code cleanups.
 *
 * Thu May  2 15:15:33 CDT 1996:  Dr. Wettstein
 *	Fixed bug in init function which resulted in file descripters
 *	being orphaned when syslogd process was re-initialized with SIGHUP
 *	signal.  Thanks to Edvard Tuinder
 *	(Edvard.Tuinder@praseodymium.cistron.nl) for putting me on the
 *	trail of this bug.  I am amazed that we didn't catch this one
 *	before now.
 *
 * Tue May 14 00:03:35 MET DST 1996:  Martin Schulze
 *	Corrected a mistake that causes the syslogd to stop logging at
 *	some virtual consoles under Linux. This was caused by checking
 *	the wrong error code. Thanks to Michael Nonweiler
 *	<mrn20@hermes.cam.ac.uk> for sending me a patch.
 *
 * Mon May 20 13:29:32 MET DST 1996:  Miquel van Smoorenburg <miquels@cistron.nl>
 *	Added continuation line supported and fixed a bug in
 *	the init() code.
 *
 * Tue May 28 00:58:45 MET DST 1996:  Martin Schulze
 *	Corrected behaviour of blocking pipes - i.e. the whole system
 *	hung.  Michael Nonweiler <mrn20@hermes.cam.ac.uk> has sent us
 *	a patch to correct this.  A new logfile type F_PIPE has been
 *	introduced.
 *
 * Mon Feb 3 10:12:15 MET DST 1997:  Martin Schulze
 *	Corrected behaviour of logfiles if the file can't be opened.
 *	There was a bug that causes syslogd to try to log into non
 *	existing files which ate cpu power.
 *
 * Sun Feb 9 03:22:12 MET DST 1997:  Martin Schulze
 *	Modified syslogd.c to not kill itself which confuses bash 2.0.
 *
 * Mon Feb 10 00:09:11 MET DST 1997:  Martin Schulze
 *	Improved debug code to decode the numeric facility/priority
 *	pair into textual information.
 *
 * Tue Jun 10 12:35:10 MET DST 1997:  Martin Schulze
 *	Corrected freeing of logfiles.  Thanks to Jos Vos <jos@xos.nl>
 *	for reporting the bug and sending an idea to fix the problem.
 *
 * Tue Jun 10 12:51:41 MET DST 1997:  Martin Schulze
 *	Removed sleep(10) from parent process.  This has caused a slow
 *	startup in former times - and I don't see any reason for this.
 *
 * Sun Jun 15 16:23:29 MET DST 1997: Michael Alan Dorman
 *	Some more glibc patches made by <mdorman@debian.org>.
 *
 * Thu Jan  1 16:04:52 CET 1998: Martin Schulze <joey@infodrom.north.de
 *	Applied patch from Herbert Thielen <Herbert.Thielen@lpr.e-technik.tu-muenchen.de>.
 *	This included some balance parentheses for emacs and a bug in
 *	the exclamation mark handling.
 *
 *	Fixed small bug which caused syslogd to write messages to the
 *	wrong logfile under some very rare conditions.  Thanks to
 *	Herbert Xu <herbert@gondor.apana.org.au> for fiddling this out.
 *
 * Thu Jan  8 22:46:35 CET 1998: Martin Schulze <joey@infodrom.north.de>
 *	Reworked one line of the above patch as it prevented syslogd
 *	from binding the socket with the result that no messages were
 *	forwarded to other hosts.
 *
 * Sat Jan 10 01:33:06 CET 1998: Martin Schulze <joey@infodrom.north.de>
 *	Fixed small bugs in F_FORW_UNKN meachanism.  Thanks to Torsten
 *	Neumann <torsten@londo.rhein-main.de> for pointing me to it.
 *
 * Mon Jan 12 19:50:58 CET 1998: Martin Schulze <joey@infodrom.north.de>
 *	Modified debug output concerning remote receiption.
 *
 * Mon Feb 23 23:32:35 CET 1998: Topi Miettinen <Topi.Miettinen@ml.tele.fi>
 *	Re-worked handling of Unix and UDP sockets to support closing /
 *	opening of them in order to have it open only if it is needed
 *	either for forwarding to a remote host or by receiption from
 *	the network.
 *
 * Wed Feb 25 10:54:09 CET 1998: Martin Schulze <joey@infodrom.north.de>
 *	Fixed little comparison mistake that prevented the MARK
 *	feature to work properly.
 *
 * Wed Feb 25 13:21:44 CET 1998: Martin Schulze <joey@infodrom.north.de>
 *	Corrected Topi's patch as it prevented forwarding during
 *	startup due to an unknown LogPort.
 *
 * Sat Oct 10 20:01:48 CEST 1998: Martin Schulze <joey@infodrom.north.de>
 *	Added support for TESTING define which will turn syslogd into
 *	stdio-mode used for debugging.
 *
 * Sun Oct 11 20:16:59 CEST 1998: Martin Schulze <joey@infodrom.north.de>
 *	Reworked the initialization/fork code.  Now the parent
 *	process activates a signal handler which the daughter process
 *	will raise if it is initialized.  Only after that one the
 *	parent process may exit.  Otherwise klogd might try to flush
 *	its log cache while syslogd can't receive the messages yet.
 *
 * Mon Oct 12 13:30:35 CEST 1998: Martin Schulze <joey@infodrom.north.de>
 *	Redirected some error output with regard to argument parsing to
 *	stderr.
 *
 * Mon Oct 12 14:02:51 CEST 1998: Martin Schulze <joey@infodrom.north.de>
 *	Applied patch provided vom Topi Miettinen with regard to the
 *	people from OpenBSD.  This provides the additional '-a'
 *	argument used for specifying additional UNIX domain sockets to
 *	listen to.  This is been used with chroot()'ed named's for
 *	example.  See for http://www.psionic.com/papers/dns.html
 *
 * Mon Oct 12 18:29:44 CEST 1998: Martin Schulze <joey@infodrom.north.de>
 *	Added `ftp' facility which was introduced in glibc version 2.
 *	It's #ifdef'ed so won't harm with older libraries.
 *
 * Mon Oct 12 19:59:21 MET DST 1998: Martin Schulze <joey@infodrom.north.de>
 *	Code cleanups with regard to bsd -> posix transition and
 *	stronger security (buffer length checking).  Thanks to Topi
 *	Miettinen <tom@medialab.sonera.net>
 *	. index() --> strchr()
 *	. sprintf() --> snprintf()
 *	. bcopy() --> memcpy()
 *	. bzero() --> memset()
 *	. UNAMESZ --> UT_NAMESIZE
 *	. sys_errlist --> strerror()
 *
 * Mon Oct 12 20:22:59 CEST 1998: Martin Schulze <joey@infodrom.north.de>
 *	Added support for setutent()/getutent()/endutend() instead of
 *	binary reading the UTMP file.  This is the the most portable
 *	way.  This allows /var/run/utmp format to change, even to a
 *	real database or utmp daemon. Also if utmp file locking is
 *	implemented in libc, syslog will use it immediately.  Thanks
 *	to Topi Miettinen <tom@medialab.sonera.net>.
 *
 * Mon Oct 12 20:49:18 MET DST 1998: Martin Schulze <joey@infodrom.north.de>
 *	Avoid logging of SIGCHLD when syslogd is in the process of
 *	exiting and closing its files.  Again thanks to Topi.
 *
 * Mon Oct 12 22:18:34 CEST 1998: Martin Schulze <joey@infodrom.north.de>
 *	Modified printline() to support 8bit characters - such as
 *	russion letters.  Thanks to Vladas Lapinskas <lapinskas@mail.iae.lt>.
 *
 * Sat Nov 14 02:29:37 CET 1998: Martin Schulze <joey@infodrom.north.de>
 *	``-m 0'' now turns of MARK logging entirely.
 *
 * Tue Jan 19 01:04:18 MET 1999: Martin Schulze <joey@infodrom.north.de>
 *	Finally fixed an error with `-a' processing, thanks to Topi
 *	Miettinen <tom@medialab.sonera.net>.
 *
 * Sun May 23 10:08:53 CEST 1999: Martin Schulze <joey@infodrom.north.de>
 *	Removed superflous call to utmpname().  The path to the utmp
 *	file is defined in the used libc and should not be hardcoded
 *	into the syslogd binary referring the system it was compiled on.
 *
 * Sun Sep 17 20:45:33 CEST 2000: Martin Schulze <joey@infodrom.ffis.de>
 *	Fixed some bugs in printline() code that did not escape
 *	control characters '\177' through '\237' and contained a
 *	single-byte buffer overflow.  Thanks to Solar Designer
 *	<solar@false.com>.
 *
 * Sun Sep 17 21:26:16 CEST 2000: Martin Schulze <joey@infodrom.ffis.de>
 *	Don't close open sockets upon reload.  Thanks to Bill
 *	Nottingham.
 *
 * Mon Sep 18 09:10:47 CEST 2000: Martin Schulze <joey@infodrom.ffis.de>
 *	Fixed bug in printchopped() that caused syslogd to emit
 *	kern.emerg messages when splitting long lines.  Thanks to
 *	Daniel Jacobowitz <dan@debian.org> for the fix.
 *
 * Mon Sep 18 15:33:26 CEST 2000: Martin Schulze <joey@infodrom.ffis.de>
 *	Removed unixm/unix domain sockets and switch to Datagram Unix
 *	Sockets.  This should remove one possibility to play DoS with
 *	syslogd.  Thanks to Olaf Kirch <okir@caldera.de> for the patch.
 *
 * Sun Mar 11 20:23:44 CET 2001: Martin Schulze <joey@infodrom.ffis.de>
 *	Don't return a closed fd if `-a' is called with a wrong path.
 *	Thanks to Bill Nottingham <notting@redhat.com> for providing
 *	a patch.<|MERGE_RESOLUTION|>--- conflicted
+++ resolved
@@ -1,5 +1,4 @@
 ---------------------------------------------------------------------------
-<<<<<<< HEAD
 Version 5.1.0  [DEVEL] (rgerhards), 2009-05-29
 
 *********************************** NOTE **********************************
@@ -33,8 +32,6 @@
 - increased ompgsql performance by adapting to new transactional
   output module interface
 ---------------------------------------------------------------------------
-Version 4.3.?  [DEVEL] (rgerhards), 2009-??-??
-=======
 Version 4.3.2  [DEVEL] (rgerhards), 2009-??-??
 - added a generic network stream server (in addition to rather specific
   syslog tcp server)
@@ -42,7 +39,6 @@
   sending n messages. New config directive $ActionSendUDPRebindInterval
   added for the purpose. By default, rebinding is disabled. This is 
   considered useful for load balancers.
->>>>>>> 4f742a8e
 - bugfix: imdiag/imtcp had a race condition
 - improved testbench (now much better code design and reuse)
 - added config switch --enable-testbench=no to turn off testbench
