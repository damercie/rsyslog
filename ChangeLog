--- conflicted
+++ resolved
@@ -1,5 +1,4 @@
 ---------------------------------------------------------------------------
-<<<<<<< HEAD
 Version 8.2.0 [v8-stable] 2014-02-??
 - add "defaultnetstreamdrivercertfile" global variable to set a default
   for the certfile. 
@@ -188,10 +187,7 @@
   statement. Also, it can still be build without problems, the option must
   just explicitely be given.
 ---------------------------------------------------------------------------
-Version 7.6.3 [v7.6-stable] 2014-03-??
-=======
 Version 7.6.3 [v7.6-stable] 2014-03-27
->>>>>>> 90854f71
 - add capability to override GnuTLS path in build process
   Thanks to Clayton Shotwell for the patch
 - support for librelp 1.2.5
