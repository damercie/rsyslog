---------------------------------------------------------------------------
<<<<<<< HEAD
Version 6.5.0  [devel] 2012-0?-??
- imrelp now supports non-cancel thread termination
  (but now requires at least librelp 1.0.1)
- added --enable-debugless configure option for very high demanding envs
  This actually at compile time disables a lot of debug code, resulting
  in some speedup (but serious loss of debugging capabilities)
- added new 0mq plugins (via czmq lib)
  Thanks to David Kelly for contributing these modules
=======
Version 6.3.11  [BETA] 2012-06-??
- bugfix: expression-based filters with AND/OR could segfault
  due to a problem with boolean shortcut operations. From the user's
  perspective, the segfault is almost non-deterministic (it occurs when
  a shortcut is used).
  Thanks to Lars Peterson for providing the initial bug report and his
  support in solving it.
>>>>>>> 85dea804
---------------------------------------------------------------------------
Version 6.3.10  [BETA] 2012-06-04
- bugfix: delayble source could block action queue, even if there was
  a disk queue associated with it. The root cause of this problem was
  that it makes no sense to delay messages once they arrive in the 
  action queue - the "input" that is being held in that case is the main
  queue worker, what makes no sense.
  Thanks to Marcin for alerting us on this problem and providing 
  instructions to reproduce it.
- bugfix: invalid free in imptcp could lead to abort during startup
- bugfix: if debug message could end up in log file when forking
  if rsyslog was set to auto-background (thus fork, the default) and debug
  mode to stdout was enabled, debug messages ended up in the first log file
  opened. Currently, stdout logging is completely disabled in forking mode
  (but writing to the debug log file is still possible). This is a change 
  in behaviour, which is under review. If it causes problems to you,
  please let us know.
  Thanks to Tomas Heinrich for the patch.
- bugfix: --enable-smcustbindcdr configure directive did not work
  closes: http://bugzilla.adiscon.com/show_bug.cgi?id=330
  Thanks to Ultrabug for the patch.
- bugfix: made rsyslog compile when libestr ist not installed in /usr
  Thanks to Miloslav Trmač for providing patches and suggestions
---------------------------------------------------------------------------
Version 6.3.9  [BETA] 2012-05-22
- bugfix: imtcp could cause hang during reception
  this also applied to other users of core file tcpsrv.c, but imtcp was
  by far the most prominent and widely-used, the rest rather exotic
  (like imdiag)
- added capability to specify substrings for field extraction mode
- added the "jsonf" property replacer option (and fieldname)
- bugfix: omudpspoof did not work correctly if no spoof hostname was
  configured
- bugfix: property replacer option "json" could lead to content loss
  message was truncated if escaping was necessary
- bugfix: assigned ruleset was lost when using disk queues
  This looked quite hard to diagnose for disk-assisted queues, as the
  pure memory part worked well, but ruleset info was lost for messages
  stored inside the disk queue.
- bugfix/imuxsock: solving abort if hostname was not set; configured
  hostname was not used (both merge regressions)
 -bugfix/omfile: template action parameter was not accepted
  (and template name set to "??" if the parameter was used)
  Thanks to Brian Knox for alerting us on this bug.
- bugfix: ommysql did not properly init/exit the mysql runtime library
  this could lead to segfaults. Triggering condition: multiple action
  instances using ommysql.  Thanks to Tomas Heinrich for reporting this
  problem and providing an initial patch (which my solution is based on,
  I need to add more code to clean the mess up).
- bugfix: rsyslog did not terminate when delayable inputs were blocked
  due to unvailable sources. Fixes:
  http://bugzilla.adiscon.com/show_bug.cgi?id=299
  Thanks to Marcin M for bringing up this problem and Andre Lorbach
  for helping to reproduce and fix it.
- added capability to specify substrings for field extraction mode
- bugfix: disk queue was not persisted on shutdown, regression of fix to
  http://bugzilla.adiscon.com/show_bug.cgi?id=299
  The new code also handles the case of shutdown of blocking light and 
  full delayable sources somewhat smarter and permits, assuming sufficient
  timouts, to persist message up to the max queue capacity. Also some nits
  in debug instrumentation have been fixed.
---------------------------------------------------------------------------
Version 6.3.8  [DEVEL] 2012-04-16
- added $PStatJSON directive to permit stats records in JSON format
- added "date-unixtimestamp" property replacer option to format as a
  unix timestamp (seconds since epoch)
- added "json" property replacer option to support JSON encoding on a
  per-property basis
- added omhiredis (contributed module)
- added mmjsonparse to support recognizing and parsing JSON enhanced syslog
  messages
- upgraded more plugins to support the new v6 config format:
  - ommysql
  - omlibdbi
  - omsnmp
- added configuration directives to customize queue light delay marks
  $MainMsgQueueLightDelayMark, $ActionQueueLightDelayMark; both
  specify number of messages starting at which a delay happens.
- added message property parsesuccess to indicate if the last run
  higher-level parser could successfully parse the message or not
  (see property replacer html doc for details)
- bugfix: abort during startup when rsyslog.conf v6+ format was used in
  a certain way
- bugfix: property $!all-json made rsyslog abort if no normalized data
  was available
- bugfix: memory leak in array passing output module mode
- added configuration directives to customize queue light delay marks
- permit size modifiers (k,m,g,...) in integer config parameters
  Thanks to Jo Rhett for the suggestion.
- bugfix: hostname was not requeried on HUP
  Thanks to Per Jessen for reporting this bug and Marius Tomaschewski for
  his help in testing the fix.
- bugfix: imklog invalidly computed facility and severity
  closes: http://bugzilla.adiscon.com/show_bug.cgi?id=313
- added configuration directive to disable octet-counted framing
  for imtcp, directive is $InputTCPServerSupportOctetCountedFraming 
  for imptcp, directive is $InputPTCPServerSupportOctetCountedFraming 
- added capability to use a local interface IP address as fromhost-ip for
  locally originating messages. New directive $LocalHostIPIF
---------------------------------------------------------------------------
Version 6.3.7  [DEVEL] 2012-02-02
- imported refactored v5.9.6 imklog linux driver, now combined with BSD
  driver
- removed imtemplate/omtemplate template modules, as this was waste of time
  The actual input/output modules are better copy templates. Instead, the
  now-removed modules cost time for maintenance AND often caused confusion
  on what their role was.
- added a couple of new stats objects
- improved support for new v6 config system. The build-in output modules
  now all support the new config language
- bugfix: facility local<x> was not correctly interpreted in legacy filters
  Was only accepted if it was the first PRI in a multi-filter PRI.
  Thanks to forum user Mark for bringing this to our attention.
- bugfix: potential abort after reading invalid X.509 certificate
  closes: http://bugzilla.adiscon.com/show_bug.cgi?id=290
  Thanks to Tomas Heinrich for the patch
- bufgix: legacy parsing of some filters did not work correctly
- bugfix: rsyslog aborted during startup if there is an error in loading
  an action and legacy configuration mode is used
- bugfix: bsd klog driver did no longer compile
- relicensed larger parts of the code under Apache (ASL) 2.0
---------------------------------------------------------------------------
Version 6.3.6  [DEVEL] 2011-09-19
- added $InputRELPServerBindRuleset directive to specify rulesets for RELP
- bugfix: config parser did not support properties with dashes in them
  inside property-based filters. Thanks to Gerrit Seré for reporting this.
---------------------------------------------------------------------------
Version 6.3.5  [DEVEL] (rgerhards/al), 2011-09-01
- bugfix/security: off-by-two bug in legacy syslog parser, CVE-2011-3200
- bugfix: mark message processing did not work correctly
- imudp&imtcp now report error if no listener at all was defined
  Thanks to Marcin for suggesting this error message.
- bugfix: potential misadressing in property replacer
---------------------------------------------------------------------------
Version 6.3.4  [DEVEL] (rgerhards), 2011-08-02
- added support for action() config object
  * in rsyslog core engine
  * in omfile
  * in omusrmsg
- bugfix: omusrmsg format usr1,usr2 was no longer supported
- bugfix: misaddressing in config handler
  In theory, can cause segfault, in practice this is extremely unlikely
  Thanks to Marcin for alertig me.
---------------------------------------------------------------------------
Version 6.3.3  [DEVEL] (rgerhards), 2011-07-13
- rsyslog.conf format: now parsed by RainerScript parser
  this provides the necessary base for future enhancements as well as some
  minor immediate ones. For details see:
  http://blog.gerhards.net/2011/07/rsyslog-633-config-format-improvements.html
- performance of script-based filters notably increased
- removed compatibility mode as we expect people have adjusted their
  confs by now
- added support for the ":omfile:" syntax for actions
---------------------------------------------------------------------------
Version 6.3.2  [DEVEL] (rgerhards), 2011-07-06
- added support for the ":omusrmsg:" syntax in configuring user messages
- systemd support: set stdout/stderr to null - thx to Lennart for the patch
- added support for obtaining timestamp for kernel message from message
  If the kernel time-stamps messages, time is now take from that
  timestamp instead of the system time when the message was read. This
  provides much better accuracy. Thanks to Lennart Poettering for
  suggesting this feature and his help during implementation.
- added support for obtaining timestamp from system for imuxsock
  This permits to read the time a message was submitted to the system
  log socket. Most importantly, this is provided in microsecond resolution.
  So we are able to obtain high precision timestampis even for messages
  that were - as is usual - not formatted with them. This also simplifies
  things in regard to local time calculation in chroot environments.
  Many thanks to Lennart Poettering for suggesting this feature,
  providing some guidance on implementing it and coordinating getting the
  necessary support into the Linux kernel.
- bugfix: timestamp was incorrectly calculated for timezones with minute
  offset
  closes: http://bugzilla.adiscon.com/show_bug.cgi?id=271
- bugfix: memory leak in imtcp & subsystems under some circumstances
  This leak is tied to error conditions which lead to incorrect cleanup
  of some data structures.
---------------------------------------------------------------------------
Version 6.3.1  [DEVEL] (rgerhards), 2011-06-07
- added a first implementation of a DNS name cache
  this still has a couple of weaknesses, like no expiration of entries,
  suboptimal algorithms -- but it should perform much better than
  what we had previously. Implementation will be improved based on
  feedback during the next couple of releases
---------------------------------------------------------------------------
Version 6.3.0  [DEVEL] (rgerhards), 2011-06-01
- introduced new config system
  http://blog.gerhards.net/2011/06/new-rsyslog-config-system-materializes.html
---------------------------------------------------------------------------
Version 6.2.2  [v6-stable], 2012-05-??
- bugfix: disk queue was not persisted on shutdown, regression of fix to
  http://bugzilla.adiscon.com/show_bug.cgi?id=299
  The new code also handles the case of shutdown of blocking light and 
  full delayable sources somewhat smarter and permits, assuming sufficient
  timouts, to persist message up to the max queue capacity. Also some nits
  in debug instrumentation have been fixed.
- bugfix: --enable-smcustbindcdr configure directive did not work
  closes: http://bugzilla.adiscon.com/show_bug.cgi?id=330
  Thanks to Ultrabug for the patch.
---------------------------------------------------------------------------
Version 6.2.1  [v6-stable], 2012-05-10
- change plugin config interface to be compatible with pre-v6.2 system
  The functionality was already removed (because it is superseeded by the
  v6.3+ config language), but code was still present. I have now removed
  those parts that affect interface. Full removal will happen in v6.3, in
  order to limit potential regressions. However, it was considered useful
  enough to do the interface change in v6-stable; this also eases merging
  branches!
- re-licensed larger parts of the codebase under the Apache license 2.0
- bugfix: omprog made rsyslog abort on startup if not binary to
  execute was configured
- bugfix: imklog invalidly computed facility and severity
  closes: http://bugzilla.adiscon.com/show_bug.cgi?id=313
- bugfix: stopped DA queue was never processed after a restart due to a
  regression from statistics module
- bugfix: memory leak in array passing output module mode
- bugfix: ommysql did not properly init/exit the mysql runtime library
  this could lead to segfaults. Triggering condition: multiple action
  instances using ommysql.  Thanks to Tomas Heinrich for reporting this
  problem and providing an initial patch (which my solution is based on,
  I need to add more code to clean the mess up).
- bugfix: rsyslog did not terminate when delayable inputs were blocked
  due to unvailable sources. Fixes:
  http://bugzilla.adiscon.com/show_bug.cgi?id=299
  Thanks to Marcin M for bringing up this problem and Andre Lorbach
  for helping to reproduce and fix it.
- bugfix/tcpflood: sending small test files did not work correctly
---------------------------------------------------------------------------
Version 6.2.0  [v6-stable], 2012-01-09
- bugfix (kind of): removed numerical part from pri-text
  see v6 compatibility document for reasons
- bugfix: race condition when extracting program name, APPNAME, structured
  data and PROCID (RFC5424 fields) could lead to invalid characters e.g.
  in dynamic file names or during forwarding (general malfunction of these
  fields in templates, mostly under heavy load)
- bugfix: imuxsock did no longer ignore message-provided timestamp, if
  so configured (the *default*). Lead to no longer sub-second timestamps.
  closes: http://bugzilla.adiscon.com/show_bug.cgi?id=281
- bugfix: omfile returns fatal error code for things that go really wrong
  previously, RS_RET_RESUME was returned, which lead to a loop inside the
  rule engine as omfile could not really recover.
- bugfix: rsyslogd -v always said 64 atomics were not present
  thanks to mono_matsuko for the patch
- bugfix: potential abort after reading invalid X.509 certificate
  closes: http://bugzilla.adiscon.com/show_bug.cgi?id=290
  Thanks to Tomas Heinrich for the patch
- enhanced module loader to not rely on PATH_MAX
- imuxsock: added capability to "annotate" messages with "trusted
  information", which contains some properties obtained from the system
  and as such sure to not be faked. This is inspired by the similiar idea
  introduced in systemd.
---------------------------------------------------------------------------
Version 6.1.12  [BETA], 2011-09-01
- bugfix/security: off-by-two bug in legacy syslog parser, CVE-2011-3200
- bugfix: mark message processing did not work correctly
- bugfix: potential misadressing in property replacer
- bugfix: memcpy overflow can occur in allowed sender checkig
  if a name is resolved to IPv4-mapped-on-IPv6 address
  Found by Ismail Dönmez at suse
- bugfix: The NUL-Byte for the syslogtag was not copied in MsgDup (msg.c)
- bugfix: fixed incorrect state handling for Discard Action (transactions)
  Note: This caused all messages in a batch to be set to COMMITTED, 
  even if they were discarded. 
---------------------------------------------------------------------------
Version 6.1.11  [BETA] (rgerhards), 2011-07-11
- systemd support: set stdout/stderr to null - thx to Lennart for the patch
- added support for the ":omusrmsg:" syntax in configuring user messages
- added support for the ":omfile:" syntax in configuring user messages
---------------------------------------------------------------------------
Version 6.1.10  [BETA] (rgerhards), 2011-06-22
- bugfix: problems in failover action handling
  closes: http://bugzilla.adiscon.com/show_bug.cgi?id=270
  closes: http://bugzilla.adiscon.com/show_bug.cgi?id=254
- bugfix: mutex was invalidly left unlocked during action processing
  At least one case where this can occur is during thread shutdown, which
  may be initiated by lower activity. In most cases, this is quite
  unlikely to happen. However, if it does, data structures may be 
  corrupted which could lead to fatal failure and segfault. I detected
  this via a testbench test, not a user report. But I assume that some
  users may have had unreproducable aborts that were cause by this bug.
---------------------------------------------------------------------------
Version 6.1.9  [BETA] (rgerhards), 2011-06-14
- bugfix: problems in failover action handling
  closes: http://bugzilla.adiscon.com/show_bug.cgi?id=270
  closes: http://bugzilla.adiscon.com/show_bug.cgi?id=254
- bugfix: mutex was invalidly left unlocked during action processing
  At least one case where this can occur is during thread shutdown, which
  may be initiated by lower activity. In most cases, this is quite
  unlikely to happen. However, if it does, data structures may be 
  corrupted which could lead to fatal failure and segfault. I detected
  this via a testbench test, not a user report. But I assume that some
  users may have had unreproducable aborts that were cause by this bug.
- bugfix/improvement:$WorkDirectory now gracefully handles trailing slashes
- bugfix: memory leak in imtcp & subsystems under some circumstances
  This leak is tied to error conditions which lead to incorrect cleanup
  of some data structures. [backport from v6.3]
- bugfix: $ActionFileDefaultTemplate did not work
  closes: http://bugzilla.adiscon.com/show_bug.cgi?id=262
---------------------------------------------------------------------------
Version 6.1.8  [BETA] (rgerhards), 2011-05-20
- official new beta version (note that in a sense 6.1.7 was already beta,
  so we may release the first stable v6 earlier than usual)
- new module mmsnmptrapd, a sample message modification module
- import of minor bug fixes from v4 & v5
---------------------------------------------------------------------------
Version 6.1.7  [DEVEL] (rgerhards), 2011-04-15
- added log classification capabilities (via mmnormalize & tags)
- speeded up tcp forwarding by reducing number of API calls
  this especially speeds up TLS processing
- somewhat improved documentation index
- bugfix: enhanced imudp config processing code disabled due to wrong
  merge (affected UDP realtime capabilities)
- bugfix (kind of): memory leak with tcp reception epoll handler
  This was an extremely unlikely leak and, if it happend, quite small.
  Still it is better to handle this border case.
- bugfix: IPv6-address could not be specified in omrelp
  this was due to improper parsing of ":"
  closes: http://bugzilla.adiscon.com/show_bug.cgi?id=250
- bugfix: do not open files with full privileges, if privs will be dropped
  This make the privilege drop code more bulletproof, but breaks Ubuntu's
  work-around for log files created by external programs with the wrong
  user and/or group. Note that it was long said that this "functionality"
  would break once we go for serious privilege drop code, so hopefully
  nobody still depends on it (and, if so, they lost...).
- bugfix: pipes not opened in full priv mode when privs are to be dropped
---------------------------------------------------------------------------
Version 6.1.6  [DEVEL] (rgerhards), 2011-03-14
- enhanced omhdfs to support batching mode. This permits to increase
  performance, as we now call the HDFS API with much larger message
  sizes and far more infrequently
- improved testbench
  among others, life tests for ommysql (against a test database) have
  been added, valgrind-based testing enhanced, ...
- bugfix: minor memory leak in omlibdbi (< 1k per instance and run)
- bugfix: (regression) omhdfs did no longer compile
- bugfix: omlibdbi did not use password from rsyslog.con
  closes: http://bugzilla.adiscon.com/show_bug.cgi?id=203
- systemd support somewhat improved (can now take over existing log sockt)
- bugfix: discard action did not work under some circumstances
  fixes: http://bugzilla.adiscon.com/show_bug.cgi?id=217
- bugfix: file descriptor leak in gnutls netstream driver
  fixes: http://bugzilla.adiscon.com/show_bug.cgi?id=222
- fixed compile problem in imtemplate
  fixes: http://bugzilla.adiscon.com/show_bug.cgi?id=235
---------------------------------------------------------------------------
Version 6.1.5  [DEVEL] (rgerhards), 2011-03-04
- improved testbench
- enhanced imtcp to use a pool of worker threads to process incoming
  messages. This enables higher processing rates, especially in the TLS
  case (where more CPU is needed for the crypto functions)
- added support for TLS (in anon mode) to tcpflood
- improved TLS error reporting
- improved TLS startup (Diffie-Hellman bits do not need to be generated,
  as we do not support full anon key exchange -- we always need certs)
- bugfix: fixed a memory leak and potential abort condition
  this could happen if multiple rulesets were used and some output batches
  contained messages belonging to more than one ruleset.
  fixes: http://bugzilla.adiscon.com/show_bug.cgi?id=226
  fixes: http://bugzilla.adiscon.com/show_bug.cgi?id=218
- bugfix: memory leak when $RepeatedMsgReduction on was used
  bug tracker: http://bugzilla.adiscon.com/show_bug.cgi?id=225
- bugfix: potential abort condition when $RepeatedMsgReduction set to on
  as well as potentially in a number of other places where MsgDup() was
  used. This only happened when the imudp input module was used and it
  depended on name resolution not yet had taken place. In other words,
  this was a strange problem that could lead to hard to diagnose 
  instability. So if you experience instability, chances are good that
  this fix will help.
---------------------------------------------------------------------------
Version 6.1.4  [DEVEL] (rgerhards), 2011-02-18
- bugfix/omhdfs: directive $OMHDFSFileName rendered unusable 
  due to a search and replace-induced bug ;)
- bugfix: minor race condition in action.c - considered cosmetic
  This is considered cosmetic as multiple threads tried to write exactly
  the same value into the same memory location without sync. The method
  has been changed so this can no longer happen.
- added pmsnare parser module (written by David Lang)
- enhanced imfile to support non-cancel input termination
- improved systemd socket activation thanks to Marius Tomaschweski
- improved error reporting for $WorkDirectory
  non-existance and other detectable problems are now reported,
  and the work directory is NOT set in this case
- bugfix: pmsnare causded abort under some conditions
- bugfix: abort if imfile reads file line of more than 64KiB
  Thanks to Peter Eisentraut for reporting and analysing this problem.
  bug tracker: http://bugzilla.adiscon.com/show_bug.cgi?id=221
- bugfix: queue engine did not properly slow down inputs in FULL_DELAY mode
  when in disk-assisted mode. This especially affected imfile, which
  created unnecessarily queue files if a large set of input file data was
  to process.
- bugfix: very long running actions could prevent shutdown under some
  circumstances. This has now been solved, at least for common
  situations.
- bugfix: fixed compile problem due to empty structs
  this occured only on some platforms/compilers. thanks to Dražen Kačar 
  for the fix
---------------------------------------------------------------------------
Version 6.1.3  [DEVEL] (rgerhards), 2011-02-01
- experimental support for monogodb added
- added $IMUDPSchedulingPolicy and $IMUDPSchedulingPriority config settings
- added $LocalHostName config directive
- improved tcpsrv performance by enabling multiple-entry epoll
  so far, we always pulled a single event from the epoll interface. 
  Now 128, what should result in performance improvement (less API
  calls) on busy systems. Most importantly affects imtcp.
- imptcp now supports non-cancel termination mode, a plus in stability
- imptcp speedup: multiple worker threads can now be used to read data
- new directive $InputIMPTcpHelperThreads added
- bugfix: fixed build problems on some platforms
  namely those that have 32bit atomic operations but not 64 bit ones
- bugfix: local hostname was pulled too-early, so that some config 
  directives (namely FQDN settings) did not have any effect
- enhanced tcpflood to support multiple sender threads
  this is required for some high-throughput scenarios (and necessary to
  run some performance tests, because otherwise the sender is too slow).
- added some new custom parsers (snare, aix, some Cisco "specialities")
  thanks to David Lang
---------------------------------------------------------------------------
Version 6.1.2  [DEVEL] (rgerhards), 2010-12-16
- added experimental support for log normalizaton (via liblognorm)
  support for normalizing log messages has been added in the form of
  mmnormalize. The core engine (property replacer, filter engine) has
  been enhanced to support properties from normalized events.
  Note: this is EXPERIMENTAL code. It is currently know that
  there are issues if the functionality is used with
  - disk-based queues
  - asynchronous action queues
  You can not use the new functionality together with these features.
  This limitation will be removed in later releases. However, we 
  preferred to release early, so that one can experiment with the new
  feature set and accepted the price that this means the full set of
  functionality is not yet available. If not used together with
  these features, log normalizing should be pretty stable.
- enhanced testing tool tcpflood
  now supports sending via UDP and the capability to run multiple
  iterations and generate statistics data records
- bugfix: potential abort when output modules with different parameter
  passing modes were used in configured output modules
---------------------------------------------------------------------------
Version 6.1.1  [DEVEL] (rgerhards), 2010-11-30
- bugfix(important): problem in TLS handling could cause rsyslog to loop
  in a tight loop, effectively disabling functionality and bearing the
  risk of unresponsiveness of the whole system.
  Bug tracker: http://bugzilla.adiscon.com/show_bug.cgi?id=194
- support for omhdfs officially added (import from 5.7.1)
- merged imuxsock improvements from 5.7.1 (see there)
- support for systemd officially added (import from 5.7.0)
- bugfix: a couple of problems that imfile had on some platforms, namely
  Ubuntu (not their fault, but occured there)
- bugfix: imfile utilizes 32 bit to track offset. Most importantly,
  this problem can not experienced on Fedora 64 bit OS (which has
  64 bit long's!)
- a number of other bugfixes from older versions imported
---------------------------------------------------------------------------
Version 6.1.0  [DEVEL] (rgerhards), 2010-08-12

*********************************** NOTE **********************************
The v6 versions of rsyslog feature a greatly redesigned config system 
which, among others, supports scoping. However, the initial version does
not contain the whole new system. Rather it will evolve. So it is
expected that interfaces, even new ones, break during the initial
6.x.y releases.
*********************************** NOTE **********************************

- added $Begin, $End and $ScriptScoping config scope statments
  (at this time for actions only).
- added imptcp, a simplified, Linux-specific and potentielly fast
  syslog plain tcp input plugin (NOT supporting TLS!)
  [ported from v4]
---------------------------------------------------------------------------
Version 5.9.8  [V5-BETA], 2012-05-??
- bugfix: delayble source could block action queue, even if there was
  a disk queue associated with it. The root cause of this problem was
  that it makes no sense to delay messages once they arrive in the 
  action queue - the "input" that is being held in that case is the main
  queue worker, what makes no sense.
  Thanks to Marcin for alerting us on this problem and providing 
  instructions to reproduce it.
- bugfix: disk queue was not persisted on shutdown, regression of fix to
  http://bugzilla.adiscon.com/show_bug.cgi?id=299
  The new code also handles the case of shutdown of blocking light and 
  full delayable sources somewhat smarter and permits, assuming sufficient
  timouts, to persist message up to the max queue capacity. Also some nits
  in debug instrumentation have been fixed.
- add small delay (50ms) after sending shutdown message
  There seem to be cases where the shutdown message is otherwise not
  processed, not even on an idle system. Thanks to Marcin for
  bringing this problem up.
- support for resolving huge groups
  closes: http://bugzilla.adiscon.com/show_bug.cgi?id=310
  Thanks to Alec Warner for the patch
- bugfix: potential hang due to mutex deadlock
  closes: http://bugzilla.adiscon.com/show_bug.cgi?id=316
  Thanks to Andreas Piesk for reporting&analyzing this bug as well as
  providing patches and other help in resolving it.
- bugfix: property PROCID empty instead of proper nilvalue if not present
  If it is not present, it must have the nilvalue "-" as of RFC5424
  closes: http://bugzilla.adiscon.com/show_bug.cgi?id=332
  Thanks to John N for reporting this issue.
---------------------------------------------------------------------------
Version 5.9.7  [V5-BETA], 2012-05-10
- added capability to specify substrings for field extraction mode
- bugfix: ommysql did not properly init/exit the mysql runtime library
  this could lead to segfaults. Triggering condition: multiple action
  instances using ommysql.  Thanks to Tomas Heinrich for reporting this
  problem and providing an initial patch (which my solution is based on,
  I need to add more code to clean the mess up).
- bugfix: rsyslog did not terminate when delayable inputs were blocked
  due to unvailable sources. Fixes:
  http://bugzilla.adiscon.com/show_bug.cgi?id=299
  Thanks to Marcin M for bringing up this problem and Andre Lorbach
  for helping to reproduce and fix it.
- bugfix/tcpflood: sending small test files did not work correctly
---------------------------------------------------------------------------
Version 5.9.6  [V5-BETA], 2012-04-12
- added configuration directives to customize queue light delay marks
- permit size modifiers (k,m,g,...) in integer config parameters
  Thanks to Jo Rhett for the suggestion.
- bugfix: hostname was not requeried on HUP
  Thanks to Per Jessen for reporting this bug and Marius Tomaschewski for
  his help in testing the fix.
- bugfix: imklog invalidly computed facility and severity
  closes: http://bugzilla.adiscon.com/show_bug.cgi?id=313
- bugfix: imptcp input name could not be set
  config directive was accepted, but had no effect
- added configuration directive to disable octet-counted framing
  for imtcp, directive is $InputTCPServerSupportOctetCountedFraming 
  for imptcp, directive is $InputPTCPServerSupportOctetCountedFraming 
- added capability to use a local interface IP address as fromhost-ip for
  locally originating messages. New directive $LocalHostIPIF
- added configuration directives to customize queue light delay marks
  $MainMsgQueueLightDelayMark, $ActionQueueLightDelayMark; both
  specify number of messages starting at which a delay happens.
---------------------------------------------------------------------------
Version 5.9.5  [V5-DEVEL], 2012-01-27
- improved impstats subsystem, added many new counters
- enhanced module loader to not rely on PATH_MAX
- refactored imklog linux driver, now combined with BSD driver
  The Linux driver no longer supports outdated kernel symbol resolution,
  which was disabled by default for very long. Also overall cleanup,
  resulting in much smaller code. Linux and BSD are now covered by a
  single small driver.
- $IMUXSockRateLimitInterval DEFAULT CHANGED, was 5, now 0
  The new default turns off rate limiting. This was chosen as people
  experienced problems with rate-limiting activated by default. Now it
  needs an explicit opt-in by setting this parameter.
  Thanks to Chris Gaffney for suggesting to make it opt-in; thanks to
  many unnamed others who already had complained at the time Chris made
  the suggestion ;-)
---------------------------------------------------------------------------
Version 5.9.4  [V5-DEVEL], 2011-11-29
- imuxsock: added capability to "annotate" messages with "trusted
  information", which contains some properties obtained from the system
  and as such sure to not be faked. This is inspired by the similiar idea
  introduced in systemd.
- removed dependency on gcrypt for recently-enough GnuTLS
  see: http://bugzilla.adiscon.com/show_bug.cgi?id=289
- bugfix: imuxsock did no longer ignore message-provided timestamp, if
  so configured (the *default*). Lead to no longer sub-second timestamps.
  closes: http://bugzilla.adiscon.com/show_bug.cgi?id=281
- bugfix: omfile returns fatal error code for things that go really wrong
  previously, RS_RET_RESUME was returned, which lead to a loop inside the
  rule engine as omfile could not really recover.
- bugfix: rsyslogd -v always said 64 atomics were not present
  thanks to mono_matsuko for the patch
---------------------------------------------------------------------------
Version 5.9.3  [V5-DEVEL], 2011-09-01
- bugfix/security: off-by-two bug in legacy syslog parser, CVE-2011-3200
- bugfix: mark message processing did not work correctly
- added capability to emit config error location info for warnings 
  otherwise, omusrmsg's warning about new config format was not
  accompanied by problem location.
- bugfix: potential misadressing in property replacer
- bugfix: MSGID corruption in RFC5424 parser under some circumstances
  closes: http://bugzilla.adiscon.com/show_bug.cgi?id=275
- bugfix: The NUL-Byte for the syslogtag was not copied in MsgDup (msg.c)
---------------------------------------------------------------------------
Version 5.9.2  [V5-DEVEL] (rgerhards), 2011-07-11
- systemd support: set stdout/stderr to null - thx to Lennart for the patch
- added support for the ":omusrmsg:" syntax in configuring user messages
- added support for the ":omfile:" syntax for actions
---------------------------------------------------------------------------
Version 5.9.1  [V5-DEVEL] (rgerhards), 2011-06-30
- added support for obtaining timestamp for kernel message from message
  If the kernel time-stamps messages, time is now take from that
  timestamp instead of the system time when the message was read. This
  provides much better accuracy. Thanks to Lennart Poettering for
  suggesting this feature and his help during implementation.
- added support for obtaining timestamp from system for imuxsock
  This permits to read the time a message was submitted to the system
  log socket. Most importantly, this is provided in microsecond resolution.
  So we are able to obtain high precision timestampis even for messages
  that were - as is usual - not formatted with them. This also simplifies
  things in regard to local time calculation in chroot environments.
  Many thanks to Lennart Poettering for suggesting this feature,
  providing some guidance on implementing it and coordinating getting the
  necessary support into the Linux kernel.
- bugfix: timestamp was incorrectly calculated for timezones with minute
  offset
  closes: http://bugzilla.adiscon.com/show_bug.cgi?id=271
- bugfix: problems in failover action handling
  closes: http://bugzilla.adiscon.com/show_bug.cgi?id=270
  closes: http://bugzilla.adiscon.com/show_bug.cgi?id=254
- bugfix: mutex was invalidly left unlocked during action processing
  At least one case where this can occur is during thread shutdown, which
  may be initiated by lower activity. In most cases, this is quite
  unlikely to happen. However, if it does, data structures may be 
  corrupted which could lead to fatal failure and segfault. I detected
  this via a testbench test, not a user report. But I assume that some
  users may have had unreproducable aborts that were cause by this bug.
- bugfix: memory leak in imtcp & subsystems under some circumstances
  This leak is tied to error conditions which lead to incorrect cleanup
  of some data structures. [backport from v6]
- bugfix/improvement:$WorkDirectory now gracefully handles trailing slashes
---------------------------------------------------------------------------
Version 5.9.0  [V5-DEVEL] (rgerhards), 2011-06-08
- imfile: added $InputFileMaxLinesAtOnce directive
- enhanced imfile to support input batching
- added capability for imtcp and imptcp to activate keep-alive packets
  at the socket layer. This has not been added to imttcp, as the latter is
  only an experimental module, and one which did not prove to be useful.
  reference: http://kb.monitorware.com/post20791.html
- added support to control KEEPALIVE settings in imptcp
  this has not yet been added to imtcp, but could be done on request.
- $ActionName is now also used for naming of queues in impstats
  as well as in the debug output
- bugfix: do not open files with full privileges, if privs will be dropped
  This make the privilege drop code more bulletproof, but breaks Ubuntu's
  work-around for log files created by external programs with the wrong
  user and/or group. Note that it was long said that this "functionality"
  would break once we go for serious privilege drop code, so hopefully
  nobody still depends on it (and, if so, they lost...).
- bugfix: pipes not opened in full priv mode when privs are to be dropped
- this begins a new devel branch for v5
- better handling of queue i/o errors in disk queues. This is kind of a
  bugfix, but a very intrusive one, this it goes into the devel version
  first. Right now, "file not found" is handled and leads to the new
  emergency mode, in which disk action is stopped and the queue run
  in direct mode. An error message is emited if this happens.
- added support for user-level PRI provided via systemd
- added new config directive $InputTCPFlowControl to select if tcp
  received messages shall be flagged as light delayable or not.
- enhanced omhdfs to support batching mode. This permits to increase
  performance, as we now call the HDFS API with much larger message
  sizes and far more infrequently
- bugfix: failover did not work correctly if repeated msg reduction was on
  affected directive was: $ActionExecOnlyWhenPreviousIsSuspended on
  closes: http://bugzilla.adiscon.com/show_bug.cgi?id=236
---------------------------------------------------------------------------
Version 5.8.12  [V5-stable] 2012-06-06
- add small delay (50ms) after sending shutdown message
  There seem to be cases where the shutdown message is otherwise not
  processed, not even on an idle system. Thanks to Marcin for
  bringing this problem up.
- support for resolving huge groups
  closes: http://bugzilla.adiscon.com/show_bug.cgi?id=310
  Thanks to Alec Warner for the patch
- bugfix: delayble source could block action queue, even if there was
  a disk queue associated with it. The root cause of this problem was
  that it makes no sense to delay messages once they arrive in the 
  action queue - the "input" that is being held in that case is the main
  queue worker, what makes no sense.
  Thanks to Marcin for alerting us on this problem and providing 
  instructions to reproduce it.
- bugfix: disk queue was not persisted on shutdown, regression of fix to
  http://bugzilla.adiscon.com/show_bug.cgi?id=299
  The new code also handles the case of shutdown of blocking light and 
  full delayable sources somewhat smarter and permits, assuming sufficient
  timouts, to persist message up to the max queue capacity. Also some nits
  in debug instrumentation have been fixed.
- bugfix/omudpspoof: problems, including abort, happend when run on
  multiple threads. Root cause is that libnet is not thread-safe. 
  omudpspoof now guards libnet calls with their own mutex.
- bugfix: if debug message could end up in log file when forking
  if rsyslog was set to auto-background (thus fork, the default) and debug
  mode to stdout was enabled, debug messages ended up in the first log file
  opened. Currently, stdout logging is completely disabled in forking mode
  (but writing to the debug log file is still possible). This is a change 
  in behaviour, which is under review. If it causes problems to you,
  please let us know.
  Thanks to Tomas Heinrich for the patch.
- bugfix/tcpflood: sending small test files did not work correctly
- bugfix: potential hang due to mutex deadlock
  closes: http://bugzilla.adiscon.com/show_bug.cgi?id=316
  Thanks to Andreas Piesk for reporting&analyzing this bug as well as
  providing patches and other help in resolving it.
- bugfix: property PROCID empty instead of proper nilvalue if not present
  If it is not present, it must have the nilvalue "-" as of RFC5424
  closes: http://bugzilla.adiscon.com/show_bug.cgi?id=332
  Thanks to John N for reporting this issue.
---------------------------------------------------------------------------
Version 5.8.11  [V5-stable] 2012-05-03
- bugfix: ommysql did not properly init/exit the mysql runtime library
  this could lead to segfaults. Triggering condition: multiple action
  instances using ommysql.  Thanks to Tomas Heinrich for reporting this
  problem and providing an initial patch (which my solution is based on,
  I need to add more code to clean the mess up).
- bugfix: rsyslog did not terminate when delayable inputs were blocked
  due to unvailable sources. Fixes:
  http://bugzilla.adiscon.com/show_bug.cgi?id=299
  Thanks to Marcin M for bringing up this problem and Andre Lorbach
  for helping to reproduce and fix it.
- bugfix: active input in "light delay state" could block rsyslog
  termination, at least for prolonged period of time
- bugfix: imptcp input name could not be set
  config directive was accepted, but had no effect
- bugfix: assigned ruleset was lost when using disk queues
  This looked quite hard to diagnose for disk-assisted queues, as the
  pure memory part worked well, but ruleset info was lost for messages
  stored inside the disk queue.
- bugfix: hostname was not requeried on HUP
  Thanks to Per Jessen for reporting this bug and Marius Tomaschewski for
  his help in testing the fix.
- bugfix: inside queue.c, some thread cancel states were not correctly
  reset. While this is a bug, we assume it did have no practical effect
  because the reset as it was done was set to the state the code actually
  had at this point. But better fix this...
---------------------------------------------------------------------------
Version 5.8.10  [V5-stable] 2012-04-05
- bugfix: segfault on startup if $actionqueuefilename was missing for disk
  queue config
  Thanks to Tomas Heinrich for the patch.
- bugfix: segfault if disk-queue was started up with old queue file
  Thanks to Tomas Heinrich for the patch.
- bugfix: memory leak in array passing output module mode
---------------------------------------------------------------------------
Version 5.8.9  [V5-stable] 2012-03-15
- added tool to recover disk queue if .qi file is missing (recover_qi.pl)
  Thanks to Kaiwang Chen for contributing this tool
- bugfix: stopped DA queue was never processed after a restart due to a
  regression from statistics module
- added better doc for statsobj interface
  Thanks to Kaiwang Chen for his suggestions and analysis in regard to the
  stats subsystem.
---------------------------------------------------------------------------
Version 5.8.8  [V5-stable] 2012-03-05
- added capability to use a local interface IP address as fromhost-ip for
  imuxsock imklog
  new config directives: $IMUXSockLocalIPIF, $klogLocalIPIF
- added configuration directives to customize queue light delay marks
  $MainMsgQueueLightDelayMark, $ActionQueueLightDelayMark; both
  specify number of messages starting at which a delay happens.
- bugfix: omprog made rsyslog abort on startup if not binary to
  execute was configured
- bugfix: imklog invalidly computed facility and severity
  closes: http://bugzilla.adiscon.com/show_bug.cgi?id=313
---------------------------------------------------------------------------
Version 5.8.7  [V5-stable] 2012-01-17
- bugfix: instabilities when using RFC5424 header fields
  Thanks to Kaiwang Chen for the patch
- bugfix: imuxsock did truncate part of received message if it did not
  contain a proper date. The truncation occured because we removed that
  part of the messages that was expected to be the date.
  closes: http://bugzilla.adiscon.com/show_bug.cgi?id=295
- bugfix: potential abort after reading invalid X.509 certificate
  closes: http://bugzilla.adiscon.com/show_bug.cgi?id=290
  Thanks to Tomas Heinrich for the patch
- bugfix: stats counter were not properly initialized on creation
- FQDN hostname for multihomed host was not always set to the correct name
  if multiple aliases existed. Thanks to Tomas Heinreich for the patch.
- re-licensed larger parts of the codebase under the Apache license 2.0
---------------------------------------------------------------------------
Version 5.8.6  [V5-stable] 2011-10-21
- bugfix: missing whitespace after property-based filter was not detected
- bugfix: $OMFileFlushInterval period was doubled - now using correct value
- bugfix: ActionQueue could malfunction due to index error
  Thanks to Vlad Grigorescu for the patch
- bugfix: $ActionExecOnlyOnce interval did not work properly
  Thanks to Tomas Heinrich for the patch
- bugfix: race condition when extracting program name, APPNAME, structured
  data and PROCID (RFC5424 fields) could lead to invalid characters e.g.
  in dynamic file names or during forwarding (general malfunction of these
  fields in templates, mostly under heavy load)
- bugfix: imuxsock did no longer ignore message-provided timestamp, if
  so configured (the *default*). Lead to no longer sub-second timestamps.
  closes: http://bugzilla.adiscon.com/show_bug.cgi?id=281
- bugfix: omfile returns fatal error code for things that go really wrong
  previously, RS_RET_RESUME was returned, which lead to a loop inside the
  rule engine as omfile could not really recover.
- bugfix: imfile did invalid system call under some circumstances
  when a file that was to be monitored did not exist BUT the state file
  actually existed. Mostly a cosmetic issue. Root cause was incomplete
  error checking in stream.c; so patch may affect other code areas.
- bugfix: rsyslogd -v always said 64 atomics were not present
  thanks to mono_matsuko for the patch
---------------------------------------------------------------------------
Version 5.8.5  [V5-stable] (rgerhards/al), 2011-09-01
- bugfix/security: off-by-two bug in legacy syslog parser, CVE-2011-3200
- bugfix: mark message processing did not work correctly
- bugfix: potential hang condition during tag emulation
- bugfix: too-early string termination during tag emulation
- bugfix: The NUL-Byte for the syslogtag was not copied in MsgDup (msg.c)
- bugfix: fixed incorrect state handling for Discard Action (transactions)
  Note: This caused all messages in a batch to be set to COMMITTED, 
  even if they were discarded. 
---------------------------------------------------------------------------
Version 5.8.4  [V5-stable] (al), 2011-08-10
- bugfix: potential misadressing in property replacer
- bugfix: memcpy overflow can occur in allowed sender checkig
  if a name is resolved to IPv4-mapped-on-IPv6 address
  Found by Ismail Dönmez at suse
- bugfix: potential misadressing in property replacer
- bugfix: MSGID corruption in RFC5424 parser under some circumstances
  closes: http://bugzilla.adiscon.com/show_bug.cgi?id=275
---------------------------------------------------------------------------
Version 5.8.3  [V5-stable] (rgerhards), 2011-07-11
- systemd support: set stdout/stderr to null - thx to Lennart for the patch
- added support for the ":omusrmsg:" syntax in configuring user messages
- added support for the ":omfile:" syntax for actions
  Note: previous outchannel syntax will generate a warning message. This
  may be surprising to some users, but it is quite urgent to alert them
  of the new syntax as v6 can no longer support the previous one.
---------------------------------------------------------------------------
Version 5.8.2  [V5-stable] (rgerhards), 2011-06-21
- bugfix: problems in failover action handling
  closes: http://bugzilla.adiscon.com/show_bug.cgi?id=270
  closes: http://bugzilla.adiscon.com/show_bug.cgi?id=254
- bugfix: mutex was invalidly left unlocked during action processing
  At least one case where this can occur is during thread shutdown, which
  may be initiated by lower activity. In most cases, this is quite
  unlikely to happen. However, if it does, data structures may be 
  corrupted which could lead to fatal failure and segfault. I detected
  this via a testbench test, not a user report. But I assume that some
  users may have had unreproducable aborts that were cause by this bug.
- bugfix: memory leak in imtcp & subsystems under some circumstances
  This leak is tied to error conditions which lead to incorrect cleanup
  of some data structures. [backport from v6]
- bugfix/improvement:$WorkDirectory now gracefully handles trailing slashes
---------------------------------------------------------------------------
Version 5.8.1  [V5-stable] (rgerhards), 2011-05-19
- bugfix: invalid processing in QUEUE_FULL condition
  If the the multi-submit interface was used and a QUEUE_FULL condition
  occured, the failed message was properly destructed. However, the
  rest of the input batch, if it existed, was not processed. So this
  lead to potential loss of messages and a memory leak. The potential
  loss of messages was IMHO minor, because they would have been dropped
  in most cases due to the queue remaining full, but very few lucky ones
  from the batch may have made it. Anyhow, this has now been changed so
  that the rest of the batch is properly tried to be enqueued and, if
  not possible, destructed.
- new module mmsnmptrapd, a sample message modification module
  This can be useful to reformat snmptrapd messages and also serves as
  a sample for how to write message modification modules using the
  output module interface. Note that we introduced this new 
  functionality directly into the stable release, as it does not 
  modify the core and as such cannot have any side-effects if it is
  not used (and thus the risk is solely on users requiring that
  functionality).
- bugfix: rate-limiting inside imuxsock did not work 100% correct
  reason was that a global config variable was invalidly accessed where a
  listener variable should have been used.
  Also performance-improved the case when rate limiting is turned off (this
  is a very unintrusive change, thus done directly to the stable version).
- bugfix: $myhostname not available in RainerScript (and no error message)
  closes: http://bugzilla.adiscon.com/show_bug.cgi?id=233
- bugfix: memory and file descriptor leak in stream processing
  Leaks could occur under some circumstances if the file stream handler
  errored out during the open call. Among others, this could cause very
  big memory leaks if there were a problem with unreadable disk queue
  files. In regard to the memory leak, this
  closes: http://bugzilla.adiscon.com/show_bug.cgi?id=256
- bugfix: doc for impstats had wrong config statements
  also, config statements were named a bit inconsistent, resolved that
  problem by introducing an alias and only documenting the consistent
  statements
  Thanks to Marcin for bringing up this problem.
- bugfix: IPv6-address could not be specified in omrelp
  this was due to improper parsing of ":"
  closes: http://bugzilla.adiscon.com/show_bug.cgi?id=250
- bugfix: TCP connection invalidly aborted when messages needed to be
  discarded (due to QUEUE_FULL or similar problem)
- bugfix: $LocalHostName was not honored under all circumstances
  closes: http://bugzilla.adiscon.com/show_bug.cgi?id=258
- bugfix(minor): improper template function call in syslogd.c
---------------------------------------------------------------------------
Version 5.8.0  [V5-stable] (rgerhards), 2011-04-12

This is the new v5-stable branch, importing all feature from the 5.7.x
versions. To see what has changed in regard to the previous v5-stable,
check the Changelog for 5.7.x below.

- bugfix: race condition in deferred name resolution
  closes: http://bugzilla.adiscon.com/show_bug.cgi?id=238
  Special thanks to Marcin for his persistence in helping to solve this
  bug.
- bugfix: DA queue was never shutdown once it was started
  closes: http://bugzilla.adiscon.com/show_bug.cgi?id=241
---------------------------------------------------------------------------
Version 5.7.10  [V5-BETA] (rgerhards), 2011-03-29
- bugfix: ompgsql did not work properly with ANSI SQL strings
  closes: http://bugzilla.adiscon.com/show_bug.cgi?id=229
- bugfix: rsyslog did not build with --disable-regexp configure option
  closes: http://bugzilla.adiscon.com/show_bug.cgi?id=243
- bugfix: PRI was invalid on Solaris for message from local log socket
- enhance: added $BOM system property to ease writing byte order masks
- bugfix: RFC5424 parser confused by empty structured data
  closes: http://bugzilla.adiscon.com/show_bug.cgi?id=237
- bugfix: error return from strgen caused abort, now causes action to be
  ignored (just like a failed filter)
- new sample plugin for a strgen to generate sql statement consumable
  by a database plugin
- bugfix: strgen could not be used together with database outputs
  because the sql/stdsql option could not be specified. This has been
  solved by permitting the strgen to include the opton inside its name.
  closes: http://bugzilla.adiscon.com/show_bug.cgi?id=195
---------------------------------------------------------------------------
Version 5.7.9  [V5-BETA] (rgerhards), 2011-03-16
- improved testbench
  among others, life tests for ommysql (against a test database) have
  been added, valgrind-based testing enhanced, ...
- enhance: fallback *at runtime* to epoll_create if epoll_create1 is not
  available. Thanks to Michael Biebl for analysis and patch!
- bugfix: failover did not work correctly if repeated msg reduction was on
  closes: http://bugzilla.adiscon.com/show_bug.cgi?id=236
  affected directive was: $ActionExecOnlyWhenPreviousIsSuspended on
- bugfix: minor memory leak in omlibdbi (< 1k per instance and run)
- bugfix: (regression) omhdfs did no longer compile
- bugfix: omlibdbi did not use password from rsyslog.conf
  closes: http://bugzilla.adiscon.com/show_bug.cgi?id=203
---------------------------------------------------------------------------
Version 5.7.8  [V5-BETA] (rgerhards), 2011-03-09
- systemd support somewhat improved (can now take over existing log sockt)
- bugfix: discard action did not work under some circumstances
  fixes: http://bugzilla.adiscon.com/show_bug.cgi?id=217
- bugfix: file descriptor leak in gnutls netstream driver
  fixes: http://bugzilla.adiscon.com/show_bug.cgi?id=222
---------------------------------------------------------------------------
Version 5.7.7  [V5-BETA] (rgerhards), 2011-03-02
- bugfix: potential abort condition when $RepeatedMsgReduction set to on
  as well as potentially in a number of other places where MsgDup() was
  used. This only happened when the imudp input module was used and it
  depended on name resolution not yet had taken place. In other words,
  this was a strange problem that could lead to hard to diagnose 
  instability. So if you experience instability, chances are good that
  this fix will help.
---------------------------------------------------------------------------
Version 5.7.6  [V5-BETA] (rgerhards), 2011-02-25
- bugfix: fixed a memory leak and potential abort condition
  this could happen if multiple rulesets were used and some output batches
  contained messages belonging to more than one ruleset.
  fixes: http://bugzilla.adiscon.com/show_bug.cgi?id=226
  fixes: http://bugzilla.adiscon.com/show_bug.cgi?id=218
- bugfix: memory leak when $RepeatedMsgReduction on was used
  bug tracker: http://bugzilla.adiscon.com/show_bug.cgi?id=225
---------------------------------------------------------------------------
Version 5.7.5  [V5-BETA] (rgerhards), 2011-02-23
- enhance: imfile did not yet support multiple rulesets, now added
  we do this directly in the beta because a) it does not affect existing
  functionality and b) one may argue that this missing functionality is
  close to a bug.
- improved testbench, added tests for imuxsock
- bugfix: imuxsock did no longer sanitize received messages
  This was a regression from the imuxsock partial rewrite. Happened
  because the message is no longer run through the standard parsers. 
  bug tracker: http://bugzilla.adiscon.com/show_bug.cgi?id=224
- bugfix: minor race condition in action.c - considered cosmetic
  This is considered cosmetic as multiple threads tried to write exactly
  the same value into the same memory location without sync. The method
  has been changed so this can no longer happen.
---------------------------------------------------------------------------
Version 5.7.4  [V5-BETA] (rgerhards), 2011-02-17
- added pmsnare parser module (written by David Lang)
- enhanced imfile to support non-cancel input termination
- improved systemd socket activation thanks to Marius Tomaschweski
- improved error reporting for $WorkDirectory
  non-existance and other detectable problems are now reported,
  and the work directory is NOT set in this case
- bugfix: pmsnare causded abort under some conditions
- bugfix: abort if imfile reads file line of more than 64KiB
  Thanks to Peter Eisentraut for reporting and analysing this problem.
  bug tracker: http://bugzilla.adiscon.com/show_bug.cgi?id=221
- bugfix: queue engine did not properly slow down inputs in FULL_DELAY mode
  when in disk-assisted mode. This especially affected imfile, which
  created unnecessarily queue files if a large set of input file data was
  to process.
- bugfix: very long running actions could prevent shutdown under some
  circumstances. This has now been solved, at least for common
  situations.
- bugfix: fixed compile problem due to empty structs
  this occured only on some platforms/compilers. thanks to Dražen Kačar 
  for the fix
---------------------------------------------------------------------------
Version 5.7.3  [V5-BETA] (rgerhards), 2011-02-07
- added support for processing multi-line messages in imfile
- added $IMUDPSchedulingPolicy and $IMUDPSchedulingPriority config settings
- added $LocalHostName config directive
- bugfix: fixed build problems on some platforms
  namely those that have 32bit atomic operations but not 64 bit ones
- bugfix: local hostname was pulled too-early, so that some config 
  directives (namely FQDN settings) did not have any effect
- bugfix: imfile did duplicate messages under some circumstances
- added $OMMySQLConfigFile config directive
- added $OMMySQLConfigSection config directive
---------------------------------------------------------------------------
Version 5.7.2  [V5-DEVEL] (rgerhards), 2010-11-26
- bugfix(important): problem in TLS handling could cause rsyslog to loop
  in a tight loop, effectively disabling functionality and bearing the
  risk of unresponsiveness of the whole system.
  Bug tracker: http://bugzilla.adiscon.com/show_bug.cgi?id=194
- bugfix: imfile state file was not written when relative file name
  for it was specified
- bugfix: compile failed on systems without epoll_create1()
  Thanks to David Hill for providing a fix.
- bugfix: atomic increment for msg object may not work correct on all
  platforms. Thanks to Chris Metcalf for the patch
- bugfix: replacements for atomic operations for non-int sized types had
  problems. At least one instance of that problem could potentially lead
  to abort (inside omfile).
---------------------------------------------------------------------------
Version 5.7.1  [V5-DEVEL] (rgerhards), 2010-10-05
- support for Hadoop's HDFS added (via omhdfs)
- imuxsock now optionally use SCM_CREDENTIALS to pull the pid from the log
  socket itself
  (thanks to Lennart Poettering for the suggesting this feature)
- imuxsock now optionally uses per-process input rate limiting, guarding the
  user against processes spamming the system log
  (thanks to Lennart Poettering for suggesting this feature)
- added new config statements
  * $InputUnixListenSocketUsePIDFromSystem 
  * $SystemLogUsePIDFromSystem 
  * $SystemLogRateLimitInterval
  * $SystemLogRateLimitBurst
  * $SystemLogRateLimitSeverity
  * $IMUxSockRateLimitInterval
  * $IMUxSockRateLimitBurst
  * $IMUxSockRateLimitSeverity
- imuxsock now supports up to 50 different sockets for input
- some code cleanup in imuxsock (consider this a release a major
  modification, especially if problems show up)
- bugfix: /dev/log was unlinked even when passed in from systemd
  in which case it should be preserved as systemd owns it
---------------------------------------------------------------------------
Version 5.7.0  [V5-DEVEL] (rgerhards), 2010-09-16
- added module impstat to emit periodic statistics on rsyslog counters
- support for systemd officially added
  * acquire /dev/log socket optionally from systemd
    thanks to Lennart Poettering for this patch
  * sd-systemd API added as part of rsyslog runtime library
---------------------------------------------------------------------------
Version 5.6.5  [V5-STABLE] (rgerhards), 2011-03-22
- bugfix: failover did not work correctly if repeated msg reduction was on
  affected directive was: $ActionExecOnlyWhenPreviousIsSuspended on
  closes: http://bugzilla.adiscon.com/show_bug.cgi?id=236
- bugfix: omlibdbi did not use password from rsyslog.con
  closes: http://bugzilla.adiscon.com/show_bug.cgi?id=203
- bugfix(kind of): tell users that config graph can currently not be
  generated
  closes: http://bugzilla.adiscon.com/show_bug.cgi?id=232
- bugfix: discard action did not work under some circumstances
  fixes: http://bugzilla.adiscon.com/show_bug.cgi?id=217
  (backport from 5.7.8)
---------------------------------------------------------------------------
Version 5.6.4  [V5-STABLE] (rgerhards), 2011-03-03
- bugfix: potential abort condition when $RepeatedMsgReduction set to on
  as well as potentially in a number of other places where MsgDup() was
  used. This only happened when the imudp input module was used and it
  depended on name resolution not yet had taken place. In other words,
  this was a strange problem that could lead to hard to diagnose 
  instability. So if you experience instability, chances are good that
  this fix will help.
- bugfix: fixed a memory leak and potential abort condition
  this could happen if multiple rulesets were used and some output batches
  contained messages belonging to more than one ruleset.
  fixes: http://bugzilla.adiscon.com/show_bug.cgi?id=226
  fixes: http://bugzilla.adiscon.com/show_bug.cgi?id=218
- bugfix: memory leak when $RepeatedMsgReduction on was used
  bug tracker: http://bugzilla.adiscon.com/show_bug.cgi?id=225
---------------------------------------------------------------------------
Version 5.6.3  [V5-STABLE] (rgerhards), 2011-01-26
- bugfix: action processor released memory too early, resulting in
  potential issue in retry cases (but very unlikely due to another
  bug, which I also fixed -- only after the fix this problem here
  became actually visible).
- bugfix: batch processing flagged invalid message as "bad" under some
  circumstances
- bugfix: unitialized variable could cause issues under extreme conditions
  plus some minor nits. This was found after a clang static code analyzer
  analysis (great tool, and special thanks to Marcin for telling me about
  it!)
- bugfix: batches which had actions in error were not properly retried in
  all cases
- bugfix: imfile did duplicate messages under some circumstances
- bugfix: testbench was not activated if no Java was present on system
  ... what actually was a left-over. Java is no longer required.
---------------------------------------------------------------------------
Version 5.6.2  [V5-STABLE] (rgerhards), 2010-11-30
- bugfix: compile failed on systems without epoll_create1()
  Thanks to David Hill for providing a fix.
- bugfix: atomic increment for msg object may not work correct on all
  platforms. Thanks to Chris Metcalf for the patch
- bugfix: replacements for atomic operations for non-int sized types had
  problems. At least one instance of that problem could potentially lead
  to abort (inside omfile).
- added the $InputFilePersistStateInterval config directive to imfile
- changed imfile so that the state file is never deleted (makes imfile
  more robust in regard to fatal failures)
- bugfix: a slightly more informative error message when a TCP
  connections is aborted
---------------------------------------------------------------------------
Version 5.6.1  [V5-STABLE] (rgerhards), 2010-11-24
- bugfix(important): problem in TLS handling could cause rsyslog to loop
  in a tight loop, effectively disabling functionality and bearing the
  risk of unresponsiveness of the whole system.
  Bug tracker: http://bugzilla.adiscon.com/show_bug.cgi?id=194
- permitted imptcp to work on systems which support epoll(), but not
  epoll_create().
  Bug: http://bugzilla.adiscon.com/show_bug.cgi?id=204
  Thanks to Nicholas Brink for reporting this problem.
- bugfix: testbench failed if imptcp was not enabled
- bugfix: segfault when an *empty* template was used
  Bug: http://bugzilla.adiscon.com/show_bug.cgi?id=206
  Thanks to David Hill for alerting us.
- bugfix: compile failed with --enable-unlimited-select
  thanks varmojfekoj for the patch
---------------------------------------------------------------------------
Version 5.6.0  [V5-STABLE] (rgerhards), 2010-10-19

This release brings all changes and enhancements of the 5.5.x series
to the v5-stable branch.

- bugfix: a couple of problems that imfile had on some platforms, namely
  Ubuntu (not their fault, but occured there)
- bugfix: imfile utilizes 32 bit to track offset. Most importantly,
  this problem can not experienced on Fedora 64 bit OS (which has
  64 bit long's!)
---------------------------------------------------------------------------
Version 5.5.7  [V5-BETA] (rgerhards), 2010-08-09
- changed omudpspoof default spoof address to simplify typical use case
  thanks to David Lang for suggesting this
- doc bugfix: pmlastmsg doc samples had errors
- bugfix[minor]: pmrfc3164sd had invalid name (resided in rsyslog name 
  space, what should not be the case for a contributed module)
- added omuxsock, which permits to write message to local Unix sockets
  this is the counterpart to imuxsock, enabling fast local forwarding
---------------------------------------------------------------------------
Version 5.5.6  [DEVEL] (rgerhards), 2010-07-21
- added parser modules
  * pmlastmsg, which supports the notoriously malformed "last message
    repeated n times" messages from some syslogd's (namely sysklogd)
  * pmrfc3164sd (contributed), supports RFC5424 structured data in 
    RFC3164 messages [untested]
- added new module type "string generator", used to speed up output
  processing. Expected speedup for (typical) rsyslog processing is
  roughly 5 to 6 percent compared to using string-based templates.
  They may also be used to do more complex formatting with custom
  C code, what provided greater flexibility and probably far higher
  speed, for example if using multiple regular expressions within a 
  template.
- added 4 string generators for
  * RSYSLOG_FileFormat
  * RSYSLOG_TraditionalFileFormat
  * RSYSLOG_ForwardFormat
  * RSYSLOG_TraditionalForwardFormat
- bugfix: mutexes used to simulate atomic instructions were not destructed
- bugfix: regression caused more locking action in msg.c than necessary
- bugfix: "$ActionExecOnlyWhenPreviousIsSuspended on" was broken
- bugfix: segfault on HUP when "HUPIsRestart" was set to "on"
  thanks varmojfekoj for the patch
- bugfix: default for $OMFileFlushOnTXEnd was wrong ("off").
  This, in default mode, caused buffered writing to be used, what
  means that it looked like no output were written or partial
  lines. Thanks to Michael Biebl for pointing out this bug.
- bugfix: programname filter in ! configuration can not be reset
  Thanks to Kiss Gabor for the patch.
---------------------------------------------------------------------------
Version 5.5.5  [DEVEL] (rgerhards), 2010-05-20
- added new cancel-reduced action thread termination method
  We now manage to cancel threads that block inside a retry loop to
  terminate without the need to cancel the thread. Avoiding cancellation
  helps keep the system complexity minimal and thus provides for better
  stability. This also solves some issues with improper shutdown when
  inside an action retry loop.
---------------------------------------------------------------------------
Version 5.5.4  [DEVEL] (rgerhards), 2010-05-03
- This version offers full support for Solaris on Intel and Sparc
- bugfix: problems with atomic operations emulation
  replaced atomic operation emulation with new code. The previous code
  seemed to have some issue and also limited concurrency severely. The
  whole atomic operation emulation has been rewritten.
- bugfix: netstream ptcp support class was not correctly build on systems
  without epoll() support
- bugfix: segfault on Solaris/Sparc
---------------------------------------------------------------------------
Version 5.5.3  [DEVEL] (rgerhards), 2010-04-09
- added basic but functional support for Solaris
- imported many bugfixes from 3.6.2/4.6.1 (see ChangeLog below!)
- added new property replacer option "date-rfc3164-buggyday" primarily
  to ease migration from syslog-ng. See property replacer doc for
  details.
- added capability to turn off standard LF delimiter in TCP server
  via new directive "$InputTCPServerDisableLFDelimiter on"
- bugfix: failed to compile on systems without epoll support
- bugfix: comment char ('#') in literal terminated script parsing
  and thus could not be used.
  but tracker: http://bugzilla.adiscon.com/show_bug.cgi?id=119
  [merged in from v3.22.2]
- imported patches from 4.6.0:
  * improved testbench to contain samples for totally malformed messages
    which miss parts of the message content
  * bugfix: some malformed messages could lead to a missing LF inside files
    or some other missing parts of the template content.
  * bugfix: if a message ended immediately with a hostname, the hostname
    was mistakenly interpreted as TAG, and localhost be used as hostname
---------------------------------------------------------------------------
Version 5.5.2  [DEVEL] (rgerhards), 2010-02-05
- applied patches that make rsyslog compile under Apple OS X.
  Thanks to trey for providing these.
- replaced data type "bool" by "sbool" because this created some
  portability issues.
- added $Escape8BitCharactersOnReceive directive
  Thanks to David Lang for suggesting it.
- worked around an issue where omfile failed to compile on 32 bit platforms
  under some circumstances (this smells like a gcc problem, but a simple
  solution was available). Thanks to Kenneth Marshall for some advice.
- extended testbench
---------------------------------------------------------------------------
Version 5.5.1  [DEVEL] (rgerhards), 2009-11-27
- introduced the ablity for netstream drivers to utilize an epoll interface
  This offers increased performance and removes the select() FDSET size
  limit from imtcp. Note that we fall back to select() if there is no
  epoll netstream drivers. So far, an epoll driver has only been
  implemented for plain tcp syslog, the rest will follow once the code
  proves well in practice AND there is demand.
- re-implemented $EscapeControlCharacterTab config directive
  Based on Jonathan Bond-Caron's patch for v4. This now also includes some
  automatted tests.
- bugfix: enabling GSSServer crashes rsyslog startup
  Thanks to Tomas Kubina for the patch [imgssapi]
- bugfix (kind of): check if TCP connection is still alive if using TLS
  Thanks to Jonathan Bond-Caron for the patch.
---------------------------------------------------------------------------
Version 5.5.0  [DEVEL] (rgerhards), 2009-11-18
- moved DNS resolution code out of imudp and into the backend processing
  Most importantly, DNS resolution now never happens if the resolved name
  is not required. Note that this applies to imudp - for the other inputs,
  DNS resolution almost comes for free, so we do not do it there. However,
  the new method has been implemented in a generic way and as such may 
  also be used by other modules in the future.
- added option to use unlimited-size select() calls
  Thanks to varmjofekoj for the patch
  This is not done in imudp, as it natively supports epoll().
- doc: improved description of what loadable modules can do
---------------------------------------------------------------------------
Version 5.4.2  [v5-stable] (rgerhards), 2010-03-??
- bugfix(kind of): output plugin retry behaviour could cause engine to loop
  The rsyslog engine did not guard itself against output modules that do
  not properly convey back the tryResume() behaviour. This then leads to
  what looks like an endless loop. I consider this to be a bug of the 
  engine not only because it should be hardened against plugin misbehaviour,
  but also because plugins may not be totally able to avoid this situation
  (depending on the type of and processing done by the plugin).
- bugfix: testbench failed when not executed in UTC+1 timezone
  accidently, the time zone information was kept inside some
  to-be-checked-for responses
- temporary bugfix replaced by permanent one for
  message-induced off-by-one error (potential segfault) (see 4.6.2)
  The analysis has been completed and a better fix been crafted and 
  integrated.
- bugfix(minor): status variable was uninitialized
  However, this would have caused harm only if NO parser modules at
  all were loaded, which would lead to a defunctional configuration
  at all. And, even more important, this is impossible as two parser
  modules are built-in and thus can not be "not loaded", so we always
  have a minimum of two.
---------------------------------------------------------------------------
Version 5.4.1  [v5-stable] (rgerhards), 2010-03-??
- added new property replacer option "date-rfc3164-buggyday" primarily
  to ease migration from syslog-ng. See property replacer doc for
  details. [backport from 5.5.3 because urgently needed by some]
- imported all bugfixes vom 4.6.2 (see below)
---------------------------------------------------------------------------
Version 5.4.0  [v5-stable] (rgerhards), 2010-03-08
***************************************************************************
* This is a new stable v5 version. It contains all fixes and enhancements *
* made during the 5.3.x phase as well as those listed below.              *
* Note that the 5.2.x series was quite buggy and as such all users are    *
* strongly advised to upgrade to 5.4.0.                                   *
***************************************************************************
- bugfix: omruleset failed to work in many cases
  bug tracker: http://bugzilla.adiscon.com/show_bug.cgi?id=179
  Thanks to Ryan B. Lynch for reporting this issue.
- bugfix: comment char ('#') in literal terminated script parsing
  and thus could not be used.
  but tracker: http://bugzilla.adiscon.com/show_bug.cgi?id=119
  [merged in from v3.22.2]
---------------------------------------------------------------------------
Version 5.3.7  [BETA] (rgerhards), 2010-01-27
- bugfix: queues in direct mode could case a segfault, especially if an
  action failed for action queues. The issue was an invalid increment of
  a stack-based pointer which lead to destruction of the stack frame and
  thus a segfault on function return.
  Thanks to Michael Biebl for alerting us on this problem.
- bugfix: hostname accidently set to IP address for some message sources,
  for example imudp. Thanks to Anton for reporting this bug. [imported v4]
- bugfix: ompgsql had problems with transaction support, what actually 
  rendered it unsuable. Thanks to forum user "horhe" for alerting me
  on this bug and helping to debug/fix it! [imported from 5.3.6]
- bugfix: $CreateDirs variable not properly initialized, default thus
  was random (but most often "on") [imported from v3]
- bugfix: potential segfaults during queue shutdown
  (bugs require certain non-standard settings to appear)
  Thanks to varmojfekoj for the patch [imported from 4.5.8]
  [backport from 5.5.2]
- bugfix: wrong memory assignment for a config variable (probably
  without causing any harm) [backport from 5.2.2]
- bugfix: rsyslog hangs when writing to a named pipe which nobody was
  reading. Thanks to Michael Biebl for reporting this bug.
  Bugzilla entry: http://bugzilla.adiscon.com/show_bug.cgi?id=169
  [imported from 4.5.8]
---------------------------------------------------------------------------
Version 5.3.6  [BETA] (rgerhards), 2010-01-13
- bugfix: ompgsql did not properly check the server connection in
  tryResume(), which could lead to rsyslog running in a thight loop
- bugfix: suspension during beginTransaction() was not properly handled
  by rsyslog core
- bugfix: omfile output was only written when buffer was full, not at
  end of transaction
- bugfix: commit transaction was not properly conveyed to message layer,
  potentially resulting in non-message destruction and thus hangs
- bugfix: enabling GSSServer crashes rsyslog startup
  Thanks to Tomas Kubina for the patch [imgssapi]
- bugfix (kind of): check if TCP connection is still alive if using TLS
  Thanks to Jonathan Bond-Caron for the patch.
- bugfix: $CreateDirs variable not properly initialized, default thus
  was random (but most often "on") [imported from v3]
- bugfix: ompgsql had problems with transaction support, what actually 
  rendered it unsuable. Thanks to forum user "horhe" for alerting me
  on this bug and helping to debug/fix it!
- bugfix: memory leak when sending messages in zip-compressed format
  Thanks to Naoya Nakazawa for analyzing this issue and providing a patch.
- worked around an issue where omfile failed to compile on 32 bit platforms
  under some circumstances (this smells like a gcc problem, but a simple
  solution was available). Thanks to Kenneth Marshall for some advice.
  [backported from 5.5.x branch]
---------------------------------------------------------------------------
Version 5.3.5  [BETA] (rgerhards), 2009-11-13
- some light performance enhancement by replacing time() call with much
  faster (at least under linux) gettimeofday() calls.
- some improvement of omfile performance with dynafiles
  saved costly time() calls by employing a logical clock, which is 
  sufficient for the use case
- bugfix: omudpspoof miscalculated source and destination ports
  while this was probably not noticed for source ports, it resulted in
  almost all destination ports being wrong, except for the default port
  of 514, which by virtue of its binary representation was calculated 
  correct (and probably thus the bug not earlier detected).
- bugfixes imported from earlier releases
  * bugfix: named pipes did no longer work (they always got an open error)
    this was a regression from the omfile rewrite in 4.5.0
  * bugfix(testbench): sequence check was not always performed correctly,
    that could result in tests reporting success when they actually failed
- improved testbench: added tests for UDP forwarding and omudpspoof
- doc bugfix: omudpspoof had wrong config command names ("om" missing)
- bugfix [imported from 4.4.3]: $ActionExecOnlyOnceEveryInterval did
  not work.
- [inport v4] improved testbench, contains now tcp and gzip test cases
- [import v4] added a so-called "On Demand Debug" mode, in which debug
  output can be generated only after the process has started, but not right
  from the beginning. This is assumed to be useful for hard-to-find bugs.
  Also improved the doc on the debug system.
- bugfix: segfault on startup when -q or -Q option was given
  [imported from v3-stable]
---------------------------------------------------------------------------
Version 5.3.4  [DEVEL] (rgerhards), 2009-11-04
- added the ability to create custom message parsers
- added $RulesetParser config directive that permits to bind specific
  parsers to specific rulesets
- added omruleset output module, which provides great flexibility in 
  action processing. THIS IS A VERY IMPORTANT ADDITION, see its doc
  for why.
- added the capability to have ruleset-specific main message queues
  This offers considerable additional flexibility AND superior performance
  (in cases where multiple inputs now can avoid lock contention)
- bugfix: correct default for escape ('#') character restored
  This was accidently changed to '\\', thanks to David Lang for reporting
- bugfix(testbench): testcase did not properly wait for rsyslogd shutdown
  thus some unpredictable behavior and a false negative test result
  could occur.
---------------------------------------------------------------------------
Version 5.3.3  [DEVEL] (rgerhards), 2009-10-27
- simplified and thus speeded up the queue engine, also fixed some
  potential race conditions (in very unusual shutdown conditions)
  along the way. The threading model has seriously changes, so there may
  be some regressions.
- enhanced test environment (inlcuding testbench): support for enhancing
  probability of memory addressing failure by using non-NULL default
  value for malloced memory (optional, only if requested by configure
  option). This helps to track down some otherwise undetected issues
  within the testbench.
- bugfix: potential abort if inputname property was not set 
  primarily a problem of imdiag
- bugfix: message processing states were not set correctly in all cases
  however, this had no negative effect, as the message processing state
  was not evaluated when a batch was deleted, and that was the only case
  where the state could be wrong.
---------------------------------------------------------------------------
Version 5.3.2  [DEVEL] (rgerhards), 2009-10-21
- enhanced omfile to support transactional interface. This will increase
  performance in many cases.
- added multi-ruleset support to imudp
- re-enabled input thread termination handling that does avoid thread
  cancellation where possible. This provides a more reliable mode of
  rsyslogd termination (canceling threads my result in not properly
  freed resouces and potential later hangs, even though we perform
  proper cancel handling in our code). This is part of an effort to
  reduce thread cancellation as much as possible in rsyslog.
  NOTE: the code previously written code for this functionality had a
  subtle race condition. The new code solves that.
- enhanced immark to support non-cancel input module termination
- improved imudp so that epoll can be used in more environments,
  fixed potential compile time problem if EPOLL_CLOEXEC is not available.
- some cleanup/slight improvement:
  * changed imuxsock to no longer use deprecated submitAndParseMsg() IF
  * changed submitAndParseMsg() interface to be a wrapper around the new
    way of message creation/submission. This enables older plugins to be
    used together with the new interface. The removal also enables us to
    drop a lot of duplicate code, reducing complexity and increasing
    maintainability.
- bugfix: segfault when starting up with an invalid .qi file for a disk queue
  Failed for both pure disk as well as DA queues. Now, we emit an error
  message and disable disk queueing facility.
- bugfix: potential segfault on messages with empty MSG part. This was a
  recently introduced regression.
- bugfix: debug string larger than 1K were improperly displayed. Max size
  is now 32K, and if a string is even longer it is meaningfully truncated.
---------------------------------------------------------------------------
Version 5.3.1  [DEVEL] (rgerhards), 2009-10-05
- added $AbortOnUncleanConfig directive - permits to prevent startup when
  there are problems with the configuration file. See it's doc for
  details.
- included some important fixes from v4-stable:
  * bugfix: invalid handling of zero-sized messages
  * bugfix: zero-sized UDP messages are no longer processed
  * bugfix: random data could be appended to message
  * bugfix: reverse lookup reduction logic in imudp do DNS queries too often
- bugfixes imported from 4.5.4:
  * bugfix: potential segfault in stream writer on destruction
  * bugfix: potential race in object loader (obj.c) during use/release
  * bugfixes: potential problems in out file zip writer
---------------------------------------------------------------------------
Version 5.3.0  [DEVEL] (rgerhards), 2009-09-14
- begun to add simple GUI programs to gain insight into running rsyslogd
  instances and help setup and troubleshooting (active via the
  --enable-gui ./configure switch)
- changed imudp to utilize epoll(), where available. This shall provide
  slightly better performance (just slightly because we called select()
  rather infrequently on a busy system)
---------------------------------------------------------------------------
Version 5.2.2  [v5-stable] (rgerhards), 2009-11-??
- bugfix: enabling GSSServer crashes rsyslog startup
  Thanks to Tomas Kubina for the patch [imgssapi]
---------------------------------------------------------------------------
Version 5.2.1  [v5-stable] (rgerhards), 2009-11-02
- bugfix [imported from 4.4.3]: $ActionExecOnlyOnceEveryInterval did
  not work.
- bugfix: segfault on startup when -q or -Q option was given
  [imported from v3-stable]
---------------------------------------------------------------------------
Version 5.2.0  [v5-stable] (rgerhards), 2009-11-02
This is a re-release of version 5.1.6 as stable after we did not get any bug 
reports during the whole beta phase. Still, this first v5-stable may not be 
as stable as one hopes for, I am not sure if we did not get bug reports
just because nobody tried it. Anyhow, we need to go forward and so we
have the initial v5-stable.
---------------------------------------------------------------------------
Version 5.1.6  [v5-beta] (rgerhards), 2009-10-15
- feature imports from v4.5.6
- bugfix: potential race condition when queue worker threads were
  terminated
- bugfix: solved potential (temporary) stall of messages when the queue was
  almost empty and few new data added (caused testbench to sometimes hang!)
- fixed some race condition in testbench
- added more elaborate diagnostics to parts of the testbench
- bugfixes imported from 4.5.4:
  * bugfix: potential segfault in stream writer on destruction
  * bugfix: potential race in object loader (obj.c) during use/release
  * bugfixes: potential problems in out file zip writer
- included some important fixes from 4.4.2:
  * bugfix: invalid handling of zero-sized messages
  * bugfix: zero-sized UDP messages are no longer processed
  * bugfix: random data could be appended to message
  * bugfix: reverse lookup reduction logic in imudp do DNS queries too often
---------------------------------------------------------------------------
Version 5.1.5  [v5-beta] (rgerhards), 2009-09-11
- added new config option $ActionWriteAllMarkMessages
  this option permites to process mark messages under all circumstances,
  even if an action was recently called. This can be useful to use mark
  messages as a kind of heartbeat.
- added new config option $InputUnixListenSocketCreatePath
  to permit the auto-creation of pathes to additional log sockets. This
  turns out to be useful if they reside on temporary file systems and
  rsyslogd starts up before the daemons that create these sockets
  (rsyslogd always creates the socket itself if it does not exist).
- added $LogRSyslogStatusMessages configuration directive
  permitting to turn off rsyslog start/stop/HUP messages. See Debian
  ticket http://bugs.debian.org/cgi-bin/bugreport.cgi?bug=463793
- bugfix: hostnames with dashes in them were incorrectly treated as
  malformed, thus causing them to be treated as TAG (this was a regression
  introduced from the "rfc3164 strict" change in 4.5.0). Testbench has been
  updated to include a smaple message with a hostname containing a dash.
- bugfix: strings improperly reused, resulting in some message properties
  be populated with strings from previous messages. This was caused by
  an improper predicate check.
- added new config directive $omfileForceChown [import from 4.7.0]
---------------------------------------------------------------------------
Version 5.1.4  [DEVEL] (rgerhards), 2009-08-20
- legacy syslog parser changed so that it now accepts date stamps in
  wrong case. Some devices seem to create them and I do not see any harm
  in supporting that.
- added $InputTCPMaxListeners directive - permits to specify how many 
  TCP servers shall be possible (default is 20).
- bugfix: memory leak with some input modules. Those inputs that
  use parseAndSubmitMsg() leak two small memory blocks with every message.
  Typically, those process only relatively few messages, so the issue 
  does most probably not have any effect in practice.
- bugfix: if tcp listen port could not be created, no error message was
  emitted
- bugfix: discard action did not work (did not discard messages)
- bugfix: discard action caused segfault
- bugfix: potential segfault in output file writer (omfile)
  In async write mode, we use modular arithmetic to index the output
  buffer array. However, the counter variables accidently were signed,
  thus resulting in negative indizes after integer overflow. That in turn
  could lead to segfaults, but was depending on the memory layout of 
  the instance in question (which in turn depended on a number of
  variables, like compile settings but also configuration). The counters
  are now unsigned (as they always should have been) and so the dangling
  mis-indexing does no longer happen. This bug potentially affected all
  installations, even if only some may actually have seen a segfault.
---------------------------------------------------------------------------
Version 5.1.3  [DEVEL] (rgerhards), 2009-07-28
- architecture change: queue now always has at least one worker thread
  if not running in direct mode. Previous versions could run without 
  any active workers. This simplifies the code at a very small expense.
  See v5 compatibility note document for more in-depth discussion.
- enhance: UDP spoofing supported via new output module omudpspoof
  See the omudpspoof documentation for details and samples
- bugfix: message could be truncated after TAG, often when forwarding
  This was a result of an internal processing error if maximum field
  sizes had been specified in the property replacer.
- bugfix: minor static memory leak while reading configuration
  did NOT leak based on message volume
- internal: added ability to terminate input modules not via pthread_cancel
  but an alternate approach via pthread_kill. This is somewhat safer as we
  do not need to think about the cancel-safeness of all libraries we use.
  However, not all inputs can easily supported, so this now is a feature
  that can be requested by the input module (the most important ones
  request it).
---------------------------------------------------------------------------
Version 5.1.2  [DEVEL] (rgerhards), 2009-07-08
- bugfix: properties inputname, fromhost, fromhost-ip, msg were lost when
  working with disk queues
- some performance enhancements
- bugfix: abort condition when RecvFrom was not set and message reduction
  was on. Happend e.g. with imuxsock.
- added $klogConsoleLogLevel directive which permits to set a new
  console log level while rsyslog is active
- some internal code cleanup
---------------------------------------------------------------------------
Version 5.1.1  [DEVEL] (rgerhards), 2009-07-03
- bugfix: huge memory leak in queue engine (made rsyslogd unusable in
  production). Occured if at least one queue was in direct mode 
  (the default for action queues)
- imported many performance optimizations from v4-devel (4.5.0)
- bugfix: subtle (and usually irrelevant) issue in timout processing
  timeout could be one second too early if nanoseconds wrapped
- set a more sensible timeout for shutdow, now 1.5 seconds to complete
  processing (this also removes those cases where the shutdown message
  was not written because the termination happened before it)
---------------------------------------------------------------------------
Version 5.1.0  [DEVEL] (rgerhards), 2009-05-29

*********************************** NOTE **********************************
The v5 versions of rsyslog feature a greatly redesigned queue engine. The
major theme for the v5 release is twofold:

a) greatly improved performance
b) enable audit-grade processing

Here, audit-grade processing means that rsyslog, if used together with
audit-grade transports and configured correctly, will never lose messages
that already have been acknowledged, not even in fatal failure cases like
sudden loss of power.

Note that large parts of rsyslog's important core components have been
restructured to support these design goals. As such, early versions of
the engine will probably be less stable than the v3/v4 engine.

Also note that the initial versions do not cover all and everything. As
usual, the code will evolve toward the final goal as version numbers
increase.
*********************************** NOTE **********************************

- redesigned queue engine so that it supports ultra-reliable operations
  This resulted in a rewrite of large parts. The new capability can be
  used to build audit-grade systems on the basis of rsyslog.
- added $MainMsgQueueDequeueBatchSize and $ActionQueueDequeueBatchSize 
  configuration directives
- implemented a new transactional output module interface which provides
  superior performance (for databases potentially far superior performance)
- increased ompgsql performance by adapting to new transactional
  output module interface
---------------------------------------------------------------------------
Version 4.8.1  [v4-stable], 2011-09-??
- increased max config file line size to 64k
  We now also emit an error message if even 64k is not enough (not
  doing so previously may rightfully be considered as a bug)
- bugfix: omprog made rsyslog abort on startup if not binary to
  execute was configured
- bugfix: $ActionExecOnlyOnce interval did not work properly
  Thanks to Tomas Heinrich for the patch
- bugfix: potential abort if ultra-large file io buffers are used and
  dynafile cache exhausts address space (primarily a problem on 32 bit
  platforms)
- bugfix: potential abort after reading invalid X.509 certificate
  closes: http://bugzilla.adiscon.com/show_bug.cgi?id=290
  Thanks to Tomas Heinrich for the patch.
- bugfix: potential fatal abort in omgssapi
  Thanks to Tomas Heinrich for the patch.
- added doc for omprog
- FQDN hostname for multihomed host was not always set to the correct name
  if multiple aliases existed. Thanks to Tomas Heinreich for the patch.
- re-licensed larger parts of the codebase under the Apache license 2.0
---------------------------------------------------------------------------
Version 4.8.0  [v4-stable] (rgerhards), 2011-09-07
***************************************************************************
* This is a new stable v4 version. It contains all fixes and enhancements *
* made during the 4.7.x phase as well as those listed below.              *
* Note: major new development to v4 is concluded  and will only be done   *
*       for custom projects.                                              *
***************************************************************************
There are no changes compared to 4.7.5, just a re-release with the new
version number as new v4-stable. The most important new feature is Solaris
support.
---------------------------------------------------------------------------
Version 4.7.5  [v4-beta], 2011-09-01
- bugfix/security: off-by-two bug in legacy syslog parser, CVE-2011-3200
- bugfix: potential misadressing in property replacer
- bugfix: The NUL-Byte for the syslogtag was not copied in MsgDup (msg.c)
---------------------------------------------------------------------------
Version 4.7.4  [v4-beta] (rgerhards), 2011-07-11
- added support for the ":omusrmsg:" syntax in configuring user messages
- added support for the ":omfile:" syntax in configuring user messages
- added $LocalHostName config directive
- bugfix: PRI was invalid on Solaris for message from local log socket
Version 4.7.3  [v4-devel] (rgerhards), 2010-11-25
- added omuxsock, which permits to write message to local Unix sockets
  this is the counterpart to imuxsock, enabling fast local forwarding
- added imptcp, a simplified, Linux-specific and potentielly fast
  syslog plain tcp input plugin (NOT supporting TLS!)
- bugfix: a couple of problems that imfile had on some platforms, namely
  Ubuntu (not their fault, but occured there)
- bugfix: imfile utilizes 32 bit to track offset. Most importantly,
  this problem can not experienced on Fedora 64 bit OS (which has
  64 bit long's!)
- added the $InputFilePersistStateInterval config directive to imfile
- changed imfile so that the state file is never deleted (makes imfile
  more robust in regard to fatal failures)
---------------------------------------------------------------------------
Version 4.7.2  [v4-devel] (rgerhards), 2010-05-03
- bugfix: problems with atomic operations emulaton
  replaced atomic operation emulation with new code. The previous code
  seemed to have some issue and also limited concurrency severely. The
  whole atomic operation emulation has been rewritten.
- added new $Sleep directive to hold processing for a couple of seconds
  during startup
- bugfix: programname filter in ! configuration can not be reset
  Thanks to Kiss Gabor for the patch.
---------------------------------------------------------------------------
Version 4.7.1  [v4-devel] (rgerhards), 2010-04-22
- Solaris support much improved -- was not truely usable in 4.7.0
  Solaris is no longer supported in imklog, but rather there is a new
  plugin imsolaris, which is used to pull local log sources on a Solaris
  machine.
- testbench improvement: Java is no longer needed for testing tool creation
---------------------------------------------------------------------------
Version 4.7.0  [v4-devel] (rgerhards), 2010-04-14
- new: support for Solaris added (but not yet the Solaris door API)
- added function getenv() to RainerScript
- added new config option $InputUnixListenSocketCreatePath
  to permit the auto-creation of pathes to additional log sockets. This
  turns out to be useful if they reside on temporary file systems and
  rsyslogd starts up before the daemons that create these sockets
  (rsyslogd always creates the socket itself if it does not exist).
- added $LogRSyslogStatusMessages configuration directive
  permitting to turn off rsyslog start/stop/HUP messages. See Debian
  ticket http://bugs.debian.org/cgi-bin/bugreport.cgi?bug=463793
- added new config directive $omfileForceChown to (try to) fix some broken
  system configs.
  See ticket for details: http://bugzilla.adiscon.com/show_bug.cgi?id=150
- added $EscapeControlCharacterTab config directive
  Thanks to Jonathan Bond-Caron for the patch.
- added option to use unlimited-size select() calls
  Thanks to varmjofekoj for the patch
- debugondemand mode caused backgrounding to fail - close to a bug, but I'd
  consider the ability to background in this mode a new feature...
- bugfix (kind of): check if TCP connection is still alive if using TLS
  Thanks to Jonathan Bond-Caron for the patch.
- imported changes from 4.5.7 and below
- bugfix: potential segfault when -p command line option was used
  Thanks for varmojfekoj for pointing me at this bug.
- imported changes from 4.5.6 and below
---------------------------------------------------------------------------
Version 4.6.8  [v4-stable] (rgerhards), 2011-09-01
- bugfix/security: off-by-two bug in legacy syslog parser, CVE-2011-3200
- bugfix: potential misadressing in property replacer
- bugfix: memcpy overflow can occur in allowed sender checking
  if a name is resolved to IPv4-mapped-on-IPv6 address
  Found by Ismail Dönmez at suse
- bugfix: The NUL-Byte for the syslogtag was not copied in MsgDup (msg.c)
---------------------------------------------------------------------------
Version 4.6.7  [v4-stable] (rgerhards), 2011-07-11
- added support for the ":omusrmsg:" syntax in configuring user messages
- added support for the ":omfile:" syntax for actions
---------------------------------------------------------------------------
Version 4.6.6  [v4-stable] (rgerhards), 2011-06-24
- bugfix: memory leak in imtcp & subsystems under some circumstances
  This leak is tied to error conditions which lead to incorrect cleanup
  of some data structures. [backport from v6, limited testing under v4]
- bugfix: invalid processing in QUEUE_FULL condition
  If the the multi-submit interface was used and a QUEUE_FULL condition
  occured, the failed message was properly destructed. However, the
  rest of the input batch, if it existed, was not processed. So this
  lead to potential loss of messages and a memory leak. The potential
  loss of messages was IMHO minor, because they would have been dropped
  in most cases due to the queue remaining full, but very few lucky ones
  from the batch may have made it. Anyhow, this has now been changed so
  that the rest of the batch is properly tried to be enqueued and, if
  not possible, destructed.
- bugfix: invalid storage type for config variables
- bugfix: stream driver mode was not correctly set on tcp ouput on big
  endian systems.
  thanks varmojfekoj for the patch
- bugfix: IPv6-address could not be specified in omrelp
  this was due to improper parsing of ":"
  closes: http://bugzilla.adiscon.com/show_bug.cgi?id=250
- bugfix: memory and file descriptor leak in stream processing
  Leaks could occur under some circumstances if the file stream handler
  errored out during the open call. Among others, this could cause very
  big memory leaks if there were a problem with unreadable disk queue
  files. In regard to the memory leak, this
  closes: http://bugzilla.adiscon.com/show_bug.cgi?id=256
- bugfix: imfile potentially duplicates lines
  This can happen when 0 bytes are read from the input file, and some
  writer appends data to the file BEFORE we check if a rollover happens.
  The check for rollover uses the inode and size as a criterion. So far,
  we checked for equality of sizes, which is not given in this scenario,
  but that does not indicate a rollover. From the source code comments:
     Note that when we check the size, we MUST NOT check for equality.
     The reason is that the file may have been written right after we
     did try to read (so the file size has increased). That is NOT in
     indicator of a rollover (this is an actual bug scenario we 
     experienced). So we need to check if the new size is smaller than
     what we already have seen!
  Also, under some circumstances an invalid truncation was detected. This
  code has now been removed, a file change (and thus resent) is only
  detected if the inode number changes.
- bugfix: a couple of problems that imfile had on some platforms, namely
  Ubuntu (not their fault, but occured there)
- bugfix: imfile utilizes 32 bit to track offset. Most importantly,
  this problem can not experienced on Fedora 64 bit OS (which has
  64 bit long's!)
- bugfix: abort if imfile reads file line of more than 64KiB
  Thanks to Peter Eisentraut for reporting and analysing this problem.
  bug tracker: http://bugzilla.adiscon.com/show_bug.cgi?id=221
- bugfix: omlibdbi did not use password from rsyslog.con
  closes: http://bugzilla.adiscon.com/show_bug.cgi?id=203
- bugfix: TCP connection invalidly aborted when messages needed to be
  discarded (due to QUEUE_FULL or similar problem)
- bugfix: a slightly more informative error message when a TCP
  connections is aborted
- bugfix: timestamp was incorrectly calculated for timezones with minute
  offset
  closes: http://bugzilla.adiscon.com/show_bug.cgi?id=271
- some improvements thanks to clang's static code analyzer
  o overall cleanup (mostly unnecessary writes and otherwise unused stuff)
  o bugfix: fixed a very remote problem in msg.c which could occur when
    running under extremely low memory conditions
---------------------------------------------------------------------------
Version 4.6.5  [v4-stable] (rgerhards), 2010-11-24
- bugfix(important): problem in TLS handling could cause rsyslog to loop
  in a tight loop, effectively disabling functionality and bearing the
  risk of unresponsiveness of the whole system.
  Bug tracker: http://bugzilla.adiscon.com/show_bug.cgi?id=194
---------------------------------------------------------------------------
Version 4.6.4  [v4-stable] (rgerhards), 2010-08-05
- bugfix: zero-sized (empty) messages were processed by imtcp
  they are now dropped as they always should have been
- bugfix: programname filter in ! configuration can not be reset
  Thanks to Kiss Gabor for the patch.
---------------------------------------------------------------------------
Version 4.6.3  [v4-stable] (rgerhards), 2010-07-07
- improvded testbench
  - added test with truly random data received via syslog to test
    robustness
  - added new configure option that permits to disable and enable an
    extended testbench
- bugfix: segfault on HUP when "HUPIsRestart" was set to "on"
  thanks varmojfekoj for the patch
- bugfix: default for $OMFileFlushOnTXEnd was wrong ("off").
  This, in default mode, caused buffered writing to be used, what
  means that it looked like no output were written or partial
  lines. Thanks to Michael Biebl for pointing out this bug.
- bugfix: testbench failed when not executed in UTC+1 timezone
  accidently, the time zone information was kept inside some
  to-be-checked-for responses
- temporary bugfix replaced by permanent one for
  message-induced off-by-one error (potential segfault) (see 4.6.2)
  The analysis has been completed and a better fix been crafted and 
  integrated.
- bugfix: the T/P/E config size specifiers did not work properly under
  all 32-bit platforms
- bugfix: local unix system log socket was deleted even when it was
  not configured
- some doc fixes; incorrect config samples could cause confusion
  thanks to Anthony Edwards for pointing the problems out
---------------------------------------------------------------------------
Version 4.6.2  [v4-stable] (rgerhards), 2010-03-26
- new feature: "." action type added to support writing files to relative
  pathes (this is primarily meant as a debug aid)
- added replacements for atomic instructions on systems that do not
  support them. [backport of Stefen Sledz' patch for v5)
- new feature: $OMFileAsyncWriting directive added
  it permits to specifiy if asynchronous writing should be done or not
- bugfix(temporary): message-induced off-by-one error (potential segfault)
  Some types of malformed messages could trigger an off-by-one error
  (for example, \0 or \n as the last character, and generally control
  character escaption is questionable). This is due to not strictly
  following a the \0 or string counted string paradigm (during the last
  optimization on the cstring class). As a temporary fix, we have 
  introduced a proper recalculation of the size. However, a final
  patch is expected in the future. See bug tracker for further details
  and when the final patch will be available:
  http://bugzilla.adiscon.com/show_bug.cgi?id=184
  Note that the current patch is considered sufficient to solve the
  situation, but it requires a bit more runtime than desirable.
- bugfix: potential segfault in dynafile cache
  This bug was triggered by an open failure. The the cache was full and
  a new entry needed to be placed inside it, a victim for eviction was
  selected. That victim was freed, then the open of the new file tried. If
  the open failed, the victim entry was still freed, and the function
  exited. However, on next invocation and cache search, the victim entry
  was used as if it were populated, most probably resulting in a segfault.
- bugfix: race condition during directory creation
  If multiple files try to create a directory at (almost) the same time,
  some of them may fail. This is a data race and also exists with other
  processes that may create the same directory. We do now check for this
  condition and gracefully handle it.
- bugfix: potential re-use of free()ed file stream object in omfile
  when dynaCache is enabled, the cache is full, a new entry needs to
  be allocated, thus the LRU discarded, then a new entry is opend and that
  fails. In that case, it looks like the discarded stream may be reused
  improperly (based on code analysis, test case and confirmation pending)
- added new property replacer option "date-rfc3164-buggyday" primarily
  to ease migration from syslog-ng. See property replacer doc for
  details. [backport from 5.5.3 because urgently needed by some]
- improved testbench
- bugfix: invalid buffer write in (file) stream class
  currently being accessed buffer could be overwritten with new data.
  While this probably did not cause access violations, it could case loss
  and/or duplication of some data (definitely a race with no deterministic
  outcome)
- bugfix: potential hang condition during filestream close
  predicate was not properly checked when waiting for the background file
  writer
- bugfix: improper synchronization when "$OMFileFlushOnTXEnd on" was used
  Internal data structures were not properly protected due to missing
  mutex calls.
- bugfix: potential data loss during file stream shutdown
- bugfix: potential problems during file stream shutdown
  The shutdown/close sequence was not clean, what potentially (but
  unlikely) could lead to some issues. We have not been able to describe
  any fatal cases, but there was some bug potential. Sequence has now
  been straighted out.
- bugfix: potential problem (loop, abort) when file write error occured
  When a write error occured in stream.c, variable iWritten had the error
  code but this was handled as if it were the actual number of bytes
  written. That was used in pointer arithmetic later on, and thus could
  lead to all sorts of problems. However, this could only happen if the
  error was EINTR or the file in question was a tty. All other cases were
  handled properly. Now, iWritten is reset to zero in such cases, resulting
  in proper retries.
- bugfix: $omfileFlushOnTXEnd was turned on when set to off and vice
  versa due to an invalid check
- bugfix: recent patch to fix small memory leak could cause invalid free.
  This could only happen during config file parsing.
- bugfix(minor): handling of extremely large strings in dbgprintf() fixed
  Previously, it could lead to garbagge output and, in extreme cases, also
  to segfaults. Note: this was a problem only when debug output was 
  actually enabled, so it caused no problem in production use.
- bugfix(minor): BSD_SO_COMPAT query function had some global vars not
  properly initialized. However, in practice the loader initializes them 
  with zero, the desired value, so there were no actual issue in almost 
  all cases.
---------------------------------------------------------------------------
Version 4.6.1  [v4-stable] (rgerhards), 2010-03-04
- re-enabled old pipe output (using new module ompipe, built-in) after
  some problems with pipes (and especially in regard to xconsole) were
  discovered. Thanks to Michael Biebl for reporting the issues.
- bugfix: potential problems with large file support could cause segfault
  ... and other weird problems. This seemed to affect 32bit-platforms
  only, but I can not totally outrule there were issues on other
  platforms as well. The previous code could cause system data types
  to be defined inconsistently, and that could lead to various 
  troubles. Special thanks go to the Mandriva team for identifying
  an initial problem, help discussing it and ultimately a fix they
  contributed.
- bugfix: fixed problem that caused compilation on FreeBSD 9.0 to fail.
  bugtracker: http://bugzilla.adiscon.com/show_bug.cgi?id=181
  Thanks to Christiano for reporting.
- bugfix: potential segfault in omfile when a dynafile open failed
  In that case, a partial cache entry was written, and some internal
  pointers (iCurrElt) not correctly updated. In the next iteration, that
  could lead to a segfault, especially if iCurrElt then points to the
  then-partial record. Not very likely, but could happen in practice.
- bugfix (theoretical): potential segfault in omfile under low memory
  condition. This is only a theoretical bug, because it would only 
  happen when strdup() fails to allocate memory - which is highly 
  unlikely and will probably lead to all other sorts of errors.
- bugfix: comment char ('#') in literal terminated script parsing
  and thus could not be used.
  but tracker: http://bugzilla.adiscon.com/show_bug.cgi?id=119
  [merged in from v3.22.2]
---------------------------------------------------------------------------
Version 4.6.0  [v4-stable] (rgerhards), 2010-02-24
***************************************************************************
* This is a new stable v4 version. It contains all fixes and enhancements *
* made during the 4.5.x phase as well as those listed below.              *
* Note: this version is scheduled to conclude the v4 development process. *
*       Do not expect any more new developments in v4. The focus is now   *
*       on v5 (what also means we have a single devel branch again).      *
*       ("development" means new feature development, bug fixes are of    *
*       course provided for v4-stable)                                    *
***************************************************************************
- improved testbench to contain samples for totally malformed messages
  which miss parts of the message content
- bugfix: some malformed messages could lead to a missing LF inside files
  or some other missing parts of the template content.
- bugfix: if a message ended immediately with a hostname, the hostname
  was mistakenly interpreted as TAG, and localhost be used as hostname
- bugfix: message without MSG part could case a segfault
  [backported from v5 commit 98d1ed504ec001728955a5bcd7916f64cd85f39f]
  This actually was a "recent" regression, but I did not realize that it
  was introduced by the performance optimization in v4-devel. Shame on
  me for having two devel versions at the same time...
---------------------------------------------------------------------------
Version 4.5.8  [v4-beta] (rgerhards), 2010-02-10
- enhanced doc for using PostgreSQL
  Thanks to Marc Schiffbauer for the new/updated doc
- bugfix: property replacer returned invalid parameters under some (unusual)
  conditions. In extreme cases, this could lead to garbled logs and/or
  a system failure.
- bugfix: invalid length returned (often) when using regular expressions
  inside the property replacer
- bugfix: submatch regex in property replacer did not honor "return 0 on
  no match" config case
- bugfix: imuxsock incorrectly stated inputname "imudp"
  Thanks to Ryan Lynch for reporting this.
- (slightly) enhanced support for FreeBSD by setting _PATH_MODDIR to
  the correct value on FreeBSD.
  Thanks to Cristiano for the patch.
- bugfix: -d did not enable display of debug messages
  regression from introduction of "debug on demand" mode
  Thanks to Michael Biebl for reporting this bug
- bugfix: blanks inside file names did not terminate file name parsing.
  This could reslult in the whole rest of a line (including comments)
  to be treated as file name in "write to file" actions.
  Thanks to Jack for reporting this issue.
- bugfix: rsyslog hang when writing to a named pipe which nobody was
  reading. Thanks to Michael Biebl for reporting this bug.
  Bugzilla entry: http://bugzilla.adiscon.com/show_bug.cgi?id=169
- bugfix: potential segfaults during queue shutdown
  (bugs require certain non-standard settings to appear)
  Thanks to varmojfekoj for the patch
---------------------------------------------------------------------------
Version 4.5.7  [v4-beta] (rgerhards), 2009-11-18
- added a so-called "On Demand Debug" mode, in which debug output can
  be generated only after the process has started, but not right from
  the beginning. This is assumed to be useful for hard-to-find bugs.
  Also improved the doc on the debug system.
- bugfix (kind of): check if TCP connection is still alive if using TLS
  Thanks to Jonathan Bond-Caron for the patch.
- bugfix: hostname accidently set to IP address for some message sources,
  for example imudp. Thanks to Anton for reporting this bug.
- bugfix [imported from 4.4.3]: $ActionExecOnlyOnceEveryInterval did
  not work.
---------------------------------------------------------------------------
Version 4.5.6  [v4-beta] (rgerhards), 2009-11-05
- bugfix: named pipes did no longer work (they always got an open error)
  this was a regression from the omfile rewrite in 4.5.0
- bugfix(minor): diag function returned wrong queue memeber count
  for the main queue if an active DA queue existed. This had no relevance
  to real deployments (assuming they are not running the debug/diagnostic
  module...), but sometimes caused grief and false alerts in the 
  testbench.
- included some important fixes from v4-stable:
  * bugfix: invalid handling of zero-sized messages
  * bugfix: zero-sized UDP messages are no longer processed
  * bugfix: random data could be appended to message
  * bugfix: reverse lookup reduction logic in imudp do DNS queries too often
- bugfix(testbench): testcase did not properly wait for rsyslod shutdown
  thus some unpredictable behavior and a false negative test result
  could occur. [BACKPORTED from v5]
- bugfix(testbench): sequence check was not always performed correctly,
  that could result in tests reporting success when they actually failed
---------------------------------------------------------------------------
Version 4.5.5  [v4-beta] (rgerhards), 2009-10-21
- added $InputTCPServerNotifyOnConnectionClose config directive
  see doc for details
- bugfix: debug string larger than 1K were improperly displayed. Max size
  is now 32K
- bugfix: invalid storage class selected for some size config parameters.
  This resulted in wrong values. The most prominent victim was the
  directory creation mode, which was set to zero in some cases. For 
  details, see related blog post:
  http://blog.gerhards.net/2009/10/another-note-on-hard-to-find-bugs.html
---------------------------------------------------------------------------
Version 4.5.4  [v4-beta] (rgerhards), 2009-09-29
- bugfix: potential segfault in stream writer on destruction
  Most severely affected omfile. The problem was that some buffers were
  freed before the asynchronous writer thread was shut down. So the
  writer thread accessed invalid data, which may even already be
  overwritten. Symptoms (with omfile) were segfaults, grabled data
  and files with random names placed around the file system (most
  prominently into the root directory). Special thanks to Aaron for
  helping to track this down.
- bugfix: potential race in object loader (obj.c) during use/release
  of object interface
- bugfixes: potential problems in out file zip writer. Problems could
  lead to abort and/or memory leak. The module is now hardened in a very
  conservative way, which is sub-optimal from a performance point of view.
  This should be improved if it has proven reliable in practice.
---------------------------------------------------------------------------
Version 4.5.3  [v4-beta] (rgerhards), 2009-09-17
- bugfix: repeated messages were incorrectly processed
  this could lead to loss of the repeated message content. As a side-
  effect, it could probably also be possible that some segfault occurs
  (quite unlikely). The root cause was that some counters introduced
  during the malloc optimizations were not properly duplicated in
  MsgDup(). Note that repeated message processing is not enabled
  by default.
- bugfix: message sanitation had some issues:
  - control character DEL was not properly escaped
  - NUL and LF characters were not properly stripped if no control
    character replacement was to be done
  - NUL characters in the message body were silently dropped (this was
    a regeression introduced by some of the recent optimizations)
- bugfix: strings improperly reused, resulting in some message properties
  be populated with strings from previous messages. This was caused by
  an improper predicate check. [backported from v5]
- fixed some minor portability issues
- bugfix: reverse lookup reduction logic in imudp do DNS queries too often
  [imported from 4.4.2]
---------------------------------------------------------------------------
Version 4.5.2  [v4-beta] (rgerhards), 2009-08-21
- legacy syslog parser changed so that it now accepts date stamps in
  wrong case. Some devices seem to create them and I do not see any harm
  in supporting that.
- added $InputTCPMaxListeners directive - permits to specify how many 
  TCP servers shall be possible (default is 20).
- bugfix: memory leak with some input modules. Those inputs that
  use parseAndSubmitMsg() leak two small memory blocks with every message.
  Typically, those process only relatively few messages, so the issue 
  does most probably not have any effect in practice.
- bugfix: if tcp listen port could not be created, no error message was
  emitted
- bugfix: potential segfault in output file writer (omfile)
  In async write mode, we use modular arithmetic to index the output
  buffer array. However, the counter variables accidently were signed,
  thus resulting in negative indizes after integer overflow. That in turn
  could lead to segfaults, but was depending on the memory layout of 
  the instance in question (which in turn depended on a number of
  variables, like compile settings but also configuration). The counters
  are now unsigned (as they always should have been) and so the dangling
  mis-indexing does no longer happen. This bug potentially affected all
  installations, even if only some may actually have seen a segfault.
- bugfix: hostnames with dashes in them were incorrectly treated as
  malformed, thus causing them to be treated as TAG (this was a regression
  introduced from the "rfc3164 strict" change in 4.5.0).
---------------------------------------------------------------------------
Version 4.5.1  [DEVEL] (rgerhards), 2009-07-15
- CONFIG CHANGE: $HUPisRestart default is now "off". We are doing this
  to support removal of restart-type HUP in v5.
- bugfix: fromhost-ip was sometimes truncated
- bugfix: potential segfault when zip-compressed syslog records were
  received (double free)
- bugfix: properties inputname, fromhost, fromhost-ip, msg were lost when
  working with disk queues
- performance enhancement: much faster, up to twice as fast (depending
  on configuration)
- bugfix: abort condition when RecvFrom was not set and message reduction
  was on. Happend e.g. with imuxsock.
- added $klogConsoleLogLevel directive which permits to set a new
  console log level while rsyslog is active
- bugfix: message could be truncated after TAG, often when forwarding
  This was a result of an internal processing error if maximum field
  sizes had been specified in the property replacer.
- added ability for the TCP output action to "rebind" its send socket after
  sending n messages (actually, it re-opens the connection, the name is 
  used because this is a concept very similiar to $ActionUDPRebindInterval).
  New config directive $ActionSendTCPRebindInterval added for the purpose.
  By default, rebinding is disabled. This is considered useful for load
  balancers.
- testbench improvements
---------------------------------------------------------------------------
Version 4.5.0  [DEVEL] (rgerhards), 2009-07-02
- activation order of inputs changed, they are now activated only after
  privileges are dropped. Thanks to Michael Terry for the patch.
- greatly improved performance
- greatly reduced memory requirements of msg object
  to around half of the previous demand. This means that more messages can
  be stored in core! Due to fewer cache misses, this also means some
  performance improvement.
- improved config error messages: now contain a copy of the config line
  that (most likely) caused the error
- reduced max value for $DynaFileCacheSize to 1,000 (the former maximum
  of 10,000 really made no sense, even 1,000 is very high, but we like
  to keep the user in control ;)).
- added capability to fsync() queue disk files for enhanced reliability
  (also add's speed, because you do no longer need to run the whole file
  system in sync mode)
- more strict parsing of the hostname in rfc3164 mode, hopefully
  removes false positives (but may cause some trouble with hostname
  parsing). For details, see this bug tracker:
  http://bugzilla.adiscon.com/show_bug.cgi?id=126
- omfile rewrite to natively support zip files (includes large extension
  of the stream class)
- added configuration commands (see doc for explanations)
  * $OMFileZipLevel
  * $OMFileIOBufferSize
  * $OMFileFlushOnTXEnd
  * $MainMsgQueueSyncQueueFiles
  * $ActionQueueSyncQueueFiles
- done some memory accesses explicitely atomic
- bugfix: subtle (and usually irrelevant) issue in timout processing
  timeout could be one second too early if nanoseconds wrapped
- set a more sensible timeout for shutdow, now 1.5 seconds to complete
  processing (this also removes those cases where the shutdown message
  was not written because the termination happened before it)
- internal bugfix: object pointer was only reset to NULL when an object
  was actually destructed. This most likely had no effect to existing code,
  but it may also have caused trouble in remote cases. Similarly, the fix
  may also cause trouble...
- bugfix: missing initialization during timestamp creation
  This could lead to timestamps written in the wrong format, but not to
  an abort
---------------------------------------------------------------------------
Version 4.4.3  [v4-stable] (rgerhards), 2009-10-??
- bugfix: several smaller bugs resolved after flexelint review
  Thanks to varmojfekoj for the patch.
- bugfix: $ActionExecOnlyOnceEveryInterval did not work.
  This was a regression from the time() optimizations done in v4.
  Bug tracker: http://bugzilla.adiscon.com/show_bug.cgi?id=143
  Thanks to Klaus Tachtler for reporting this bug.
- bugfix: potential segfault on queue shutdown
  Thanks to varmojfekoj for the patch.
- bugfix: potential hang condition on queue shutdown
  [imported from v3-stable]
- bugfix: segfault on startup when -q or -Q option was given
  [imported from v3-stable]
---------------------------------------------------------------------------
Version 4.4.2  [v4-stable] (rgerhards), 2009-10-09
- bugfix: invalid handling of zero-sized messages, could lead to mis-
  addressing and potential memory corruption/segfault
- bugfix: zero-sized UDP messages are no longer processed
  until now, they were forwarded to processing, but this makes no sense
  Also, it looks like the system seems to provide a zero return code
  on a UDP recvfrom() from time to time for some internal reasons. These
  "receives" are now silently ignored.
- bugfix: random data could be appended to message, possibly causing
  segfaults
- bugfix: reverse lookup reduction logic in imudp do DNS queries too often
  A comparison was done between the current and the former source address.
  However, this was done on the full sockaddr_storage structure and not
  on the host address only. This has now been changed for IPv4 and IPv6.
  The end result of this bug could be a higher UDP message loss rate than
  necessary (note that UDP message loss can not totally be avoided due
  to the UDP spec)
---------------------------------------------------------------------------
Version 4.4.1  [v4-stable] (rgerhards), 2009-09-02
- features requiring Java are automatically disabled if Java is not
  present (thanks to Michael Biebl for his help!)
- bugfix: invalid double-quoted PRI, among others in outgoing messages
  This causes grief with all receivers.
  Bug tracker: http://bugzilla.adiscon.com/show_bug.cgi?id=147
- bugfix: Java testing tools were required, even if testbench was disabled
  This resulted in build errors if no Java was present on the build system,
  even though none of the selected option actually required Java.
  (I forgot to backport a similar fix to newer releases).
- bugfix (backport): omfwd segfault
  Note that the orginal (higher version) patch states this happens only
  when debugging mode is turned on. That statement is wrong: if debug
  mode is turned off, the message is not being emitted, but the division
  by zero in the actual parameters still happens.
---------------------------------------------------------------------------
Version 4.4.0  [v4-stable] (rgerhards), 2009-08-21
- bugfix: stderr/stdout were not closed to be able to emit error messages,
  but this caused ssh sessions to hang. Now we close them after the 
  initial initialization. See forum thread:
  http://kb.monitorware.com/controlling-terminal-issues-t9875.html
- bugfix: sending syslog messages with zip compression did not work
---------------------------------------------------------------------------
Version 4.3.2  [v4-beta] (rgerhards), 2009-06-24
- removed long-obsoleted property UxTradMsg
- added a generic network stream server (in addition to rather specific
  syslog tcp server)
- added ability for the UDP output action to rebind its send socket after
  sending n messages. New config directive $ActionSendUDPRebindInterval
  added for the purpose. By default, rebinding is disabled. This is 
  considered useful for load balancers.
- bugfix: imdiag/imtcp had a race condition
- improved testbench (now much better code design and reuse)
- added config switch --enable-testbench=no to turn off testbench
---------------------------------------------------------------------------
Version 4.3.1  [DEVEL] (rgerhards), 2009-05-25
- added capability to run multiple tcp listeners (on different ports)
- performance enhancement: imtcp calls parser no longer on input thread
  but rather inside on of the potentially many main msg queue worker
  threads (an enhancement scheduled for all input plugins where this is
  possible)
- added $GenerateConfigGraph configuration command which can be used
  to generate nice-looking (and very informative) rsyslog configuration
  graphs.
- added $ActionName configuration directive (currently only used for
  graph generation, but may find other uses)
- improved doc
  * added (hopefully) easier to grasp queue explanation
- improved testbench
  * added tests for queue disk-only mode (checks disk queue logic)
- bugfix: light and full delay watermarks had invalid values, badly
  affecting performance for delayable inputs
- build system improvements - thanks to Michael Biebl
- added new testing module imdiag, which enables to talk to the 
  rsyslog core at runtime. The current implementation is only a 
  beginning, but can be expanded over time
---------------------------------------------------------------------------
Version 4.3.0  [DEVEL] (rgerhards), 2009-04-17
- new feature: new output plugin omprog, which permits to start program
  and feed it (via its stdin) with syslog messages. If the program
  terminates, it is restarted.
- improved internal handling of RainerScript functions, building the
  necessary plumbing to support more functions with decent runtime
  performance. This is also necessary towards the long-term goal
  of loadable library modules.
- added new RainerScript function "tolower"
- improved testbench
  * added tests for tcp-based reception
  * added tcp-load test (1000 connections, 20,000 messages)
- added $MaxOpenFiles configuration directive
- bugfix: solved potential memory leak in msg processing, could manifest
  itself in imtcp
- bugfix: ompgsql did not detect problems in sql command execution
  this could cause loss of messages. The handling was correct if the
  connection broke, but not if there was a problem with statement
  execution. The most probable case for such a case would be invalid
  sql inside the template, and this is now much easier to diagnose.
---------------------------------------------------------------------------
Version 4.2.0  [v4-stable] (rgerhards), 2009-06-23
- bugfix: light and full delay watermarks had invalid values, badly
  affecting performance for delayable inputs
- imported all patches from 3.22.1 as of today (see below)
- bugfix: compile problems in im3195
---------------------------------------------------------------------------
Version 4.1.7  [BETA] (rgerhards), 2009-04-22
- bugfix: $InputTCPMaxSessions config directive was accepted, but not
  honored. This resulted in a fixed upper limit of 200 connections.
- bugfix: the default for $DirCreateMode was 0644, and as such wrong.
  It has now been changed to 0700. For some background, please see
  http://lists.adiscon.net/pipermail/rsyslog/2009-April/001986.html
- bugfix: ompgsql did not detect problems in sql command execution
  this could cause loss of messages. The handling was correct if the
  connection broke, but not if there was a problem with statement
  execution. The most probable case for such a case would be invalid
  sql inside the template, and this is now much easier to diagnose.
---------------------------------------------------------------------------
Version 4.1.6  [DEVEL] (rgerhards), 2009-04-07
- added new "csv" property replacer options to enable simple creation
  of CSV-formatted outputs (format from RFC4180 is used)
- implemented function support in RainerScript. That means the engine
  parses and compile functions, as well as executes a few build-in
  ones. Dynamic loading and registration of functions is not yet
  supported - but we now have a good foundation to do that later on.
- implemented the strlen() RainerScript function
- added a template output module
- added -T rsyslogd command line option, enables to specify a directory
  where to chroot() into on startup. This is NOT a security feature but
  introduced to support testing. Thus, -T does not make sure chroot()
  is used in a secure way. (may be removed later)
- added omstdout module for testing purposes. Spits out all messages to
  stdout - no config option, no other features
- added a parser testing suite (still needs to be extended, but a good
  start)
- modified $ModLoad statement so that for modules whom's name starts with
  a dot, no path is prepended (this enables relative-pathes and should
  not break any valid current config)
- fixed a bug that caused action retries not to work correctly
  situation was only cleared by a restart
- bugfix: closed dynafile was potentially never written until another
  dynafile name was generated - potential loss of messages
- improved omfile so that it properly suspends itself if there is an
  i/o or file name generation error. This enables it to be used with
  the full high availability features of rsyslog's engine
- bugfix: fixed some segaults on Solaris, where vsprintf() does not
  check for NULL pointers
- improved performance of regexp-based filters
  Thanks to Arnaud Cornet for providing the idea and initial patch.
- added a new way how output plugins may be passed parameters. This is
  more effcient for some outputs. They new can receive fields not only
  as a single string but rather in an array where each string is seperated.
- added (some) developer documentation for output plugin interface
- bugfix: potential abort with DA queue after high watermark is reached
  There exists a race condition that can lead to a segfault. Thanks
  go to vbernetr, who performed the analysis and provided patch, which
  I only tweaked a very little bit.
- bugfix: imtcp did incorrectly parse hostname/tag
  Thanks to Luis Fernando Muñoz Mejías for the patch.
---------------------------------------------------------------------------
Version 4.1.5  [DEVEL] (rgerhards), 2009-03-11
- bugfix: parser did not correctly parse fields in UDP-received messages
- added ERE support in filter conditions
  new comparison operation "ereregex"
- added new config directive $RepeatedMsgContainsOriginalMsg so that the
  "last message repeated n times" messages, if generated, may
  have an alternate format that contains the message that is being repeated
---------------------------------------------------------------------------
Version 4.1.4  [DEVEL] (rgerhards), 2009-01-29
- bugfix: inconsistent use of mutex/atomic operations could cause segfault
  details are too many, for full analysis see blog post at:
  http://blog.gerhards.net/2009/01/rsyslog-data-race-analysis.html
- bugfix: unitialized mutex was used in msg.c:getPRI
  This was subtle, because getPRI is called as part of the debugging code
  (always executed) in syslogd.c:logmsg.
- bufgix: $PreserveFQDN was not properly handled for locally emitted
  messages
---------------------------------------------------------------------------
Version 4.1.3  [DEVEL] (rgerhards), 2008-12-17
- added $InputTCPServerAddtlFrameDelimiter config directive, which
  enables to specify an additional, non-standard message delimiter
  for processing plain tcp syslog. This is primarily a fix for the invalid
  framing used in Juniper's NetScreen products. Credit to forum user
  Arv for suggesting this solution.
- added $InputTCPServerInputName property, which enables a name to be
  specified that will be available during message processing in the
  inputname property. This is considered useful for logic that treats
  messages differently depending on which input received them.
- added $PreserveFQDN config file directive
  Enables to use FQDNs in sender names where the legacy default
  would have stripped the domain part.
  Thanks to BlinkMind, Inc. http://www.blinkmind.com for sponsoring this
  development.
- bugfix: imudp went into an endless loop under some circumstances
  (but could also leave it under some other circumstances...)
  Thanks to David Lang and speedfox for reporting this issue.
---------------------------------------------------------------------------
Version 4.1.2  [DEVEL] (rgerhards), 2008-12-04
- bugfix: code did not compile without zlib
- security bugfix: $AllowedSender was not honored, all senders were
  permitted instead (see http://www.rsyslog.com/Article322.phtml)
- security fix: imudp emitted a message when a non-permitted sender
  tried to send a message to it. This behaviour is operator-configurable.
  If enabled, a message was emitted each time. That way an attacker could
  effectively fill the disk via this facility. The message is now
  emitted only once in a minute (this currently is a hard-coded limit,
  if someone comes up with a good reason to make it configurable, we
  will probably do that).
- doc bugfix: typo in v3 compatibility document directive syntax
  thanks to Andrej for reporting
- imported other changes from 3.21.8 and 3.20.1 (see there)
---------------------------------------------------------------------------
Version 4.1.1  [DEVEL] (rgerhards), 2008-11-26
- added $PrivDropToGroup, $PrivDropToUser, $PrivDropToGroupID,
  $PrivDropToUserID config directives to enable dropping privileges.
  This is an effort to provide a security enhancement. For the limits of this
  approach, see http://wiki.rsyslog.com/index.php/Security
- re-enabled imklog to compile on FreeBSD (brought in from beta)
---------------------------------------------------------------------------
Version 4.1.0  [DEVEL] (rgerhards), 2008-11-18

********************************* WARNING *********************************
This version has a slightly different on-disk format for message entries.
As a consequence, old queue files being read by this version may have
an invalid output timestamp, which could result to some malfunction inside
the output driver. It is recommended to drain queues with the previous
version before switching to this one.
********************************* WARNING *********************************

- greatly enhanced performance when compared to v3.
- added configuration directive "HUPisRestart" which enables to configure
  HUP to be either a full restart or "just" a leightweight way to
  close open files.
- enhanced legacy syslog parser to detect year if part of the timestamp
  the format is based on what Cisco devices seem to emit.
- added a setting "$OptimizeForUniprocessor" to enable users to turn off
  pthread_yield calls which are counter-productive on multiprocessor 
  machines (but have been shown to be useful on uniprocessors)
- reordered imudp processing. Message parsing is now done as part of main
  message queue worker processing (was part of the input thread)
  This should also improve performance, as potentially more work is
  done in parallel.
- bugfix: compressed syslog messages could be slightly mis-uncompressed
  if the last byte of the compressed record was a NUL
- added $UDPServerTimeRequery option which enables to work with
  less acurate timestamps in favor of performance. This enables querying
  of the time only every n-th time if imudp is running in the tight
  receive loop (aka receiving messsages at a high rate)
- doc bugfix: queue doc had wrong parameter name for setting controlling
  worker thread shutdown period
- restructured rsyslog.conf documentation
- bugfix: memory leak in ompgsql
  Thanks to Ken for providing the patch
---------------------------------------------------------------------------
Version 3.22.4 [v3-stable] (rgerhards), 2010-??-??
- bugfix: action resume interval incorrectly handled, thus took longer to
  resume
- bugfix: cosmetic: proper constant used instead of number in open call
- bugfix: timestamp was incorrectly calculated for timezones with minute
  offset
  closes: http://bugzilla.adiscon.com/show_bug.cgi?id=271
- improved some code based on clang static analyzer results
- bugfix: potential misadressing in property replacer
---------------------------------------------------------------------------
Version 3.22.3 [v3-stable] (rgerhards), 2010-11-24
- bugfix(important): problem in TLS handling could cause rsyslog to loop
  in a tight loop, effectively disabling functionality and bearing the
  risk of unresponsiveness of the whole system.
  Bug tracker: http://bugzilla.adiscon.com/show_bug.cgi?id=194
---------------------------------------------------------------------------
Version 3.22.2 [v3-stable] (rgerhards), 2010-08-05
- bugfix: comment char ('#') in literal terminated script parsing
  and thus could not be used.
  but tracker: http://bugzilla.adiscon.com/show_bug.cgi?id=119
- enhance: imrelp now also provides remote peer's IP address 
  [if librelp != 1.0.0 is used]
- bugfix: sending syslog messages with zip compression did not work
- bugfix: potential hang condition on queue shutdown
- bugfix: segfault on startup when -q or -Q option was given
  bug tracker: http://bugzilla.adiscon.com/show_bug.cgi?id=157
  Thanks to Jonas Nogueira for reporting this bug.
- clarified use of $ActionsSendStreamDriver[AuthMode/PermittedPeers]
  in doc set (require TLS drivers)
- bugfix: $CreateDirs variable not properly initialized, default thus
  was random (but most often "on")
- bugfix: potential segfault when -p command line option was used
  thanks to varmojfekoj for pointing me at this bug
- bugfix: programname filter in ! configuration can not be reset
  Thanks to Kiss Gabor for the patch.
---------------------------------------------------------------------------
Version 3.22.1 [v3-stable] (rgerhards), 2009-07-02
- bugfix: invalid error message issued if $inlcudeConfig was on an empty
  set of files (e.g. *.conf, where none such files existed)
  thanks to Michael Biebl for reporting this bug
- bugfix: when run in foreground (but not in debug mode), a 
  debug message ("DoDie called") was emitted at shutdown. Removed.
  thanks to Michael Biebl for reporting this bug
- bugfix: some garbagge was emitted to stderr on shutdown. This
  garbage consisted of file names, which were written during 
  startup (key point: not a pointer error)
  thanks to Michael Biebl for reporting this bug
- bugfix: startup and shutdown message were emitted to stdout
  thanks to Michael Biebl for reporting this bug
- bugfix: error messages were not emitted to stderr in forked mode
  (stderr and stdo are now kept open across forks)
- bugfix: internal messages were emitted to whatever file had fd2 when
  rsyslogd ran in forked mode (as usual!)
  Thanks to varmojfekoj for the patch
- small enhancement: config validation run now exits with code 1 if an
  error is detected. This change is considered important but small enough
  to apply it directly to the stable version. [But it is a border case,
  the change requires more code than I had hoped. Thus I have NOT tried
  to actually catch all cases, this is left for the current devel
  releases, if necessary]
- bugfix: light and full delay watermarks had invalid values, badly
  affecting performance for delayable inputs
- bugfix: potential segfault issue when multiple $UDPServerRun directives
  are specified. Thanks to Michael Biebl for helping to debug this one.
- relaxed GnuTLS version requirement to 1.4.0 after confirmation from the
  field that this version is sufficient
- bugfix: parser did not properly handle empty structured data
- bugfix: invalid mutex release in msg.c (detected under thread debugger,
  seems not to have any impact on actual deployments)
---------------------------------------------------------------------------
Version 3.22.0 [v3-stable] (rgerhards), 2009-04-21
This is the first stable release that includes the full functionality
of the 3.21.x version tree.
- bugfix: $InputTCPMaxSessions config directive was accepted, but not
  honored. This resulted in a fixed upper limit of 200 connections.
- bugfix: the default for $DirCreateMode was 0644, and as such wrong.
  It has now been changed to 0700. For some background, please see
  http://lists.adiscon.net/pipermail/rsyslog/2009-April/001986.html
- bugfix: ompgsql did not detect problems in sql command execution
  this could cause loss of messages. The handling was correct if the
  connection broke, but not if there was a problem with statement
  execution. The most probable case for such a case would be invalid
  sql inside the template, and this is now much easier to diagnose.
---------------------------------------------------------------------------
Version 3.21.11 [BETA] (rgerhards), 2009-04-03
- build system improvements contributed by Michael Biebl - thx!
- all patches from 3.20.5 incorporated (see it's ChangeLog entry)
---------------------------------------------------------------------------
Version 3.21.10 [BETA] (rgerhards), 2009-02-02
- bugfix: inconsistent use of mutex/atomic operations could cause segfault
  details are too many, for full analysis see blog post at:
  http://blog.gerhards.net/2009/01/rsyslog-data-race-analysis.html
- the string "Do Die" was accidently emited upon exit in non-debug mode
  This has now been corrected. Thanks to varmojfekoj for the patch.
- some legacy options were not correctly processed.
  Thanks to varmojfekoj for the patch.
- doc bugfix: v3-compatiblity document had typo in config directive
  thanks to Andrej for reporting this
---------------------------------------------------------------------------
Version 3.21.9 [BETA] (rgerhards), 2008-12-04
- re-release of 3.21.8 with an additional fix, that could also lead
  to DoS; 3.21.8 has been removed from the official download archives
- security fix: imudp emitted a message when a non-permitted sender
  tried to send a message to it. This behaviour is operator-configurable.
  If enabled, a message was emitted each time. That way an attacker could
  effectively fill the disk via this facility. The message is now
  emitted only once in a minute (this currently is a hard-coded limit,
  if someone comes up with a good reason to make it configurable, we
  will probably do that).
---------------------------------------------------------------------------
Version 3.21.8  [BETA] (rgerhards), 2008-12-04
- bugfix: imklog did not compile on FreeBSD
- security bugfix: $AllowedSender was not honored, all senders were
  permitted instead (see http://www.rsyslog.com/Article322.phtml)
- merged in all other changes from 3.20.1 (see there)
---------------------------------------------------------------------------
Version 3.21.7  [BETA] (rgerhards), 2008-11-11
- this is the new beta branch, based on the former 3.21.6 devel
- new functionality: ZERO property replacer nomatch option (from v3-stable)
---------------------------------------------------------------------------
Version 3.21.6  [DEVEL] (rgerhards), 2008-10-22
- consolidated time calls during msg object creation, improves performance
  and consistency
- bugfix: solved a segfault condition
- bugfix: subsecond time properties generated by imfile, imklog and
  internal messages could be slightly inconsistent
- bugfix: (potentially big) memory leak on HUP if queues could not be
  drained before timeout - thanks to David Lang for pointing this out
- added capability to support multiple module search pathes. Thank
  to Marius Tomaschewski for providing the patch.
- bugfix: im3195 did no longer compile
- improved "make distcheck" by ensuring everything relevant is recompiled
---------------------------------------------------------------------------
Version 3.21.5  [DEVEL] (rgerhards), 2008-09-30
- performance optimization: unnecessary time() calls during message
  parsing removed - thanks to David Lang for his excellent performance
  analysis
- added new capability to property replacer: multiple immediately
  successive field delimiters are treated as a single one.
  Thanks to Zhuang Yuyao for the patch.
- added message property "inputname", which contains the name of the
  input (module) that generated it. Presence is depending on suport in
  each input module (else it is blank).
- added system property "$myhostname", which contains the name of the
  local host as it knows itself.
- imported a number of fixes and enhancements from the stable and
  devel branches, including a fix to a potential segfault on HUP
  when using UDP listners
- re-enabled gcc builtin atomic operations and added a proper
  ./configure check
- bugfix: potential race condition when adding messages to queue
  There was a wrong order of mutex lock operations. It is hard to
  believe that really caused problems, but in theory it could and with
  threading we often see that theory becomes practice if something is only
  used long enough on a fast enough machine with enough CPUs ;)
- cleaned up internal debug system code and made it behave better
  in regard to multi-threading
---------------------------------------------------------------------------
Version 3.21.4  [DEVEL] (rgerhards), 2008-09-04
- removed compile time fixed message size limit (was 2K), limit can now
  be set via $MaxMessageSize global config directive (finally gotten rid
  of MAXLINE ;))
- enhanced doc for $ActionExecOnlyEveryNthTimeTimeout
- integrated a number of patches from 3.18.4, namely
  - bugfix: order-of magnitude issue with base-10 size definitions
    in config file parser. Could lead to invalid sizes, constraints
    etc for e.g. queue files and any other object whose size was specified
    in base-10 entities. Did not apply to binary entities. Thanks to
    RB for finding this bug and providing a patch.
  - bugfix: action was not called when system time was set backwards
    (until the previous time was reached again). There are still some
    side-effects when time is rolled back (A time rollback is really a bad
    thing to do, ideally the OS should issue pseudo time (like NetWare did)
    when the user tries to roll back time). Thanks to varmojfekoj for this
    patch.
  - doc bugfix: rsyslog.conf man page improved and minor nit fixed
    thanks to Lukas Kuklinek for the patch.
---------------------------------------------------------------------------
Version 3.21.3  [DEVEL] (rgerhards), 2008-08-13
- added ability to specify flow control mode for imuxsock
- added ability to execute actions only after the n-th call of the action
  This also lead to the addition of two new config directives:
  $ActionExecOnlyEveryNthTime and $ActionExecOnlyEveryNthTimeTimeout
  This feature is useful, for example, for alerting: it permits you to
  send an alert only after at least n occurences of a specific message
  have been seen by rsyslogd. This protectes against false positives
  due to waiting for additional confirmation.
- bugfix: IPv6 addresses could not be specified in forwarding actions
  New syntax @[addr]:port introduced to enable that. Root problem was IPv6
  addresses contain colons.
- somewhat enhanced debugging messages
- imported from 3.18.3:
  - enhanced ommysql to support custom port to connect to server
    Port can be set via new $ActionOmmysqlServerPort config directive
    Note: this was a very minor change and thus deemed appropriate to be
    done in the stable release.
  - bugfix: misspelled config directive, previously was
    $MainMsgQueueWorkeTimeoutrThreadShutdown, is now
    $MainMsgQueueWorkerTimeoutThreadShutdown. Note that the misspelled
    directive is not preserved - if the misspelled directive was used
    (which I consider highly unlikely), the config file must be changed.
    Thanks to lperr for reporting the bug.
---------------------------------------------------------------------------
Version 3.21.2  [DEVEL] (rgerhards), 2008-08-04
- added $InputUnixListenSocketHostName config directive, which permits to
  override the hostname being used on a local unix socket. This is useful
  for differentiating "hosts" running in several jails. Feature was
  suggested by David Darville, thanks for the suggestion.
- enhanced ommail to support multiple email recipients. This is done by
  specifying $ActionMailTo multiple times. Note that this introduces a
  small incompatibility to previous config file syntax: the recipient
  list is now reset for each action (we honestly believe that will
  not cause any problem - apologies if it does).
- enhanced troubleshooting documentation
---------------------------------------------------------------------------
Version 3.21.1  [DEVEL] (rgerhards), 2008-07-30
- bugfix: no error was reported if the target of a $IncludeConfig
  could not be accessed.
- added testbed for common config errors
- added doc for -u option to rsyslogd man page
- enhanced config file checking - no active actions are detected
- added -N rsyslogd command line option for a config validation run
  (which does not execute actual syslogd code and does not interfere
  with a running instance)
- somewhat improved emergency configuration. It is now also selected
  if the config contains no active actions
- rsyslogd error messages are now reported to stderr by default. can be
  turned off by the new "$ErrorMessagesToStderr off" directive
 Thanks to HKS for suggesting the new features.
---------------------------------------------------------------------------
Version 3.21.0  [DEVEL] (rgerhards), 2008-07-18
- starts a new devel branch
- added a generic test driver for RainerScript plus some test cases
  to the testbench
- added a small diagnostic tool to obtain result of gethostname() API
- imported all changes from 3.18.1 until today (some quite important,
  see below)
---------------------------------------------------------------------------
Version 3.20.6 [v3-stable] (rgerhards), 2009-04-16
- this is the last v3-stable for the 3.20.x series
- bugfix: $InputTCPMaxSessions config directive was accepted, but not
  honored. This resulted in a fixed upper limit of 200 connections.
- bugfix: the default for $DirCreateMode was 0644, and as such wrong.
  It has now been changed to 0700. For some background, please see
  http://lists.adiscon.net/pipermail/rsyslog/2009-April/001986.html
---------------------------------------------------------------------------
Version 3.20.5 [v3-stable] (rgerhards), 2009-04-02
- bugfix: potential abort with DA queue after high watermark is reached
  There exists a race condition that can lead to a segfault. Thanks
  go to vbernetr, who performed the analysis and provided patch, which
  I only tweaked a very little bit.
- fixed bugs in RainerScript:
  o when converting a number and a string to a common type, both were 
    actually converted to the other variable's type.
  o the value of rsCStrConvertToNumber() was miscalculated.
  Thanks to varmojfekoj for the patch
- fixed a bug in configure.ac which resulted in problems with
  environment detection - thanks to Michael Biebl for the patch
- fixed a potential segfault problem in gssapi code
  thanks to varmojfekoj for the patch
- doc enhance: provide standard template for MySQL module and instructions
  on how to modify schema
---------------------------------------------------------------------------
Version 3.20.4 [v3-stable] (rgerhards), 2009-02-09
- bugfix: inconsistent use of mutex/atomic operations could cause segfault
  details are too many, for full analysis see blog post at:
  http://blog.gerhards.net/2009/01/rsyslog-data-race-analysis.html
- bugfix: invalid ./configure settings for RFC3195
  thanks to Michael Biebl for the patch
- bugfix: invalid mutex access in msg.c
- doc bugfix: dist tarball missed 2 files, had one extra file that no
  longer belongs into it. Thanks to Michael Biebl for pointing this out.
---------------------------------------------------------------------------
Version 3.20.3 [v3-stable] (rgerhards), 2009-01-19
- doc bugfix: v3-compatiblity document had typo in config directive
  thanks to Andrej for reporting this
- fixed a potential segfault condition with $AllowedSender directive
  On HUP, the root pointers were not properly cleaned up. Thanks to
  Michael Biebel, olgoat, and Juha Koho for reporting and analyzing
  the bug.
---------------------------------------------------------------------------
Version 3.20.2 [v3-stable] (rgerhards), 2008-12-04
- re-release of 3.20.1 with an additional fix, that could also lead
  to DoS; 3.20.1 has been removed from the official download archives
- security fix: imudp emitted a message when a non-permitted sender
  tried to send a message to it. This behaviour is operator-configurable.
  If enabled, a message was emitted each time. That way an attacker could
  effectively fill the disk via this facility. The message is now
  emitted only once in a minute (this currently is a hard-coded limit,
  if someone comes up with a good reason to make it configurable, we
  will probably do that).
---------------------------------------------------------------------------
Version 3.20.1 [v3-stable] (rgerhards), 2008-12-04
- security bugfix: $AllowedSender was not honored, all senders were
  permitted instead
- enhance: regex nomatch option "ZERO" has been added
  This allows to return the string 0 if a regular expression is
  not found. This is probably useful for storing numerical values into
  database columns.
- bugfix: memory leak in gtls netstream driver fixed
  memory was lost each time a TLS session was torn down. This could 
  result in a considerable memory leak if it happened quite frequently
  (potential system crash condition)
- doc update: documented how to specify multiple property replacer
  options + link to new online regex generator tool added
- minor bufgfix: very small memory leak in gtls netstream driver
  around a handful of bytes (< 20) for each HUP
- improved debug output for regular expressions inside property replacer
  RE's seem to be a big trouble spot and I would like to have more
  information inside the debug log. So I decided to add some additional
  debug strings permanently.
---------------------------------------------------------------------------
Version 3.20.0 [v3-stable] (rgerhards), 2008-11-05
- this is the inital release of the 3.19.x branch as a stable release
- bugfix: double-free in pctp netstream driver. Thank to varmojfeko
  for the patch
---------------------------------------------------------------------------
Version 3.19.12 [BETA] (rgerhards), 2008-10-16
- bugfix: subseconds where not correctly extracted from a timestamp
  if that timestamp did not contain any subsecond information (the
  resulting string was garbagge but should have been "0", what it
  now is).
- increased maximum size of a configuration statement to 4K (was 1K)
- imported all fixes from the stable branch (quite a lot)
- bugfix: (potentially big) memory leak on HUP if queues could not be
  drained before timeout - thanks to David Lang for pointing this out
---------------------------------------------------------------------------
Version 3.19.11 [BETA] (rgerhards), 2008-08-25
This is a refresh of the beta. No beta-specific fixes have been added.
- included fixes from v3-stable (most importantly 3.18.3)
---------------------------------------------------------------------------
Version 3.19.10 [BETA] (rgerhards), 2008-07-15
- start of a new beta branch based on former 3.19 devel branch
- bugfix: bad memory leak in disk-based queue modes
- bugfix: UDP syslog forwarding did not work on all platforms
  the ai_socktype was incorrectly set to 1. On some platforms, this
  lead to failing name resolution (e.g. FreeBSD 7). Thanks to HKS for
  reporting the bug.
- bugfix: priority was incorrectly calculated on FreeBSD 7,
  because the LOG_MAKEPRI() C macro has a different meaning there (it
  is just a simple addition of faciltity and severity). I have changed
  this to use own, consistent, code for PRI calculation. Thank to HKS
  for reporting this bug.
- bugfix (cosmetical): authorization was not checked when gtls handshake
  completed immediately. While this sounds scary, the situation can not
  happen in practice. We use non-blocking IO only for server-based gtls
  session setup. As TLS requires the exchange of multiple frames before
  the handshake completes, it simply is impossible to do this in one
  step. However, it is useful to have the code path correct even for 
  this case - otherwise, we may run into problems if the code is changed
  some time later (e.g. to use blocking sockets). Thanks to varmojfekoj
  for providing the patch.
- important queue bugfix from 3.18.1 imported (see below)
- cleanup of some debug messages
---------------------------------------------------------------------------
Version 3.19.9 (rgerhards), 2008-07-07
- added tutorial for creating a TLS-secured syslog infrastructure
- rewritten omusrmsg to no longer fork() a new process for sending messages
  this caused some problems with the threading model, e.g. zombies. Also,
  it was far less optimal than it is now.
- bugfix: machine certificate was required for client even in TLS anon mode
  Reference: http://bugzilla.adiscon.com/show_bug.cgi?id=85
  The fix also slightly improves performance by not storing certificates in
  client sessions when there is no need to do so.
- bugfix: RainerScript syntax error was not always detected
---------------------------------------------------------------------------
Version 3.19.8 (rgerhards), 2008-07-01
- bugfix: gtls module did not correctly handle EGAIN (and similar) recv()
  states. This has been fixed by introducing a new abstraction layer inside
  gtls.
- added (internal) error codes to error messages; added redirector to
  web description of error codes
  closes bug http://bugzilla.adiscon.com/show_bug.cgi?id=20
- disabled compile warnings caused by third-party libraries
- reduced number of compile warnings in gcc's -pedantic mode
- some minor documentation improvements
- included all fixes from beta 3.17.5
---------------------------------------------------------------------------
Version 3.19.7 (rgerhards), 2008-06-11
- added new property replacer option "date-subseconds" that enables
  to query just the subsecond part of a high-precision timestamp
- somewhat improved plain tcp syslog reliability by doing a connection
  check before sending. Credits to Martin Schuette for providing the
  idea. Details are available at
  http://blog.gerhards.net/2008/06/reliable-plain-tcp-syslog-once-again.html
- made rsyslog tickless in the (usual and default) case that repeated
  message reduction is turned off. More info:
  http://blog.gerhards.net/2008/06/coding-to-save-environment.html
- some build system cleanup, thanks to Michael Biebl
- bugfix: compile under (Free)BSD failed due to some invalid library
  definitions - this is fixed now. Thanks to Michael Biebl for the patch.
---------------------------------------------------------------------------
Version 3.19.6 (rgerhards), 2008-06-06
- enhanced property replacer to support multiple regex matches
- bugfix: part of permittedPeer structure was not correctly initialized
  thanks to varmojfekoj for spotting this
- bugfix: off-by-one bug during certificate check
- bugfix: removed some memory leaks in TLS code
---------------------------------------------------------------------------
Version 3.19.5 (rgerhards), 2008-05-30
- enabled Posix ERE expressions inside the property replacer
  (previously BRE was permitted only)
- provided ability to specify that a regular expression submatch shall
  be used inside the property replacer
- implemented in property replacer: if a regular expression does not match,
  it can now either return "**NO MATCH** (default, as before), a blank
  property or the full original property text
- enhanced property replacer to support multiple regex matches
---------------------------------------------------------------------------
Version 3.19.4 (rgerhards), 2008-05-27
- implemented x509/certvalid gtls auth mode
- implemented x509/name gtls auth mode (including wildcards)
- changed fingerprint gtls auth mode to new format fingerprint
- protected gtls error string function by a mutex. Without it, we
  could have a race condition in extreme cases. This was very remote,
  but now can no longer happen.
- changed config directive name to reflect different use
  $ActionSendStreamDriverCertFingerprint is now
  $ActionSendStreamDriverPermittedPeer and can be used both for
  fingerprint and name authentication (similar to the input side)
- bugfix: sender information (fromhost et al) was missing in imudp
  thanks to sandiso for reporting this bug
- this release fully inplements IETF's syslog-transport-tls-12 plus
  the latest text changes Joe Salowey provided via email. Not included
  is ipAddress subjectAltName authentication, which I think will be
  dropped from the draft. I don't think there is any real need for it.
This release also includes all bug fix up to today from the beta
and stable branches. Most importantly, this means the bugfix for
100% CPU utilization by imklog.
---------------------------------------------------------------------------
Version 3.19.3 (rgerhards), 2008-05-21
- added ability to authenticate the server against its certificate
  fingerprint
- added ability for client to provide its fingerprint
- added ability for server to obtain client cert's fingerprint
- bugfix: small mem leak in omfwd on exit (strmdriver name was not freed)
- bugfix: $ActionSendStreamDriver had no effect
- bugfix: default syslog port was no longer used if none was
  configured. Thanks to varmojfekoj for the patch
- bugfix: missing linker options caused build to fail on some
  systems. Thanks to Tiziano Mueller for the patch.
---------------------------------------------------------------------------
Version 3.19.2 (rgerhards), 2008-05-16
- bugfix: TCP input modules did incorrectly set fromhost property
  (always blank)
- bugfix: imklog did not set fromhost property
- added "fromhost-ip" property
  Note that adding this property changes the on-disk format for messages.
  However, that should not have any bad effect on existing spool files.
  But you will run into trouble if you create a spool file with this
  version and then try to process it with an older one (after a downgrade).
  Don't do that ;)
- added "RSYSLOG_DebugFormat" canned template
- bugfix: hostname and fromhost were swapped when a persisted message
  (in queued mode) was read in
- bugfix: lmtcpclt, lmtcpsrv and lmgssutil did all link to the static
  runtime library, resulting in a large size increase (and potential
  "interesting" effects). Thanks to Michael Biebel for reporting the size
  issue.
- bugfix: TLS server went into an endless loop in some situations.
  Thanks to Michael Biebl for reporting the problem.
- fixed potential segfault due to invalid call to cfsysline
  thanks to varmojfekoj for the patch
---------------------------------------------------------------------------
Version 3.19.1 (rgerhards), 2008-05-07
- configure help for --enable-gnutls wrong - said default is "yes" but
  default actually is "no" - thanks to darix for pointing this out
- file dirty.h was missing - thanks to darix for pointing this out
- bugfix: man files were not properly distributed - thanks to
  darix for reporting and to Michael Biebl for help with the fix
- some minor cleanup
---------------------------------------------------------------------------
Version 3.19.0 (rgerhards), 2008-05-06
- begins new devel branch version
- implemented TLS for plain tcp syslog (this is also the world's first
  implementation of IETF's upcoming syslog-transport-tls draft)
- partly rewritten and improved omfwd among others, now loads TCP
  code only if this is actually necessary
- split of a "runtime library" for rsyslog - this is not yet a clean
  model, because some modularization is still outstanding. In theory,
  this shall enable other utilities but rsyslogd to use the same
  runtime
- implemented im3195, the RFC3195 input as a plugin
- changed directory structure, files are now better organized
- a lot of cleanup in regard to modularization
- -c option no longer must be the first option - thanks to varmjofekoj
  for the patch
---------------------------------------------------------------------------
Version 3.18.7 (rgerhards), 2008-12-??
- bugfix: the default for $DirCreateMode was 0644, and as such wrong.
  It has now been changed to 0700. For some background, please see
  http://lists.adiscon.net/pipermail/rsyslog/2009-April/001986.html
- fixed a potential segfault condition with $AllowedSender directive
  On HUP, the root pointers were not properly cleaned up. Thanks to
  Michael Biebel, olgoat, and Juha Koho for reporting and analyzing
  the bug.
- some legacy options were not correctly processed.
  Thanks to varmojfekoj for the patch.
- doc bugfix: some spelling errors in man pages corrected. Thanks to
  Geoff Simmons for the patch.
---------------------------------------------------------------------------
Version 3.18.6 (rgerhards), 2008-12-08
- security bugfix: $AllowedSender was not honored, all senders were
  permitted instead (see http://www.rsyslog.com/Article322.phtml)
  (backport from v3-stable, v3.20.9)
- minor bugfix: dual close() call on tcp session closure
---------------------------------------------------------------------------
Version 3.18.5 (rgerhards), 2008-10-09
- bugfix: imudp input module could cause segfault on HUP
  It did not properly de-init a variable acting as a linked list head.
  That resulted in trying to access freed memory blocks after the HUP.
- bugfix:  rsyslogd could hang on HUP
  because getnameinfo() is not cancel-safe, but was not guarded against
  being cancelled. pthread_cancel() is routinely being called during
  HUP processing.
- bugfix[minor]: if queue size reached light_delay mark, enqueuing
  could potentially be blocked for a longer period of time, which
  was not the behaviour desired.
- doc bugfix: $ActionExecOnlyWhenPreviousIsSuspended was still misspelled
  as $...OnlyIfPrev... in some parts of the documentation. Thanks to 
  Lorenzo M. Catucci for reporting this bug.
- added doc on malformed messages, cause and how to work-around, to the
  doc set
- added doc on how to build from source repository
---------------------------------------------------------------------------
Version 3.18.4 (rgerhards), 2008-09-18
- bugfix: order-of magnitude issue with base-10 size definitions
  in config file parser. Could lead to invalid sizes, constraints
  etc for e.g. queue files and any other object whose size was specified
  in base-10 entities. Did not apply to binary entities. Thanks to
  RB for finding this bug and providing a patch.
- bugfix: action was not called when system time was set backwards
  (until the previous time was reached again). There are still some
  side-effects when time is rolled back (A time rollback is really a bad
  thing to do, ideally the OS should issue pseudo time (like NetWare did)
  when the user tries to roll back time). Thanks to varmojfekoj for this
  patch.
- doc bugfix: rsyslog.conf man page improved and minor nit fixed
  thanks to Lukas Kuklinek for the patch.
- bugfix: error code -2025 was used for two different errors. queue full
  is now -2074 and -2025 is unique again. (did cause no real problem
  except for troubleshooting)
- bugfix: default discard severity was incorrectly set to 4, which lead
  to discard-on-queue-full to be enabled by default. That could cause
  message loss where non was expected.  The default has now been changed
  to the correct value of 8, which disables the functionality. This
  problem applied both to the main message queue and the action queues.
  Thanks to Raoul Bhatia for pointing out this problem.
- bugfix: option value for legacy -a option could not be specified,
  resulting in strange operations. Thanks to Marius Tomaschewski
  for the patch.
- bugfix: colon after date should be ignored, but was not. This has
  now been corrected. Required change to the internal ParseTIMESTAMP3164()
  interface.
---------------------------------------------------------------------------
Version 3.18.3 (rgerhards), 2008-08-18
- bugfix: imfile could cause a segfault upon rsyslogd HUP and termination
  Thanks to lperr for an excellent bug report that helped detect this
  problem.
- enhanced ommysql to support custom port to connect to server
  Port can be set via new $ActionOmmysqlServerPort config directive
  Note: this was a very minor change and thus deemed appropriate to be
  done in the stable release.
- bugfix: misspelled config directive, previously was
  $MainMsgQueueWorkeTimeoutrThreadShutdown, is now
  $MainMsgQueueWorkerTimeoutThreadShutdown. Note that the misspelled
  directive is not preserved - if the misspelled directive was used
  (which I consider highly unlikely), the config file must be changed.
  Thanks to lperr for reporting the bug.
- disabled flow control for imuxsock, as it could cause system hangs
  under some circumstances. The devel (3.21.3 and above) will
  re-enable it and provide enhanced configurability to overcome the
  problems if they occur.
---------------------------------------------------------------------------
Version 3.18.2 (rgerhards), 2008-08-08
- merged in IPv6 forwarding address bugfix from v2-stable
---------------------------------------------------------------------------
Version 3.18.1 (rgerhards), 2008-07-21
- bugfix: potential segfault in creating message mutex in non-direct queue
  mode. rsyslogd segfaults on freeeBSD 7.0 (an potentially other platforms)
  if an action queue is running in any other mode than non-direct. The
  same problem can potentially be triggered by some main message queue
  settings. In any case, it will manifest during rsylog's startup. It is
  unlikely to happen after a successful startup (the only window of
  exposure may be a relatively seldom executed action running in queued
  mode). This has been corrected. Thank to HKS for point out the problem.
- bugfix: priority was incorrectly calculated on FreeBSD 7,
  because the LOG_MAKEPRI() C macro has a different meaning there (it
  is just a simple addition of faciltity and severity). I have changed
  this to use own, consistent, code for PRI calculation. [Backport from
  3.19.10]
- bugfix: remove PRI part from kernel message if it is present
  Thanks to Michael Biebl for reporting this bug
- bugfix: mark messages were not correctly written to text log files
  the markmessageinterval was not correctly propagated to all places
  where it was needed. This resulted in rsyslog using the default
  (20 minutes) in some code pathes, what looked to the user like mark
  messages were never written.
- added a new property replacer option "sp-if-no-1st-sp" to cover
  a problem with RFC 3164 based interpreation of tag separation. While
  it is a generic approach, it fixes a format problem introduced in
  3.18.0, where kernel messages no longer had a space after the tag.
  This is done by a modifcation of the default templates.
  Please note that this may affect some messages where there intentionally
  is no space between the tag and the first character of the message
  content. If so, this needs to be worked around via a specific
  template. However, we consider this scenario to be quite remote and,
  even if it exists, it is not expected that it will actually cause
  problems with log parsers (instead, we assume the new default template
  behaviour may fix previous problems with log parsers due to the 
  missing space).
- bugfix: imklog module was not correctly compiled for GNU/kFreeBSD.
  Thanks to Petr Salinger for the patch
- doc bugfix: property replacer options secpath-replace and
  secpath-drop were not documented
- doc bugfix: fixed some typos in rsyslog.conf man page
- fixed typo in source comment  - thanks to Rio Fujita
- some general cleanup (thanks to Michael Biebl)
---------------------------------------------------------------------------
Version 3.18.0 (rgerhards), 2008-07-11
- begun a new v3-stable based on former 3.17.4 beta plus patches to
  previous v3-stable
- bugfix in RainerScript: syntax error was not always detected
---------------------------------------------------------------------------
Version 3.17.5 (rgerhards), 2008-06-27
- added doc: howto set up a reliable connection to remote server via
  queued mode (and plain tcp protocol)
- bugfix: comments after actions were not properly treated. For some
  actions (e.g. forwarding), this could also lead to invalid configuration
---------------------------------------------------------------------------
Version 3.17.4 (rgerhards), 2008-06-16
- changed default for $KlogSymbolLookup to "off". The directive is
  also scheduled for removal in a later version. This was necessary
  because on kernels >= 2.6, the kernel does the symbol lookup itself. The
  imklog lookup logic then breaks the log message and makes it unusable.
---------------------------------------------------------------------------
Version 3.17.3 (rgerhards), 2008-05-28
- bugfix: imklog went into an endless loop if a PRI value was inside
  a kernel log message (unusual case under Linux, frequent under BSD)
---------------------------------------------------------------------------
Version 3.17.2 (rgerhards), 2008-05-04
- this version is the new beta, based on 3.17.1 devel feature set
- merged in imklog bug fix from v3-stable (3.16.1)
---------------------------------------------------------------------------
Version 3.17.1 (rgerhards), 2008-04-15
- removed dependency on MAXHOSTNAMELEN as much as it made sense.
  GNU/Hurd does not define it (because it has no limit), and we have taken
  care for cases where it is undefined now. However, some very few places
  remain where IMHO it currently is not worth fixing the code. If it is
  not defined, we have used a generous value of 1K, which is above IETF
  RFC's on hostname length at all. The memory consumption is no issue, as
  there are only a handful of this buffers allocated *per run* -- that's
  also the main reason why we consider it not worth to be fixed any further.
- enhanced legacy syslog parser to handle slightly malformed messages
  (with a space in front of the timestamp) - at least HP procurve is
  known to do that and I won't outrule that others also do it. The 
  change looks quite unintrusive and so we added it to the parser.
- implemented klogd functionality for BSD
- implemented high precision timestamps for the kernel log. Thanks to
  Michael Biebl for pointing out that the kernel log did not have them.
- provided ability to discard non-kernel messages if they are present
  in the kernel log (seems to happen on BSD)
- implemented $KLogInternalMsgFacility config directive
- implemented $KLogPermitNonKernelFacility config directive
Plus a number of bugfixes that were applied to v3-stable and beta
branches (not mentioned here in detail).
---------------------------------------------------------------------------
Version 3.17.0 (rgerhards), 2008-04-08
- added native ability to send mail messages
- removed no longer needed file relptuil.c/.h
- added $ActionExecOnlyOnceEveryInterval config directive
- bugfix: memory leaks in script engine
- bugfix: zero-length strings were not supported in object
  deserializer
- properties are now case-insensitive everywhere (script, filters,
  templates)
- added the capability to specify a processing (actually dequeue)
  timeframe with queues - so things can be configured to be done
  at off-peak hours
- We have removed the 32 character size limit (from RFC3164) on the
  tag. This had bad effects on existing envrionments, as sysklogd didn't
  obey it either (probably another bug in RFC3164...). We now receive
  the full size, but will modify the outputs so that only 32 characters
  max are used by default. If you need large tags in the output, you need
  to provide custom templates.
- changed command line processing. -v, -M, -c options are now parsed
  and processed before all other options. Inter-option dependencies
  have been relieved. Among others, permits to specify intial module
  load path via -M only (not the environment) which makes it much
  easier to work with non-standard module library locations. Thanks
  to varmojfekoj for suggesting this change. Matches bugzilla bug 55.
- bugfix: some messages were emited without hostname
Plus a number of bugfixes that were applied to v3-stable and beta
branches (not mentioned here in detail).
---------------------------------------------------------------------------
Version 3.16.3 (rgerhards), 2008-07-11
- updated information on rsyslog packages
- bugfix: memory leak in disk-based queue modes
---------------------------------------------------------------------------
Version 3.16.2 (rgerhards), 2008-06-25
- fixed potential segfault due to invalid call to cfsysline
  thanks to varmojfekoj for the patch
- bugfix: some whitespaces where incorrectly not ignored when parsing
  the config file. This is now corrected. Thanks to Michael Biebl for
  pointing out the problem.
---------------------------------------------------------------------------
Version 3.16.1 (rgerhards), 2008-05-02
- fixed a bug in imklog which lead to startup problems (including
  segfault) on some platforms under some circumsances. Thanks to
  Vieri for reporting this bug and helping to troubleshoot it.
---------------------------------------------------------------------------
Version 3.16.0 (rgerhards), 2008-04-24
- new v3-stable (3.16.x) based on beta 3.15.x (RELP support)
- bugfix: omsnmp had a too-small sized buffer for hostname+port. This
  could not lead to a segfault, as snprintf() was used, but could cause
  some trouble with extensively long hostnames.
- applied patch from Tiziano Müller to remove some compiler warnings
- added gssapi overview/howto thanks to Peter Vrabec
- changed some files to grant LGPLv3 extended persmissions on top of GPLv3
  this also is the first sign of something that will evolve into a
  well-defined "rsyslog runtime library"
---------------------------------------------------------------------------
Version 3.15.1 (rgerhards), 2008-04-11
- bugfix: some messages were emited without hostname
- disabled atomic operations for the time being because they introduce some
  cross-platform trouble - need to see how to fix this in the best 
  possible way
- bugfix: zero-length strings were not supported in object
  deserializer
- added librelp check via PKG_CHECK thanks to Michael Biebl's patch
- file relputil.c deleted, is not actually needed
- added more meaningful error messages to rsyslogd (when some errors
  happens during startup)
- bugfix: memory leaks in script engine
- bugfix: $hostname and $fromhost in RainerScript did not work
This release also includes all changes applied to the stable versions
up to today.
---------------------------------------------------------------------------
Version 3.15.0 (rgerhards), 2008-04-01
- major new feature: imrelp/omrelp support reliable delivery of syslog
  messages via the RELP protocol and librelp (http://www.librelp.com).
  Plain tcp syslog, so far the best reliability solution, can lose
  messages when something goes wrong or a peer goes down. With RELP,
  this can no longer happen. See imrelp.html for more details.
- bugfix: rsyslogd was no longer build by default; man pages are 
  only installed if corresponding option is selected. Thanks to
  Michael Biebl for pointing these problems out.
---------------------------------------------------------------------------
Version 3.14.2 (rgerhards), 2008-04-09
- bugfix: segfault with expression-based filters
- bugfix: omsnmp did not deref errmsg object on exit (no bad effects caused)
- some cleanup
- bugfix: imklog did not work well with kernel 2.6+. Thanks to Peter
  Vrabec for patching it based on the development in sysklogd - and thanks
  to the sysklogd project for upgrading klogd to support the new
  functionality
- some cleanup in imklog
- bugfix: potential segfault in imklog when kernel is compiled without
  /proc/kallsyms and the file System.map is missing. Thanks to
  Andrea Morandi for pointing it out and suggesting a fix.
- bugfixes, credits to varmojfekoj:
  * reset errno before printing a warning message
  * misspelled directive name in code processing legacy options
- bugfix: some legacy options not correctly interpreted - thanks to
  varmojfekoj for the patch
- improved detection of modules being loaded more than once
  thanks to varmojfekoj for the patch
---------------------------------------------------------------------------
Version 3.14.1 (rgerhards), 2008-04-04
- bugfix: some messages were emited without hostname
- bugfix: rsyslogd was no longer build by default; man pages are 
  only installed if corresponding option is selected. Thanks to
  Michael Biebl for pointing these problems out.
- bugfix: zero-length strings were not supported in object
  deserializer
- disabled atomic operations for this stable build as it caused
  platform problems
- bugfix: memory leaks in script engine
- bugfix: $hostname and $fromhost in RainerScript did not work
- bugfix: some memory leak when queue is runing in disk mode
- man pages improved thanks to varmofekoj and Peter Vrabec
- We have removed the 32 character size limit (from RFC3164) on the
  tag. This had bad effects on existing envrionments, as sysklogd didn't
  obey it either (probably another bug in RFC3164...). We now receive
  the full size, but will modify the outputs so that only 32 characters
  max are used by default. If you need large tags in the output, you need
  to provide custom templates.
- bugfix: some memory leak when queue is runing in disk mode
---------------------------------------------------------------------------
Version 3.14.0 (rgerhards), 2008-04-02
An interim version was accidently released to the web. It was named 3.14.0.
To avoid confusion, we have not assigned this version number to any
official release. If you happen to use 3.14.0, please update to 3.14.1.
---------------------------------------------------------------------------
Version 3.13.0-dev0 (rgerhards), 2008-03-31
- bugfix: accidently set debug option in 3.12.5 reset to production
  This option prevented dlclose() to be called. It had no real bad effects,
  as the modules were otherwise correctly deinitialized and dlopen()
  supports multiple opens of the same module without any memory footprint.
- removed --enable-mudflap, added --enable-valgrind ./configure setting
- bugfix: tcp receiver could segfault due to uninitialized variable
- docfix: queue doc had a wrong directive name that prevented max worker
  threads to be correctly set
- worked a bit on atomic memory operations to support problem-free
  threading (only at non-intrusive places)
- added a --enable/disable-rsyslogd configure option so that
  source-based packaging systems can build plugins without the need
  to compile rsyslogd
- some cleanup
- test of potential new version number scheme
---------------------------------------------------------------------------
Version 3.12.5 (rgerhards), 2008-03-28
- changed default for "last message repeated n times", which is now
  off by default
- implemented backward compatibility commandline option parsing
- automatically generated compatibility config lines are now also
  logged so that a user can diagnose problems with them
- added compatibility mode for -a, -o and -p options
- compatibility mode processing finished
- changed default file output format to include high-precision timestamps
- added a buid-in template for previous syslogd file format
- added new $ActionFileDefaultTemplate directive
- added support for high-precision timestamps when receiving legacy
  syslog messages
- added new $ActionForwardDefaultTemplate directive
- added new $ActionGSSForwardDefaultTemplate directive
- added build-in templates for easier configuration
- bugfix: fixed small memory leak in tcpclt.c
- bugfix: fixed small memory leak in template regular expressions
- bugfix: regular expressions inside property replacer did not work
  properly
- bugfix: QHOUR and HHOUR properties were wrongly calculated
- bugfix: fixed memory leaks in stream class and imfile
- bugfix: $ModDir did invalid bounds checking, potential overlow in
  dbgprintf() - thanks to varmojfekoj for the patch
- bugfix: -t and -g legacy options max number of sessions had a wrong
  and much too high value
---------------------------------------------------------------------------
Version 3.12.4 (rgerhards), 2008-03-25
- Greatly enhanced rsyslogd's file write performance by disabling
  file syncing capability of output modules by default. This
  feature is usually not required, not useful and an extreme performance
  hit (both to rsyslogd as well as the system at large). Unfortunately,
  most users enable it by default, because it was most intuitive to enable
  it in plain old sysklogd syslog.conf format. There is now the
  $ActionFileEnableSync config setting which must be enabled in order to
  support syncing. By default it is off. So even if the old-format config
  lines request syncing, it is not done unless explicitely enabled. I am
  sure this is a very useful change and not a risk at all. I need to think
  if I undo it under compatibility mode, but currently this does not
  happen (I fear a lot of lazy users will run rsyslogd in compatibility
  mode, again bringing up this performance problem...).
- added flow control options to other input sources
- added $HHOUR and $QHOUR system properties - can be used for half- and
  quarter-hour logfile rotation
- changed queue's discard severities default value to 8 (do not discard)
  to prevent unintentional message loss
- removed a no-longer needed callback from the output module 
  interface. Results in reduced code complexity.
- bugfix/doc: removed no longer supported -h option from man page
- bugfix: imklog leaked several hundered KB on each HUP. Thanks to
  varmojfekoj for the patch
- bugfix: potential segfault on module unload. Thanks to varmojfekoj for
  the patch
- bugfix: fixed some minor memory leaks
- bugfix: fixed some slightly invalid memory accesses
- bugfix: internally generated messages had "FROMHOST" property not set
---------------------------------------------------------------------------
Version 3.12.3 (rgerhards), 2008-03-18
- added advanced flow control for congestion cases (mode depending on message
  source and its capablity to be delayed without bad side effects)
- bugfix: $ModDir should not be reset on $ResetConfig - this can cause a lot
  of confusion and there is no real good reason to do so. Also conflicts with
  the new -M option and environment setting.
- bugfix: TCP and GSSAPI framing mode variable was uninitialized, leading to
  wrong framing (caused, among others, interop problems)
- bugfix: TCP (and GSSAPI) octet-counted frame did not work correctly in all
  situations. If the header was split across two packet reads, it was invalidly
  processed, causing loss or modification of messages.
- bugfix: memory leak in imfile
- bugfix: duplicate public symbol in omfwd and omgssapi could lead to
  segfault. thanks to varmojfekoj for the patch.
- bugfix: rsyslogd aborted on sigup - thanks to varmojfekoj for the patch
- some more internal cleanup ;)
- begun relp modules, but these are not functional yet
- Greatly enhanced rsyslogd's file write performance by disabling
  file syncing capability of output modules by default. This
  feature is usually not required, not useful and an extreme performance
  hit (both to rsyslogd as well as the system at large). Unfortunately,
  most users enable it by default, because it was most intuitive to enable
  it in plain old sysklogd syslog.conf format. There is now a new config
  setting which must be enabled in order to support syncing. By default it
  is off. So even if the old-format config lines request syncing, it is
  not done unless explicitely enabled. I am sure this is a very useful
  change and not a risk at all. I need to think if I undo it under
  compatibility mode, but currently this does not happen (I fear a lot of
  lazy users will run rsyslogd in compatibility mode, again bringing up
  this performance problem...).
---------------------------------------------------------------------------
Version 3.12.2 (rgerhards), 2008-03-13
- added RSYSLOGD_MODDIR environment variable
- added -M rsyslogd option (allows to specify module directory location)
- converted net.c into a loadable library plugin
- bugfix: debug module now survives unload of loadable module when
  printing out function call data
- bugfix: not properly initialized data could cause several segfaults if
  there were errors in the config file - thanks to varmojfekoj for the patch
- bugfix: rsyslogd segfaulted when imfile read an empty line - thanks
  to Johnny Tan for an excellent bug report
- implemented dynamic module unload capability (not visible to end user)
- some more internal cleanup
- bugfix: imgssapi segfaulted under some conditions; this fix is actually
  not just a fix but a change in the object model. Thanks to varmojfekoj
  for providing the bug report, an initial fix and lots of good discussion
  that lead to where we finally ended up.
- improved session recovery when outbound tcp connection breaks, reduces
  probability of message loss at the price of a highly unlikely potential
  (single) message duplication
---------------------------------------------------------------------------
Version 3.12.1 (rgerhards), 2008-03-06
- added library plugins, which can be automatically loaded
- bugfix: actions were not correctly retried; caused message loss
- changed module loader to automatically add ".so" suffix if not
  specified (over time, this shall also ease portability of config
  files)
- improved debugging support; debug runtime options can now be set via
  an environment variable
- bugfix: removed debugging code that I forgot to remove before releasing
  3.12.0 (does not cause harm and happened only during startup)
- added support for the MonitorWare syslog MIB to omsnmp
- internal code improvements (more code converted into classes)
- internal code reworking of the imtcp/imgssapi module
- added capability to ignore client-provided timestamp on unix sockets and
  made this mode the default; this was needed, as some programs (e.g. sshd)
  log with inconsistent timezone information, what messes up the local
  logs (which by default don't even contain time zone information). This
  seems to be consistent with what sysklogd did for the past four years.
  Alternate behaviour may be desirable if gateway-like processes send
  messages via the local log slot - in this case, it can be enabled
  via the $InputUnixListenSocketIgnoreMsgTimestamp and
  $SystemLogSocketIgnoreMsgTimestamp config directives
- added ability to compile on HP UX; verified that imudp worked on HP UX;
  however, we are still in need of people trying out rsyslogd on HP UX,
  so it can not yet be assumed it runs there
- improved session recovery when outbound tcp connection breaks, reduces
  probability of message loss at the price of a highly unlikely potential
  (single) message duplication
---------------------------------------------------------------------------
Version 3.12.0 (rgerhards), 2008-02-28
- added full expression support for filters; filters can now contain
  arbitrary complex boolean, string and arithmetic expressions
---------------------------------------------------------------------------
Version 3.11.6 (rgerhards), 2008-02-27
- bugfix: gssapi libraries were still linked to rsyslog core, what should
  no longer be necessary. Applied fix by Michael Biebl to solve this.
- enabled imgssapi to be loaded side-by-side with imtcp
- added InputGSSServerPermitPlainTCP config directive
- split imgssapi source code somewhat from imtcp
- bugfix: queue cancel cleanup handler could be called with
  invalid pointer if dequeue failed
- bugfix: rsyslogd segfaulted on second SIGHUP
  tracker: http://bugzilla.adiscon.com/show_bug.cgi?id=38
- improved stability of queue engine
- bugfix: queue disk file were not properly persisted when 
  immediately after closing an output file rsyslog was stopped
  or huped (the new output file open must NOT have happend at
  that point) - this lead to a sparse and invalid queue file
  which could cause several problems to the engine (unpredictable
  results). This situation should have happened only in very
  rare cases. tracker: http://bugzilla.adiscon.com/show_bug.cgi?id=40
- bugfix: during queue shutdown, an assert invalidly triggered when
  the primary queue's DA worker was terminated while the DA queue's
  regular worker was still executing. This could result in a segfault
  during shutdown.
  tracker: http://bugzilla.adiscon.com/show_bug.cgi?id=41
- bugfix: queue properties sizeOnDisk, bytesRead were persisted to 
  disk with wrong data type (long instead of int64) - could cause
  problems on 32 bit machines
- bugfix: queue aborted when it was shut down, DA-enabled, DA mode
  was just initiated but not fully initialized (a race condition)
- bugfix: imfile could abort under extreme stress conditions
  (when it was terminated before it could open all of its
  to be monitored files)
- applied patch from varmojfekoj to fix an issue with compatibility 
  mode and default module directories (many thanks!):
  I've also noticed a bug in the compatibility code; the problem is that 
  options are parsed before configuration file so options which need a 
  module to be loaded will currently ignore any $moddir directive. This 
  can be fixed by moving legacyOptsHook() after config file parsing. 
  (see the attached patch) This goes against the logical order of 
  processing, but the legacy options are only few and it doesn't seem to 
  be a problem.
- bugfix: object property deserializer did not handle negative numbers
---------------------------------------------------------------------------
Version 3.11.5 (rgerhards), 2008-02-25
- new imgssapi module, changed imtcp module - this enables to load/package
  GSSAPI support separately - thanks to varmojfekoj for the patch
- compatibility mode (the -c option series) is now at least partly
  completed - thanks to varmojfekoj for the patch
- documentation for imgssapi and imtcp added
- duplicate $ModLoad's for the same module are now detected and
  rejected -- thanks to varmojfekoj for the patch
---------------------------------------------------------------------------
Version 3.11.4 (rgerhards), 2008-02-21
- bugfix: debug.html was missing from release tarball - thanks to Michael
  Biebl for bringing this to my attention
- some internal cleanup on the stringbuf object calling interface
- general code cleanup and further modularization
- $MainMessageQueueDiscardSeverity can now also handle textual severities
  (previously only integers)
- bugfix: message object was not properly synchronized when the 
  main queue had a single thread and non-direct action queues were used
- some documentation improvements
---------------------------------------------------------------------------
Version 3.11.3 (rgerhards), 2008-02-18
- fixed a bug in imklog which lead to duplicate message content in
  kernel logs
- added support for better plugin handling in libdbi (we contributed
  a patch to do that, we just now need to wait for the next libdbi
  version)
- bugfix: fixed abort when invalid template was provided to an action
  bug http://bugzilla.adiscon.com/show_bug.cgi?id=4
- re-instantiated SIGUSR1 function; added SIGUSR2 to generate debug
  status output
- added some documentation on runtime-debug settings
- slightly improved man pages for novice users
---------------------------------------------------------------------------
Version 3.11.2 (rgerhards), 2008-02-15
- added the capability to monitor text files and process their content
  as syslog messages (including forwarding)
- added support for libdbi, a database abstraction layer. rsyslog now
  also supports the following databases via dbi drivers:
  * Firebird/Interbase
  * FreeTDS (access to MS SQL Server and Sybase)
  * SQLite/SQLite3
  * Ingres (experimental)
  * mSQL (experimental)
  * Oracle (experimental)
  Additional drivers may be provided by the libdbi-drivers project, which
  can be used by rsyslog as soon as they become available.
- removed some left-over unnecessary dbgprintf's (cluttered screen,
  cosmetic)
- doc bugfix: html documentation for omsnmp was missing
---------------------------------------------------------------------------
Version 3.11.1 (rgerhards), 2008-02-12
- SNMP trap sender added thanks to Andre Lorbach (omsnmp)
- added input-plugin interface specification in form of a (copy) template
  input module
- applied documentation fix by Michael Biebl -- many thanks!
- bugfix: immark did not have MARK flags set...
- added x-info field to rsyslogd startup/shutdown message. Hopefully
  points users to right location for further info (many don't even know
  they run rsyslog ;))
- bugfix: trailing ":" of tag was lost while parsing legacy syslog messages
  without timestamp - thanks to Anders Blomdell for providing a patch!
- fixed a bug in stringbuf.c related to STRINGBUF_TRIM_ALLOCSIZE, which
  wasn't supposed to be used with rsyslog. Put a warning message up that
  tells this feature is not tested and probably not worth the effort.
  Thanks to Anders Blomdell fro bringing this to our attention
- somewhat improved performance of string buffers
- fixed bug that caused invalid treatment of tabs (HT) in rsyslog.conf
- bugfix: setting for $EscapeCopntrolCharactersOnReceive was not 
  properly initialized
- clarified usage of space-cc property replacer option
- improved abort diagnostic handler
- some initial effort for malloc/free runtime debugging support
- bugfix: using dynafile actions caused rsyslogd abort
- fixed minor man errors thanks to Michael Biebl
---------------------------------------------------------------------------
Version 3.11.0 (rgerhards), 2008-01-31
- implemented queued actions
- implemented simple rate limiting for actions
- implemented deliberate discarding of lower priority messages over higher
  priority ones when a queue runs out of space
- implemented disk quotas for disk queues
- implemented the $ActionResumeRetryCount config directive
- added $ActionQueueFilename config directive
- added $ActionQueueSize config directive
- added $ActionQueueHighWaterMark config directive
- added $ActionQueueLowWaterMark config directive
- added $ActionQueueDiscardMark config directive
- added $ActionQueueDiscardSeverity config directive
- added $ActionQueueCheckpointInterval config directive
- added $ActionQueueType config directive
- added $ActionQueueWorkerThreads config directive
- added $ActionQueueTimeoutshutdown config directive
- added $ActionQueueTimeoutActionCompletion config directive
- added $ActionQueueTimeoutenQueue config directive
- added $ActionQueueTimeoutworkerThreadShutdown config directive
- added $ActionQueueWorkerThreadMinimumMessages config directive
- added $ActionQueueMaxFileSize config directive
- added $ActionQueueSaveonShutdown config directive
- addded $ActionQueueDequeueSlowdown config directive
- addded $MainMsgQueueDequeueSlowdown config directive
- bugfix: added forgotten docs to package
- improved debugging support
- fixed a bug that caused $MainMsgQueueCheckpointInterval to work incorrectly
- when a long-running action needs to be cancelled on shutdown, the message
  that was processed by it is now preserved. This finishes support for
  guaranteed delivery of messages (if the output supports it, of course)
- fixed bug in output module interface, see
  http://sourceforge.net/tracker/index.php?func=detail&aid=1881008&group_id=123448&atid=696552
- changed the ommysql output plugin so that the (lengthy) connection
  initialization now takes place in message processing. This works much
  better with the new queued action mode (fast startup)
- fixed a bug that caused a potential hang in file and fwd output module
  varmojfekoj provided the patch - many thanks!
- bugfixed stream class offset handling on 32bit platforms
---------------------------------------------------------------------------
Version 3.10.3 (rgerhards), 2008-01-28
- fixed a bug with standard template definitions (not a big deal) - thanks
  to varmojfekoj for spotting it
- run-time instrumentation added
- implemented disk-assisted queue mode, which enables on-demand disk
  spooling if the queue's in-memory queue is exhausted
- implemented a dynamic worker thread pool for processing incoming
  messages; workers are started and shut down as need arises
- implemented a run-time instrumentation debug package
- implemented the $MainMsgQueueSaveOnShutdown config directive
- implemented the $MainMsgQueueWorkerThreadMinimumMessages config directive
- implemented the $MainMsgQueueTimeoutWorkerThreadShutdown config directive
---------------------------------------------------------------------------
Version 3.10.2 (rgerhards), 2008-01-14
- added the ability to keep stop rsyslogd without the need to drain
  the main message queue. In disk queue mode, rsyslog continues to
  run from the point where it stopped. In case of a system failure, it
  continues to process messages from the last checkpoint.
- fixed a bug that caused a segfault on startup when no $WorkDir directive
  was specified in rsyslog.conf
- provided more fine-grain control over shutdown timeouts and added a
  way to specify the enqueue timeout when the main message queue is full
- implemented $MainMsgQueueCheckpointInterval config directive
- implemented $MainMsgQueueTimeoutActionCompletion config directive
- implemented $MainMsgQueueTimeoutEnqueue config directive
- implemented $MainMsgQueueTimeoutShutdown config directive
---------------------------------------------------------------------------
Version 3.10.1 (rgerhards), 2008-01-10
- implemented the "disk" queue mode. However, it currently is of very
  limited use, because it does not support persistence over rsyslogd
  runs. So when rsyslogd is stopped, the queue is drained just as with
  the in-memory queue modes. Persistent queues will be a feature of
  the next release.
- performance-optimized string class, should bring an overall improvement
- fixed a memory leak in imudp -- thanks to varmojfekoj for the patch
- fixed a race condition that could lead to a rsyslogd hang when during
  HUP or termination
- done some doc updates
- added $WorkDirectory config directive
- added $MainMsgQueueFileName config directive
- added $MainMsgQueueMaxFileSize config directive
---------------------------------------------------------------------------
Version 3.10.0 (rgerhards), 2008-01-07
- implemented input module interface and initial input modules
- enhanced threading for input modules (each on its own thread now)
- ability to bind UDP listeners to specific local interfaces/ports and
  ability to run multiple of them concurrently
- added ability to specify listen IP address for UDP syslog server
- license changed to GPLv3
- mark messages are now provided by loadble module immark
- rklogd is no longer provided. Its functionality has now been taken over
  by imklog, a loadable input module. This offers a much better integration
  into rsyslogd and makes sure that the kernel logger process is brought
  up and down at the appropriate times
- enhanced $IncludeConfig directive to support wildcard characters
  (thanks to Michael Biebl)
- all inputs are now implemented as loadable plugins
- enhanced threading model: each input module now runs on its own thread
- enhanced message queue which now supports different queueing methods
  (among others, this can be used for performance fine-tuning)
- added a large number of new configuration directives for the new
  input modules
- enhanced multi-threading utilizing a worker thread pool for the
  main message queue
- compilation without pthreads is no longer supported
- much cleaner code due to new objects and removal of single-threading
  mode
---------------------------------------------------------------------------
Version 2.0.8 V2-STABLE (rgerhards), 2008-??-??
- bugfix: ompgsql did not detect problems in sql command execution
  this could cause loss of messages. The handling was correct if the
  connection broke, but not if there was a problem with statement
  execution. The most probable case for such a case would be invalid
  sql inside the template, and this is now much easier to diagnose.
- doc bugfix: default for $DirCreateMode incorrectly stated
---------------------------------------------------------------------------
Version 2.0.7 V2-STABLE (rgerhards), 2008-04-14
- bugfix: the default for $DirCreateMode was 0644, and as such wrong.
  It has now been changed to 0700. For some background, please see
  http://lists.adiscon.net/pipermail/rsyslog/2009-April/001986.html
- bugfix: "$CreateDirs off" also disabled file creation
  Thanks to William Tisater for analyzing this bug and providing a patch.
  The actual code change is heavily based on William's patch.
- bugfix: memory leak in ompgsql
  Thanks to Ken for providing the patch
- bugfix: potential memory leak in msg.c
  This one did not surface yet and the issue was actually found due to
  a problem in v4 - but better fix it here, too
---------------------------------------------------------------------------
Version 2.0.6 V2-STABLE (rgerhards), 2008-08-07
- bugfix: memory leaks in rsyslogd, primarily in singlethread mode
  Thanks to Frederico Nunez for providing the fix
- bugfix: copy&paste error lead to dangling if - this caused a very minor
  issue with re-formatting a RFC3164 date when the message was invalidly
  formatted and had a colon immediately after the date. This was in the
  code for some years (even v1 had it) and I think it never had any
  effect at all in practice. Though, it should be fixed - but definitely
  nothing to worry about.
---------------------------------------------------------------------------
Version 2.0.6 V2-STABLE (rgerhards), 2008-08-07
- bugfix: IPv6 addresses could not be specified in forwarding actions
  New syntax @[addr]:port introduced to enable that. Root problem was IPv6
  addresses contain colons. (backport from 3.21.3)
---------------------------------------------------------------------------
Version 2.0.5 STABLE (rgerhards), 2008-05-15
- bugfix: regular expressions inside property replacer did not work
  properly
- adapted to liblogging 0.7.1+
---------------------------------------------------------------------------
Version 2.0.4 STABLE (rgerhards), 2008-03-27
- bugfix: internally generated messages had "FROMHOST" property not set
- bugfix: continue parsing if tag is oversize (discard oversize part) - thanks
  to mclaughlin77@gmail.com for the patch
- added $HHOUR and $QHOUR system properties - can be used for half- and
  quarter-hour logfile rotation
---------------------------------------------------------------------------
Version 2.0.3 STABLE (rgerhards), 2008-03-12
- bugfix: setting for $EscapeCopntrolCharactersOnReceive was not 
  properly initialized
- bugfix: resolved potential segfault condition on HUP (extremely
  unlikely to happen in practice), for details see tracker:
  http://bugzilla.adiscon.com/show_bug.cgi?id=38
- improved the man pages a bit - thanks to Michael Biebl for the patch
- bugfix: not properly initialized data could cause several segfaults if
  there were errors in the config file - thanks to varmojfekoj for the patch
---------------------------------------------------------------------------
Version 2.0.2 STABLE (rgerhards), 2008-02-12
- fixed a bug that could cause invalid string handling via strerror_r
  varmojfekoj provided the patch - many thanks!
- added x-info field to rsyslogd startup/shutdown message. Hopefully
  points users to right location for further info (many don't even know
  they run rsyslog ;))
- bugfix: suspended actions were not always properly resumed
  varmojfekoj provided the patch - many thanks!
- bugfix: errno could be changed during mark processing, leading to
  invalid error messages when processing inputs. Thank to varmojfekoj for
  pointing out this problem.
- bugfix: trailing ":" of tag was lost while parsing legacy syslog messages
  without timestamp - thanks to Anders Blomdell for providing a patch!
- bugfix (doc): misspelled config directive, invalid signal info
- applied some doc fixes from Michel Biebl and cleaned up some no longer
  needed files suggested by him
- cleaned up stringbuf.c to fix an annoyance reported by Anders Blomdell
- fixed bug that caused invalid treatment of tabs (HT) in rsyslog.conf
---------------------------------------------------------------------------
Version 2.0.1 STABLE (rgerhards), 2008-01-24
- fixed a bug in integer conversion - but this function was never called,
  so it is not really a useful bug fix ;)
- fixed a bug with standard template definitions (not a big deal) - thanks
  to varmojfekoj for spotting it
- fixed a bug that caused a potential hang in file and fwd output module
  varmojfekoj provided the patch - many thanks!
---------------------------------------------------------------------------
Version 2.0.0 STABLE (rgerhards), 2008-01-02
- re-release of 1.21.2 as STABLE with no modifications except some
  doc updates
---------------------------------------------------------------------------
Version 1.21.2 (rgerhards), 2007-12-28
- created a gss-api output module. This keeps GSS-API code and
  TCP/UDP code separated. It is also important for forward-
  compatibility with v3. Please note that this change breaks compatibility
  with config files created for 1.21.0 and 1.21.1 - this was considered
  acceptable.
- fixed an error in forwarding retry code (could lead to message corruption
  but surfaced very seldom)
- increased portability for older platforms (AI_NUMERICSERV moved)
- removed socket leak in omfwd.c
- cross-platform patch for GSS-API compile problem on some platforms
  thanks to darix for the patch!
---------------------------------------------------------------------------
Version 1.21.1 (rgerhards), 2007-12-23
- small doc fix for $IncludeConfig
- fixed a bug in llDestroy()
- bugfix: fixing memory leak when message queue is full and during
  parsing. Thanks to varmojfekoj for the patch.
- bugfix: when compiled without network support, unix sockets were
  not properply closed
- bugfix: memory leak in cfsysline.c/doGetWord() fixed
---------------------------------------------------------------------------
Version 1.21.0 (rgerhards), 2007-12-19
- GSS-API support for syslog/TCP connections was added. Thanks to
  varmojfekoj for providing the patch with this functionality
- code cleanup
- enhanced $IncludeConfig directive to support wildcard filenames
- changed some multithreading synchronization
---------------------------------------------------------------------------
Version 1.20.1 (rgerhards), 2007-12-12
- corrected a debug setting that survived release. Caused TCP connections
  to be retried unnecessarily often.
- When a hostname ACL was provided and DNS resolution for that name failed,
  ACL processing was stopped at that point. Thanks to mildew for the patch.
  Fedora Bugzilla: http://bugzilla.redhat.com/show_bug.cgi?id=395911
- fixed a potential race condition, see link for details:
  http://rgerhards.blogspot.com/2007/12/rsyslog-race-condition.html
  Note that the probability of problems from this bug was very remote
- fixed a memory leak that happend when PostgreSQL date formats were
  used
---------------------------------------------------------------------------
Version 1.20.0 (rgerhards), 2007-12-07
- an output module for postgres databases has been added. Thanks to
  sur5r for contributing this code
- unloading dynamic modules has been cleaned up, we now have a
  real implementation and not just a dummy "good enough for the time
  being".
- enhanced platform independence - thanks to Bartosz Kuzma and Michael
  Biebl for their very useful contributions
- some general code cleanup (including warnings on 64 platforms, only)
---------------------------------------------------------------------------
Version 1.19.12 (rgerhards), 2007-12-03
- cleaned up the build system (thanks to Michael Biebl for the patch)
- fixed a bug where ommysql was still not compiled with -pthread option
---------------------------------------------------------------------------
Version 1.19.11 (rgerhards), 2007-11-29
- applied -pthread option to build when building for multi-threading mode
  hopefully solves an issue with segfaulting
---------------------------------------------------------------------------
Version 1.19.10 (rgerhards), 2007-10-19
- introdcued the new ":modulename:" syntax for calling module actions
  in selector lines; modified ommysql to support it. This is primarily
  an aid for further modules and a prequisite to actually allow third
  party modules to be created.
- minor fix in slackware startup script, "-r 0" is now "-r0"
- updated rsyslogd doc set man page; now in html format
- undid creation of a separate thread for the main loop -- this did not
  turn out to be needed or useful, so reduce complexity once again.
- added doc fixes provided by Michael Biebl - thanks
---------------------------------------------------------------------------
Version 1.19.9 (rgerhards), 2007-10-12
- now packaging system which again contains all components in a single
  tarball
- modularized main() a bit more, resulting in less complex code
- experimentally added an additional thread - will see if that affects
  the segfault bug we experience on some platforms. Note that this change
  is scheduled to be removed again later.
---------------------------------------------------------------------------
Version 1.19.8 (rgerhards), 2007-09-27
- improved repeated message processing
- applied patch provided by varmojfekoj to support building ommysql
  in its own way (now also resides in a plugin subdirectory);
  ommysql is now a separate package
- fixed a bug in cvthname() that lead to message loss if part
  of the source hostname would have been dropped
- created some support for distributing ommysql together with the
  main rsyslog package. I need to re-think it in the future, but
  for the time being the current mode is best. I now simply include
  one additional tarball for ommysql inside the main distribution.
  I look forward to user feedback on how this should be done best. In the
  long term, a separate project should be spawend for ommysql, but I'd
  like to do that only after the plugin interface is fully stable (what
  it is not yet).
---------------------------------------------------------------------------
Version 1.19.7 (rgerhards), 2007-09-25
- added code to handle situations where senders send us messages ending with
  a NUL character. It is now simply removed. This also caused trailing LF
  reduction to fail, when it was followed by such a NUL. This is now also
  handled.
- replaced some non-thread-safe function calls by their thread-safe
  counterparts
- fixed a minor memory leak that occured when the %APPNAME% property was
  used (I think nobody used that in practice)
- fixed a bug that caused signal handlers in cvthname() not to be restored when
  a malicious pointer record was detected and processing of the message been
  stopped for that reason (this should be really rare and can not be related
  to the segfault bug we are hunting).
- fixed a bug in cvthname that lead to passing a wrong parameter - in
  practice, this had no impact.
- general code cleanup (e.g. compiler warnings, comments)
---------------------------------------------------------------------------
Version 1.19.6 (rgerhards), 2007-09-11
- applied patch by varmojfekoj to change signal handling to the new
  sigaction API set (replacing the depreciated signal() calls and its
  friends.
- fixed a bug that in --enable-debug mode caused an assertion when the
  discard action was used
- cleaned up compiler warnings
- applied patch by varmojfekoj to FIX a bug that could cause 
  segfaults if empty properties were processed using modifying
  options (e.g. space-cc, drop-cc)
- fixed man bug: rsyslogd supports -l option
---------------------------------------------------------------------------
Version 1.19.5 (rgerhards), 2007-09-07
- changed part of the CStr interface so that better error tracking
  is provided and the calling sequence is more intuitive (there were
  invalid calls based on a too-weired interface)
- (hopefully) fixed some remaining bugs rooted in wrong use of 
  the CStr class. These could lead to program abort.
- applied patch by varmojfekoj two fix two potential segfault situations
- added $ModDir config directive
- modified $ModLoad so that an absolute path may be specified as
  module name (e.g. /rsyslog/ommysql.so)
---------------------------------------------------------------------------
Version 1.19.4 (rgerhards/varmojfekoj), 2007-09-04
- fixed a number of small memory leaks - thanks varmojfekoj for patching
- fixed an issue with CString class that could lead to rsyslog abort
  in tplToString() - thanks varmojfekoj for patching
- added a man-version of the config file documenation - thanks to Michel
  Samia for providing the man file
- fixed bug: a template like this causes an infinite loop:
  $template opts,"%programname:::a,b%"
  thanks varmojfekoj for the patch
- fixed bug: case changing options crash freeing the string pointer
  because they modify it: $template opts2,"%programname::1:lowercase%"
  thanks varmojfekoj for the patch
---------------------------------------------------------------------------
Version 1.19.3 (mmeckelein/varmojfekoj), 2007-08-31
- small mem leak fixed (after calling parseSelectorAct) - Thx varmojkekoj
- documentation section "Regular File" und "Blocks" updated
- solved an issue with dynamic file generation - Once again many thanks
  to varmojfekoj
- the negative selector for program name filter (Blocks) does not work as
  expected - Thanks varmojfekoj for patching
- added forwarding information to sysklogd (requires special template)
  to config doc
---------------------------------------------------------------------------
Version 1.19.2 (mmeckelein/varmojfekoj), 2007-08-28
- a specifically formed message caused a segfault - Many thanks varmojfekoj
  for providing a patch
- a typo and a weird condition are fixed in msg.c - Thanks again
  varmojfekoj 
- on file creation the file was always owned by root:root. This is fixed
  now - Thanks ypsa for solving this issue
---------------------------------------------------------------------------
Version 1.19.1 (mmeckelein), 2007-08-22
- a bug that caused a high load when a TCP/UDP connection was closed is 
  fixed now - Thanks mildew for solving this issue
- fixed a bug which caused a segfault on reinit - Thx varmojfekoj for the
  patch
- changed the hardcoded module path "/lib/rsyslog" to $(pkglibdir) in order
  to avoid trouble e.g. on 64 bit platforms (/lib64) - many thanks Peter
  Vrabec and darix, both provided a patch for solving this issue
- enhanced the unloading of modules - thanks again varmojfekoj
- applied a patch from varmojfekoj which fixes various little things in
  MySQL output module
---------------------------------------------------------------------------
Version 1.19.0 (varmojfekoj/rgerhards), 2007-08-16
- integrated patch from varmojfekoj to make the mysql module a loadable one
  many thanks for the patch, MUCH appreciated
---------------------------------------------------------------------------
Version 1.18.2 (rgerhards), 2007-08-13
- fixed a bug in outchannel code that caused templates to be incorrectly
  parsed
- fixed a bug in ommysql that caused a wrong ";template" missing message
- added some code for unloading modules; not yet fully complete (and we do
  not yet have loadable modules, so this is no problem)
- removed debian subdirectory by request of a debian packager (this is a special
  subdir for debian and there is also no point in maintaining it when there
  is a debian package available - so I gladly did this) in some cases
- improved overall doc quality (some pages were quite old) and linked to
  more of the online resources.
- improved /contrib/delete_mysql script by adding a host option and some
  other minor modifications
---------------------------------------------------------------------------
Version 1.18.1 (rgerhards), 2007-08-08
- applied a patch from varmojfekoj which solved a potential segfault
  of rsyslogd on HUP
- applied patch from Michel Samia to fix compilation when the pthreads
  feature is disabled
- some code cleanup (moved action object to its own file set)
- add config directive $MainMsgQueueSize, which now allows to configure the
  queue size dynamically
- all compile-time settings are now shown in rsyslogd -v, not just the
  active ones
- enhanced performance a little bit more
- added config file directive $ActionResumeInterval
- fixed a bug that prevented compilation under debian sid
- added a contrib directory for user-contributed useful things
---------------------------------------------------------------------------
Version 1.18.0 (rgerhards), 2007-08-03
- rsyslog now supports fallback actions when an action did not work. This
  is a great feature e.g. for backup database servers or backup syslog
  servers
- modified rklogd to only change the console log level if -c is specified
- added feature to use multiple actions inside a single selector
- implemented $ActionExecOnlyWhenPreviousIsSuspended config directive
- error messages during startup are now spit out to the configured log
  destinations
---------------------------------------------------------------------------
Version 1.17.6 (rgerhards), 2007-08-01
- continued to work on output module modularization - basic stage of
  this work is now FINISHED
- fixed bug in OMSRcreate() - always returned SR_RET_OK
- fixed a bug that caused ommysql to always complain about missing
  templates
- fixed a mem leak in OMSRdestruct - freeing the object itself was
  forgotten - thanks to varmojfekoj for the patch
- fixed a memory leak in syslogd/init() that happend when the config
  file could not be read - thanks to varmojfekoj for the patch
- fixed insufficient memory allocation in addAction() and its helpers.
  The initial fix and idea was developed by mildew, I fine-tuned
  it a bit. Thanks a lot for the fix, I'd probably had pulled out my
  hair to find the bug...
- added output of config file line number when a parsing error occured
- fixed bug in objomsr.c that caused program to abort in debug mode with
  an invalid assertion (in some cases)
- fixed a typo that caused the default template for MySQL to be wrong.
  thanks to mildew for catching this.
- added configuration file command $DebugPrintModuleList and
  $DebugPrintCfSysLineHandlerList
- fixed an invalid value for the MARK timer - unfortunately, there was
  a testing aid left in place. This resulted in quite frequent MARK messages
- added $IncludeConfig config directive
- applied a patch from mildew to prevent rsyslogd from freezing under heavy
  load. This could happen when the queue was full. Now, we drop messages
  but rsyslogd remains active.
---------------------------------------------------------------------------
Version 1.17.5 (rgerhards), 2007-07-30
- continued to work on output module modularization
- fixed a missing file bug - thanks to Andrea Montanari for reporting
  this problem
- fixed a problem with shutting down the worker thread and freeing the
  selector_t list - this caused messages to be lost, because the
  message queue was not properly drained before the selectors got
  destroyed.
---------------------------------------------------------------------------
Version 1.17.4 (rgerhards), 2007-07-27
- continued to work on output module modularization
- fixed a situation where rsyslogd could create zombie processes
  thanks to mildew for the patch
- applied patch from Michel Samia to fix compilation when NOT
  compiled for pthreads
---------------------------------------------------------------------------
Version 1.17.3 (rgerhards), 2007-07-25
- continued working on output module modularization
- fixed a bug that caused rsyslogd to segfault on exit (and
  probably also on HUP), when there was an unsent message in a selector
  that required forwarding and the dns lookup failed for that selector
  (yes, it was pretty unlikely to happen;))
  thanks to varmojfekoj <varmojfekoj@gmail.com> for the patch
- fixed a memory leak in config file parsing and die()
  thanks to varmojfekoj <varmojfekoj@gmail.com> for the patch
- rsyslogd now checks on startup if it is capable to performa any work
  at all. If it cant, it complains and terminates
  thanks to Michel Samia for providing the patch!
- fixed a small memory leak when HUPing syslogd. The allowed sender
  list now gets freed. thanks to mildew for the patch.
- changed the way error messages in early startup are logged. They
  now do no longer use the syslogd code directly but are rather
  send to stderr.
---------------------------------------------------------------------------
Version 1.17.2 (rgerhards), 2007-07-23
- made the port part of the -r option optional. Needed for backward
  compatibility with sysklogd
- replaced system() calls with something more reasonable. Please note that
  this might break compatibility with some existing configuration files.
  We accept this in favour of the gained security.
- removed a memory leak that could occur if timegenerated was used in
  RFC 3164 format in templates
- did some preparation in msg.c for advanced multithreading - placed the
  hooks, but not yet any active code
- worked further on modularization
- added $ModLoad MySQL (dummy) config directive
- added DropTrailingLFOnReception config directive
---------------------------------------------------------------------------
Version 1.17.1 (rgerhards), 2007-07-20
- fixed a bug that caused make install to install rsyslogd and rklogd under
  the wrong names
- fixed bug that caused $AllowedSenders to handle IPv6 scopes incorrectly;
  also fixed but that could grabble $AllowedSender wildcards. Thanks to
  mildew@gmail.com for the patch
- minor code cleanup - thanks to Peter Vrabec for the patch
- fixed minimal memory leak on HUP (caused by templates)
  thanks to varmojfekoj <varmojfekoj@gmail.com> for the patch
- fixed another memory leak on HUPing and on exiting rsyslogd
  again thanks to varmojfekoj <varmojfekoj@gmail.com> for the patch
- code cleanup (removed compiler warnings)
- fixed portability bug in configure.ac - thanks to Bartosz Kuźma for patch
- moved msg object into its own file set
- added the capability to continue trying to write log files when the
  file system is full. Functionality based on patch by Martin Schulze
  to sysklogd package.
---------------------------------------------------------------------------
Version 1.17.0 (RGer), 2007-07-17
- added $RepeatedLineReduction config parameter
- added $EscapeControlCharactersOnReceive config parameter
- added $ControlCharacterEscapePrefix config parameter
- added $DirCreateMode config parameter
- added $CreateDirs config parameter
- added $DebugPrintTemplateList config parameter
- added $ResetConfigVariables config parameter
- added $FileOwner config parameter
- added $FileGroup config parameter
- added $DirOwner config parameter
- added $DirGroup config parameter
- added $FailOnChownFailure config parameter
- added regular expression support to the filter engine
  thanks to Michel Samia for providing the patch!
- enhanced $AllowedSender functionality. Credits to mildew@gmail.com for
  the patch doing that
  - added IPv6 support
  - allowed DNS hostnames
  - allowed DNS wildcard names
- added new option $DropMsgsWithMaliciousDnsPTRRecords
- added autoconf so that rfc3195d, rsyslogd and klogd are stored to /sbin
- added capability to auto-create directories with dynaFiles
---------------------------------------------------------------------------
Version 1.16.0 (RGer/Peter Vrabec), 2007-07-13 - The Friday, 13th Release ;)
- build system switched to autotools
- removed SYSV preprocessor macro use, replaced with autotools equivalents
- fixed a bug that caused rsyslogd to segfault when TCP listening was
  disabled and it terminated
- added new properties "syslogfacility-text" and "syslogseverity-text"
  thanks to varmojfekoj <varmojfekoj@gmail.com> for the patch
- added the -x option to disable hostname dns reslution
  thanks to varmojfekoj <varmojfekoj@gmail.com> for the patch
- begun to better modularize syslogd.c - this is an ongoing project; moved
  type definitions to a separate file
- removed some now-unused fields from struct filed
- move file size limit fields in struct field to the "right spot" (the file
  writing part of the union - f_un.f_file)
- subdirectories linux and solaris are no longer part of the distribution
  package. This is not because we cease support for them, but there are no
  longer any files in them after the move to autotools
---------------------------------------------------------------------------
Version 1.15.1 (RGer), 2007-07-10
- fixed a bug that caused a dynaFile selector to stall when there was
  an open error with one file 
- improved template processing for dynaFiles; templates are now only
  looked up during initialization - speeds up processing
- optimized memory layout in struct filed when compiled with MySQL
  support
- fixed a bug that caused compilation without SYSLOG_INET to fail
- re-enabled the "last message repeated n times" feature. This
  feature was not taken care of while rsyslogd evolved from sysklogd
  and it was more or less defunct. Now it is fully functional again.
- added system properties: $NOW, $YEAR, $MONTH, $DAY, $HOUR, $MINUTE
- fixed a bug in iovAsString() that caused a memory leak under stress
  conditions (most probably memory shortage). This was unlikely to
  ever happen, but it doesn't hurt doing it right
- cosmetic: defined type "uchar", change all unsigned chars to uchar
---------------------------------------------------------------------------
Version 1.15.0 (RGer), 2007-07-05
- added ability to dynamically generate file names based on templates
  and thus properties. This was a much-requested feature. It makes
  life easy when it e.g. comes to splitting files based on the sender
  address.
- added $umask and $FileCreateMode config file directives
- applied a patch from Bartosz Kuzma to compile cleanly under NetBSD
- checks for extra (unexpected) characters in system config file lines
  have been added
- added IPv6 documentation - was accidently missing from CVS
- begun to change char to unsigned char
---------------------------------------------------------------------------
Version 1.14.2 (RGer), 2007-07-03
** this release fixes all known nits with IPv6 **
- restored capability to do /etc/service lookup for "syslog"
  service when -r 0 was given
- documented IPv6 handling of syslog messages
- integrate patch from Bartosz Kuźma to make rsyslog compile under
  Solaris again (the patch replaced a strndup() call, which is not
  available under Solaris
- improved debug logging when waiting on select
- updated rsyslogd man page with new options (-46A)
---------------------------------------------------------------------------
Version 1.14.1 (RGer/Peter Vrabec), 2007-06-29
- added Peter Vrabec's patch for IPv6 TCP
- prefixed all messages send to stderr in rsyslogd with "rsyslogd: "
---------------------------------------------------------------------------
Version 1.14.0 (RGer/Peter Vrabec), 2007-06-28
- Peter Vrabec provided IPv6 for rsyslog, so we are now IPv6 enabled
  IPv6 Support is currently for UDP only, TCP is to come soon.
  AllowedSender configuration does not yet work for IPv6.
- fixed code in iovCreate() that broke C's strict aliasing rules 
- fixed some char/unsigned char differences that forced the compiler
  to spit out warning messages
- updated the Red Hat init script to fix a known issue (thanks to
  Peter Vrabec)
---------------------------------------------------------------------------
Version 1.13.5 (RGer), 2007-06-22
- made the TCP session limit configurable via command line switch
  now -t <port>,<max sessions>
- added man page for rklogd(8) (basically a copy from klogd, but now
  there is one...)
- fixed a bug that caused internal messages (e.g. rsyslogd startup) to
  appear without a tag.
- removed a minor memory leak that occurred when TAG processing requalified
  a HOSTNAME to be a TAG (and a TAG already was set).
- removed potential small memory leaks in MsgSet***() functions. There
  would be a leak if a property was re-set, something that happened
  extremely seldom.
---------------------------------------------------------------------------
Version 1.13.4 (RGer), 2007-06-18
- added a new property "PRI-text", which holds the PRI field in
  textual form (e.g. "syslog.info")
- added alias "syslogseverity" for "syslogpriority", which is a
  misleading property name that needs to stay for historical
  reasons (and backward-compatility)
- added doc on how to record PRI value in log file
- enhanced signal handling in klogd, including removal of an unsafe
  call to the logging system during signal handling
---------------------------------------------------------------------------
Version 1.13.3 (RGer), 2007-06-15
- create a version of syslog.c from scratch. This is now
  - highly optimized for rsyslog
  - removes an incompatible license problem as the original
    version had a BSD license with advertising clause
  - fixed in the regard that rklogd will continue to work when
    rsysogd has been restarted (the original version, as well
    as sysklogd, will remain silent then)
  - solved an issue with an extra NUL char at message end that the
    original version had
- applied some changes to klogd to care for the new interface
- fixed a bug in syslogd.c which prevented compiling under debian
---------------------------------------------------------------------------
Version 1.13.2 (RGer), 2007-06-13
- lib order in makefile patched to facilitate static linking - thanks
  to Bennett Todd for providing the patch
- Integrated a patch from Peter Vrabec (pvrabec@redheat.com):
  - added klogd under the name of rklogd (remove dependency on
    original sysklogd package
  - createDB.sql now in UTF
  - added additional config files for use on Red Hat
---------------------------------------------------------------------------
Version 1.13.1 (RGer), 2007-02-05
- changed the listen backlog limit to a more reasonable value based on
  the maximum number of TCP connections configurd (10% + 5) - thanks to Guy
  Standen for the hint (actually, the limit was 5 and that was a 
  left-over from early testing).
- fixed a bug in makefile which caused DB-support to be disabled when
  NETZIP support was enabled
- added the -e option to allow transmission of every message to remote
  hosts (effectively turns off duplicate message suppression)
- (somewhat) improved memory consumption when compiled with MySQL support
- looks like we fixed an incompatibility with MySQL 5.x and above software
  At least in one case, the remote server name was destroyed, leading to 
  a connection failure. The new, improved code does not have this issue and
  so we see this as solved (the new code is generally somewhat better, so
  there is a good chance we fixed this incompatibility).
---------------------------------------------------------------------------
Version 1.13.0 (RGer), 2006-12-19
- added '$' as ToPos proptery replacer specifier - means "up to the
  end of the string"
- property replacer option "escape-cc", "drop-cc" and "space-cc"  added
- changed the handling of \0 characters inside syslog messages. We now
  consistently escape them to "#000". This is somewhat recommended in
  the draft-ietf-syslog-protocol-19 draft. While the real recomendation
  is to not escape any characters at all, we can not do this without
  considerable modification of the code. So we escape it to "#000", which
  is consistent with a sample found in the Internet-draft.
- removed message glue logic (see printchopped() comment for details)
  Also caused removal of parts table and thus some improvements in
  memory usage.
- changed the default MAXLINE to 2048 to take care of recent syslog
  standardization efforts (can easily be changed in syslogd.c)
- added support for byte-counted TCP syslog messages (much like
  syslog-transport-tls-05 Internet Draft). This was necessary to
  support compression over TCP.
- added support for receiving compressed syslog messages
- added support for sending compressed syslog messages
- fixed a bug where the last message in a syslog/tcp stream was
  lost if it was not properly terminated by a LF character
---------------------------------------------------------------------------
Version 1.12.3 (RGer), 2006-10-04
- implemented some changes to support Solaris (but support is not
  yet complete)
- commented out (via #if 0) some methods that are currently not being use
  but should be kept for further us
- added (interim) -u 1 option to turn off hostname and tag parsing
- done some modifications to better support Fedora
- made the field delimiter inside property replace configurable via
  template
- fixed a bug in property replacer: if fields were used, the delimitor
  became part of the field. Up until now, this was barely noticable as 
  the delimiter as TAB only and thus invisible to a human. With other
  delimiters available now, it quickly showed up. This bug fix might cause
  some grief to existing installations if they used the extra TAB for
  whatever reasons - sorry folks... Anyhow, a solution is easy: just add
  a TAB character contstant into your template. Thus, there has no attempt
  been made to do this in a backwards-compatible way.
---------------------------------------------------------------------------
Version 1.12.2 (RGer), 2006-02-15
- fixed a bug in the RFC 3339 date formatter. An extra space was added
  after the actual timestamp
- added support for providing high-precision RFC3339 timestamps for
  (rsyslogd-)internally-generated messages
- very (!) experimental support for syslog-protocol internet draft
  added (the draft is experimental, the code is solid ;))
- added support for field-extracting in the property replacer
- enhanced the legacy-syslog parser so that it can interpret messages
  that do not contain a TIMESTAMP
- fixed a bug that caused the default socket (usually /dev/log) to be
  opened even when -o command line option was given
- fixed a bug in the Debian sample startup script - it caused rsyslogd
  to listen to remote requests, which it shouldn't by default
---------------------------------------------------------------------------
Version 1.12.1 (RGer), 2005-11-23
- made multithreading work with BSD. Some signal-handling needed to be
  restructured. Also, there might be a slight delay of up to 10 seconds
  when huping and terminating rsyslogd under BSD
- fixed a bug where a NULL-pointer was passed to printf() in logmsg().
- fixed a bug during "make install" where rc3195d was not installed
  Thanks to Bennett Todd for spotting this.
- fixed a bug where rsyslogd dumped core when no TAG was found in the
  received message
- enhanced message parser so that it can deal with missing hostnames
  in many cases (may not be totally fail-safe)
- fixed a bug where internally-generated messages did not have the correct
  TAG
---------------------------------------------------------------------------
Version 1.12.0 (RGer), 2005-10-26
- moved to a multi-threaded design. single-threading is still optionally
  available. Multi-threading is experimental!
- fixed a potential race condition. In the original code, marking was done
  by an alarm handler, which could lead to all sorts of bad things. This
  has been changed now. See comments in syslogd.c/domark() for details.
- improved debug output for property-based filters
- not a code change, but: I have checked all exit()s to make sure that
  none occurs once rsyslogd has started up. Even in unusual conditions
  (like low-memory conditions) rsyslogd somehow remains active. Of course,
  it might loose a message or two, but at least it does not abort and it
  can also recover when the condition no longer persists.
- fixed a bug that could cause loss of the last message received
  immediately before rsyslogd was terminated.
- added comments on thread-safety of global variables in syslogd.c
- fixed a small bug: spurios printf() when TCP syslog was used
- fixed a bug that causes rsyslogd to dump core on termination when one
  of the selector lines did not receive a message during the run (very
  unlikely)
- fixed an one-too-low memory allocation in the TCP sender. Could result
  in rsyslogd dumping core.
- fixed a bug with regular expression support (thanks to Andres Riancho)
- a little bit of code restructuring (especially main(), which was
  horribly large)
---------------------------------------------------------------------------
Version 1.11.1 (RGer), 2005-10-19
- support for BSD-style program name and host blocks
- added a new property "programname" that can be used in templates
- added ability to specify listen port for rfc3195d
- fixed a bug that rendered the "startswith" comparison operation
  unusable.
- changed more functions to "static" storage class to help compiler
  optimize (should have been static in the first place...)
- fixed a potential memory leak in the string buffer class destructor.
  As the destructur was previously never called, the leak did not actually
  appear.
- some internal restructuring in anticipation/preparation of minimal
  multi-threading support
- rsyslogd still shares some code with the sysklogd project. Some patches
  for this shared code have been brought over from the sysklogd CVS.
---------------------------------------------------------------------------
Version 1.11.0 (RGer), 2005-10-12
- support for receiving messages via RFC 3195; added rfc3195d for that
  purpose
- added an additional guard to prevent rsyslogd from aborting when the
  2gb file size limit is hit. While a user can configure rsyslogd to
  handle such situations, it would abort if that was not done AND large
  file support was not enabled (ok, this is hopefully an unlikely scenario)
- fixed a bug that caused additional Unix domain sockets to be incorrectly
  processed - could lead to message loss in extreme cases
---------------------------------------------------------------------------
Version 1.10.2 (RGer), 2005-09-27
- added comparison operations in property-based filters:
  * isequal
  * startswith
- added ability to negate all property-based filter comparison operations
  by adding a !-sign right in front of the operation name
- added the ability to specify remote senders for UDP and TCP
  received messages. Allows to block all but well-known hosts
- changed the $-config line directives to be case-INsensitive
- new command line option -w added: "do not display warnings if messages
  from disallowed senders are received"
- fixed a bug that caused rsyslogd to dump core when the compare value
  was not quoted in property-based filters
- fixed a bug in the new CStr compare function which lead to invalid
  results (fortunately, this function was not yet used widely)
- added better support for "debugging" rsyslog.conf property filters
  (only if -d switch is given)
- changed some function definitions to static, which eventually enables
  some compiler optimizations
- fixed a bug in MySQL code; when a SQL error occured, rsyslogd could
  run in a tight loop. This was due to invalid sequence of error reporting
  and is now fixed.
---------------------------------------------------------------------------
Version 1.10.1 (RGer), 2005-09-23
- added the ability to execute a shell script as an action.
  Thanks to Bjoern Kalkbrenner for providing the code!
- fixed a bug in the MySQL code; due to the bug the automatic one-time
  retry after an error did not happen - this lead to error message in
  cases where none should be seen (e.g. after a MySQL restart)
- fixed a security issue with SQL-escaping in conjunction with
  non-(SQL-)standard MySQL features.
---------------------------------------------------------------------------
Version 1.10.0 (RGer), 2005-09-20
  REMINDER: 1.10 is the first unstable version if the 1.x series!
- added the capability to filter on any property in selector lines
  (not just facility and priority)
- changed stringbuf into a new counted string class
- added support for a "discard" action. If a selector line with
  discard (~ character) is found, no selector lines *after* that
  line will be processed.
- thanks to Andres Riancho, regular expression support has been
  added to the template engine
- added the FROMHOST property in the template processor, which could
  previously not be obtained. Thanks to Cristian Testa for pointing
  this out and even providing a fix.
- added display of compile-time options to -v output
- performance improvement for production build - made some checks
  to happen only during debug mode
- fixed a problem with compiling on SUSE and - while doing so - removed
  the socket call to set SO_BSDCOMPAT in cases where it is obsolete.
---------------------------------------------------------------------------
Version 1.0.4 (RGer), 2006-02-01
- a small but important fix: the tcp receiver had two forgotten printf's
  in it that caused a lot of unnecessary output to stdout. This was
  important enough to justify a new release
---------------------------------------------------------------------------
Version 1.0.3 (RGer), 2005-11-14
- added an additional guard to prevent rsyslogd from aborting when the
  2gb file size limit is hit. While a user can configure rsyslogd to
  handle such situations, it would abort if that was not done AND large
  file support was not enabled (ok, this is hopefully an unlikely scenario)
- fixed a bug that caused additional Unix domain sockets to be incorrectly
  processed - could lead to message loss in extreme cases
- applied some patches available from the sysklogd project to code
  shared from there
- fixed a bug that causes rsyslogd to dump core on termination when one
  of the selector lines did not receive a message during the run (very
  unlikely)
- fixed an one-too-low memory allocation in the TCP sender. Could result
  in rsyslogd dumping core.
- fixed a bug in the TCP sender that caused the retry logic to fail
  after an error or receiver overrun
- fixed a bug in init() that could lead to dumping core
- fixed a bug that could lead to dumping core when no HOSTNAME or no TAG
  was present in the syslog message
---------------------------------------------------------------------------
Version 1.0.2 (RGer), 2005-10-05
- fixed an issue with MySQL error reporting. When an error occured,
  the MySQL driver went into an endless loop (at least in most cases).
---------------------------------------------------------------------------
Version 1.0.1 (RGer), 2005-09-23
- fixed a security issue with SQL-escaping in conjunction with
  non-(SQL-)standard MySQL features.
---------------------------------------------------------------------------
Version 1.0.0 (RGer), 2005-09-12
- changed install doc to cover daily cron scripts - a trouble source
- added rc script for slackware (provided by Chris Elvidge - thanks!) 
- fixed a really minor bug in usage() - the -r option was still
  reported as without the port parameter
---------------------------------------------------------------------------
Version 0.9.8 (RGer), 2005-09-05
- made startup and shutdown message more consistent and included the
  pid, so that they can be easier correlated. Used syslog-protocol
  structured data format for this purpose.
- improved config info in startup message, now tells not only
  if it is listening remote on udp, but also for tcp. Also includes
  the port numbers. The previous startup message was misleading, because
  it did not say "remote reception" if rsyslogd was only listening via
  tcp (but not via udp).
- added a "how can you help" document to the doc set
---------------------------------------------------------------------------
Version 0.9.7 (RGer), 2005-08-15
- some of the previous doc files (like INSTALL) did not properly
  reflect the changes to the build process and the new doc. Fixed
  that.
- changed syslogd.c so that when compiled without database support,
  an error message is displayed when a database action is detected
  in the config file (previously this was used as an user rule ;))
- fixed a bug in the os-specific Makefiles which caused MySQL
  support to not be compiled, even if selected
---------------------------------------------------------------------------
Version 0.9.6 (RGer), 2005-08-09
- greatly enhanced documentation. Now available in html format in
  the "doc" folder and FreeBSD. Finally includes an install howto.
- improved MySQL error messages a little - they now show up as log
  messages, too (formerly only in debug mode)
- added the ability to specify the listen port for udp syslog.
  WARNING: This introduces an incompatibility. Formerly, udp
  syslog was enabled by the -r command line option. Now, it is
  "-r [port]", which is consistent with the tcp listener. However,
  just -r will now return an error message.
- added sample startup scripts for Debian and FreeBSD
- added support for easy feature selection in the makefile. Un-
  fortunately, this also means I needed to spilt the make file
  for different OS and distros. There are some really bad syntax
  differences between FreeBSD and Linux make.
---------------------------------------------------------------------------
Version 0.9.5 (RGer), 2005-08-01
- the "semicolon bug" was actually not (fully) solved in 0.9.4. One
  part of the bug was solved, but another still existed. This one
  is fixed now, too.
- the "semicolon bug" actually turned out to be a more generic bug.
  It appeared whenever an invalid template name was given. With some
  selector actions, rsyslogd dumped core, with other it "just" had
  a small ressource leak with others all worked well. These anomalies
  are now fixed. Note that they only appeared during system initaliziation
  once the system was running, nothing bad happened.
- improved error reporting for template errors on startup. They are now
  shown on the console and the start-up tty. Formerly, they were only
  visible in debug mode.
- support for multiple instances of rsyslogd on a single machine added
- added new option "-o" --> omit local unix domain socket. This option
  enables rsyslogd NOT to listen to the local socket. This is most
  helpful when multiple instances of rsyslogd (or rsyslogd and another
  syslogd) shall run on a single system.
- added new option "-i <pidfile>" which allows to specify the pidfile.
  This is needed when multiple instances of rsyslogd are to be run.
- the new project home page is now online at www.rsyslog.com
---------------------------------------------------------------------------
Version 0.9.4 (RGer), 2005-07-25
- finally added the TCP sender. It now supports non-blocking mode, no
  longer disabling message reception during connect. As it is now, it
  is usable in production. The code could be more sophisticated, but
  I've kept it short in anticipation of the move to liblogging, which
  will lead to the removal of the code just written ;)
- the "exiting on signal..." message still had the "syslogd" name in 
  it. Changed this to "rsyslogd", as we do not have a large user base
  yet, this should pose no problem.
- fixed "the semiconlon" bug. rsyslogd dumped core if a write-db action
  was specified but no semicolon was given after the password (an empty
  template was ok, but the semicolon needed to be present).
- changed a default for traditional output format. During testing, it
  was seen that the timestamp written to file in default format was
  the time of message reception, not the time specified in the TIMESTAMP
  field of the message itself. Traditionally, the message TIMESTAMP is
  used and this has been changed now.
---------------------------------------------------------------------------
Version 0.9.3 (RGer), 2005-07-19
- fixed a bug in the message parser. In June, the RFC 3164 timestamp
  was not correctly parsed (yes, only in June and some other months,
  see the code comment to learn why...)
- added the ability to specify the destination port when forwarding
  syslog messages (both for TCP and UDP)
- added an very experimental TCP sender (activated by
  @@machine:port in config). This is not yet for production use. If
  the receiver is not alive, rsyslogd will wait quite some time until
  the connection request times out, which most probably leads to
  loss of incoming messages.

---------------------------------------------------------------------------
Version 0.9.2 (RGer), around 2005-07-06
- I intended to change the maxsupported message size to 32k to
  support IHE - but given the memory inefficiency in the usual use
  cases, I have not done this. I have, however, included very
  specific instructions on how to do this in the source code. I have
  also done some testing with 32k messages, so you can change the
  max size without taking too much risk.
- added a syslog/tcp receiver; we now can receive messages via
  plain tcp, but we can still send only via UDP. The syslog/tcp
  receiver is the primary enhancement of this release.
- slightly changed some error messages that contained a spurios \n at
  the end of the line (which gives empty lines in your log...)

---------------------------------------------------------------------------
Version 0.9.1 (RGer)
- fixed code so that it compiles without errors under FreeBSD
- removed now unused function "allocate_log()" from syslogd.c
- changed the make file so that it contains more defines for
  different environments (in the long term, we need a better
  system for disabling/enabling features...)
- changed some printf's printing off_t types to %lld and
  explicit (long long) casts. I tried to figure out the exact type,
  but did not succeed in this. In the worst case, ultra-large peta-
  byte files will now display funny informational messages on rollover,
  something I think we can live with for the neersion 3.11.2 (rgerhards), 2008-02-??
---------------------------------------------------------------------------
Version 3.11.1 (rgerhards), 2008-02-12
- SNMP trap sender added thanks to Andre Lorbach (omsnmp)
- added input-plugin interface specification in form of a (copy) template
  input module
- applied documentation fix by Michael Biebl -- many thanks!
- bugfix: immark did not have MARK flags set...
- added x-info field to rsyslogd startup/shutdown message. Hopefully
  points users to right location for further info (many don't even know
  they run rsyslog ;))
- bugfix: trailing ":" of tag was lost while parsing legacy syslog messages
  without timestamp - thanks to Anders Blomdell for providing a patch!
- fixed a bug in stringbuf.c related to STRINGBUF_TRIM_ALLOCSIZE, which
  wasn't supposed to be used with rsyslog. Put a warning message up that
  tells this feature is not tested and probably not worth the effort.
  Thanks to Anders Blomdell fro bringing this to our attention
- somewhat improved performance of string buffers
- fixed bug that caused invalid treatment of tabs (HT) in rsyslog.conf
- bugfix: setting for $EscapeCopntrolCharactersOnReceive was not 
  properly initialized
- clarified usage of space-cc property replacer option
- improved abort diagnostic handler
- some initial effort for malloc/free runtime debugging support
- bugfix: using dynafile actions caused rsyslogd abort
- fixed minor man errors thanks to Michael Biebl
---------------------------------------------------------------------------
Version 3.11.0 (rgerhards), 2008-01-31
- implemented queued actions
- implemented simple rate limiting for actions
- implemented deliberate discarding of lower priority messages over higher
  priority ones when a queue runs out of space
- implemented disk quotas for disk queues
- implemented the $ActionResumeRetryCount config directive
- added $ActionQueueFilename config directive
- added $ActionQueueSize config directive
- added $ActionQueueHighWaterMark config directive
- added $ActionQueueLowWaterMark config directive
- added $ActionQueueDiscardMark config directive
- added $ActionQueueDiscardSeverity config directive
- added $ActionQueueCheckpointInterval config directive
- added $ActionQueueType config directive
- added $ActionQueueWorkerThreads config directive
- added $ActionQueueTimeoutshutdown config directive
- added $ActionQueueTimeoutActionCompletion config directive
- added $ActionQueueTimeoutenQueue config directive
- added $ActionQueueTimeoutworkerThreadShutdown config directive
- added $ActionQueueWorkerThreadMinimumMessages config directive
- added $ActionQueueMaxFileSize config directive
- added $ActionQueueSaveonShutdown config directive
- addded $ActionQueueDequeueSlowdown config directive
- addded $MainMsgQueueDequeueSlowdown config directive
- bugfix: added forgotten docs to package
- improved debugging support
- fixed a bug that caused $MainMsgQueueCheckpointInterval to work incorrectly
- when a long-running action needs to be cancelled on shutdown, the message
  that was processed by it is now preserved. This finishes support for
  guaranteed delivery of messages (if the output supports it, of course)
- fixed bug in output module interface, see
  http://sourceforge.net/tracker/index.php?func=detail&aid=1881008&group_id=123448&atid=696552
- changed the ommysql output plugin so that the (lengthy) connection
  initialization now takes place in message processing. This works much
  better with the new queued action mode (fast startup)
- fixed a bug that caused a potential hang in file and fwd output module
  varmojfekoj provided the patch - many thanks!
- bugfixed stream class offset handling on 32bit platforms
---------------------------------------------------------------------------
Version 3.10.3 (rgerhards), 2008-01-28
- fixed a bug with standard template definitions (not a big deal) - thanks
  to varmojfekoj for spotting it
- run-time instrumentation added
- implemented disk-assisted queue mode, which enables on-demand disk
  spooling if the queue's in-memory queue is exhausted
- implemented a dynamic worker thread pool for processing incoming
  messages; workers are started and shut down as need arises
- implemented a run-time instrumentation debug package
- implemented the $MainMsgQueueSaveOnShutdown config directive
- implemented the $MainMsgQueueWorkerThreadMinimumMessages config directive
- implemented the $MainMsgQueueTimeoutWorkerThreadShutdown config directive
---------------------------------------------------------------------------
Version 3.10.2 (rgerhards), 2008-01-14
- added the ability to keep stop rsyslogd without the need to drain
  the main message queue. In disk queue mode, rsyslog continues to
  run from the point where it stopped. In case of a system failure, it
  continues to process messages from the last checkpoint.
- fixed a bug that caused a segfault on startup when no $WorkDir directive
  was specified in rsyslog.conf
- provided more fine-grain control over shutdown timeouts and added a
  way to specify the enqueue timeout when the main message queue is full
- implemented $MainMsgQueueCheckpointInterval config directive
- implemented $MainMsgQueueTimeoutActionCompletion config directive
- implemented $MainMsgQueueTimeoutEnqueue config directive
- implemented $MainMsgQueueTimeoutShutdown config directive
---------------------------------------------------------------------------
Version 3.10.1 (rgerhards), 2008-01-10
- implemented the "disk" queue mode. However, it currently is of very
  limited use, because it does not support persistence over rsyslogd
  runs. So when rsyslogd is stopped, the queue is drained just as with
  the in-memory queue modes. Persistent queues will be a feature of
  the next release.
- performance-optimized string class, should bring an overall improvement
- fixed a memory leak in imudp -- thanks to varmojfekoj for the patch
- fixed a race condition that could lead to a rsyslogd hang when during
  HUP or termination
- done some doc updates
- added $WorkDirectory config directive
- added $MainMsgQueueFileName config directive
- added $MainMsgQueueMaxFileSize config directive
---------------------------------------------------------------------------
Version 3.10.0 (rgerhards), 2008-01-07
- implemented input module interface and initial input modules
- enhanced threading for input modules (each on its own thread now)
- ability to bind UDP listeners to specific local interfaces/ports and
  ability to run multiple of them concurrently
- added ability to specify listen IP address for UDP syslog server
- license changed to GPLv3
- mark messages are now provided by loadble module immark
- rklogd is no longer provided. Its functionality has now been taken over
  by imklog, a loadable input module. This offers a much better integration
  into rsyslogd and makes sure that the kernel logger process is brought
  up and down at the appropriate times
- enhanced $IncludeConfig directive to support wildcard characters
  (thanks to Michael Biebl)
- all inputs are now implemented as loadable plugins
- enhanced threading model: each input module now runs on its own thread
- enhanced message queue which now supports different queueing methods
  (among others, this can be used for performance fine-tuning)
- added a large number of new configuration directives for the new
  input modules
- enhanced multi-threading utilizing a worker thread pool for the
  main message queue
- compilation without pthreads is no longer supported
- much cleaner code due to new objects and removal of single-threading
  mode
---------------------------------------------------------------------------
Version 2.0.1 STABLE (rgerhards), 2008-01-24
- fixed a bug in integer conversion - but this function was never called,
  so it is not really a useful bug fix ;)
- fixed a bug with standard template definitions (not a big deal) - thanks
  to varmojfekoj for spotting it
- fixed a bug that caused a potential hang in file and fwd output module
  varmojfekoj provided the patch - many thanks!
---------------------------------------------------------------------------
Version 2.0.0 STABLE (rgerhards), 2008-01-02
- re-release of 1.21.2 as STABLE with no modifications except some
  doc updates
---------------------------------------------------------------------------
Version 1.21.2 (rgerhards), 2007-12-28
- created a gss-api output module. This keeps GSS-API code and
  TCP/UDP code separated. It is also important for forward-
  compatibility with v3. Please note that this change breaks compatibility
  with config files created for 1.21.0 and 1.21.1 - this was considered
  acceptable.
- fixed an error in forwarding retry code (could lead to message corruption
  but surfaced very seldom)
- increased portability for older platforms (AI_NUMERICSERV moved)
- removed socket leak in omfwd.c
- cross-platform patch for GSS-API compile problem on some platforms
  thanks to darix for the patch!
---------------------------------------------------------------------------
Version 1.21.1 (rgerhards), 2007-12-23
- small doc fix for $IncludeConfig
- fixed a bug in llDestroy()
- bugfix: fixing memory leak when message queue is full and during
  parsing. Thanks to varmojfekoj for the patch.
- bugfix: when compiled without network support, unix sockets were
  not properply closed
- bugfix: memory leak in cfsysline.c/doGetWord() fixed
---------------------------------------------------------------------------
Version 1.21.0 (rgerhards), 2007-12-19
- GSS-API support for syslog/TCP connections was added. Thanks to
  varmojfekoj for providing the patch with this functionality
- code cleanup
- enhanced $IncludeConfig directive to support wildcard filenames
- changed some multithreading synchronization
---------------------------------------------------------------------------
Version 1.20.1 (rgerhards), 2007-12-12
- corrected a debug setting that survived release. Caused TCP connections
  to be retried unnecessarily often.
- When a hostname ACL was provided and DNS resolution for that name failed,
  ACL processing was stopped at that point. Thanks to mildew for the patch.
  Fedora Bugzilla: http://bugzilla.redhat.com/show_bug.cgi?id=395911
- fixed a potential race condition, see link for details:
  http://rgerhards.blogspot.com/2007/12/rsyslog-race-condition.html
  Note that the probability of problems from this bug was very remote
- fixed a memory leak that happend when PostgreSQL date formats were
  used
---------------------------------------------------------------------------
Version 1.20.0 (rgerhards), 2007-12-07
- an output module for postgres databases has been added. Thanks to
  sur5r for contributing this code
- unloading dynamic modules has been cleaned up, we now have a
  real implementation and not just a dummy "good enough for the time
  being".
- enhanced platform independence - thanks to Bartosz Kuzma and Michael
  Biebl for their very useful contributions
- some general code cleanup (including warnings on 64 platforms, only)
---------------------------------------------------------------------------
Version 1.19.12 (rgerhards), 2007-12-03
- cleaned up the build system (thanks to Michael Biebl for the patch)
- fixed a bug where ommysql was still not compiled with -pthread option
---------------------------------------------------------------------------
Version 1.19.11 (rgerhards), 2007-11-29
- applied -pthread option to build when building for multi-threading mode
  hopefully solves an issue with segfaulting
---------------------------------------------------------------------------
Version 1.19.10 (rgerhards), 2007-10-19
- introdcued the new ":modulename:" syntax for calling module actions
  in selector lines; modified ommysql to support it. This is primarily
  an aid for further modules and a prequisite to actually allow third
  party modules to be created.
- minor fix in slackware startup script, "-r 0" is now "-r0"
- updated rsyslogd doc set man page; now in html format
- undid creation of a separate thread for the main loop -- this did not
  turn out to be needed or useful, so reduce complexity once again.
- added doc fixes provided by Michael Biebl - thanks
---------------------------------------------------------------------------
Version 1.19.9 (rgerhards), 2007-10-12
- now packaging system which again contains all components in a single
  tarball
- modularized main() a bit more, resulting in less complex code
- experimentally added an additional thread - will see if that affects
  the segfault bug we experience on some platforms. Note that this change
  is scheduled to be removed again later.
---------------------------------------------------------------------------
Version 1.19.8 (rgerhards), 2007-09-27
- improved repeated message processing
- applied patch provided by varmojfekoj to support building ommysql
  in its own way (now also resides in a plugin subdirectory);
  ommysql is now a separate package
- fixed a bug in cvthname() that lead to message loss if part
  of the source hostname would have been dropped
- created some support for distributing ommysql together with the
  main rsyslog package. I need to re-think it in the future, but
  for the time being the current mode is best. I now simply include
  one additional tarball for ommysql inside the main distribution.
  I look forward to user feedback on how this should be done best. In the
  long term, a separate project should be spawend for ommysql, but I'd
  like to do that only after the plugin interface is fully stable (what
  it is not yet).
---------------------------------------------------------------------------
Version 1.19.7 (rgerhards), 2007-09-25
- added code to handle situations where senders send us messages ending with
  a NUL character. It is now simply removed. This also caused trailing LF
  reduction to fail, when it was followed by such a NUL. This is now also
  handled.
- replaced some non-thread-safe function calls by their thread-safe
  counterparts
- fixed a minor memory leak that occured when the %APPNAME% property was
  used (I think nobody used that in practice)
- fixed a bug that caused signal handlers in cvthname() not to be restored when
  a malicious pointer record was detected and processing of the message been
  stopped for that reason (this should be really rare and can not be related
  to the segfault bug we are hunting).
- fixed a bug in cvthname that lead to passing a wrong parameter - in
  practice, this had no impact.
- general code cleanup (e.g. compiler warnings, comments)
---------------------------------------------------------------------------
Version 1.19.6 (rgerhards), 2007-09-11
- applied patch by varmojfekoj to change signal handling to the new
  sigaction API set (replacing the depreciated signal() calls and its
  friends.
- fixed a bug that in --enable-debug mode caused an assertion when the
  discard action was used
- cleaned up compiler warnings
- applied patch by varmojfekoj to FIX a bug that could cause 
  segfaults if empty properties were processed using modifying
  options (e.g. space-cc, drop-cc)
- fixed man bug: rsyslogd supports -l option
---------------------------------------------------------------------------
Version 1.19.5 (rgerhards), 2007-09-07
- changed part of the CStr interface so that better error tracking
  is provided and the calling sequence is more intuitive (there were
  invalid calls based on a too-weired interface)
- (hopefully) fixed some remaining bugs rooted in wrong use of 
  the CStr class. These could lead to program abort.
- applied patch by varmojfekoj two fix two potential segfault situations
- added $ModDir config directive
- modified $ModLoad so that an absolute path may be specified as
  module name (e.g. /rsyslog/ommysql.so)
---------------------------------------------------------------------------
Version 1.19.4 (rgerhards/varmojfekoj), 2007-09-04
- fixed a number of small memory leaks - thanks varmojfekoj for patching
- fixed an issue with CString class that could lead to rsyslog abort
  in tplToString() - thanks varmojfekoj for patching
- added a man-version of the config file documenation - thanks to Michel
  Samia for providing the man file
- fixed bug: a template like this causes an infinite loop:
  $template opts,"%programname:::a,b%"
  thanks varmojfekoj for the patch
- fixed bug: case changing options crash freeing the string pointer
  because they modify it: $template opts2,"%programname::1:lowercase%"
  thanks varmojfekoj for the patch
---------------------------------------------------------------------------
Version 1.19.3 (mmeckelein/varmojfekoj), 2007-08-31
- small mem leak fixed (after calling parseSelectorAct) - Thx varmojkekoj
- documentation section "Regular File" und "Blocks" updated
- solved an issue with dynamic file generation - Once again many thanks
  to varmojfekoj
- the negative selector for program name filter (Blocks) does not work as
  expected - Thanks varmojfekoj for patching
- added forwarding information to sysklogd (requires special template)
  to config doc
---------------------------------------------------------------------------
Version 1.19.2 (mmeckelein/varmojfekoj), 2007-08-28
- a specifically formed message caused a segfault - Many thanks varmojfekoj
  for providing a patch
- a typo and a weird condition are fixed in msg.c - Thanks again
  varmojfekoj 
- on file creation the file was always owned by root:root. This is fixed
  now - Thanks ypsa for solving this issue
---------------------------------------------------------------------------
Version 1.19.1 (mmeckelein), 2007-08-22
- a bug that caused a high load when a TCP/UDP connection was closed is 
  fixed now - Thanks mildew for solving this issue
- fixed a bug which caused a segfault on reinit - Thx varmojfekoj for the
  patch
- changed the hardcoded module path "/lib/rsyslog" to $(pkglibdir) in order
  to avoid trouble e.g. on 64 bit platforms (/lib64) - many thanks Peter
  Vrabec and darix, both provided a patch for solving this issue
- enhanced the unloading of modules - thanks again varmojfekoj
- applied a patch from varmojfekoj which fixes various little things in
  MySQL output module
---------------------------------------------------------------------------
Version 1.19.0 (varmojfekoj/rgerhards), 2007-08-16
- integrated patch from varmojfekoj to make the mysql module a loadable one
  many thanks for the patch, MUCH appreciated
---------------------------------------------------------------------------
Version 1.18.2 (rgerhards), 2007-08-13
- fixed a bug in outchannel code that caused templates to be incorrectly
  parsed
- fixed a bug in ommysql that caused a wrong ";template" missing message
- added some code for unloading modules; not yet fully complete (and we do
  not yet have loadable modules, so this is no problem)
- removed debian subdirectory by request of a debian packager (this is a special
  subdir for debian and there is also no point in maintaining it when there
  is a debian package available - so I gladly did this) in some cases
- improved overall doc quality (some pages were quite old) and linked to
  more of the online resources.
- improved /contrib/delete_mysql script by adding a host option and some
  other minor modifications
---------------------------------------------------------------------------
Version 1.18.1 (rgerhards), 2007-08-08
- applied a patch from varmojfekoj which solved a potential segfault
  of rsyslogd on HUP
- applied patch from Michel Samia to fix compilation when the pthreads
  feature is disabled
- some code cleanup (moved action object to its own file set)
- add config directive $MainMsgQueueSize, which now allows to configure the
  queue size dynamically
- all compile-time settings are now shown in rsyslogd -v, not just the
  active ones
- enhanced performance a little bit more
- added config file directive $ActionResumeInterval
- fixed a bug that prevented compilation under debian sid
- added a contrib directory for user-contributed useful things
---------------------------------------------------------------------------
Version 1.18.0 (rgerhards), 2007-08-03
- rsyslog now supports fallback actions when an action did not work. This
  is a great feature e.g. for backup database servers or backup syslog
  servers
- modified rklogd to only change the console log level if -c is specified
- added feature to use multiple actions inside a single selector
- implemented $ActionExecOnlyWhenPreviousIsSuspended config directive
- error messages during startup are now spit out to the configured log
  destinations
---------------------------------------------------------------------------
Version 1.17.6 (rgerhards), 2007-08-01
- continued to work on output module modularization - basic stage of
  this work is now FINISHED
- fixed bug in OMSRcreate() - always returned SR_RET_OK
- fixed a bug that caused ommysql to always complain about missing
  templates
- fixed a mem leak in OMSRdestruct - freeing the object itself was
  forgotten - thanks to varmojfekoj for the patch
- fixed a memory leak in syslogd/init() that happend when the config
  file could not be read - thanks to varmojfekoj for the patch
- fixed insufficient memory allocation in addAction() and its helpers.
  The initial fix and idea was developed by mildew, I fine-tuned
  it a bit. Thanks a lot for the fix, I'd probably had pulled out my
  hair to find the bug...
- added output of config file line number when a parsing error occured
- fixed bug in objomsr.c that caused program to abort in debug mode with
  an invalid assertion (in some cases)
- fixed a typo that caused the default template for MySQL to be wrong.
  thanks to mildew for catching this.
- added configuration file command $DebugPrintModuleList and
  $DebugPrintCfSysLineHandlerList
- fixed an invalid value for the MARK timer - unfortunately, there was
  a testing aid left in place. This resulted in quite frequent MARK messages
- added $IncludeConfig config directive
- applied a patch from mildew to prevent rsyslogd from freezing under heavy
  load. This could happen when the queue was full. Now, we drop messages
  but rsyslogd remains active.
---------------------------------------------------------------------------
Version 1.17.5 (rgerhards), 2007-07-30
- continued to work on output module modularization
- fixed a missing file bug - thanks to Andrea Montanari for reporting
  this problem
- fixed a problem with shutting down the worker thread and freeing the
  selector_t list - this caused messages to be lost, because the
  message queue was not properly drained before the selectors got
  destroyed.
---------------------------------------------------------------------------
Version 1.17.4 (rgerhards), 2007-07-27
- continued to work on output module modularization
- fixed a situation where rsyslogd could create zombie processes
  thanks to mildew for the patch
- applied patch from Michel Samia to fix compilation when NOT
  compiled for pthreads
---------------------------------------------------------------------------
Version 1.17.3 (rgerhards), 2007-07-25
- continued working on output module modularization
- fixed a bug that caused rsyslogd to segfault on exit (and
  probably also on HUP), when there was an unsent message in a selector
  that required forwarding and the dns lookup failed for that selector
  (yes, it was pretty unlikely to happen;))
  thanks to varmojfekoj <varmojfekoj@gmail.com> for the patch
- fixed a memory leak in config file parsing and die()
  thanks to varmojfekoj <varmojfekoj@gmail.com> for the patch
- rsyslogd now checks on startup if it is capable to performa any work
  at all. If it cant, it complains and terminates
  thanks to Michel Samia for providing the patch!
- fixed a small memory leak when HUPing syslogd. The allowed sender
  list now gets freed. thanks to mildew for the patch.
- changed the way error messages in early startup are logged. They
  now do no longer use the syslogd code directly but are rather
  send to stderr.
---------------------------------------------------------------------------
Version 1.17.2 (rgerhards), 2007-07-23
- made the port part of the -r option optional. Needed for backward
  compatibility with sysklogd
- replaced system() calls with something more reasonable. Please note that
  this might break compatibility with some existing configuration files.
  We accept this in favour of the gained security.
- removed a memory leak that could occur if timegenerated was used in
  RFC 3164 format in templates
- did some preparation in msg.c for advanced multithreading - placed the
  hooks, but not yet any active code
- worked further on modularization
- added $ModLoad MySQL (dummy) config directive
- added DropTrailingLFOnReception config directive
---------------------------------------------------------------------------
Version 1.17.1 (rgerhards), 2007-07-20
- fixed a bug that caused make install to install rsyslogd and rklogd under
  the wrong names
- fixed bug that caused $AllowedSenders to handle IPv6 scopes incorrectly;
  also fixed but that could grabble $AllowedSender wildcards. Thanks to
  mildew@gmail.com for the patch
- minor code cleanup - thanks to Peter Vrabec for the patch
- fixed minimal memory leak on HUP (caused by templates)
  thanks to varmojfekoj <varmojfekoj@gmail.com> for the patch
- fixed another memory leak on HUPing and on exiting rsyslogd
  again thanks to varmojfekoj <varmojfekoj@gmail.com> for the patch
- code cleanup (removed compiler warnings)
- fixed portability bug in configure.ac - thanks to Bartosz Kuźma for patch
- moved msg object into its own file set
- added the capability to continue trying to write log files when the
  file system is full. Functionality based on patch by Martin Schulze
  to sysklogd package.
---------------------------------------------------------------------------
Version 1.17.0 (RGer), 2007-07-17
- added $RepeatedLineReduction config parameter
- added $EscapeControlCharactersOnReceive config parameter
- added $ControlCharacterEscapePrefix config parameter
- added $DirCreateMode config parameter
- added $CreateDirs config parameter
- added $DebugPrintTemplateList config parameter
- added $ResetConfigVariables config parameter
- added $FileOwner config parameter
- added $FileGroup config parameter
- added $DirOwner config parameter
- added $DirGroup config parameter
- added $FailOnChownFailure config parameter
- added regular expression support to the filter engine
  thanks to Michel Samia for providing the patch!
- enhanced $AllowedSender functionality. Credits to mildew@gmail.com for
  the patch doing that
  - added IPv6 support
  - allowed DNS hostnames
  - allowed DNS wildcard names
- added new option $DropMsgsWithMaliciousDnsPTRRecords
- added autoconf so that rfc3195d, rsyslogd and klogd are stored to /sbin
- added capability to auto-create directories with dynaFiles
---------------------------------------------------------------------------
Version 1.16.0 (RGer/Peter Vrabec), 2007-07-13 - The Friday, 13th Release ;)
- build system switched to autotools
- removed SYSV preprocessor macro use, replaced with autotools equivalents
- fixed a bug that caused rsyslogd to segfault when TCP listening was
  disabled and it terminated
- added new properties "syslogfacility-text" and "syslogseverity-text"
  thanks to varmojfekoj <varmojfekoj@gmail.com> for the patch
- added the -x option to disable hostname dns reslution
  thanks to varmojfekoj <varmojfekoj@gmail.com> for the patch
- begun to better modularize syslogd.c - this is an ongoing project; moved
  type definitions to a separate file
- removed some now-unused fields from struct filed
- move file size limit fields in struct field to the "right spot" (the file
  writing part of the union - f_un.f_file)
- subdirectories linux and solaris are no longer part of the distribution
  package. This is not because we cease support for them, but there are no
  longer any files in them after the move to autotools
---------------------------------------------------------------------------
Version 1.15.1 (RGer), 2007-07-10
- fixed a bug that caused a dynaFile selector to stall when there was
  an open error with one file 
- improved template processing for dynaFiles; templates are now only
  looked up during initialization - speeds up processing
- optimized memory layout in struct filed when compiled with MySQL
  support
- fixed a bug that caused compilation without SYSLOG_INET to fail
- re-enabled the "last message repeated n times" feature. This
  feature was not taken care of while rsyslogd evolved from sysklogd
  and it was more or less defunct. Now it is fully functional again.
- added system properties: $NOW, $YEAR, $MONTH, $DAY, $HOUR, $MINUTE
- fixed a bug in iovAsString() that caused a memory leak under stress
  conditions (most probably memory shortage). This was unlikely to
  ever happen, but it doesn't hurt doing it right
- cosmetic: defined type "uchar", change all unsigned chars to uchar
---------------------------------------------------------------------------
Version 1.15.0 (RGer), 2007-07-05
- added ability to dynamically generate file names based on templates
  and thus properties. This was a much-requested feature. It makes
  life easy when it e.g. comes to splitting files based on the sender
  address.
- added $umask and $FileCreateMode config file directives
- applied a patch from Bartosz Kuzma to compile cleanly under NetBSD
- checks for extra (unexpected) characters in system config file lines
  have been added
- added IPv6 documentation - was accidently missing from CVS
- begun to change char to unsigned char
---------------------------------------------------------------------------
Version 1.14.2 (RGer), 2007-07-03
** this release fixes all known nits with IPv6 **
- restored capability to do /etc/service lookup for "syslog"
  service when -r 0 was given
- documented IPv6 handling of syslog messages
- integrate patch from Bartosz Kuźma to make rsyslog compile under
  Solaris again (the patch replaced a strndup() call, which is not
  available under Solaris
- improved debug logging when waiting on select
- updated rsyslogd man page with new options (-46A)
---------------------------------------------------------------------------
Version 1.14.1 (RGer/Peter Vrabec), 2007-06-29
- added Peter Vrabec's patch for IPv6 TCP
- prefixed all messages send to stderr in rsyslogd with "rsyslogd: "
---------------------------------------------------------------------------
Version 1.14.0 (RGer/Peter Vrabec), 2007-06-28
- Peter Vrabec provided IPv6 for rsyslog, so we are now IPv6 enabled
  IPv6 Support is currently for UDP only, TCP is to come soon.
  AllowedSender configuration does not yet work for IPv6.
- fixed code in iovCreate() that broke C's strict aliasing rules 
- fixed some char/unsigned char differences that forced the compiler
  to spit out warning messages
- updated the Red Hat init script to fix a known issue (thanks to
  Peter Vrabec)
---------------------------------------------------------------------------
Version 1.13.5 (RGer), 2007-06-22
- made the TCP session limit configurable via command line switch
  now -t <port>,<max sessions>
- added man page for rklogd(8) (basically a copy from klogd, but now
  there is one...)
- fixed a bug that caused internal messages (e.g. rsyslogd startup) to
  appear without a tag.
- removed a minor memory leak that occurred when TAG processing requalified
  a HOSTNAME to be a TAG (and a TAG already was set).
- removed potential small memory leaks in MsgSet***() functions. There
  would be a leak if a property was re-set, something that happened
  extremely seldom.
---------------------------------------------------------------------------
Version 1.13.4 (RGer), 2007-06-18
- added a new property "PRI-text", which holds the PRI field in
  textual form (e.g. "syslog.info")
- added alias "syslogseverity" for "syslogpriority", which is a
  misleading property name that needs to stay for historical
  reasons (and backward-compatility)
- added doc on how to record PRI value in log file
- enhanced signal handling in klogd, including removal of an unsafe
  call to the logging system during signal handling
---------------------------------------------------------------------------
Version 1.13.3 (RGer), 2007-06-15
- create a version of syslog.c from scratch. This is now
  - highly optimized for rsyslog
  - removes an incompatible license problem as the original
    version had a BSD license with advertising clause
  - fixed in the regard that rklogd will continue to work when
    rsysogd has been restarted (the original version, as well
    as sysklogd, will remain silent then)
  - solved an issue with an extra NUL char at message end that the
    original version had
- applied some changes to klogd to care for the new interface
- fixed a bug in syslogd.c which prevented compiling under debian
---------------------------------------------------------------------------
Version 1.13.2 (RGer), 2007-06-13
- lib order in makefile patched to facilitate static linking - thanks
  to Bennett Todd for providing the patch
- Integrated a patch from Peter Vrabec (pvrabec@redheat.com):
  - added klogd under the name of rklogd (remove dependency on
    original sysklogd package
  - createDB.sql now in UTF
  - added additional config files for use on Red Hat
---------------------------------------------------------------------------
Version 1.13.1 (RGer), 2007-02-05
- changed the listen backlog limit to a more reasonable value based on
  the maximum number of TCP connections configurd (10% + 5) - thanks to Guy
  Standen for the hint (actually, the limit was 5 and that was a 
  left-over from early testing).
- fixed a bug in makefile which caused DB-support to be disabled when
  NETZIP support was enabled
- added the -e option to allow transmission of every message to remote
  hosts (effectively turns off duplicate message suppression)
- (somewhat) improved memory consumption when compiled with MySQL support
- looks like we fixed an incompatibility with MySQL 5.x and above software
  At least in one case, the remote server name was destroyed, leading to 
  a connection failure. The new, improved code does not have this issue and
  so we see this as solved (the new code is generally somewhat better, so
  there is a good chance we fixed this incompatibility).
---------------------------------------------------------------------------
Version 1.13.0 (RGer), 2006-12-19
- added '$' as ToPos proptery replacer specifier - means "up to the
  end of the string"
- property replacer option "escape-cc", "drop-cc" and "space-cc"  added
- changed the handling of \0 characters inside syslog messages. We now
  consistently escape them to "#000". This is somewhat recommended in
  the draft-ietf-syslog-protocol-19 draft. While the real recomendation
  is to not escape any characters at all, we can not do this without
  considerable modification of the code. So we escape it to "#000", which
  is consistent with a sample found in the Internet-draft.
- removed message glue logic (see printchopped() comment for details)
  Also caused removal of parts table and thus some improvements in
  memory usage.
- changed the default MAXLINE to 2048 to take care of recent syslog
  standardization efforts (can easily be changed in syslogd.c)
- added support for byte-counted TCP syslog messages (much like
  syslog-transport-tls-05 Internet Draft). This was necessary to
  support compression over TCP.
- added support for receiving compressed syslog messages
- added support for sending compressed syslog messages
- fixed a bug where the last message in a syslog/tcp stream was
  lost if it was not properly terminated by a LF character
---------------------------------------------------------------------------
Version 1.12.3 (RGer), 2006-10-04
- implemented some changes to support Solaris (but support is not
  yet complete)
- commented out (via #if 0) some methods that are currently not being use
  but should be kept for further us
- added (interim) -u 1 option to turn off hostname and tag parsing
- done some modifications to better support Fedora
- made the field delimiter inside property replace configurable via
  template
- fixed a bug in property replacer: if fields were used, the delimitor
  became part of the field. Up until now, this was barely noticable as 
  the delimiter as TAB only and thus invisible to a human. With other
  delimiters available now, it quickly showed up. This bug fix might cause
  some grief to existing installations if they used the extra TAB for
  whatever reasons - sorry folks... Anyhow, a solution is easy: just add
  a TAB character contstant into your template. Thus, there has no attempt
  been made to do this in a backwards-compatible way.
---------------------------------------------------------------------------
Version 1.12.2 (RGer), 2006-02-15
- fixed a bug in the RFC 3339 date formatter. An extra space was added
  after the actual timestamp
- added support for providing high-precision RFC3339 timestamps for
  (rsyslogd-)internally-generated messages
- very (!) experimental support for syslog-protocol internet draft
  added (the draft is experimental, the code is solid ;))
- added support for field-extracting in the property replacer
- enhanced the legacy-syslog parser so that it can interpret messages
  that do not contain a TIMESTAMP
- fixed a bug that caused the default socket (usually /dev/log) to be
  opened even when -o command line option was given
- fixed a bug in the Debian sample startup script - it caused rsyslogd
  to listen to remote requests, which it shouldn't by default
---------------------------------------------------------------------------
Version 1.12.1 (RGer), 2005-11-23
- made multithreading work with BSD. Some signal-handling needed to be
  restructured. Also, there might be a slight delay of up to 10 seconds
  when huping and terminating rsyslogd under BSD
- fixed a bug where a NULL-pointer was passed to printf() in logmsg().
- fixed a bug during "make install" where rc3195d was not installed
  Thanks to Bennett Todd for spotting this.
- fixed a bug where rsyslogd dumped core when no TAG was found in the
  received message
- enhanced message parser so that it can deal with missing hostnames
  in many cases (may not be totally fail-safe)
- fixed a bug where internally-generated messages did not have the correct
  TAG
---------------------------------------------------------------------------
Version 1.12.0 (RGer), 2005-10-26
- moved to a multi-threaded design. single-threading is still optionally
  available. Multi-threading is experimental!
- fixed a potential race condition. In the original code, marking was done
  by an alarm handler, which could lead to all sorts of bad things. This
  has been changed now. See comments in syslogd.c/domark() for details.
- improved debug output for property-based filters
- not a code change, but: I have checked all exit()s to make sure that
  none occurs once rsyslogd has started up. Even in unusual conditions
  (like low-memory conditions) rsyslogd somehow remains active. Of course,
  it might loose a message or two, but at least it does not abort and it
  can also recover when the condition no longer persists.
- fixed a bug that could cause loss of the last message received
  immediately before rsyslogd was terminated.
- added comments on thread-safety of global variables in syslogd.c
- fixed a small bug: spurios printf() when TCP syslog was used
- fixed a bug that causes rsyslogd to dump core on termination when one
  of the selector lines did not receive a message during the run (very
  unlikely)
- fixed an one-too-low memory allocation in the TCP sender. Could result
  in rsyslogd dumping core.
- fixed a bug with regular expression support (thanks to Andres Riancho)
- a little bit of code restructuring (especially main(), which was
  horribly large)
---------------------------------------------------------------------------
Version 1.11.1 (RGer), 2005-10-19
- support for BSD-style program name and host blocks
- added a new property "programname" that can be used in templates
- added ability to specify listen port for rfc3195d
- fixed a bug that rendered the "startswith" comparison operation
  unusable.
- changed more functions to "static" storage class to help compiler
  optimize (should have been static in the first place...)
- fixed a potential memory leak in the string buffer class destructor.
  As the destructur was previously never called, the leak did not actually
  appear.
- some internal restructuring in anticipation/preparation of minimal
  multi-threading support
- rsyslogd still shares some code with the sysklogd project. Some patches
  for this shared code have been brought over from the sysklogd CVS.
---------------------------------------------------------------------------
Version 1.11.0 (RGer), 2005-10-12
- support for receiving messages via RFC 3195; added rfc3195d for that
  purpose
- added an additional guard to prevent rsyslogd from aborting when the
  2gb file size limit is hit. While a user can configure rsyslogd to
  handle such situations, it would abort if that was not done AND large
  file support was not enabled (ok, this is hopefully an unlikely scenario)
- fixed a bug that caused additional Unix domain sockets to be incorrectly
  processed - could lead to message loss in extreme cases
---------------------------------------------------------------------------
Version 1.10.2 (RGer), 2005-09-27
- added comparison operations in property-based filters:
  * isequal
  * startswith
- added ability to negate all property-based filter comparison operations
  by adding a !-sign right in front of the operation name
- added the ability to specify remote senders for UDP and TCP
  received messages. Allows to block all but well-known hosts
- changed the $-config line directives to be case-INsensitive
- new command line option -w added: "do not display warnings if messages
  from disallowed senders are received"
- fixed a bug that caused rsyslogd to dump core when the compare value
  was not quoted in property-based filters
- fixed a bug in the new CStr compare function which lead to invalid
  results (fortunately, this function was not yet used widely)
- added better support for "debugging" rsyslog.conf property filters
  (only if -d switch is given)
- changed some function definitions to static, which eventually enables
  some compiler optimizations
- fixed a bug in MySQL code; when a SQL error occured, rsyslogd could
  run in a tight loop. This was due to invalid sequence of error reporting
  and is now fixed.
---------------------------------------------------------------------------
Version 1.10.1 (RGer), 2005-09-23
- added the ability to execute a shell script as an action.
  Thanks to Bjoern Kalkbrenner for providing the code!
- fixed a bug in the MySQL code; due to the bug the automatic one-time
  retry after an error did not happen - this lead to error message in
  cases where none should be seen (e.g. after a MySQL restart)
- fixed a security issue with SQL-escaping in conjunction with
  non-(SQL-)standard MySQL features.
---------------------------------------------------------------------------
Version 1.10.0 (RGer), 2005-09-20
  REMINDER: 1.10 is the first unstable version if the 1.x series!
- added the capability to filter on any property in selector lines
  (not just facility and priority)
- changed stringbuf into a new counted string class
- added support for a "discard" action. If a selector line with
  discard (~ character) is found, no selector lines *after* that
  line will be processed.
- thanks to Andres Riancho, regular expression support has been
  added to the template engine
- added the FROMHOST property in the template processor, which could
  previously not be obtained. Thanks to Cristian Testa for pointing
  this out and even providing a fix.
- added display of compile-time options to -v output
- performance improvement for production build - made some checks
  to happen only during debug mode
- fixed a problem with compiling on SUSE and - while doing so - removed
  the socket call to set SO_BSDCOMPAT in cases where it is obsolete.
---------------------------------------------------------------------------
Version 1.0.4 (RGer), 2006-02-01
- a small but important fix: the tcp receiver had two forgotten printf's
  in it that caused a lot of unnecessary output to stdout. This was
  important enough to justify a new release
---------------------------------------------------------------------------
Version 1.0.3 (RGer), 2005-11-14
- added an additional guard to prevent rsyslogd from aborting when the
  2gb file size limit is hit. While a user can configure rsyslogd to
  handle such situations, it would abort if that was not done AND large
  file support was not enabled (ok, this is hopefully an unlikely scenario)
- fixed a bug that caused additional Unix domain sockets to be incorrectly
  processed - could lead to message loss in extreme cases
- applied some patches available from the sysklogd project to code
  shared from there
- fixed a bug that causes rsyslogd to dump core on termination when one
  of the selector lines did not receive a message during the run (very
  unlikely)
- fixed an one-too-low memory allocation in the TCP sender. Could result
  in rsyslogd dumping core.
- fixed a bug in the TCP sender that caused the retry logic to fail
  after an error or receiver overrun
- fixed a bug in init() that could lead to dumping core
- fixed a bug that could lead to dumping core when no HOSTNAME or no TAG
  was present in the syslog message
---------------------------------------------------------------------------
Version 1.0.2 (RGer), 2005-10-05
- fixed an issue with MySQL error reporting. When an error occured,
  the MySQL driver went into an endless loop (at least in most cases).
---------------------------------------------------------------------------
Version 1.0.1 (RGer), 2005-09-23
- fixed a security issue with SQL-escaping in conjunction with
  non-(SQL-)standard MySQL features.
---------------------------------------------------------------------------
Version 1.0.0 (RGer), 2005-09-12
- changed install doc to cover daily cron scripts - a trouble source
- added rc script for slackware (provided by Chris Elvidge - thanks!) 
- fixed a really minor bug in usage() - the -r option was still
  reported as without the port parameter
---------------------------------------------------------------------------
Version 0.9.8 (RGer), 2005-09-05
- made startup and shutdown message more consistent and included the
  pid, so that they can be easier correlated. Used syslog-protocol
  structured data format for this purpose.
- improved config info in startup message, now tells not only
  if it is listening remote on udp, but also for tcp. Also includes
  the port numbers. The previous startup message was misleading, because
  it did not say "remote reception" if rsyslogd was only listening via
  tcp (but not via udp).
- added a "how can you help" document to the doc set
---------------------------------------------------------------------------
Version 0.9.7 (RGer), 2005-08-15
- some of the previous doc files (like INSTALL) did not properly
  reflect the changes to the build process and the new doc. Fixed
  that.
- changed syslogd.c so that when compiled without database support,
  an error message is displayed when a database action is detected
  in the config file (previously this was used as an user rule ;))
- fixed a bug in the os-specific Makefiles which caused MySQL
  support to not be compiled, even if selected
---------------------------------------------------------------------------
Version 0.9.6 (RGer), 2005-08-09
- greatly enhanced documentation. Now available in html format in
  the "doc" folder and FreeBSD. Finally includes an install howto.
- improved MySQL error messages a little - they now show up as log
  messages, too (formerly only in debug mode)
- added the ability to specify the listen port for udp syslog.
  WARNING: This introduces an incompatibility. Formerly, udp
  syslog was enabled by the -r command line option. Now, it is
  "-r [port]", which is consistent with the tcp listener. However,
  just -r will now return an error message.
- added sample startup scripts for Debian and FreeBSD
- added support for easy feature selection in the makefile. Un-
  fortunately, this also means I needed to spilt the make file
  for different OS and distros. There are some really bad syntax
  differences between FreeBSD and Linux make.
---------------------------------------------------------------------------
Version 0.9.5 (RGer), 2005-08-01
- the "semicolon bug" was actually not (fully) solved in 0.9.4. One
  part of the bug was solved, but another still existed. This one
  is fixed now, too.
- the "semicolon bug" actually turned out to be a more generic bug.
  It appeared whenever an invalid template name was given. With some
  selector actions, rsyslogd dumped core, with other it "just" had
  a small ressource leak with others all worked well. These anomalies
  are now fixed. Note that they only appeared during system initaliziation
  once the system was running, nothing bad happened.
- improved error reporting for template errors on startup. They are now
  shown on the console and the start-up tty. Formerly, they were only
  visible in debug mode.
- support for multiple instances of rsyslogd on a single machine added
- added new option "-o" --> omit local unix domain socket. This option
  enables rsyslogd NOT to listen to the local socket. This is most
  helpful when multiple instances of rsyslogd (or rsyslogd and another
  syslogd) shall run on a single system.
- added new option "-i <pidfile>" which allows to specify the pidfile.
  This is needed when multiple instances of rsyslogd are to be run.
- the new project home page is now online at www.rsyslog.com
---------------------------------------------------------------------------
Version 0.9.4 (RGer), 2005-07-25
- finally added the TCP sender. It now supports non-blocking mode, no
  longer disabling message reception during connect. As it is now, it
  is usable in production. The code could be more sophisticated, but
  I've kept it short in anticipation of the move to liblogging, which
  will lead to the removal of the code just written ;)
- the "exiting on signal..." message still had the "syslogd" name in 
  it. Changed this to "rsyslogd", as we do not have a large user base
  yet, this should pose no problem.
- fixed "the semiconlon" bug. rsyslogd dumped core if a write-db action
  was specified but no semicolon was given after the password (an empty
  template was ok, but the semicolon needed to be present).
- changed a default for traditional output format. During testing, it
  was seen that the timestamp written to file in default format was
  the time of message reception, not the time specified in the TIMESTAMP
  field of the message itself. Traditionally, the message TIMESTAMP is
  used and this has been changed now.
---------------------------------------------------------------------------
Version 0.9.3 (RGer), 2005-07-19
- fixed a bug in the message parser. In June, the RFC 3164 timestamp
  was not correctly parsed (yes, only in June and some other months,
  see the code comment to learn why...)
- added the ability to specify the destination port when forwarding
  syslog messages (both for TCP and UDP)
- added an very experimental TCP sender (activated by
  @@machine:port in config). This is not yet for production use. If
  the receiver is not alive, rsyslogd will wait quite some time until
  the connection request times out, which most probably leads to
  loss of incoming messages.

---------------------------------------------------------------------------
Version 0.9.2 (RGer), around 2005-07-06
- I intended to change the maxsupported message size to 32k to
  support IHE - but given the memory inefficiency in the usual use
  cases, I have not done this. I have, however, included very
  specific instructions on how to do this in the source code. I have
  also done some testing with 32k messages, so you can change the
  max size without taking too much risk.
- added a syslog/tcp receiver; we now can receive messages via
  plain tcp, but we can still send only via UDP. The syslog/tcp
  receiver is the primary enhancement of this release.
- slightly changed some error messages that contained a spurios \n at
  the end of the line (which gives empty lines in your log...)

---------------------------------------------------------------------------
Version 0.9.1 (RGer)
- fixed code so that it compiles without errors under FreeBSD
- removed now unused function "allocate_log()" from syslogd.c
- changed the make file so that it contains more defines for
  different environments (in the long term, we need a better
  system for disabling/enabling features...)
- changed some printf's printing off_t types to %lld and
  explicit (long long) casts. I tried to figure out the exact type,
  but did not succeed in this. In the worst case, ultra-large peta-
  byte files will now display funny informational messages on rollover,
  something I think we can live with for the neersion 3.11.2 (rgerhards), 2008-02-??
---------------------------------------------------------------------------
Version 3.11.1 (rgerhards), 2008-02-12
- SNMP trap sender added thanks to Andre Lorbach (omsnmp)
- added input-plugin interface specification in form of a (copy) template
  input module
- applied documentation fix by Michael Biebl -- many thanks!
- bugfix: immark did not have MARK flags set...
- added x-info field to rsyslogd startup/shutdown message. Hopefully
  points users to right location for further info (many don't even know
  they run rsyslog ;))
- bugfix: trailing ":" of tag was lost while parsing legacy syslog messages
  without timestamp - thanks to Anders Blomdell for providing a patch!
- fixed a bug in stringbuf.c related to STRINGBUF_TRIM_ALLOCSIZE, which
  wasn't supposed to be used with rsyslog. Put a warning message up that
  tells this feature is not tested and probably not worth the effort.
  Thanks to Anders Blomdell fro bringing this to our attention
- somewhat improved performance of string buffers
- fixed bug that caused invalid treatment of tabs (HT) in rsyslog.conf
- bugfix: setting for $EscapeCopntrolCharactersOnReceive was not 
  properly initialized
- clarified usage of space-cc property replacer option
- improved abort diagnostic handler
- some initial effort for malloc/free runtime debugging support
- bugfix: using dynafile actions caused rsyslogd abort
- fixed minor man errors thanks to Michael Biebl
---------------------------------------------------------------------------
Version 3.11.0 (rgerhards), 2008-01-31
- implemented queued actions
- implemented simple rate limiting for actions
- implemented deliberate discarding of lower priority messages over higher
  priority ones when a queue runs out of space
- implemented disk quotas for disk queues
- implemented the $ActionResumeRetryCount config directive
- added $ActionQueueFilename config directive
- added $ActionQueueSize config directive
- added $ActionQueueHighWaterMark config directive
- added $ActionQueueLowWaterMark config directive
- added $ActionQueueDiscardMark config directive
- added $ActionQueueDiscardSeverity config directive
- added $ActionQueueCheckpointInterval config directive
- added $ActionQueueType config directive
- added $ActionQueueWorkerThreads config directive
- added $ActionQueueTimeoutshutdown config directive
- added $ActionQueueTimeoutActionCompletion config directive
- added $ActionQueueTimeoutenQueue config directive
- added $ActionQueueTimeoutworkerThreadShutdown config directive
- added $ActionQueueWorkerThreadMinimumMessages config directive
- added $ActionQueueMaxFileSize config directive
- added $ActionQueueSaveonShutdown config directive
- addded $ActionQueueDequeueSlowdown config directive
- addded $MainMsgQueueDequeueSlowdown config directive
- bugfix: added forgotten docs to package
- improved debugging support
- fixed a bug that caused $MainMsgQueueCheckpointInterval to work incorrectly
- when a long-running action needs to be cancelled on shutdown, the message
  that was processed by it is now preserved. This finishes support for
  guaranteed delivery of messages (if the output supports it, of course)
- fixed bug in output module interface, see
  http://sourceforge.net/tracker/index.php?func=detail&aid=1881008&group_id=123448&atid=696552
- changed the ommysql output plugin so that the (lengthy) connection
  initialization now takes place in message processing. This works much
  better with the new queued action mode (fast startup)
- fixed a bug that caused a potential hang in file and fwd output module
  varmojfekoj provided the patch - many thanks!
- bugfixed stream class offset handling on 32bit platforms
---------------------------------------------------------------------------
Version 3.10.3 (rgerhards), 2008-01-28
- fixed a bug with standard template definitions (not a big deal) - thanks
  to varmojfekoj for spotting it
- run-time instrumentation added
- implemented disk-assisted queue mode, which enables on-demand disk
  spooling if the queue's in-memory queue is exhausted
- implemented a dynamic worker thread pool for processing incoming
  messages; workers are started and shut down as need arises
- implemented a run-time instrumentation debug package
- implemented the $MainMsgQueueSaveOnShutdown config directive
- implemented the $MainMsgQueueWorkerThreadMinimumMessages config directive
- implemented the $MainMsgQueueTimeoutWorkerThreadShutdown config directive
---------------------------------------------------------------------------
Version 3.10.2 (rgerhards), 2008-01-14
- added the ability to keep stop rsyslogd without the need to drain
  the main message queue. In disk queue mode, rsyslog continues to
  run from the point where it stopped. In case of a system failure, it
  continues to process messages from the last checkpoint.
- fixed a bug that caused a segfault on startup when no $WorkDir directive
  was specified in rsyslog.conf
- provided more fine-grain control over shutdown timeouts and added a
  way to specify the enqueue timeout when the main message queue is full
- implemented $MainMsgQueueCheckpointInterval config directive
- implemented $MainMsgQueueTimeoutActionCompletion config directive
- implemented $MainMsgQueueTimeoutEnqueue config directive
- implemented $MainMsgQueueTimeoutShutdown config directive
---------------------------------------------------------------------------
Version 3.10.1 (rgerhards), 2008-01-10
- implemented the "disk" queue mode. However, it currently is of very
  limited use, because it does not support persistence over rsyslogd
  runs. So when rsyslogd is stopped, the queue is drained just as with
  the in-memory queue modes. Persistent queues will be a feature of
  the next release.
- performance-optimized string class, should bring an overall improvement
- fixed a memory leak in imudp -- thanks to varmojfekoj for the patch
- fixed a race condition that could lead to a rsyslogd hang when during
  HUP or termination
- done some doc updates
- added $WorkDirectory config directive
- added $MainMsgQueueFileName config directive
- added $MainMsgQueueMaxFileSize config directive
---------------------------------------------------------------------------
Version 3.10.0 (rgerhards), 2008-01-07
- implemented input module interface and initial input modules
- enhanced threading for input modules (each on its own thread now)
- ability to bind UDP listeners to specific local interfaces/ports and
  ability to run multiple of them concurrently
- added ability to specify listen IP address for UDP syslog server
- license changed to GPLv3
- mark messages are now provided by loadble module immark
- rklogd is no longer provided. Its functionality has now been taken over
  by imklog, a loadable input module. This offers a much better integration
  into rsyslogd and makes sure that the kernel logger process is brought
  up and down at the appropriate times
- enhanced $IncludeConfig directive to support wildcard characters
  (thanks to Michael Biebl)
- all inputs are now implemented as loadable plugins
- enhanced threading model: each input module now runs on its own thread
- enhanced message queue which now supports different queueing methods
  (among others, this can be used for performance fine-tuning)
- added a large number of new configuration directives for the new
  input modules
- enhanced multi-threading utilizing a worker thread pool for the
  main message queue
- compilation without pthreads is no longer supported
- much cleaner code due to new objects and removal of single-threading
  mode
---------------------------------------------------------------------------
Version 2.0.1 STABLE (rgerhards), 2008-01-24
- fixed a bug in integer conversion - but this function was never called,
  so it is not really a useful bug fix ;)
- fixed a bug with standard template definitions (not a big deal) - thanks
  to varmojfekoj for spotting it
- fixed a bug that caused a potential hang in file and fwd output module
  varmojfekoj provided the patch - many thanks!
---------------------------------------------------------------------------
Version 2.0.0 STABLE (rgerhards), 2008-01-02
- re-release of 1.21.2 as STABLE with no modifications except some
  doc updates
---------------------------------------------------------------------------
Version 1.21.2 (rgerhards), 2007-12-28
- created a gss-api output module. This keeps GSS-API code and
  TCP/UDP code separated. It is also important for forward-
  compatibility with v3. Please note that this change breaks compatibility
  with config files created for 1.21.0 and 1.21.1 - this was considered
  acceptable.
- fixed an error in forwarding retry code (could lead to message corruption
  but surfaced very seldom)
- increased portability for older platforms (AI_NUMERICSERV moved)
- removed socket leak in omfwd.c
- cross-platform patch for GSS-API compile problem on some platforms
  thanks to darix for the patch!
---------------------------------------------------------------------------
Version 1.21.1 (rgerhards), 2007-12-23
- small doc fix for $IncludeConfig
- fixed a bug in llDestroy()
- bugfix: fixing memory leak when message queue is full and during
  parsing. Thanks to varmojfekoj for the patch.
- bugfix: when compiled without network support, unix sockets were
  not properply closed
- bugfix: memory leak in cfsysline.c/doGetWord() fixed
---------------------------------------------------------------------------
Version 1.21.0 (rgerhards), 2007-12-19
- GSS-API support for syslog/TCP connections was added. Thanks to
  varmojfekoj for providing the patch with this functionality
- code cleanup
- enhanced $IncludeConfig directive to support wildcard filenames
- changed some multithreading synchronization
---------------------------------------------------------------------------
Version 1.20.1 (rgerhards), 2007-12-12
- corrected a debug setting that survived release. Caused TCP connections
  to be retried unnecessarily often.
- When a hostname ACL was provided and DNS resolution for that name failed,
  ACL processing was stopped at that point. Thanks to mildew for the patch.
  Fedora Bugzilla: http://bugzilla.redhat.com/show_bug.cgi?id=395911
- fixed a potential race condition, see link for details:
  http://rgerhards.blogspot.com/2007/12/rsyslog-race-condition.html
  Note that the probability of problems from this bug was very remote
- fixed a memory leak that happend when PostgreSQL date formats were
  used
---------------------------------------------------------------------------
Version 1.20.0 (rgerhards), 2007-12-07
- an output module for postgres databases has been added. Thanks to
  sur5r for contributing this code
- unloading dynamic modules has been cleaned up, we now have a
  real implementation and not just a dummy "good enough for the time
  being".
- enhanced platform independence - thanks to Bartosz Kuzma and Michael
  Biebl for their very useful contributions
- some general code cleanup (including warnings on 64 platforms, only)
---------------------------------------------------------------------------
Version 1.19.12 (rgerhards), 2007-12-03
- cleaned up the build system (thanks to Michael Biebl for the patch)
- fixed a bug where ommysql was still not compiled with -pthread option
---------------------------------------------------------------------------
Version 1.19.11 (rgerhards), 2007-11-29
- applied -pthread option to build when building for multi-threading mode
  hopefully solves an issue with segfaulting
---------------------------------------------------------------------------
Version 1.19.10 (rgerhards), 2007-10-19
- introdcued the new ":modulename:" syntax for calling module actions
  in selector lines; modified ommysql to support it. This is primarily
  an aid for further modules and a prequisite to actually allow third
  party modules to be created.
- minor fix in slackware startup script, "-r 0" is now "-r0"
- updated rsyslogd doc set man page; now in html format
- undid creation of a separate thread for the main loop -- this did not
  turn out to be needed or useful, so reduce complexity once again.
- added doc fixes provided by Michael Biebl - thanks
---------------------------------------------------------------------------
Version 1.19.9 (rgerhards), 2007-10-12
- now packaging system which again contains all components in a single
  tarball
- modularized main() a bit more, resulting in less complex code
- experimentally added an additional thread - will see if that affects
  the segfault bug we experience on some platforms. Note that this change
  is scheduled to be removed again later.
---------------------------------------------------------------------------
Version 1.19.8 (rgerhards), 2007-09-27
- improved repeated message processing
- applied patch provided by varmojfekoj to support building ommysql
  in its own way (now also resides in a plugin subdirectory);
  ommysql is now a separate package
- fixed a bug in cvthname() that lead to message loss if part
  of the source hostname would have been dropped
- created some support for distributing ommysql together with the
  main rsyslog package. I need to re-think it in the future, but
  for the time being the current mode is best. I now simply include
  one additional tarball for ommysql inside the main distribution.
  I look forward to user feedback on how this should be done best. In the
  long term, a separate project should be spawend for ommysql, but I'd
  like to do that only after the plugin interface is fully stable (what
  it is not yet).
---------------------------------------------------------------------------
Version 1.19.7 (rgerhards), 2007-09-25
- added code to handle situations where senders send us messages ending with
  a NUL character. It is now simply removed. This also caused trailing LF
  reduction to fail, when it was followed by such a NUL. This is now also
  handled.
- replaced some non-thread-safe function calls by their thread-safe
  counterparts
- fixed a minor memory leak that occured when the %APPNAME% property was
  used (I think nobody used that in practice)
- fixed a bug that caused signal handlers in cvthname() not to be restored when
  a malicious pointer record was detected and processing of the message been
  stopped for that reason (this should be really rare and can not be related
  to the segfault bug we are hunting).
- fixed a bug in cvthname that lead to passing a wrong parameter - in
  practice, this had no impact.
- general code cleanup (e.g. compiler warnings, comments)
---------------------------------------------------------------------------
Version 1.19.6 (rgerhards), 2007-09-11
- applied patch by varmojfekoj to change signal handling to the new
  sigaction API set (replacing the depreciated signal() calls and its
  friends.
- fixed a bug that in --enable-debug mode caused an assertion when the
  discard action was used
- cleaned up compiler warnings
- applied patch by varmojfekoj to FIX a bug that could cause 
  segfaults if empty properties were processed using modifying
  options (e.g. space-cc, drop-cc)
- fixed man bug: rsyslogd supports -l option
---------------------------------------------------------------------------
Version 1.19.5 (rgerhards), 2007-09-07
- changed part of the CStr interface so that better error tracking
  is provided and the calling sequence is more intuitive (there were
  invalid calls based on a too-weired interface)
- (hopefully) fixed some remaining bugs rooted in wrong use of 
  the CStr class. These could lead to program abort.
- applied patch by varmojfekoj two fix two potential segfault situations
- added $ModDir config directive
- modified $ModLoad so that an absolute path may be specified as
  module name (e.g. /rsyslog/ommysql.so)
---------------------------------------------------------------------------
Version 1.19.4 (rgerhards/varmojfekoj), 2007-09-04
- fixed a number of small memory leaks - thanks varmojfekoj for patching
- fixed an issue with CString class that could lead to rsyslog abort
  in tplToString() - thanks varmojfekoj for patching
- added a man-version of the config file documenation - thanks to Michel
  Samia for providing the man file
- fixed bug: a template like this causes an infinite loop:
  $template opts,"%programname:::a,b%"
  thanks varmojfekoj for the patch
- fixed bug: case changing options crash freeing the string pointer
  because they modify it: $template opts2,"%programname::1:lowercase%"
  thanks varmojfekoj for the patch
---------------------------------------------------------------------------
Version 1.19.3 (mmeckelein/varmojfekoj), 2007-08-31
- small mem leak fixed (after calling parseSelectorAct) - Thx varmojkekoj
- documentation section "Regular File" und "Blocks" updated
- solved an issue with dynamic file generation - Once again many thanks
  to varmojfekoj
- the negative selector for program name filter (Blocks) does not work as
  expected - Thanks varmojfekoj for patching
- added forwarding information to sysklogd (requires special template)
  to config doc
---------------------------------------------------------------------------
Version 1.19.2 (mmeckelein/varmojfekoj), 2007-08-28
- a specifically formed message caused a segfault - Many thanks varmojfekoj
  for providing a patch
- a typo and a weird condition are fixed in msg.c - Thanks again
  varmojfekoj 
- on file creation the file was always owned by root:root. This is fixed
  now - Thanks ypsa for solving this issue
---------------------------------------------------------------------------
Version 1.19.1 (mmeckelein), 2007-08-22
- a bug that caused a high load when a TCP/UDP connection was closed is 
  fixed now - Thanks mildew for solving this issue
- fixed a bug which caused a segfault on reinit - Thx varmojfekoj for the
  patch
- changed the hardcoded module path "/lib/rsyslog" to $(pkglibdir) in order
  to avoid trouble e.g. on 64 bit platforms (/lib64) - many thanks Peter
  Vrabec and darix, both provided a patch for solving this issue
- enhanced the unloading of modules - thanks again varmojfekoj
- applied a patch from varmojfekoj which fixes various little things in
  MySQL output module
---------------------------------------------------------------------------
Version 1.19.0 (varmojfekoj/rgerhards), 2007-08-16
- integrated patch from varmojfekoj to make the mysql module a loadable one
  many thanks for the patch, MUCH appreciated
---------------------------------------------------------------------------
Version 1.18.2 (rgerhards), 2007-08-13
- fixed a bug in outchannel code that caused templates to be incorrectly
  parsed
- fixed a bug in ommysql that caused a wrong ";template" missing message
- added some code for unloading modules; not yet fully complete (and we do
  not yet have loadable modules, so this is no problem)
- removed debian subdirectory by request of a debian packager (this is a special
  subdir for debian and there is also no point in maintaining it when there
  is a debian package available - so I gladly did this) in some cases
- improved overall doc quality (some pages were quite old) and linked to
  more of the online resources.
- improved /contrib/delete_mysql script by adding a host option and some
  other minor modifications
---------------------------------------------------------------------------
Version 1.18.1 (rgerhards), 2007-08-08
- applied a patch from varmojfekoj which solved a potential segfault
  of rsyslogd on HUP
- applied patch from Michel Samia to fix compilation when the pthreads
  feature is disabled
- some code cleanup (moved action object to its own file set)
- add config directive $MainMsgQueueSize, which now allows to configure the
  queue size dynamically
- all compile-time settings are now shown in rsyslogd -v, not just the
  active ones
- enhanced performance a little bit more
- added config file directive $ActionResumeInterval
- fixed a bug that prevented compilation under debian sid
- added a contrib directory for user-contributed useful things
---------------------------------------------------------------------------
Version 1.18.0 (rgerhards), 2007-08-03
- rsyslog now supports fallback actions when an action did not work. This
  is a great feature e.g. for backup database servers or backup syslog
  servers
- modified rklogd to only change the console log level if -c is specified
- added feature to use multiple actions inside a single selector
- implemented $ActionExecOnlyWhenPreviousIsSuspended config directive
- error messages during startup are now spit out to the configured log
  destinations
---------------------------------------------------------------------------
Version 1.17.6 (rgerhards), 2007-08-01
- continued to work on output module modularization - basic stage of
  this work is now FINISHED
- fixed bug in OMSRcreate() - always returned SR_RET_OK
- fixed a bug that caused ommysql to always complain about missing
  templates
- fixed a mem leak in OMSRdestruct - freeing the object itself was
  forgotten - thanks to varmojfekoj for the patch
- fixed a memory leak in syslogd/init() that happend when the config
  file could not be read - thanks to varmojfekoj for the patch
- fixed insufficient memory allocation in addAction() and its helpers.
  The initial fix and idea was developed by mildew, I fine-tuned
  it a bit. Thanks a lot for the fix, I'd probably had pulled out my
  hair to find the bug...
- added output of config file line number when a parsing error occured
- fixed bug in objomsr.c that caused program to abort in debug mode with
  an invalid assertion (in some cases)
- fixed a typo that caused the default template for MySQL to be wrong.
  thanks to mildew for catching this.
- added configuration file command $DebugPrintModuleList and
  $DebugPrintCfSysLineHandlerList
- fixed an invalid value for the MARK timer - unfortunately, there was
  a testing aid left in place. This resulted in quite frequent MARK messages
- added $IncludeConfig config directive
- applied a patch from mildew to prevent rsyslogd from freezing under heavy
  load. This could happen when the queue was full. Now, we drop messages
  but rsyslogd remains active.
---------------------------------------------------------------------------
Version 1.17.5 (rgerhards), 2007-07-30
- continued to work on output module modularization
- fixed a missing file bug - thanks to Andrea Montanari for reporting
  this problem
- fixed a problem with shutting down the worker thread and freeing the
  selector_t list - this caused messages to be lost, because the
  message queue was not properly drained before the selectors got
  destroyed.
---------------------------------------------------------------------------
Version 1.17.4 (rgerhards), 2007-07-27
- continued to work on output module modularization
- fixed a situation where rsyslogd could create zombie processes
  thanks to mildew for the patch
- applied patch from Michel Samia to fix compilation when NOT
  compiled for pthreads
---------------------------------------------------------------------------
Version 1.17.3 (rgerhards), 2007-07-25
- continued working on output module modularization
- fixed a bug that caused rsyslogd to segfault on exit (and
  probably also on HUP), when there was an unsent message in a selector
  that required forwarding and the dns lookup failed for that selector
  (yes, it was pretty unlikely to happen;))
  thanks to varmojfekoj <varmojfekoj@gmail.com> for the patch
- fixed a memory leak in config file parsing and die()
  thanks to varmojfekoj <varmojfekoj@gmail.com> for the patch
- rsyslogd now checks on startup if it is capable to performa any work
  at all. If it cant, it complains and terminates
  thanks to Michel Samia for providing the patch!
- fixed a small memory leak when HUPing syslogd. The allowed sender
  list now gets freed. thanks to mildew for the patch.
- changed the way error messages in early startup are logged. They
  now do no longer use the syslogd code directly but are rather
  send to stderr.
---------------------------------------------------------------------------
Version 1.17.2 (rgerhards), 2007-07-23
- made the port part of the -r option optional. Needed for backward
  compatibility with sysklogd
- replaced system() calls with something more reasonable. Please note that
  this might break compatibility with some existing configuration files.
  We accept this in favour of the gained security.
- removed a memory leak that could occur if timegenerated was used in
  RFC 3164 format in templates
- did some preparation in msg.c for advanced multithreading - placed the
  hooks, but not yet any active code
- worked further on modularization
- added $ModLoad MySQL (dummy) config directive
- added DropTrailingLFOnReception config directive
---------------------------------------------------------------------------
Version 1.17.1 (rgerhards), 2007-07-20
- fixed a bug that caused make install to install rsyslogd and rklogd under
  the wrong names
- fixed bug that caused $AllowedSenders to handle IPv6 scopes incorrectly;
  also fixed but that could grabble $AllowedSender wildcards. Thanks to
  mildew@gmail.com for the patch
- minor code cleanup - thanks to Peter Vrabec for the patch
- fixed minimal memory leak on HUP (caused by templates)
  thanks to varmojfekoj <varmojfekoj@gmail.com> for the patch
- fixed another memory leak on HUPing and on exiting rsyslogd
  again thanks to varmojfekoj <varmojfekoj@gmail.com> for the patch
- code cleanup (removed compiler warnings)
- fixed portability bug in configure.ac - thanks to Bartosz Kuźma for patch
- moved msg object into its own file set
- added the capability to continue trying to write log files when the
  file system is full. Functionality based on patch by Martin Schulze
  to sysklogd package.
---------------------------------------------------------------------------
Version 1.17.0 (RGer), 2007-07-17
- added $RepeatedLineReduction config parameter
- added $EscapeControlCharactersOnReceive config parameter
- added $ControlCharacterEscapePrefix config parameter
- added $DirCreateMode config parameter
- added $CreateDirs config parameter
- added $DebugPrintTemplateList config parameter
- added $ResetConfigVariables config parameter
- added $FileOwner config parameter
- added $FileGroup config parameter
- added $DirOwner config parameter
- added $DirGroup config parameter
- added $FailOnChownFailure config parameter
- added regular expression support to the filter engine
  thanks to Michel Samia for providing the patch!
- enhanced $AllowedSender functionality. Credits to mildew@gmail.com for
  the patch doing that
  - added IPv6 support
  - allowed DNS hostnames
  - allowed DNS wildcard names
- added new option $DropMsgsWithMaliciousDnsPTRRecords
- added autoconf so that rfc3195d, rsyslogd and klogd are stored to /sbin
- added capability to auto-create directories with dynaFiles
---------------------------------------------------------------------------
Version 1.16.0 (RGer/Peter Vrabec), 2007-07-13 - The Friday, 13th Release ;)
- build system switched to autotools
- removed SYSV preprocessor macro use, replaced with autotools equivalents
- fixed a bug that caused rsyslogd to segfault when TCP listening was
  disabled and it terminated
- added new properties "syslogfacility-text" and "syslogseverity-text"
  thanks to varmojfekoj <varmojfekoj@gmail.com> for the patch
- added the -x option to disable hostname dns reslution
  thanks to varmojfekoj <varmojfekoj@gmail.com> for the patch
- begun to better modularize syslogd.c - this is an ongoing project; moved
  type definitions to a separate file
- removed some now-unused fields from struct filed
- move file size limit fields in struct field to the "right spot" (the file
  writing part of the union - f_un.f_file)
- subdirectories linux and solaris are no longer part of the distribution
  package. This is not because we cease support for them, but there are no
  longer any files in them after the move to autotools
---------------------------------------------------------------------------
Version 1.15.1 (RGer), 2007-07-10
- fixed a bug that caused a dynaFile selector to stall when there was
  an open error with one file 
- improved template processing for dynaFiles; templates are now only
  looked up during initialization - speeds up processing
- optimized memory layout in struct filed when compiled with MySQL
  support
- fixed a bug that caused compilation without SYSLOG_INET to fail
- re-enabled the "last message repeated n times" feature. This
  feature was not taken care of while rsyslogd evolved from sysklogd
  and it was more or less defunct. Now it is fully functional again.
- added system properties: $NOW, $YEAR, $MONTH, $DAY, $HOUR, $MINUTE
- fixed a bug in iovAsString() that caused a memory leak under stress
  conditions (most probably memory shortage). This was unlikely to
  ever happen, but it doesn't hurt doing it right
- cosmetic: defined type "uchar", change all unsigned chars to uchar
---------------------------------------------------------------------------
Version 1.15.0 (RGer), 2007-07-05
- added ability to dynamically generate file names based on templates
  and thus properties. This was a much-requested feature. It makes
  life easy when it e.g. comes to splitting files based on the sender
  address.
- added $umask and $FileCreateMode config file directives
- applied a patch from Bartosz Kuzma to compile cleanly under NetBSD
- checks for extra (unexpected) characters in system config file lines
  have been added
- added IPv6 documentation - was accidently missing from CVS
- begun to change char to unsigned char
---------------------------------------------------------------------------
Version 1.14.2 (RGer), 2007-07-03
** this release fixes all known nits with IPv6 **
- restored capability to do /etc/service lookup for "syslog"
  service when -r 0 was given
- documented IPv6 handling of syslog messages
- integrate patch from Bartosz Kuźma to make rsyslog compile under
  Solaris again (the patch replaced a strndup() call, which is not
  available under Solaris
- improved debug logging when waiting on select
- updated rsyslogd man page with new options (-46A)
---------------------------------------------------------------------------
Version 1.14.1 (RGer/Peter Vrabec), 2007-06-29
- added Peter Vrabec's patch for IPv6 TCP
- prefixed all messages send to stderr in rsyslogd with "rsyslogd: "
---------------------------------------------------------------------------
Version 1.14.0 (RGer/Peter Vrabec), 2007-06-28
- Peter Vrabec provided IPv6 for rsyslog, so we are now IPv6 enabled
  IPv6 Support is currently for UDP only, TCP is to come soon.
  AllowedSender configuration does not yet work for IPv6.
- fixed code in iovCreate() that broke C's strict aliasing rules 
- fixed some char/unsigned char differences that forced the compiler
  to spit out warning messages
- updated the Red Hat init script to fix a known issue (thanks to
  Peter Vrabec)
---------------------------------------------------------------------------
Version 1.13.5 (RGer), 2007-06-22
- made the TCP session limit configurable via command line switch
  now -t <port>,<max sessions>
- added man page for rklogd(8) (basically a copy from klogd, but now
  there is one...)
- fixed a bug that caused internal messages (e.g. rsyslogd startup) to
  appear without a tag.
- removed a minor memory leak that occurred when TAG processing requalified
  a HOSTNAME to be a TAG (and a TAG already was set).
- removed potential small memory leaks in MsgSet***() functions. There
  would be a leak if a property was re-set, something that happened
  extremely seldom.
---------------------------------------------------------------------------
Version 1.13.4 (RGer), 2007-06-18
- added a new property "PRI-text", which holds the PRI field in
  textual form (e.g. "syslog.info")
- added alias "syslogseverity" for "syslogpriority", which is a
  misleading property name that needs to stay for historical
  reasons (and backward-compatility)
- added doc on how to record PRI value in log file
- enhanced signal handling in klogd, including removal of an unsafe
  call to the logging system during signal handling
---------------------------------------------------------------------------
Version 1.13.3 (RGer), 2007-06-15
- create a version of syslog.c from scratch. This is now
  - highly optimized for rsyslog
  - removes an incompatible license problem as the original
    version had a BSD license with advertising clause
  - fixed in the regard that rklogd will continue to work when
    rsysogd has been restarted (the original version, as well
    as sysklogd, will remain silent then)
  - solved an issue with an extra NUL char at message end that the
    original version had
- applied some changes to klogd to care for the new interface
- fixed a bug in syslogd.c which prevented compiling under debian
---------------------------------------------------------------------------
Version 1.13.2 (RGer), 2007-06-13
- lib order in makefile patched to facilitate static linking - thanks
  to Bennett Todd for providing the patch
- Integrated a patch from Peter Vrabec (pvrabec@redheat.com):
  - added klogd under the name of rklogd (remove dependency on
    original sysklogd package
  - createDB.sql now in UTF
  - added additional config files for use on Red Hat
---------------------------------------------------------------------------
Version 1.13.1 (RGer), 2007-02-05
- changed the listen backlog limit to a more reasonable value based on
  the maximum number of TCP connections configurd (10% + 5) - thanks to Guy
  Standen for the hint (actually, the limit was 5 and that was a 
  left-over from early testing).
- fixed a bug in makefile which caused DB-support to be disabled when
  NETZIP support was enabled
- added the -e option to allow transmission of every message to remote
  hosts (effectively turns off duplicate message suppression)
- (somewhat) improved memory consumption when compiled with MySQL support
- looks like we fixed an incompatibility with MySQL 5.x and above software
  At least in one case, the remote server name was destroyed, leading to 
  a connection failure. The new, improved code does not have this issue and
  so we see this as solved (the new code is generally somewhat better, so
  there is a good chance we fixed this incompatibility).
---------------------------------------------------------------------------
Version 1.13.0 (RGer), 2006-12-19
- added '$' as ToPos proptery replacer specifier - means "up to the
  end of the string"
- property replacer option "escape-cc", "drop-cc" and "space-cc"  added
- changed the handling of \0 characters inside syslog messages. We now
  consistently escape them to "#000". This is somewhat recommended in
  the draft-ietf-syslog-protocol-19 draft. While the real recomendation
  is to not escape any characters at all, we can not do this without
  considerable modification of the code. So we escape it to "#000", which
  is consistent with a sample found in the Internet-draft.
- removed message glue logic (see printchopped() comment for details)
  Also caused removal of parts table and thus some improvements in
  memory usage.
- changed the default MAXLINE to 2048 to take care of recent syslog
  standardization efforts (can easily be changed in syslogd.c)
- added support for byte-counted TCP syslog messages (much like
  syslog-transport-tls-05 Internet Draft). This was necessary to
  support compression over TCP.
- added support for receiving compressed syslog messages
- added support for sending compressed syslog messages
- fixed a bug where the last message in a syslog/tcp stream was
  lost if it was not properly terminated by a LF character
---------------------------------------------------------------------------
Version 1.12.3 (RGer), 2006-10-04
- implemented some changes to support Solaris (but support is not
  yet complete)
- commented out (via #if 0) some methods that are currently not being use
  but should be kept for further us
- added (interim) -u 1 option to turn off hostname and tag parsing
- done some modifications to better support Fedora
- made the field delimiter inside property replace configurable via
  template
- fixed a bug in property replacer: if fields were used, the delimitor
  became part of the field. Up until now, this was barely noticable as 
  the delimiter as TAB only and thus invisible to a human. With other
  delimiters available now, it quickly showed up. This bug fix might cause
  some grief to existing installations if they used the extra TAB for
  whatever reasons - sorry folks... Anyhow, a solution is easy: just add
  a TAB character contstant into your template. Thus, there has no attempt
  been made to do this in a backwards-compatible way.
---------------------------------------------------------------------------
Version 1.12.2 (RGer), 2006-02-15
- fixed a bug in the RFC 3339 date formatter. An extra space was added
  after the actual timestamp
- added support for providing high-precision RFC3339 timestamps for
  (rsyslogd-)internally-generated messages
- very (!) experimental support for syslog-protocol internet draft
  added (the draft is experimental, the code is solid ;))
- added support for field-extracting in the property replacer
- enhanced the legacy-syslog parser so that it can interpret messages
  that do not contain a TIMESTAMP
- fixed a bug that caused the default socket (usually /dev/log) to be
  opened even when -o command line option was given
- fixed a bug in the Debian sample startup script - it caused rsyslogd
  to listen to remote requests, which it shouldn't by default
---------------------------------------------------------------------------
Version 1.12.1 (RGer), 2005-11-23
- made multithreading work with BSD. Some signal-handling needed to be
  restructured. Also, there might be a slight delay of up to 10 seconds
  when huping and terminating rsyslogd under BSD
- fixed a bug where a NULL-pointer was passed to printf() in logmsg().
- fixed a bug during "make install" where rc3195d was not installed
  Thanks to Bennett Todd for spotting this.
- fixed a bug where rsyslogd dumped core when no TAG was found in the
  received message
- enhanced message parser so that it can deal with missing hostnames
  in many cases (may not be totally fail-safe)
- fixed a bug where internally-generated messages did not have the correct
  TAG
---------------------------------------------------------------------------
Version 1.12.0 (RGer), 2005-10-26
- moved to a multi-threaded design. single-threading is still optionally
  available. Multi-threading is experimental!
- fixed a potential race condition. In the original code, marking was done
  by an alarm handler, which could lead to all sorts of bad things. This
  has been changed now. See comments in syslogd.c/domark() for details.
- improved debug output for property-based filters
- not a code change, but: I have checked all exit()s to make sure that
  none occurs once rsyslogd has started up. Even in unusual conditions
  (like low-memory conditions) rsyslogd somehow remains active. Of course,
  it might loose a message or two, but at least it does not abort and it
  can also recover when the condition no longer persists.
- fixed a bug that could cause loss of the last message received
  immediately before rsyslogd was terminated.
- added comments on thread-safety of global variables in syslogd.c
- fixed a small bug: spurios printf() when TCP syslog was used
- fixed a bug that causes rsyslogd to dump core on termination when one
  of the selector lines did not receive a message during the run (very
  unlikely)
- fixed an one-too-low memory allocation in the TCP sender. Could result
  in rsyslogd dumping core.
- fixed a bug with regular expression support (thanks to Andres Riancho)
- a little bit of code restructuring (especially main(), which was
  horribly large)
---------------------------------------------------------------------------
Version 1.11.1 (RGer), 2005-10-19
- support for BSD-style program name and host blocks
- added a new property "programname" that can be used in templates
- added ability to specify listen port for rfc3195d
- fixed a bug that rendered the "startswith" comparison operation
  unusable.
- changed more functions to "static" storage class to help compiler
  optimize (should have been static in the first place...)
- fixed a potential memory leak in the string buffer class destructor.
  As the destructur was previously never called, the leak did not actually
  appear.
- some internal restructuring in anticipation/preparation of minimal
  multi-threading support
- rsyslogd still shares some code with the sysklogd project. Some patches
  for this shared code have been brought over from the sysklogd CVS.
---------------------------------------------------------------------------
Version 1.11.0 (RGer), 2005-10-12
- support for receiving messages via RFC 3195; added rfc3195d for that
  purpose
- added an additional guard to prevent rsyslogd from aborting when the
  2gb file size limit is hit. While a user can configure rsyslogd to
  handle such situations, it would abort if that was not done AND large
  file support was not enabled (ok, this is hopefully an unlikely scenario)
- fixed a bug that caused additional Unix domain sockets to be incorrectly
  processed - could lead to message loss in extreme cases
---------------------------------------------------------------------------
Version 1.10.2 (RGer), 2005-09-27
- added comparison operations in property-based filters:
  * isequal
  * startswith
- added ability to negate all property-based filter comparison operations
  by adding a !-sign right in front of the operation name
- added the ability to specify remote senders for UDP and TCP
  received messages. Allows to block all but well-known hosts
- changed the $-config line directives to be case-INsensitive
- new command line option -w added: "do not display warnings if messages
  from disallowed senders are received"
- fixed a bug that caused rsyslogd to dump core when the compare value
  was not quoted in property-based filters
- fixed a bug in the new CStr compare function which lead to invalid
  results (fortunately, this function was not yet used widely)
- added better support for "debugging" rsyslog.conf property filters
  (only if -d switch is given)
- changed some function definitions to static, which eventually enables
  some compiler optimizations
- fixed a bug in MySQL code; when a SQL error occured, rsyslogd could
  run in a tight loop. This was due to invalid sequence of error reporting
  and is now fixed.
---------------------------------------------------------------------------
Version 1.10.1 (RGer), 2005-09-23
- added the ability to execute a shell script as an action.
  Thanks to Bjoern Kalkbrenner for providing the code!
- fixed a bug in the MySQL code; due to the bug the automatic one-time
  retry after an error did not happen - this lead to error message in
  cases where none should be seen (e.g. after a MySQL restart)
- fixed a security issue with SQL-escaping in conjunction with
  non-(SQL-)standard MySQL features.
---------------------------------------------------------------------------
Version 1.10.0 (RGer), 2005-09-20
  REMINDER: 1.10 is the first unstable version if the 1.x series!
- added the capability to filter on any property in selector lines
  (not just facility and priority)
- changed stringbuf into a new counted string class
- added support for a "discard" action. If a selector line with
  discard (~ character) is found, no selector lines *after* that
  line will be processed.
- thanks to Andres Riancho, regular expression support has been
  added to the template engine
- added the FROMHOST property in the template processor, which could
  previously not be obtained. Thanks to Cristian Testa for pointing
  this out and even providing a fix.
- added display of compile-time options to -v output
- performance improvement for production build - made some checks
  to happen only during debug mode
- fixed a problem with compiling on SUSE and - while doing so - removed
  the socket call to set SO_BSDCOMPAT in cases where it is obsolete.
---------------------------------------------------------------------------
Version 1.0.4 (RGer), 2006-02-01
- a small but important fix: the tcp receiver had two forgotten printf's
  in it that caused a lot of unnecessary output to stdout. This was
  important enough to justify a new release
---------------------------------------------------------------------------
Version 1.0.3 (RGer), 2005-11-14
- added an additional guard to prevent rsyslogd from aborting when the
  2gb file size limit is hit. While a user can configure rsyslogd to
  handle such situations, it would abort if that was not done AND large
  file support was not enabled (ok, this is hopefully an unlikely scenario)
- fixed a bug that caused additional Unix domain sockets to be incorrectly
  processed - could lead to message loss in extreme cases
- applied some patches available from the sysklogd project to code
  shared from there
- fixed a bug that causes rsyslogd to dump core on termination when one
  of the selector lines did not receive a message during the run (very
  unlikely)
- fixed an one-too-low memory allocation in the TCP sender. Could result
  in rsyslogd dumping core.
- fixed a bug in the TCP sender that caused the retry logic to fail
  after an error or receiver overrun
- fixed a bug in init() that could lead to dumping core
- fixed a bug that could lead to dumping core when no HOSTNAME or no TAG
  was present in the syslog message
---------------------------------------------------------------------------
Version 1.0.2 (RGer), 2005-10-05
- fixed an issue with MySQL error reporting. When an error occured,
  the MySQL driver went into an endless loop (at least in most cases).
---------------------------------------------------------------------------
Version 1.0.1 (RGer), 2005-09-23
- fixed a security issue with SQL-escaping in conjunction with
  non-(SQL-)standard MySQL features.
---------------------------------------------------------------------------
Version 1.0.0 (RGer), 2005-09-12
- changed install doc to cover daily cron scripts - a trouble source
- added rc script for slackware (provided by Chris Elvidge - thanks!) 
- fixed a really minor bug in usage() - the -r option was still
  reported as without the port parameter
---------------------------------------------------------------------------
Version 0.9.8 (RGer), 2005-09-05
- made startup and shutdown message more consistent and included the
  pid, so that they can be easier correlated. Used syslog-protocol
  structured data format for this purpose.
- improved config info in startup message, now tells not only
  if it is listening remote on udp, but also for tcp. Also includes
  the port numbers. The previous startup message was misleading, because
  it did not say "remote reception" if rsyslogd was only listening via
  tcp (but not via udp).
- added a "how can you help" document to the doc set
---------------------------------------------------------------------------
Version 0.9.7 (RGer), 2005-08-15
- some of the previous doc files (like INSTALL) did not properly
  reflect the changes to the build process and the new doc. Fixed
  that.
- changed syslogd.c so that when compiled without database support,
  an error message is displayed when a database action is detected
  in the config file (previously this was used as an user rule ;))
- fixed a bug in the os-specific Makefiles which caused MySQL
  support to not be compiled, even if selected
---------------------------------------------------------------------------
Version 0.9.6 (RGer), 2005-08-09
- greatly enhanced documentation. Now available in html format in
  the "doc" folder and FreeBSD. Finally includes an install howto.
- improved MySQL error messages a little - they now show up as log
  messages, too (formerly only in debug mode)
- added the ability to specify the listen port for udp syslog.
  WARNING: This introduces an incompatibility. Formerly, udp
  syslog was enabled by the -r command line option. Now, it is
  "-r [port]", which is consistent with the tcp listener. However,
  just -r will now return an error message.
- added sample startup scripts for Debian and FreeBSD
- added support for easy feature selection in the makefile. Un-
  fortunately, this also means I needed to spilt the make file
  for different OS and distros. There are some really bad syntax
  differences between FreeBSD and Linux make.
---------------------------------------------------------------------------
Version 0.9.5 (RGer), 2005-08-01
- the "semicolon bug" was actually not (fully) solved in 0.9.4. One
  part of the bug was solved, but another still existed. This one
  is fixed now, too.
- the "semicolon bug" actually turned out to be a more generic bug.
  It appeared whenever an invalid template name was given. With some
  selector actions, rsyslogd dumped core, with other it "just" had
  a small ressource leak with others all worked well. These anomalies
  are now fixed. Note that they only appeared during system initaliziation
  once the system was running, nothing bad happened.
- improved error reporting for template errors on startup. They are now
  shown on the console and the start-up tty. Formerly, they were only
  visible in debug mode.
- support for multiple instances of rsyslogd on a single machine added
- added new option "-o" --> omit local unix domain socket. This option
  enables rsyslogd NOT to listen to the local socket. This is most
  helpful when multiple instances of rsyslogd (or rsyslogd and another
  syslogd) shall run on a single system.
- added new option "-i <pidfile>" which allows to specify the pidfile.
  This is needed when multiple instances of rsyslogd are to be run.
- the new project home page is now online at www.rsyslog.com
---------------------------------------------------------------------------
Version 0.9.4 (RGer), 2005-07-25
- finally added the TCP sender. It now supports non-blocking mode, no
  longer disabling message reception during connect. As it is now, it
  is usable in production. The code could be more sophisticated, but
  I've kept it short in anticipation of the move to liblogging, which
  will lead to the removal of the code just written ;)
- the "exiting on signal..." message still had the "syslogd" name in 
  it. Changed this to "rsyslogd", as we do not have a large user base
  yet, this should pose no problem.
- fixed "the semiconlon" bug. rsyslogd dumped core if a write-db action
  was specified but no semicolon was given after the password (an empty
  template was ok, but the semicolon needed to be present).
- changed a default for traditional output format. During testing, it
  was seen that the timestamp written to file in default format was
  the time of message reception, not the time specified in the TIMESTAMP
  field of the message itself. Traditionally, the message TIMESTAMP is
  used and this has been changed now.
---------------------------------------------------------------------------
Version 0.9.3 (RGer), 2005-07-19
- fixed a bug in the message parser. In June, the RFC 3164 timestamp
  was not correctly parsed (yes, only in June and some other months,
  see the code comment to learn why...)
- added the ability to specify the destination port when forwarding
  syslog messages (both for TCP and UDP)
- added an very experimental TCP sender (activated by
  @@machine:port in config). This is not yet for production use. If
  the receiver is not alive, rsyslogd will wait quite some time until
  the connection request times out, which most probably leads to
  loss of incoming messages.

---------------------------------------------------------------------------
Version 0.9.2 (RGer), around 2005-07-06
- I intended to change the maxsupported message size to 32k to
  support IHE - but given the memory inefficiency in the usual use
  cases, I have not done this. I have, however, included very
  specific instructions on how to do this in the source code. I have
  also done some testing with 32k messages, so you can change the
  max size without taking too much risk.
- added a syslog/tcp receiver; we now can receive messages via
  plain tcp, but we can still send only via UDP. The syslog/tcp
  receiver is the primary enhancement of this release.
- slightly changed some error messages that contained a spurios \n at
  the end of the line (which gives empty lines in your log...)

---------------------------------------------------------------------------
Version 0.9.1 (RGer)
- fixed code so that it compiles without errors under FreeBSD
- removed now unused function "allocate_log()" from syslogd.c
- changed the make file so that it contains more defines for
  different environments (in the long term, we need a better
  system for disabling/enabling features...)
- changed some printf's printing off_t types to %lld and
  explicit (long long) casts. I tried to figure out the exact type,
  but did not succeed in this. In the worst case, ultra-large peta-
  byte files will now display funny informational messages on rollover,
  something I think we can live with for the next 10 years or so...

---------------------------------------------------------------------------
Version 0.9.0 (RGer)
- changed the filed structure to be a linked list. Previously, it
  was a table - well, for non-SYSV it was defined as linked list,
  but from what I see that code did no longer work after my
  modifications. I am now using a linked list in general because
  that is needed for other upcoming modifications.
- fixed a bug that caused rsyslogd not to listen to anything if
  the configuration file could not be read
- pervious versions disabled network logging (send/receive) if
  syslog/udp port was not in /etc/services. Now defaulting to
  port 514 in this case.
- internal error messages are now supported up to 256 bytes
- error message seen during config file read are now also displayed
  to the attached tty and not only the console
- changed some error messages during init to be sent to the console
  and/or emergency log. Previously, they were only seen if the
  -d (debug) option was present on the command line.
- fixed the "2gb file issue on 32bit systems". If a file grew to
  more than 2gb, the syslogd was aborted with "file size exceeded". 
  Now, defines have been added according to
  http://www.daimi.au.dk/~kasperd/comp.os.linux.development.faq.html#LARGEFILE
  Testing revealed that they work ;)
  HOWEVER, if your file system, glibc, kernel, whatever does not
  support files larger 2gb, you need to set a file size limit with
  the new output channel mechanism.
- updated man pages to reflect the changes

---------------------------------------------------------------------------
Version 0.8.4

- improved -d debug output (removed developer-only content)
- now compiles under FreeBSD and NetBSD (only quick testing done on NetBSD)
---------------------------------------------------------------------------
Version 0.8.3

- security model in "make install" changed
- minor doc updates
---------------------------------------------------------------------------
Version 0.8.2

- added man page for rsyslog.conf and rsyslogd
- gave up on the concept of rsyslog being a "drop in" replacement
  for syslogd. Now, the user installs rsyslogd and also needs to
  adjust his system settings to this specifically. This also lead
  to these changes:
  * changed Makefile so that install now installs rsyslogd instead
    of dealing with syslogd
  * changed the default config file name to rsyslog.conf
---------------------------------------------------------------------------
Version 0.8.1

- fixed a nasty memory leak (probably not the last one with this release)
- some enhancements to Makefile as suggested by Bennett Todd
- syslogd-internal messages (like restart) were missing the hostname
  this has been corrected
---------------------------------------------------------------------------
Version 0.8.0

Initial testing release. Based on the sysklogd package. Thanks to the
sysklogd maintainers for all their good work!
---------------------------------------------------------------------------

----------------------------------------------------------------------
The following comments were left in the syslogd source. While they provide
not too much detail, the help to date when Rainer started work on the
project (which was 2003, now even surprising for Rainer himself ;)).
 * \author Rainer Gerhards <rgerhards@adiscon.com>
 * \date 2003-10-17
 *       Some initial modifications on the sysklogd package to support
 *       liblogging. These have actually not yet been merged to the
 *       source you see currently (but they hopefully will)
 *
 * \date 2004-10-28
 *       Restarted the modifications of sysklogd. This time, we
 *       focus on a simpler approach first. The initial goal is to
 *       provide MySQL database support (so that syslogd can log
 *       to the database).
----------------------------------------------------------------------
The following comments are from the stock syslogd.c source. They provide
some insight into what happened to the source before we forked
rsyslogd. However, much of the code already has been replaced and more
is to be replaced. So over time, these comments become less valuable.
I have moved them out of the syslogd.c file to shrink it, especially
as a lot of them do no longer apply. For historical reasons and
understanding of how the daemon evolved, they are probably still
helpful.
 * Author: Eric Allman
 * extensive changes by Ralph Campbell
 * more extensive changes by Eric Allman (again)
 *
 * Steve Lord:	Fix UNIX domain socket code, added linux kernel logging
 *		change defines to
 *		SYSLOG_INET	- listen on a UDP socket
 *		SYSLOG_UNIXAF	- listen on unix domain socket
 *		SYSLOG_KERNEL	- listen to linux kernel
 *
 * Mon Feb 22 09:55:42 CST 1993:  Dr. Wettstein
 * 	Additional modifications to the source.  Changed priority scheme
 *	to increase the level of configurability.  In its stock configuration
 *	syslogd no longer logs all messages of a certain priority and above
 *	to a log file.  The * wildcard is supported to specify all priorities.
 *	Note that this is a departure from the BSD standard.
 *
 *	Syslogd will now listen to both the inetd and the unixd socket.  The
 *	strategy is to allow all local programs to direct their output to
 *	syslogd through the unixd socket while the program listens to the
 *	inetd socket to get messages forwarded from other hosts.
 *
 * Fri Mar 12 16:55:33 CST 1993:  Dr. Wettstein
 *	Thanks to Stephen Tweedie (dcs.ed.ac.uk!sct) for helpful bug-fixes
 *	and an enlightened commentary on the prioritization problem.
 *
 *	Changed the priority scheme so that the default behavior mimics the
 *	standard BSD.  In this scenario all messages of a specified priority
 *	and above are logged.
 *
 *	Add the ability to specify a wildcard (=) as the first character
 *	of the priority name.  Doing this specifies that ONLY messages with
 *	this level of priority are to be logged.  For example:
 *
 *		*.=debug			/usr/adm/debug
 *
 *	Would log only messages with a priority of debug to the /usr/adm/debug
 *	file.
 *
 *	Providing an * as the priority specifies that all messages are to be
 *	logged.  Note that this case is degenerate with specifying a priority
 *	level of debug.  The wildcard * was retained because I believe that
 *	this is more intuitive.
 *
 * Thu Jun 24 11:34:13 CDT 1993:  Dr. Wettstein
 *	Modified sources to incorporate changes in libc4.4.  Messages from
 *	syslog are now null-terminated, syslogd code now parses messages
 *	based on this termination scheme.  Linux as of libc4.4 supports the
 *	fsync system call.  Modified code to fsync after all writes to
 *	log files.
 *
 * Sat Dec 11 11:59:43 CST 1993:  Dr. Wettstein
 *	Extensive changes to the source code to allow compilation with no
 *	complaints with -Wall.
 *
 *	Reorganized the facility and priority name arrays so that they
 *	compatible with the syslog.h source found in /usr/include/syslog.h.
 *	NOTE that this should really be changed.  The reason I do not
 *	allow the use of the values defined in syslog.h is on account of
 *	the extensions made to allow the wildcard character in the
 *	priority field.  To fix this properly one should malloc an array,
 *	copy the contents of the array defined by syslog.h and then
 *	make whatever modifications that are desired.  Next round.
 *
 * Thu Jan  6 12:07:36 CST 1994:  Dr. Wettstein
 *	Added support for proper decomposition and re-assembly of
 *	fragment messages on UNIX domain sockets.  Lack of this capability
 *	was causing 'partial' messages to be output.  Since facility and
 *	priority information is encoded as a leader on the messages this
 *	was causing lines to be placed in erroneous files.
 *
 *	Also added a patch from Shane Alderton (shane@ion.apana.org.au) to
 *	correct a problem with syslogd dumping core when an attempt was made
 *	to write log messages to a logged-on user.  Thank you.
 *
 *	Many thanks to Juha Virtanen (jiivee@hut.fi) for a series of
 *	interchanges which lead to the fixing of problems with messages set
 *	to priorities of none and emerg.  Also thanks to Juha for a patch
 *	to exclude users with a class of LOGIN from receiving messages.
 *
 *	Shane Alderton provided an additional patch to fix zombies which
 *	were conceived when messages were written to multiple users.
 *
 * Mon Feb  6 09:57:10 CST 1995:  Dr. Wettstein
 *	Patch to properly reset the single priority message flag.  Thanks
 *	to Christopher Gori for spotting this bug and forwarding a patch.
 *
 * Wed Feb 22 15:38:31 CST 1995:  Dr. Wettstein
 *	Added version information to startup messages.
 *
 *	Added defines so that paths to important files are taken from
 *	the definitions in paths.h.  Hopefully this will insure that
 *	everything follows the FSSTND standards.  Thanks to Chris Metcalf
 *	for a set of patches to provide this functionality.  Also thanks
 *	Elias Levy for prompting me to get these into the sources.
 *
 * Wed Jul 26 18:57:23 MET DST 1995:  Martin Schulze
 *	Linux' gethostname only returns the hostname and not the fqdn as
 *	expected in the code. But if you call hostname with an fqdn then
 *	gethostname will return an fqdn, so we have to mention that. This
 *	has been changed.
 *
 *	The 'LocalDomain' and the hostname of a remote machine is
 *	converted to lower case, because the original caused some
 *	inconsistency, because the (at least my) nameserver did respond an
 *	fqdn containing of upper- _and_ lowercase letters while
 *	'LocalDomain' consisted only of lowercase letters and that didn't
 *	match.
 *
 * Sat Aug  5 18:59:15 MET DST 1995:  Martin Schulze
 *	Now no messages that were received from any remote host are sent
 *	out to another. At my domain this missing feature caused ugly
 *	syslog-loops, sometimes.
 *
 *	Remember that no message is sent out. I can't figure out any
 *	scenario where it might be useful to change this behavior and to
 *	send out messages to other hosts than the one from which we
 *	received the message, but I might be shortsighted. :-/
 *
 * Thu Aug 10 19:01:08 MET DST 1995:  Martin Schulze
 *	Added my pidfile.[ch] to it to perform a better handling with
 *	pidfiles. Now both, syslogd and klogd, can only be started
 *	once. They check the pidfile.
 *
 * Sun Aug 13 19:01:41 MET DST 1995:  Martin Schulze
 *	Add an addition to syslog.conf's interpretation. If a priority
 *	begins with an exclamation mark ('!') the normal interpretation
 *	of the priority is inverted: ".!*" is the same as ".none", ".!=info"
 *	don't logs the info priority, ".!crit" won't log any message with
 *	the priority crit or higher. For example:
 *
 *		mail.*;mail.!=info		/usr/adm/mail
 *
 *	Would log all messages of the facility mail except those with
 *	the priority info to /usr/adm/mail. This makes the syslogd
 *	much more flexible.
 *
 *	Defined TABLE_ALLPRI=255 and changed some occurrences.
 *
 * Sat Aug 19 21:40:13 MET DST 1995:  Martin Schulze
 *	Making the table of facilities and priorities while in debug
 *	mode more readable.
 *
 *	If debugging is turned on, printing the whole table of
 *	facilities and priorities every hexadecimal or 'X' entry is
 *	now 2 characters wide.
 *
 *	The number of the entry is prepended to each line of
 *	facilities and priorities, and F_UNUSED lines are not shown
 *	anymore.
 *
 *	Corrected some #ifdef SYSV's.
 *
 * Mon Aug 21 22:10:35 MET DST 1995:  Martin Schulze
 *	Corrected a strange behavior during parsing of configuration
 *	file. The original BSD syslogd doesn't understand spaces as
 *	separators between specifier and action. This syslogd now
 *	understands them. The old behavior caused some confusion over
 *	the Linux community.
 *
 * Thu Oct 19 00:02:07 MET 1995:  Martin Schulze
 *	The default behavior has changed for security reasons. The
 *	syslogd will not receive any remote message unless you turn
 *	reception on with the "-r" option.
 *
 *	Not defining SYSLOG_INET will result in not doing any network
 *	activity, i.e. not sending or receiving messages.  I changed
 *	this because the old idea is implemented with the "-r" option
 *	and the old thing didn't work anyway.
 *
 * Thu Oct 26 13:14:06 MET 1995:  Martin Schulze
 *	Added another logfile type F_FORW_UNKN.  The problem I ran into
 *	was a name server that runs on my machine and a forwarder of
 *	kern.crit to another host.  The hosts address can only be
 *	fetched using the nameserver.  But named is started after
 *	syslogd, so syslogd complained.
 *
 *	This logfile type will retry to get the address of the
 *	hostname ten times and then complain.  This should be enough to
 *	get the named up and running during boot sequence.
 *
 * Fri Oct 27 14:08:15 1995:  Dr. Wettstein
 *	Changed static array of logfiles to a dynamic array. This
 *	can grow during process.
 *
 * Fri Nov 10 23:08:18 1995:  Martin Schulze
 *	Inserted a new tabular sys_h_errlist that contains plain text
 *	for error codes that are returned from the net subsystem and
 *	stored in h_errno. I have also changed some wrong lookups to
 *	sys_errlist.
 *
 * Wed Nov 22 22:32:55 1995:  Martin Schulze
 *	Added the fabulous strip-domain feature that allows us to
 *	strip off (several) domain names from the fqdn and only log
 *	the simple hostname. This is useful if you're in a LAN that
 *	has a central log server and also different domains.
 *
 *	I have also also added the -l switch do define hosts as
 *	local. These will get logged with their simple hostname, too.
 *
 * Thu Nov 23 19:02:56 MET DST 1995:  Martin Schulze
 *	Added the possibility to omit fsyncing of logfiles after every
 *	write. This will give some performance back if you have
 *	programs that log in a very verbose manner (like innd or
 *	smartlist). Thanks to Stephen R. van den Berg <srb@cuci.nl>
 *	for the idea.
 *
 * Thu Jan 18 11:14:36 CST 1996:  Dr. Wettstein
 *	Added patche from beta-testers to stop compile error.  Also
 *	added removal of pid file as part of termination cleanup.
 *
 * Wed Feb 14 12:42:09 CST 1996:  Dr. Wettstein
 *	Allowed forwarding of messages received from remote hosts to
 *	be controlled by a command-line switch.  Specifying -h allows
 *	forwarding.  The default behavior is to disable forwarding of
 *	messages which were received from a remote host.
 *
 *	Parent process of syslogd does not exit until child process has
 *	finished initialization process.  This allows rc.* startup to
 *	pause until syslogd facility is up and operating.
 *
 *	Re-arranged the select code to move UNIX domain socket accepts
 *	to be processed later.  This was a contributed change which
 *	has been proposed to correct the delays sometimes encountered
 *	when syslogd starts up.
 *
 *	Minor code cleanups.
 *
 * Thu May  2 15:15:33 CDT 1996:  Dr. Wettstein
 *	Fixed bug in init function which resulted in file descripters
 *	being orphaned when syslogd process was re-initialized with SIGHUP
 *	signal.  Thanks to Edvard Tuinder
 *	(Edvard.Tuinder@praseodymium.cistron.nl) for putting me on the
 *	trail of this bug.  I am amazed that we didn't catch this one
 *	before now.
 *
 * Tue May 14 00:03:35 MET DST 1996:  Martin Schulze
 *	Corrected a mistake that causes the syslogd to stop logging at
 *	some virtual consoles under Linux. This was caused by checking
 *	the wrong error code. Thanks to Michael Nonweiler
 *	<mrn20@hermes.cam.ac.uk> for sending me a patch.
 *
 * Mon May 20 13:29:32 MET DST 1996:  Miquel van Smoorenburg <miquels@cistron.nl>
 *	Added continuation line supported and fixed a bug in
 *	the init() code.
 *
 * Tue May 28 00:58:45 MET DST 1996:  Martin Schulze
 *	Corrected behaviour of blocking pipes - i.e. the whole system
 *	hung.  Michael Nonweiler <mrn20@hermes.cam.ac.uk> has sent us
 *	a patch to correct this.  A new logfile type F_PIPE has been
 *	introduced.
 *
 * Mon Feb 3 10:12:15 MET DST 1997:  Martin Schulze
 *	Corrected behaviour of logfiles if the file can't be opened.
 *	There was a bug that causes syslogd to try to log into non
 *	existing files which ate cpu power.
 *
 * Sun Feb 9 03:22:12 MET DST 1997:  Martin Schulze
 *	Modified syslogd.c to not kill itself which confuses bash 2.0.
 *
 * Mon Feb 10 00:09:11 MET DST 1997:  Martin Schulze
 *	Improved debug code to decode the numeric facility/priority
 *	pair into textual information.
 *
 * Tue Jun 10 12:35:10 MET DST 1997:  Martin Schulze
 *	Corrected freeing of logfiles.  Thanks to Jos Vos <jos@xos.nl>
 *	for reporting the bug and sending an idea to fix the problem.
 *
 * Tue Jun 10 12:51:41 MET DST 1997:  Martin Schulze
 *	Removed sleep(10) from parent process.  This has caused a slow
 *	startup in former times - and I don't see any reason for this.
 *
 * Sun Jun 15 16:23:29 MET DST 1997: Michael Alan Dorman
 *	Some more glibc patches made by <mdorman@debian.org>.
 *
 * Thu Jan  1 16:04:52 CET 1998: Martin Schulze <joey@infodrom.north.de
 *	Applied patch from Herbert Thielen <Herbert.Thielen@lpr.e-technik.tu-muenchen.de>.
 *	This included some balance parentheses for emacs and a bug in
 *	the exclamation mark handling.
 *
 *	Fixed small bug which caused syslogd to write messages to the
 *	wrong logfile under some very rare conditions.  Thanks to
 *	Herbert Xu <herbert@gondor.apana.org.au> for fiddling this out.
 *
 * Thu Jan  8 22:46:35 CET 1998: Martin Schulze <joey@infodrom.north.de>
 *	Reworked one line of the above patch as it prevented syslogd
 *	from binding the socket with the result that no messages were
 *	forwarded to other hosts.
 *
 * Sat Jan 10 01:33:06 CET 1998: Martin Schulze <joey@infodrom.north.de>
 *	Fixed small bugs in F_FORW_UNKN meachanism.  Thanks to Torsten
 *	Neumann <torsten@londo.rhein-main.de> for pointing me to it.
 *
 * Mon Jan 12 19:50:58 CET 1998: Martin Schulze <joey@infodrom.north.de>
 *	Modified debug output concerning remote receiption.
 *
 * Mon Feb 23 23:32:35 CET 1998: Topi Miettinen <Topi.Miettinen@ml.tele.fi>
 *	Re-worked handling of Unix and UDP sockets to support closing /
 *	opening of them in order to have it open only if it is needed
 *	either for forwarding to a remote host or by receiption from
 *	the network.
 *
 * Wed Feb 25 10:54:09 CET 1998: Martin Schulze <joey@infodrom.north.de>
 *	Fixed little comparison mistake that prevented the MARK
 *	feature to work properly.
 *
 * Wed Feb 25 13:21:44 CET 1998: Martin Schulze <joey@infodrom.north.de>
 *	Corrected Topi's patch as it prevented forwarding during
 *	startup due to an unknown LogPort.
 *
 * Sat Oct 10 20:01:48 CEST 1998: Martin Schulze <joey@infodrom.north.de>
 *	Added support for TESTING define which will turn syslogd into
 *	stdio-mode used for debugging.
 *
 * Sun Oct 11 20:16:59 CEST 1998: Martin Schulze <joey@infodrom.north.de>
 *	Reworked the initialization/fork code.  Now the parent
 *	process activates a signal handler which the daughter process
 *	will raise if it is initialized.  Only after that one the
 *	parent process may exit.  Otherwise klogd might try to flush
 *	its log cache while syslogd can't receive the messages yet.
 *
 * Mon Oct 12 13:30:35 CEST 1998: Martin Schulze <joey@infodrom.north.de>
 *	Redirected some error output with regard to argument parsing to
 *	stderr.
 *
 * Mon Oct 12 14:02:51 CEST 1998: Martin Schulze <joey@infodrom.north.de>
 *	Applied patch provided vom Topi Miettinen with regard to the
 *	people from OpenBSD.  This provides the additional '-a'
 *	argument used for specifying additional UNIX domain sockets to
 *	listen to.  This is been used with chroot()'ed named's for
 *	example.  See for http://www.psionic.com/papers/dns.html
 *
 * Mon Oct 12 18:29:44 CEST 1998: Martin Schulze <joey@infodrom.north.de>
 *	Added `ftp' facility which was introduced in glibc version 2.
 *	It's #ifdef'ed so won't harm with older libraries.
 *
 * Mon Oct 12 19:59:21 MET DST 1998: Martin Schulze <joey@infodrom.north.de>
 *	Code cleanups with regard to bsd -> posix transition and
 *	stronger security (buffer length checking).  Thanks to Topi
 *	Miettinen <tom@medialab.sonera.net>
 *	. index() --> strchr()
 *	. sprintf() --> snprintf()
 *	. bcopy() --> memcpy()
 *	. bzero() --> memset()
 *	. UNAMESZ --> UT_NAMESIZE
 *	. sys_errlist --> strerror()
 *
 * Mon Oct 12 20:22:59 CEST 1998: Martin Schulze <joey@infodrom.north.de>
 *	Added support for setutent()/getutent()/endutend() instead of
 *	binary reading the UTMP file.  This is the the most portable
 *	way.  This allows /var/run/utmp format to change, even to a
 *	real database or utmp daemon. Also if utmp file locking is
 *	implemented in libc, syslog will use it immediately.  Thanks
 *	to Topi Miettinen <tom@medialab.sonera.net>.
 *
 * Mon Oct 12 20:49:18 MET DST 1998: Martin Schulze <joey@infodrom.north.de>
 *	Avoid logging of SIGCHLD when syslogd is in the process of
 *	exiting and closing its files.  Again thanks to Topi.
 *
 * Mon Oct 12 22:18:34 CEST 1998: Martin Schulze <joey@infodrom.north.de>
 *	Modified printline() to support 8bit characters - such as
 *	russion letters.  Thanks to Vladas Lapinskas <lapinskas@mail.iae.lt>.
 *
 * Sat Nov 14 02:29:37 CET 1998: Martin Schulze <joey@infodrom.north.de>
 *	``-m 0'' now turns of MARK logging entirely.
 *
 * Tue Jan 19 01:04:18 MET 1999: Martin Schulze <joey@infodrom.north.de>
 *	Finally fixed an error with `-a' processing, thanks to Topi
 *	Miettinen <tom@medialab.sonera.net>.
 *
 * Sun May 23 10:08:53 CEST 1999: Martin Schulze <joey@infodrom.north.de>
 *	Removed superflous call to utmpname().  The path to the utmp
 *	file is defined in the used libc and should not be hardcoded
 *	into the syslogd binary referring the system it was compiled on.
 *
 * Sun Sep 17 20:45:33 CEST 2000: Martin Schulze <joey@infodrom.ffis.de>
 *	Fixed some bugs in printline() code that did not escape
 *	control characters '\177' through '\237' and contained a
 *	single-byte buffer overflow.  Thanks to Solar Designer
 *	<solar@false.com>.
 *
 * Sun Sep 17 21:26:16 CEST 2000: Martin Schulze <joey@infodrom.ffis.de>
 *	Don't close open sockets upon reload.  Thanks to Bill
 *	Nottingham.
 *
 * Mon Sep 18 09:10:47 CEST 2000: Martin Schulze <joey@infodrom.ffis.de>
 *	Fixed bug in printchopped() that caused syslogd to emit
 *	kern.emerg messages when splitting long lines.  Thanks to
 *	Daniel Jacobowitz <dan@debian.org> for the fix.
 *
 * Mon Sep 18 15:33:26 CEST 2000: Martin Schulze <joey@infodrom.ffis.de>
 *	Removed unixm/unix domain sockets and switch to Datagram Unix
 *	Sockets.  This should remove one possibility to play DoS with
 *	syslogd.  Thanks to Olaf Kirch <okir@caldera.de> for the patch.
 *
 * Sun Mar 11 20:23:44 CET 2001: Martin Schulze <joey@infodrom.ffis.de>
 *	Don't return a closed fd if `-a' is called with a wrong path.
 *	Thanks to Bill Nottingham <notting@redhat.com> for providing
 *	a patch.<|MERGE_RESOLUTION|>--- conflicted
+++ resolved
@@ -1,5 +1,4 @@
 ---------------------------------------------------------------------------
-<<<<<<< HEAD
 Version 6.5.0  [devel] 2012-0?-??
 - imrelp now supports non-cancel thread termination
   (but now requires at least librelp 1.0.1)
@@ -8,7 +7,7 @@
   in some speedup (but serious loss of debugging capabilities)
 - added new 0mq plugins (via czmq lib)
   Thanks to David Kelly for contributing these modules
-=======
+---------------------------------------------------------------------------
 Version 6.3.11  [BETA] 2012-06-??
 - bugfix: expression-based filters with AND/OR could segfault
   due to a problem with boolean shortcut operations. From the user's
@@ -16,7 +15,6 @@
   a shortcut is used).
   Thanks to Lars Peterson for providing the initial bug report and his
   support in solving it.
->>>>>>> 85dea804
 ---------------------------------------------------------------------------
 Version 6.3.10  [BETA] 2012-06-04
 - bugfix: delayble source could block action queue, even if there was
