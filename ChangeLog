--- conflicted
+++ resolved
@@ -1,6 +1,6 @@
 ---------------------------------------------------------------------------
-<<<<<<< HEAD
 Version 3.19.11 [BETA] (rgerhards), 2008-??-??
+- included fixes from v3-stable
 ---------------------------------------------------------------------------
 Version 3.19.10 [BETA] (rgerhards), 2008-07-15
 - start of a new beta branch based on former 3.19 devel branch
@@ -158,8 +158,7 @@
 - a lot of cleanup in regard to modularization
 - -c option no longer must be the first option - thanks to varmjofekoj
   for the patch
-Version 3.18.2 (rgerhards), 2008-07-??
-=======
+---------------------------------------------------------------------------
 Version 3.18.3 (rgerhards), 2008-08-??
 - enhanced ommysql to support custom port to connect to server
   Port can be set via new $ActionOmmysqlServerPort config directive
@@ -177,7 +176,6 @@
   problems if they occur.
 ---------------------------------------------------------------------------
 Version 3.18.2 (rgerhards), 2008-08-08
->>>>>>> 8eb888d0
 - merged in IPv6 forwarding address bugfix from v2-stable
 ---------------------------------------------------------------------------
 Version 3.18.1 (rgerhards), 2008-07-21
