<<<<<<< HEAD
Version 3.17.2 (rgerhards), 2008-04-??
- this version is the new beta
=======
- split of a "runtime library" for rsyslog - this is not yet a clean
  model, because some modularization is still outstanding. In theory,
  this shall enable other utilities but rsyslogd to use the same
  runtime
- changed directory structure, files are now better organized
>>>>>>> d071de57
---------------------------------------------------------------------------
Version 3.17.1 (rgerhards), 2008-04-15
- removed dependency on MAXHOSTNAMELEN as much as it made sense.
  GNU/Hurd does not define it (because it has no limit), and we have taken
  care for cases where it is undefined now. However, some very few places
  remain where IMHO it currently is not worth fixing the code. If it is
  not defined, we have used a generous value of 1K, which is above IETF
  RFC's on hostname length at all. The memory consumption is no issue, as
  there are only a handful of this buffers allocated *per run* -- that's
  also the main reason why we consider it not worth to be fixed any further.
- enhanced legacy syslog parser to handle slightly malformed messages
  (with a space in front of the timestamp) - at least HP procurve is
  known to do that and I won't outrule that others also do it. The 
  change looks quite unintrusive and so we added it to the parser.
- implemented klogd functionality for BSD
- implemented high precision timestamps for the kernel log. Thanks to
  Michael Biebl for pointing out that the kernel log did not have them.
- provided ability to discard non-kernel messages if they are present
  in the kernel log (seems to happen on BSD)
- implemented $KLogInternalMsgFacility config directive
- implemented $KLogPermitNonKernelFacility config directive
Plus a number of bugfixes that were applied to v3-stable and beta
branches (not mentioned here in detail).
---------------------------------------------------------------------------
Version 3.17.0 (rgerhards), 2008-04-08
- added native ability to send mail messages
- removed no longer needed file relptuil.c/.h
- added $ActionExecOnlyOnceEveryInterval config directive
- bugfix: memory leaks in script engine
- bugfix: zero-length strings were not supported in object
  deserializer
- properties are now case-insensitive everywhere (script, filters,
  templates)
- added the capability to specify a processing (actually dequeue)
  timeframe with queues - so things can be configured to be done
  at off-peak hours
- We have removed the 32 character size limit (from RFC3164) on the
  tag. This had bad effects on existing envrionments, as sysklogd didn't
  obey it either (probably another bug in RFC3164...). We now receive
  the full size, but will modify the outputs so that only 32 characters
  max are used by default. If you need large tags in the output, you need
  to provide custom templates.
- changed command line processing. -v, -M, -c options are now parsed
  and processed before all other options. Inter-option dependencies
  have been relieved. Among others, permits to specify intial module
  load path via -M only (not the environment) which makes it much
  easier to work with non-standard module library locations. Thanks
  to varmojfekoj for suggesting this change. Matches bugzilla bug 55.
- bugfix: some messages were emited without hostname
Plus a number of bugfixes that were applied to v3-stable and beta
branches (not mentioned here in detail).
---------------------------------------------------------------------------
Version 3.16.0 (rgerhards), 2008-04-??
- new v3-stable (3.16.x) based on beta 3.15.x (RELP support)
- bugfix: omsnmp had a too-small sized buffer for hostname+port. This
  could not lead to a segfault, as snprintf() was used, but could cause
  some trouble with extensively long hostnames.
- applied patch from Tiziano Müller to remove some compiler warnings
- added gssapi overview/howto thanks to Peter Vrabec
- changed some files to grant LGPLv3 extended persmissions on top of GPLv3
  this also is the first sign of something that will evolve into a
  well-defined "rsyslog runtime library"
---------------------------------------------------------------------------
Version 3.15.1 (rgerhards), 2008-04-11
- bugfix: some messages were emited without hostname
- disabled atomic operations for the time being because they introduce some
  cross-platform trouble - need to see how to fix this in the best 
  possible way
- bugfix: zero-length strings were not supported in object
  deserializer
- added librelp check via PKG_CHECK thanks to Michael Biebl's patch
- file relputil.c deleted, is not actually needed
- added more meaningful error messages to rsyslogd (when some errors
  happens during startup)
- bugfix: memory leaks in script engine
- bugfix: $hostname and $fromhost in RainerScript did not work
This release also includes all changes applied to the stable versions
up to today.
---------------------------------------------------------------------------
Version 3.15.0 (rgerhards), 2008-04-01
- major new feature: imrelp/omrelp support reliable delivery of syslog
  messages via the RELP protocol and librelp (http://www.librelp.com).
  Plain tcp syslog, so far the best reliability solution, can lose
  messages when something goes wrong or a peer goes down. With RELP,
  this can no longer happen. See imrelp.html for more details.
- bugfix: rsyslogd was no longer build by default; man pages are 
  only installed if corresponding option is selected. Thanks to
  Michael Biebl for pointing these problems out.
---------------------------------------------------------------------------
Version 3.14.2 (rgerhards), 2008-04-09
- bugfix: segfault with expression-based filters
- bugfix: omsnmp did not deref errmsg object on exit (no bad effects caused)
- some cleanup
- bugfix: imklog did not work well with kernel 2.6+. Thanks to Peter
  Vrabec for patching it based on the development in sysklogd - and thanks
  to the sysklogd project for upgrading klogd to support the new
  functionality
- some cleanup in imklog
- bugfix: potential segfault in imklog when kernel is compiled without
  /proc/kallsyms and the file System.map is missing. Thanks to
  Andrea Morandi for pointing it out and suggesting a fix.
- bugfixes, credits to varmojfekoj:
  * reset errno before printing a warning message
  * misspelled directive name in code processing legacy options
- bugfix: some legacy options not correctly interpreted - thanks to
  varmojfekoj for the patch
- improved detection of modules being loaded more than once
  thanks to varmojfekoj for the patch
---------------------------------------------------------------------------
Version 3.14.1 (rgerhards), 2008-04-04
- bugfix: some messages were emited without hostname
- bugfix: rsyslogd was no longer build by default; man pages are 
  only installed if corresponding option is selected. Thanks to
  Michael Biebl for pointing these problems out.
- bugfix: zero-length strings were not supported in object
  deserializer
- disabled atomic operations for this stable build as it caused
  platform problems
- bugfix: memory leaks in script engine
- bugfix: $hostname and $fromhost in RainerScript did not work
- bugfix: some memory leak when queue is runing in disk mode
- man pages improved thanks to varmofekoj and Peter Vrabec
- We have removed the 32 character size limit (from RFC3164) on the
  tag. This had bad effects on existing envrionments, as sysklogd didn't
  obey it either (probably another bug in RFC3164...). We now receive
  the full size, but will modify the outputs so that only 32 characters
  max are used by default. If you need large tags in the output, you need
  to provide custom templates.
- bugfix: some memory leak when queue is runing in disk mode
---------------------------------------------------------------------------
Version 3.14.0 (rgerhards), 2008-04-02
An interim version was accidently released to the web. It was named 3.14.0.
To avoid confusion, we have not assigned this version number to any
official release. If you happen to use 3.14.0, please update to 3.14.1.
---------------------------------------------------------------------------
Version 3.13.0-dev0 (rgerhards), 2008-03-31
- bugfix: accidently set debug option in 3.12.5 reset to production
  This option prevented dlclose() to be called. It had no real bad effects,
  as the modules were otherwise correctly deinitialized and dlopen()
  supports multiple opens of the same module without any memory footprint.
- removed --enable-mudflap, added --enable-valgrind ./configure setting
- bugfix: tcp receiver could segfault due to uninitialized variable
- docfix: queue doc had a wrong directive name that prevented max worker
  threads to be correctly set
- worked a bit on atomic memory operations to support problem-free
  threading (only at non-intrusive places)
- added a --enable/disable-rsyslogd configure option so that
  source-based packaging systems can build plugins without the need
  to compile rsyslogd
- some cleanup
- test of potential new version number scheme
---------------------------------------------------------------------------
Version 3.12.5 (rgerhards), 2008-03-28
- changed default for "last message repeated n times", which is now
  off by default
- implemented backward compatibility commandline option parsing
- automatically generated compatibility config lines are now also
  logged so that a user can diagnose problems with them
- added compatibility mode for -a, -o and -p options
- compatibility mode processing finished
- changed default file output format to include high-precision timestamps
- added a buid-in template for previous syslogd file format
- added new $ActionFileDefaultTemplate directive
- added support for high-precision timestamps when receiving legacy
  syslog messages
- added new $ActionForwardDefaultTemplate directive
- added new $ActionGSSForwardDefaultTemplate directive
- added build-in templates for easier configuration
- bugfix: fixed small memory leak in tcpclt.c
- bugfix: fixed small memory leak in template regular expressions
- bugfix: regular expressions inside property replacer did not work
  properly
- bugfix: QHOUR and HHOUR properties were wrongly calculated
- bugfix: fixed memory leaks in stream class and imfile
- bugfix: $ModDir did invalid bounds checking, potential overlow in
  dbgprintf() - thanks to varmojfekoj for the patch
- bugfix: -t and -g legacy options max number of sessions had a wrong
  and much too high value
---------------------------------------------------------------------------
Version 3.12.4 (rgerhards), 2008-03-25
- Greatly enhanced rsyslogd's file write performance by disabling
  file syncing capability of output modules by default. This
  feature is usually not required, not useful and an extreme performance
  hit (both to rsyslogd as well as the system at large). Unfortunately,
  most users enable it by default, because it was most intuitive to enable
  it in plain old sysklogd syslog.conf format. There is now the
  $ActionFileEnableSync config setting which must be enabled in order to
  support syncing. By default it is off. So even if the old-format config
  lines request syncing, it is not done unless explicitely enabled. I am
  sure this is a very useful change and not a risk at all. I need to think
  if I undo it under compatibility mode, but currently this does not
  happen (I fear a lot of lazy users will run rsyslogd in compatibility
  mode, again bringing up this performance problem...).
- added flow control options to other input sources
- added $HHOUR and $QHOUR system properties - can be used for half- and
  quarter-hour logfile rotation
- changed queue's discard severities default value to 8 (do not discard)
  to prevent unintentional message loss
- removed a no-longer needed callback from the output module 
  interface. Results in reduced code complexity.
- bugfix/doc: removed no longer supported -h option from man page
- bugfix: imklog leaked several hundered KB on each HUP. Thanks to
  varmojfekoj for the patch
- bugfix: potential segfault on module unload. Thanks to varmojfekoj for
  the patch
- bugfix: fixed some minor memory leaks
- bugfix: fixed some slightly invalid memory accesses
- bugfix: internally generated messages had "FROMHOST" property not set
---------------------------------------------------------------------------
Version 3.12.3 (rgerhards), 2008-03-18
- added advanced flow control for congestion cases (mode depending on message
  source and its capablity to be delayed without bad side effects)
- bugfix: $ModDir should not be reset on $ResetConfig - this can cause a lot
  of confusion and there is no real good reason to do so. Also conflicts with
  the new -M option and environment setting.
- bugfix: TCP and GSSAPI framing mode variable was uninitialized, leading to
  wrong framing (caused, among others, interop problems)
- bugfix: TCP (and GSSAPI) octet-counted frame did not work correctly in all
  situations. If the header was split across two packet reads, it was invalidly
  processed, causing loss or modification of messages.
- bugfix: memory leak in imfile
- bugfix: duplicate public symbol in omfwd and omgssapi could lead to
  segfault. thanks to varmojfekoj for the patch.
- bugfix: rsyslogd aborted on sigup - thanks to varmojfekoj for the patch
- some more internal cleanup ;)
- begun relp modules, but these are not functional yet
- Greatly enhanced rsyslogd's file write performance by disabling
  file syncing capability of output modules by default. This
  feature is usually not required, not useful and an extreme performance
  hit (both to rsyslogd as well as the system at large). Unfortunately,
  most users enable it by default, because it was most intuitive to enable
  it in plain old sysklogd syslog.conf format. There is now a new config
  setting which must be enabled in order to support syncing. By default it
  is off. So even if the old-format config lines request syncing, it is
  not done unless explicitely enabled. I am sure this is a very useful
  change and not a risk at all. I need to think if I undo it under
  compatibility mode, but currently this does not happen (I fear a lot of
  lazy users will run rsyslogd in compatibility mode, again bringing up
  this performance problem...).
---------------------------------------------------------------------------
Version 3.12.2 (rgerhards), 2008-03-13
- added RSYSLOGD_MODDIR environment variable
- added -M rsyslogd option (allows to specify module directory location)
- converted net.c into a loadable library plugin
- bugfix: debug module now survives unload of loadable module when
  printing out function call data
- bugfix: not properly initialized data could cause several segfaults if
  there were errors in the config file - thanks to varmojfekoj for the patch
- bugfix: rsyslogd segfaulted when imfile read an empty line - thanks
  to Johnny Tan for an excellent bug report
- implemented dynamic module unload capability (not visible to end user)
- some more internal cleanup
- bugfix: imgssapi segfaulted under some conditions; this fix is actually
  not just a fix but a change in the object model. Thanks to varmojfekoj
  for providing the bug report, an initial fix and lots of good discussion
  that lead to where we finally ended up.
- improved session recovery when outbound tcp connection breaks, reduces
  probability of message loss at the price of a highly unlikely potential
  (single) message duplication
---------------------------------------------------------------------------
Version 3.12.1 (rgerhards), 2008-03-06
- added library plugins, which can be automatically loaded
- bugfix: actions were not correctly retried; caused message loss
- changed module loader to automatically add ".so" suffix if not
  specified (over time, this shall also ease portability of config
  files)
- improved debugging support; debug runtime options can now be set via
  an environment variable
- bugfix: removed debugging code that I forgot to remove before releasing
  3.12.0 (does not cause harm and happened only during startup)
- added support for the MonitorWare syslog MIB to omsnmp
- internal code improvements (more code converted into classes)
- internal code reworking of the imtcp/imgssapi module
- added capability to ignore client-provided timestamp on unix sockets and
  made this mode the default; this was needed, as some programs (e.g. sshd)
  log with inconsistent timezone information, what messes up the local
  logs (which by default don't even contain time zone information). This
  seems to be consistent with what sysklogd did for the past four years.
  Alternate behaviour may be desirable if gateway-like processes send
  messages via the local log slot - in this case, it can be enabled
  via the $InputUnixListenSocketIgnoreMsgTimestamp and
  $SystemLogSocketIgnoreMsgTimestamp config directives
- added ability to compile on HP UX; verified that imudp worked on HP UX;
  however, we are still in need of people trying out rsyslogd on HP UX,
  so it can not yet be assumed it runs there
- improved session recovery when outbound tcp connection breaks, reduces
  probability of message loss at the price of a highly unlikely potential
  (single) message duplication
---------------------------------------------------------------------------
Version 3.12.0 (rgerhards), 2008-02-28
- added full expression support for filters; filters can now contain
  arbitrary complex boolean, string and arithmetic expressions
---------------------------------------------------------------------------
Version 3.11.6 (rgerhards), 2008-02-27
- bugfix: gssapi libraries were still linked to rsyslog core, what should
  no longer be necessary. Applied fix by Michael Biebl to solve this.
- enabled imgssapi to be loaded side-by-side with imtcp
- added InputGSSServerPermitPlainTCP config directive
- split imgssapi source code somewhat from imtcp
- bugfix: queue cancel cleanup handler could be called with
  invalid pointer if dequeue failed
- bugfix: rsyslogd segfaulted on second SIGHUP
  tracker: http://bugzilla.adiscon.com/show_bug.cgi?id=38
- improved stability of queue engine
- bugfix: queue disk file were not properly persisted when 
  immediately after closing an output file rsyslog was stopped
  or huped (the new output file open must NOT have happend at
  that point) - this lead to a sparse and invalid queue file
  which could cause several problems to the engine (unpredictable
  results). This situation should have happened only in very
  rare cases. tracker: http://bugzilla.adiscon.com/show_bug.cgi?id=40
- bugfix: during queue shutdown, an assert invalidly triggered when
  the primary queue's DA worker was terminated while the DA queue's
  regular worker was still executing. This could result in a segfault
  during shutdown.
  tracker: http://bugzilla.adiscon.com/show_bug.cgi?id=41
- bugfix: queue properties sizeOnDisk, bytesRead were persisted to 
  disk with wrong data type (long instead of int64) - could cause
  problems on 32 bit machines
- bugfix: queue aborted when it was shut down, DA-enabled, DA mode
  was just initiated but not fully initialized (a race condition)
- bugfix: imfile could abort under extreme stress conditions
  (when it was terminated before it could open all of its
  to be monitored files)
- applied patch from varmojfekoj to fix an issue with compatibility 
  mode and default module directories (many thanks!):
  I've also noticed a bug in the compatibility code; the problem is that 
  options are parsed before configuration file so options which need a 
  module to be loaded will currently ignore any $moddir directive. This 
  can be fixed by moving legacyOptsHook() after config file parsing. 
  (see the attached patch) This goes against the logical order of 
  processing, but the legacy options are only few and it doesn't seem to 
  be a problem.
- bugfix: object property deserializer did not handle negative numbers
---------------------------------------------------------------------------
Version 3.11.5 (rgerhards), 2008-02-25
- new imgssapi module, changed imtcp module - this enables to load/package
  GSSAPI support separately - thanks to varmojfekoj for the patch
- compatibility mode (the -c option series) is now at least partly
  completed - thanks to varmojfekoj for the patch
- documentation for imgssapi and imtcp added
- duplicate $ModLoad's for the same module are now detected and
  rejected -- thanks to varmojfekoj for the patch
---------------------------------------------------------------------------
Version 3.11.4 (rgerhards), 2008-02-21
- bugfix: debug.html was missing from release tarball - thanks to Michael
  Biebl for bringing this to my attention
- some internal cleanup on the stringbuf object calling interface
- general code cleanup and further modularization
- $MainMessageQueueDiscardSeverity can now also handle textual severities
  (previously only integers)
- bugfix: message object was not properly synchronized when the 
  main queue had a single thread and non-direct action queues were used
- some documentation improvements
---------------------------------------------------------------------------
Version 3.11.3 (rgerhards), 2008-02-18
- fixed a bug in imklog which lead to duplicate message content in
  kernel logs
- added support for better plugin handling in libdbi (we contributed
  a patch to do that, we just now need to wait for the next libdbi
  version)
- bugfix: fixed abort when invalid template was provided to an action
  bug http://bugzilla.adiscon.com/show_bug.cgi?id=4
- re-instantiated SIGUSR1 function; added SIGUSR2 to generate debug
  status output
- added some documentation on runtime-debug settings
- slightly improved man pages for novice users
---------------------------------------------------------------------------
Version 3.11.2 (rgerhards), 2008-02-15
- added the capability to monitor text files and process their content
  as syslog messages (including forwarding)
- added support for libdbi, a database abstraction layer. rsyslog now
  also supports the following databases via dbi drivers:
  * Firebird/Interbase
  * FreeTDS (access to MS SQL Server and Sybase)
  * SQLite/SQLite3
  * Ingres (experimental)
  * mSQL (experimental)
  * Oracle (experimental)
  Additional drivers may be provided by the libdbi-drivers project, which
  can be used by rsyslog as soon as they become available.
- removed some left-over unnecessary dbgprintf's (cluttered screen,
  cosmetic)
- doc bugfix: html documentation for omsnmp was missing
---------------------------------------------------------------------------
Version 3.11.1 (rgerhards), 2008-02-12
- SNMP trap sender added thanks to Andre Lorbach (omsnmp)
- added input-plugin interface specification in form of a (copy) template
  input module
- applied documentation fix by Michael Biebl -- many thanks!
- bugfix: immark did not have MARK flags set...
- added x-info field to rsyslogd startup/shutdown message. Hopefully
  points users to right location for further info (many don't even know
  they run rsyslog ;))
- bugfix: trailing ":" of tag was lost while parsing legacy syslog messages
  without timestamp - thanks to Anders Blomdell for providing a patch!
- fixed a bug in stringbuf.c related to STRINGBUF_TRIM_ALLOCSIZE, which
  wasn't supposed to be used with rsyslog. Put a warning message up that
  tells this feature is not tested and probably not worth the effort.
  Thanks to Anders Blomdell fro bringing this to our attention
- somewhat improved performance of string buffers
- fixed bug that caused invalid treatment of tabs (HT) in rsyslog.conf
- bugfix: setting for $EscapeCopntrolCharactersOnReceive was not 
  properly initialized
- clarified usage of space-cc property replacer option
- improved abort diagnostic handler
- some initial effort for malloc/free runtime debugging support
- bugfix: using dynafile actions caused rsyslogd abort
- fixed minor man errors thanks to Michael Biebl
---------------------------------------------------------------------------
Version 3.11.0 (rgerhards), 2008-01-31
- implemented queued actions
- implemented simple rate limiting for actions
- implemented deliberate discarding of lower priority messages over higher
  priority ones when a queue runs out of space
- implemented disk quotas for disk queues
- implemented the $ActionResumeRetryCount config directive
- added $ActionQueueFilename config directive
- added $ActionQueueSize config directive
- added $ActionQueueHighWaterMark config directive
- added $ActionQueueLowWaterMark config directive
- added $ActionQueueDiscardMark config directive
- added $ActionQueueDiscardSeverity config directive
- added $ActionQueueCheckpointInterval config directive
- added $ActionQueueType config directive
- added $ActionQueueWorkerThreads config directive
- added $ActionQueueTimeoutshutdown config directive
- added $ActionQueueTimeoutActionCompletion config directive
- added $ActionQueueTimeoutenQueue config directive
- added $ActionQueueTimeoutworkerThreadShutdown config directive
- added $ActionQueueWorkerThreadMinimumMessages config directive
- added $ActionQueueMaxFileSize config directive
- added $ActionQueueSaveonShutdown config directive
- addded $ActionQueueDequeueSlowdown config directive
- addded $MainMsgQueueDequeueSlowdown config directive
- bugfix: added forgotten docs to package
- improved debugging support
- fixed a bug that caused $MainMsgQueueCheckpointInterval to work incorrectly
- when a long-running action needs to be cancelled on shutdown, the message
  that was processed by it is now preserved. This finishes support for
  guaranteed delivery of messages (if the output supports it, of course)
- fixed bug in output module interface, see
  http://sourceforge.net/tracker/index.php?func=detail&aid=1881008&group_id=123448&atid=696552
- changed the ommysql output plugin so that the (lengthy) connection
  initialization now takes place in message processing. This works much
  better with the new queued action mode (fast startup)
- fixed a bug that caused a potential hang in file and fwd output module
  varmojfekoj provided the patch - many thanks!
- bugfixed stream class offset handling on 32bit platforms
---------------------------------------------------------------------------
Version 3.10.3 (rgerhards), 2008-01-28
- fixed a bug with standard template definitions (not a big deal) - thanks
  to varmojfekoj for spotting it
- run-time instrumentation added
- implemented disk-assisted queue mode, which enables on-demand disk
  spooling if the queue's in-memory queue is exhausted
- implemented a dynamic worker thread pool for processing incoming
  messages; workers are started and shut down as need arises
- implemented a run-time instrumentation debug package
- implemented the $MainMsgQueueSaveOnShutdown config directive
- implemented the $MainMsgQueueWorkerThreadMinimumMessages config directive
- implemented the $MainMsgQueueTimeoutWorkerThreadShutdown config directive
---------------------------------------------------------------------------
Version 3.10.2 (rgerhards), 2008-01-14
- added the ability to keep stop rsyslogd without the need to drain
  the main message queue. In disk queue mode, rsyslog continues to
  run from the point where it stopped. In case of a system failure, it
  continues to process messages from the last checkpoint.
- fixed a bug that caused a segfault on startup when no $WorkDir directive
  was specified in rsyslog.conf
- provided more fine-grain control over shutdown timeouts and added a
  way to specify the enqueue timeout when the main message queue is full
- implemented $MainMsgQueueCheckpointInterval config directive
- implemented $MainMsgQueueTimeoutActionCompletion config directive
- implemented $MainMsgQueueTimeoutEnqueue config directive
- implemented $MainMsgQueueTimeoutShutdown config directive
---------------------------------------------------------------------------
Version 3.10.1 (rgerhards), 2008-01-10
- implemented the "disk" queue mode. However, it currently is of very
  limited use, because it does not support persistence over rsyslogd
  runs. So when rsyslogd is stopped, the queue is drained just as with
  the in-memory queue modes. Persistent queues will be a feature of
  the next release.
- performance-optimized string class, should bring an overall improvement
- fixed a memory leak in imudp -- thanks to varmojfekoj for the patch
- fixed a race condition that could lead to a rsyslogd hang when during
  HUP or termination
- done some doc updates
- added $WorkDirectory config directive
- added $MainMsgQueueFileName config directive
- added $MainMsgQueueMaxFileSize config directive
---------------------------------------------------------------------------
Version 3.10.0 (rgerhards), 2008-01-07
- implemented input module interface and initial input modules
- enhanced threading for input modules (each on its own thread now)
- ability to bind UDP listeners to specific local interfaces/ports and
  ability to run multiple of them concurrently
- added ability to specify listen IP address for UDP syslog server
- license changed to GPLv3
- mark messages are now provided by loadble module immark
- rklogd is no longer provided. Its functionality has now been taken over
  by imklog, a loadable input module. This offers a much better integration
  into rsyslogd and makes sure that the kernel logger process is brought
  up and down at the appropriate times
- enhanced $IncludeConfig directive to support wildcard characters
  (thanks to Michael Biebl)
- all inputs are now implemented as loadable plugins
- enhanced threading model: each input module now runs on its own thread
- enhanced message queue which now supports different queueing methods
  (among others, this can be used for performance fine-tuning)
- added a large number of new configuration directives for the new
  input modules
- enhanced multi-threading utilizing a worker thread pool for the
  main message queue
- compilation without pthreads is no longer supported
- much cleaner code due to new objects and removal of single-threading
  mode
---------------------------------------------------------------------------
Version 2.0.1 STABLE (rgerhards), 2008-01-24
- fixed a bug in integer conversion - but this function was never called,
  so it is not really a useful bug fix ;)
- fixed a bug with standard template definitions (not a big deal) - thanks
  to varmojfekoj for spotting it
- fixed a bug that caused a potential hang in file and fwd output module
  varmojfekoj provided the patch - many thanks!
---------------------------------------------------------------------------
Version 2.0.0 STABLE (rgerhards), 2008-01-02
- re-release of 1.21.2 as STABLE with no modifications except some
  doc updates
---------------------------------------------------------------------------
Version 1.21.2 (rgerhards), 2007-12-28
- created a gss-api output module. This keeps GSS-API code and
  TCP/UDP code separated. It is also important for forward-
  compatibility with v3. Please note that this change breaks compatibility
  with config files created for 1.21.0 and 1.21.1 - this was considered
  acceptable.
- fixed an error in forwarding retry code (could lead to message corruption
  but surfaced very seldom)
- increased portability for older platforms (AI_NUMERICSERV moved)
- removed socket leak in omfwd.c
- cross-platform patch for GSS-API compile problem on some platforms
  thanks to darix for the patch!
---------------------------------------------------------------------------
Version 1.21.1 (rgerhards), 2007-12-23
- small doc fix for $IncludeConfig
- fixed a bug in llDestroy()
- bugfix: fixing memory leak when message queue is full and during
  parsing. Thanks to varmojfekoj for the patch.
- bugfix: when compiled without network support, unix sockets were
  not properply closed
- bugfix: memory leak in cfsysline.c/doGetWord() fixed
---------------------------------------------------------------------------
Version 1.21.0 (rgerhards), 2007-12-19
- GSS-API support for syslog/TCP connections was added. Thanks to
  varmojfekoj for providing the patch with this functionality
- code cleanup
- enhanced $IncludeConfig directive to support wildcard filenames
- changed some multithreading synchronization
---------------------------------------------------------------------------
Version 1.20.1 (rgerhards), 2007-12-12
- corrected a debug setting that survived release. Caused TCP connections
  to be retried unnecessarily often.
- When a hostname ACL was provided and DNS resolution for that name failed,
  ACL processing was stopped at that point. Thanks to mildew for the patch.
  Fedora Bugzilla: http://bugzilla.redhat.com/show_bug.cgi?id=395911
- fixed a potential race condition, see link for details:
  http://rgerhards.blogspot.com/2007/12/rsyslog-race-condition.html
  Note that the probability of problems from this bug was very remote
- fixed a memory leak that happend when PostgreSQL date formats were
  used
---------------------------------------------------------------------------
Version 1.20.0 (rgerhards), 2007-12-07
- an output module for postgres databases has been added. Thanks to
  sur5r for contributing this code
- unloading dynamic modules has been cleaned up, we now have a
  real implementation and not just a dummy "good enough for the time
  being".
- enhanced platform independence - thanks to Bartosz Kuzma and Michael
  Biebl for their very useful contributions
- some general code cleanup (including warnings on 64 platforms, only)
---------------------------------------------------------------------------
Version 1.19.12 (rgerhards), 2007-12-03
- cleaned up the build system (thanks to Michael Biebl for the patch)
- fixed a bug where ommysql was still not compiled with -pthread option
---------------------------------------------------------------------------
Version 1.19.11 (rgerhards), 2007-11-29
- applied -pthread option to build when building for multi-threading mode
  hopefully solves an issue with segfaulting
---------------------------------------------------------------------------
Version 1.19.10 (rgerhards), 2007-10-19
- introdcued the new ":modulename:" syntax for calling module actions
  in selector lines; modified ommysql to support it. This is primarily
  an aid for further modules and a prequisite to actually allow third
  party modules to be created.
- minor fix in slackware startup script, "-r 0" is now "-r0"
- updated rsyslogd doc set man page; now in html format
- undid creation of a separate thread for the main loop -- this did not
  turn out to be needed or useful, so reduce complexity once again.
- added doc fixes provided by Michael Biebl - thanks
---------------------------------------------------------------------------
Version 1.19.9 (rgerhards), 2007-10-12
- now packaging system which again contains all components in a single
  tarball
- modularized main() a bit more, resulting in less complex code
- experimentally added an additional thread - will see if that affects
  the segfault bug we experience on some platforms. Note that this change
  is scheduled to be removed again later.
---------------------------------------------------------------------------
Version 1.19.8 (rgerhards), 2007-09-27
- improved repeated message processing
- applied patch provided by varmojfekoj to support building ommysql
  in its own way (now also resides in a plugin subdirectory);
  ommysql is now a separate package
- fixed a bug in cvthname() that lead to message loss if part
  of the source hostname would have been dropped
- created some support for distributing ommysql together with the
  main rsyslog package. I need to re-think it in the future, but
  for the time being the current mode is best. I now simply include
  one additional tarball for ommysql inside the main distribution.
  I look forward to user feedback on how this should be done best. In the
  long term, a separate project should be spawend for ommysql, but I'd
  like to do that only after the plugin interface is fully stable (what
  it is not yet).
---------------------------------------------------------------------------
Version 1.19.7 (rgerhards), 2007-09-25
- added code to handle situations where senders send us messages ending with
  a NUL character. It is now simply removed. This also caused trailing LF
  reduction to fail, when it was followed by such a NUL. This is now also
  handled.
- replaced some non-thread-safe function calls by their thread-safe
  counterparts
- fixed a minor memory leak that occured when the %APPNAME% property was
  used (I think nobody used that in practice)
- fixed a bug that caused signal handlers in cvthname() not to be restored when
  a malicious pointer record was detected and processing of the message been
  stopped for that reason (this should be really rare and can not be related
  to the segfault bug we are hunting).
- fixed a bug in cvthname that lead to passing a wrong parameter - in
  practice, this had no impact.
- general code cleanup (e.g. compiler warnings, comments)
---------------------------------------------------------------------------
Version 1.19.6 (rgerhards), 2007-09-11
- applied patch by varmojfekoj to change signal handling to the new
  sigaction API set (replacing the depreciated signal() calls and its
  friends.
- fixed a bug that in --enable-debug mode caused an assertion when the
  discard action was used
- cleaned up compiler warnings
- applied patch by varmojfekoj to FIX a bug that could cause 
  segfaults if empty properties were processed using modifying
  options (e.g. space-cc, drop-cc)
- fixed man bug: rsyslogd supports -l option
---------------------------------------------------------------------------
Version 1.19.5 (rgerhards), 2007-09-07
- changed part of the CStr interface so that better error tracking
  is provided and the calling sequence is more intuitive (there were
  invalid calls based on a too-weired interface)
- (hopefully) fixed some remaining bugs rooted in wrong use of 
  the CStr class. These could lead to program abort.
- applied patch by varmojfekoj two fix two potential segfault situations
- added $ModDir config directive
- modified $ModLoad so that an absolute path may be specified as
  module name (e.g. /rsyslog/ommysql.so)
---------------------------------------------------------------------------
Version 1.19.4 (rgerhards/varmojfekoj), 2007-09-04
- fixed a number of small memory leaks - thanks varmojfekoj for patching
- fixed an issue with CString class that could lead to rsyslog abort
  in tplToString() - thanks varmojfekoj for patching
- added a man-version of the config file documenation - thanks to Michel
  Samia for providing the man file
- fixed bug: a template like this causes an infinite loop:
  $template opts,"%programname:::a,b%"
  thanks varmojfekoj for the patch
- fixed bug: case changing options crash freeing the string pointer
  because they modify it: $template opts2,"%programname::1:lowercase%"
  thanks varmojfekoj for the patch
---------------------------------------------------------------------------
Version 1.19.3 (mmeckelein/varmojfekoj), 2007-08-31
- small mem leak fixed (after calling parseSelectorAct) - Thx varmojkekoj
- documentation section "Regular File" und "Blocks" updated
- solved an issue with dynamic file generation - Once again many thanks
  to varmojfekoj
- the negative selector for program name filter (Blocks) does not work as
  expected - Thanks varmojfekoj for patching
- added forwarding information to sysklogd (requires special template)
  to config doc
---------------------------------------------------------------------------
Version 1.19.2 (mmeckelein/varmojfekoj), 2007-08-28
- a specifically formed message caused a segfault - Many thanks varmojfekoj
  for providing a patch
- a typo and a weird condition are fixed in msg.c - Thanks again
  varmojfekoj 
- on file creation the file was always owned by root:root. This is fixed
  now - Thanks ypsa for solving this issue
---------------------------------------------------------------------------
Version 1.19.1 (mmeckelein), 2007-08-22
- a bug that caused a high load when a TCP/UDP connection was closed is 
  fixed now - Thanks mildew for solving this issue
- fixed a bug which caused a segfault on reinit - Thx varmojfekoj for the
  patch
- changed the hardcoded module path "/lib/rsyslog" to $(pkglibdir) in order
  to avoid trouble e.g. on 64 bit platforms (/lib64) - many thanks Peter
  Vrabec and darix, both provided a patch for solving this issue
- enhanced the unloading of modules - thanks again varmojfekoj
- applied a patch from varmojfekoj which fixes various little things in
  MySQL output module
---------------------------------------------------------------------------
Version 1.19.0 (varmojfekoj/rgerhards), 2007-08-16
- integrated patch from varmojfekoj to make the mysql module a loadable one
  many thanks for the patch, MUCH appreciated
---------------------------------------------------------------------------
Version 1.18.2 (rgerhards), 2007-08-13
- fixed a bug in outchannel code that caused templates to be incorrectly
  parsed
- fixed a bug in ommysql that caused a wrong ";template" missing message
- added some code for unloading modules; not yet fully complete (and we do
  not yet have loadable modules, so this is no problem)
- removed debian subdirectory by request of a debian packager (this is a special
  subdir for debian and there is also no point in maintaining it when there
  is a debian package available - so I gladly did this) in some cases
- improved overall doc quality (some pages were quite old) and linked to
  more of the online resources.
- improved /contrib/delete_mysql script by adding a host option and some
  other minor modifications
---------------------------------------------------------------------------
Version 1.18.1 (rgerhards), 2007-08-08
- applied a patch from varmojfekoj which solved a potential segfault
  of rsyslogd on HUP
- applied patch from Michel Samia to fix compilation when the pthreads
  feature is disabled
- some code cleanup (moved action object to its own file set)
- add config directive $MainMsgQueueSize, which now allows to configure the
  queue size dynamically
- all compile-time settings are now shown in rsyslogd -v, not just the
  active ones
- enhanced performance a little bit more
- added config file directive $ActionResumeInterval
- fixed a bug that prevented compilation under debian sid
- added a contrib directory for user-contributed useful things
---------------------------------------------------------------------------
Version 1.18.0 (rgerhards), 2007-08-03
- rsyslog now supports fallback actions when an action did not work. This
  is a great feature e.g. for backup database servers or backup syslog
  servers
- modified rklogd to only change the console log level if -c is specified
- added feature to use multiple actions inside a single selector
- implemented $ActionExecOnlyWhenPreviousIsSuspended config directive
- error messages during startup are now spit out to the configured log
  destinations
---------------------------------------------------------------------------
Version 1.17.6 (rgerhards), 2007-08-01
- continued to work on output module modularization - basic stage of
  this work is now FINISHED
- fixed bug in OMSRcreate() - always returned SR_RET_OK
- fixed a bug that caused ommysql to always complain about missing
  templates
- fixed a mem leak in OMSRdestruct - freeing the object itself was
  forgotten - thanks to varmojfekoj for the patch
- fixed a memory leak in syslogd/init() that happend when the config
  file could not be read - thanks to varmojfekoj for the patch
- fixed insufficient memory allocation in addAction() and its helpers.
  The initial fix and idea was developed by mildew, I fine-tuned
  it a bit. Thanks a lot for the fix, I'd probably had pulled out my
  hair to find the bug...
- added output of config file line number when a parsing error occured
- fixed bug in objomsr.c that caused program to abort in debug mode with
  an invalid assertion (in some cases)
- fixed a typo that caused the default template for MySQL to be wrong.
  thanks to mildew for catching this.
- added configuration file command $DebugPrintModuleList and
  $DebugPrintCfSysLineHandlerList
- fixed an invalid value for the MARK timer - unfortunately, there was
  a testing aid left in place. This resulted in quite frequent MARK messages
- added $IncludeConfig config directive
- applied a patch from mildew to prevent rsyslogd from freezing under heavy
  load. This could happen when the queue was full. Now, we drop messages
  but rsyslogd remains active.
---------------------------------------------------------------------------
Version 1.17.5 (rgerhards), 2007-07-30
- continued to work on output module modularization
- fixed a missing file bug - thanks to Andrea Montanari for reporting
  this problem
- fixed a problem with shutting down the worker thread and freeing the
  selector_t list - this caused messages to be lost, because the
  message queue was not properly drained before the selectors got
  destroyed.
---------------------------------------------------------------------------
Version 1.17.4 (rgerhards), 2007-07-27
- continued to work on output module modularization
- fixed a situation where rsyslogd could create zombie processes
  thanks to mildew for the patch
- applied patch from Michel Samia to fix compilation when NOT
  compiled for pthreads
---------------------------------------------------------------------------
Version 1.17.3 (rgerhards), 2007-07-25
- continued working on output module modularization
- fixed a bug that caused rsyslogd to segfault on exit (and
  probably also on HUP), when there was an unsent message in a selector
  that required forwarding and the dns lookup failed for that selector
  (yes, it was pretty unlikely to happen;))
  thanks to varmojfekoj <varmojfekoj@gmail.com> for the patch
- fixed a memory leak in config file parsing and die()
  thanks to varmojfekoj <varmojfekoj@gmail.com> for the patch
- rsyslogd now checks on startup if it is capable to performa any work
  at all. If it cant, it complains and terminates
  thanks to Michel Samia for providing the patch!
- fixed a small memory leak when HUPing syslogd. The allowed sender
  list now gets freed. thanks to mildew for the patch.
- changed the way error messages in early startup are logged. They
  now do no longer use the syslogd code directly but are rather
  send to stderr.
---------------------------------------------------------------------------
Version 1.17.2 (rgerhards), 2007-07-23
- made the port part of the -r option optional. Needed for backward
  compatibility with sysklogd
- replaced system() calls with something more reasonable. Please note that
  this might break compatibility with some existing configuration files.
  We accept this in favour of the gained security.
- removed a memory leak that could occur if timegenerated was used in
  RFC 3164 format in templates
- did some preparation in msg.c for advanced multithreading - placed the
  hooks, but not yet any active code
- worked further on modularization
- added $ModLoad MySQL (dummy) config directive
- added DropTrailingLFOnReception config directive
---------------------------------------------------------------------------
Version 1.17.1 (rgerhards), 2007-07-20
- fixed a bug that caused make install to install rsyslogd and rklogd under
  the wrong names
- fixed bug that caused $AllowedSenders to handle IPv6 scopes incorrectly;
  also fixed but that could grabble $AllowedSender wildcards. Thanks to
  mildew@gmail.com for the patch
- minor code cleanup - thanks to Peter Vrabec for the patch
- fixed minimal memory leak on HUP (caused by templates)
  thanks to varmojfekoj <varmojfekoj@gmail.com> for the patch
- fixed another memory leak on HUPing and on exiting rsyslogd
  again thanks to varmojfekoj <varmojfekoj@gmail.com> for the patch
- code cleanup (removed compiler warnings)
- fixed portability bug in configure.ac - thanks to Bartosz Kuźma for patch
- moved msg object into its own file set
- added the capability to continue trying to write log files when the
  file system is full. Functionality based on patch by Martin Schulze
  to sysklogd package.
---------------------------------------------------------------------------
Version 1.17.0 (RGer), 2007-07-17
- added $RepeatedLineReduction config parameter
- added $EscapeControlCharactersOnReceive config parameter
- added $ControlCharacterEscapePrefix config parameter
- added $DirCreateMode config parameter
- added $CreateDirs config parameter
- added $DebugPrintTemplateList config parameter
- added $ResetConfigVariables config parameter
- added $FileOwner config parameter
- added $FileGroup config parameter
- added $DirOwner config parameter
- added $DirGroup config parameter
- added $FailOnChownFailure config parameter
- added regular expression support to the filter engine
  thanks to Michel Samia for providing the patch!
- enhanced $AllowedSender functionality. Credits to mildew@gmail.com for
  the patch doing that
  - added IPv6 support
  - allowed DNS hostnames
  - allowed DNS wildcard names
- added new option $DropMsgsWithMaliciousDnsPTRRecords
- added autoconf so that rfc3195d, rsyslogd and klogd are stored to /sbin
- added capability to auto-create directories with dynaFiles
---------------------------------------------------------------------------
Version 1.16.0 (RGer/Peter Vrabec), 2007-07-13 - The Friday, 13th Release ;)
- build system switched to autotools
- removed SYSV preprocessor macro use, replaced with autotools equivalents
- fixed a bug that caused rsyslogd to segfault when TCP listening was
  disabled and it terminated
- added new properties "syslogfacility-text" and "syslogseverity-text"
  thanks to varmojfekoj <varmojfekoj@gmail.com> for the patch
- added the -x option to disable hostname dns reslution
  thanks to varmojfekoj <varmojfekoj@gmail.com> for the patch
- begun to better modularize syslogd.c - this is an ongoing project; moved
  type definitions to a separate file
- removed some now-unused fields from struct filed
- move file size limit fields in struct field to the "right spot" (the file
  writing part of the union - f_un.f_file)
- subdirectories linux and solaris are no longer part of the distribution
  package. This is not because we cease support for them, but there are no
  longer any files in them after the move to autotools
---------------------------------------------------------------------------
Version 1.15.1 (RGer), 2007-07-10
- fixed a bug that caused a dynaFile selector to stall when there was
  an open error with one file 
- improved template processing for dynaFiles; templates are now only
  looked up during initialization - speeds up processing
- optimized memory layout in struct filed when compiled with MySQL
  support
- fixed a bug that caused compilation without SYSLOG_INET to fail
- re-enabled the "last message repeated n times" feature. This
  feature was not taken care of while rsyslogd evolved from sysklogd
  and it was more or less defunct. Now it is fully functional again.
- added system properties: $NOW, $YEAR, $MONTH, $DAY, $HOUR, $MINUTE
- fixed a bug in iovAsString() that caused a memory leak under stress
  conditions (most probably memory shortage). This was unlikely to
  ever happen, but it doesn't hurt doing it right
- cosmetic: defined type "uchar", change all unsigned chars to uchar
---------------------------------------------------------------------------
Version 1.15.0 (RGer), 2007-07-05
- added ability to dynamically generate file names based on templates
  and thus properties. This was a much-requested feature. It makes
  life easy when it e.g. comes to splitting files based on the sender
  address.
- added $umask and $FileCreateMode config file directives
- applied a patch from Bartosz Kuzma to compile cleanly under NetBSD
- checks for extra (unexpected) characters in system config file lines
  have been added
- added IPv6 documentation - was accidently missing from CVS
- begun to change char to unsigned char
---------------------------------------------------------------------------
Version 1.14.2 (RGer), 2007-07-03
** this release fixes all known nits with IPv6 **
- restored capability to do /etc/service lookup for "syslog"
  service when -r 0 was given
- documented IPv6 handling of syslog messages
- integrate patch from Bartosz Kuźma to make rsyslog compile under
  Solaris again (the patch replaced a strndup() call, which is not
  available under Solaris
- improved debug logging when waiting on select
- updated rsyslogd man page with new options (-46A)
---------------------------------------------------------------------------
Version 1.14.1 (RGer/Peter Vrabec), 2007-06-29
- added Peter Vrabec's patch for IPv6 TCP
- prefixed all messages send to stderr in rsyslogd with "rsyslogd: "
---------------------------------------------------------------------------
Version 1.14.0 (RGer/Peter Vrabec), 2007-06-28
- Peter Vrabec provided IPv6 for rsyslog, so we are now IPv6 enabled
  IPv6 Support is currently for UDP only, TCP is to come soon.
  AllowedSender configuration does not yet work for IPv6.
- fixed code in iovCreate() that broke C's strict aliasing rules 
- fixed some char/unsigned char differences that forced the compiler
  to spit out warning messages
- updated the Red Hat init script to fix a known issue (thanks to
  Peter Vrabec)
---------------------------------------------------------------------------
Version 1.13.5 (RGer), 2007-06-22
- made the TCP session limit configurable via command line switch
  now -t <port>,<max sessions>
- added man page for rklogd(8) (basically a copy from klogd, but now
  there is one...)
- fixed a bug that caused internal messages (e.g. rsyslogd startup) to
  appear without a tag.
- removed a minor memory leak that occurred when TAG processing requalified
  a HOSTNAME to be a TAG (and a TAG already was set).
- removed potential small memory leaks in MsgSet***() functions. There
  would be a leak if a property was re-set, something that happened
  extremely seldom.
---------------------------------------------------------------------------
Version 1.13.4 (RGer), 2007-06-18
- added a new property "PRI-text", which holds the PRI field in
  textual form (e.g. "syslog.info")
- added alias "syslogseverity" for "syslogpriority", which is a
  misleading property name that needs to stay for historical
  reasons (and backward-compatility)
- added doc on how to record PRI value in log file
- enhanced signal handling in klogd, including removal of an unsafe
  call to the logging system during signal handling
---------------------------------------------------------------------------
Version 1.13.3 (RGer), 2007-06-15
- create a version of syslog.c from scratch. This is now
  - highly optimized for rsyslog
  - removes an incompatible license problem as the original
    version had a BSD license with advertising clause
  - fixed in the regard that rklogd will continue to work when
    rsysogd has been restarted (the original version, as well
    as sysklogd, will remain silent then)
  - solved an issue with an extra NUL char at message end that the
    original version had
- applied some changes to klogd to care for the new interface
- fixed a bug in syslogd.c which prevented compiling under debian
---------------------------------------------------------------------------
Version 1.13.2 (RGer), 2007-06-13
- lib order in makefile patched to facilitate static linking - thanks
  to Bennett Todd for providing the patch
- Integrated a patch from Peter Vrabec (pvrabec@redheat.com):
  - added klogd under the name of rklogd (remove dependency on
    original sysklogd package
  - createDB.sql now in UTF
  - added additional config files for use on Red Hat
---------------------------------------------------------------------------
Version 1.13.1 (RGer), 2007-02-05
- changed the listen backlog limit to a more reasonable value based on
  the maximum number of TCP connections configurd (10% + 5) - thanks to Guy
  Standen for the hint (actually, the limit was 5 and that was a 
  left-over from early testing).
- fixed a bug in makefile which caused DB-support to be disabled when
  NETZIP support was enabled
- added the -e option to allow transmission of every message to remote
  hosts (effectively turns off duplicate message suppression)
- (somewhat) improved memory consumption when compiled with MySQL support
- looks like we fixed an incompatibility with MySQL 5.x and above software
  At least in one case, the remote server name was destroyed, leading to 
  a connection failure. The new, improved code does not have this issue and
  so we see this as solved (the new code is generally somewhat better, so
  there is a good chance we fixed this incompatibility).
---------------------------------------------------------------------------
Version 1.13.0 (RGer), 2006-12-19
- added '$' as ToPos proptery replacer specifier - means "up to the
  end of the string"
- property replacer option "escape-cc", "drop-cc" and "space-cc"  added
- changed the handling of \0 characters inside syslog messages. We now
  consistently escape them to "#000". This is somewhat recommended in
  the draft-ietf-syslog-protocol-19 draft. While the real recomendation
  is to not escape any characters at all, we can not do this without
  considerable modification of the code. So we escape it to "#000", which
  is consistent with a sample found in the Internet-draft.
- removed message glue logic (see printchopped() comment for details)
  Also caused removal of parts table and thus some improvements in
  memory usage.
- changed the default MAXLINE to 2048 to take care of recent syslog
  standardization efforts (can easily be changed in syslogd.c)
- added support for byte-counted TCP syslog messages (much like
  syslog-transport-tls-05 Internet Draft). This was necessary to
  support compression over TCP.
- added support for receiving compressed syslog messages
- added support for sending compressed syslog messages
- fixed a bug where the last message in a syslog/tcp stream was
  lost if it was not properly terminated by a LF character
---------------------------------------------------------------------------
Version 1.12.3 (RGer), 2006-10-04
- implemented some changes to support Solaris (but support is not
  yet complete)
- commented out (via #if 0) some methods that are currently not being use
  but should be kept for further us
- added (interim) -u 1 option to turn off hostname and tag parsing
- done some modifications to better support Fedora
- made the field delimiter inside property replace configurable via
  template
- fixed a bug in property replacer: if fields were used, the delimitor
  became part of the field. Up until now, this was barely noticable as 
  the delimiter as TAB only and thus invisible to a human. With other
  delimiters available now, it quickly showed up. This bug fix might cause
  some grief to existing installations if they used the extra TAB for
  whatever reasons - sorry folks... Anyhow, a solution is easy: just add
  a TAB character contstant into your template. Thus, there has no attempt
  been made to do this in a backwards-compatible way.
---------------------------------------------------------------------------
Version 1.12.2 (RGer), 2006-02-15
- fixed a bug in the RFC 3339 date formatter. An extra space was added
  after the actual timestamp
- added support for providing high-precision RFC3339 timestamps for
  (rsyslogd-)internally-generated messages
- very (!) experimental support for syslog-protocol internet draft
  added (the draft is experimental, the code is solid ;))
- added support for field-extracting in the property replacer
- enhanced the legacy-syslog parser so that it can interpret messages
  that do not contain a TIMESTAMP
- fixed a bug that caused the default socket (usually /dev/log) to be
  opened even when -o command line option was given
- fixed a bug in the Debian sample startup script - it caused rsyslogd
  to listen to remote requests, which it shouldn't by default
---------------------------------------------------------------------------
Version 1.12.1 (RGer), 2005-11-23
- made multithreading work with BSD. Some signal-handling needed to be
  restructured. Also, there might be a slight delay of up to 10 seconds
  when huping and terminating rsyslogd under BSD
- fixed a bug where a NULL-pointer was passed to printf() in logmsg().
- fixed a bug during "make install" where rc3195d was not installed
  Thanks to Bennett Todd for spotting this.
- fixed a bug where rsyslogd dumped core when no TAG was found in the
  received message
- enhanced message parser so that it can deal with missing hostnames
  in many cases (may not be totally fail-safe)
- fixed a bug where internally-generated messages did not have the correct
  TAG
---------------------------------------------------------------------------
Version 1.12.0 (RGer), 2005-10-26
- moved to a multi-threaded design. single-threading is still optionally
  available. Multi-threading is experimental!
- fixed a potential race condition. In the original code, marking was done
  by an alarm handler, which could lead to all sorts of bad things. This
  has been changed now. See comments in syslogd.c/domark() for details.
- improved debug output for property-based filters
- not a code change, but: I have checked all exit()s to make sure that
  none occurs once rsyslogd has started up. Even in unusual conditions
  (like low-memory conditions) rsyslogd somehow remains active. Of course,
  it might loose a message or two, but at least it does not abort and it
  can also recover when the condition no longer persists.
- fixed a bug that could cause loss of the last message received
  immediately before rsyslogd was terminated.
- added comments on thread-safety of global variables in syslogd.c
- fixed a small bug: spurios printf() when TCP syslog was used
- fixed a bug that causes rsyslogd to dump core on termination when one
  of the selector lines did not receive a message during the run (very
  unlikely)
- fixed an one-too-low memory allocation in the TCP sender. Could result
  in rsyslogd dumping core.
- fixed a bug with regular expression support (thanks to Andres Riancho)
- a little bit of code restructuring (especially main(), which was
  horribly large)
---------------------------------------------------------------------------
Version 1.11.1 (RGer), 2005-10-19
- support for BSD-style program name and host blocks
- added a new property "programname" that can be used in templates
- added ability to specify listen port for rfc3195d
- fixed a bug that rendered the "startswith" comparison operation
  unusable.
- changed more functions to "static" storage class to help compiler
  optimize (should have been static in the first place...)
- fixed a potential memory leak in the string buffer class destructor.
  As the destructur was previously never called, the leak did not actually
  appear.
- some internal restructuring in anticipation/preparation of minimal
  multi-threading support
- rsyslogd still shares some code with the sysklogd project. Some patches
  for this shared code have been brought over from the sysklogd CVS.
---------------------------------------------------------------------------
Version 1.11.0 (RGer), 2005-10-12
- support for receiving messages via RFC 3195; added rfc3195d for that
  purpose
- added an additional guard to prevent rsyslogd from aborting when the
  2gb file size limit is hit. While a user can configure rsyslogd to
  handle such situations, it would abort if that was not done AND large
  file support was not enabled (ok, this is hopefully an unlikely scenario)
- fixed a bug that caused additional Unix domain sockets to be incorrectly
  processed - could lead to message loss in extreme cases
---------------------------------------------------------------------------
Version 1.10.2 (RGer), 2005-09-27
- added comparison operations in property-based filters:
  * isequal
  * startswith
- added ability to negate all property-based filter comparison operations
  by adding a !-sign right in front of the operation name
- added the ability to specify remote senders for UDP and TCP
  received messages. Allows to block all but well-known hosts
- changed the $-config line directives to be case-INsensitive
- new command line option -w added: "do not display warnings if messages
  from disallowed senders are received"
- fixed a bug that caused rsyslogd to dump core when the compare value
  was not quoted in property-based filters
- fixed a bug in the new CStr compare function which lead to invalid
  results (fortunately, this function was not yet used widely)
- added better support for "debugging" rsyslog.conf property filters
  (only if -d switch is given)
- changed some function definitions to static, which eventually enables
  some compiler optimizations
- fixed a bug in MySQL code; when a SQL error occured, rsyslogd could
  run in a tight loop. This was due to invalid sequence of error reporting
  and is now fixed.
---------------------------------------------------------------------------
Version 1.10.1 (RGer), 2005-09-23
- added the ability to execute a shell script as an action.
  Thanks to Bjoern Kalkbrenner for providing the code!
- fixed a bug in the MySQL code; due to the bug the automatic one-time
  retry after an error did not happen - this lead to error message in
  cases where none should be seen (e.g. after a MySQL restart)
- fixed a security issue with SQL-escaping in conjunction with
  non-(SQL-)standard MySQL features.
---------------------------------------------------------------------------
Version 1.10.0 (RGer), 2005-09-20
  REMINDER: 1.10 is the first unstable version if the 1.x series!
- added the capability to filter on any property in selector lines
  (not just facility and priority)
- changed stringbuf into a new counted string class
- added support for a "discard" action. If a selector line with
  discard (~ character) is found, no selector lines *after* that
  line will be processed.
- thanks to Andres Riancho, regular expression support has been
  added to the template engine
- added the FROMHOST property in the template processor, which could
  previously not be obtained. Thanks to Cristian Testa for pointing
  this out and even providing a fix.
- added display of compile-time options to -v output
- performance improvement for production build - made some checks
  to happen only during debug mode
- fixed a problem with compiling on SUSE and - while doing so - removed
  the socket call to set SO_BSDCOMPAT in cases where it is obsolete.
---------------------------------------------------------------------------
Version 1.0.4 (RGer), 2006-02-01
- a small but important fix: the tcp receiver had two forgotten printf's
  in it that caused a lot of unnecessary output to stdout. This was
  important enough to justify a new release
---------------------------------------------------------------------------
Version 1.0.3 (RGer), 2005-11-14
- added an additional guard to prevent rsyslogd from aborting when the
  2gb file size limit is hit. While a user can configure rsyslogd to
  handle such situations, it would abort if that was not done AND large
  file support was not enabled (ok, this is hopefully an unlikely scenario)
- fixed a bug that caused additional Unix domain sockets to be incorrectly
  processed - could lead to message loss in extreme cases
- applied some patches available from the sysklogd project to code
  shared from there
- fixed a bug that causes rsyslogd to dump core on termination when one
  of the selector lines did not receive a message during the run (very
  unlikely)
- fixed an one-too-low memory allocation in the TCP sender. Could result
  in rsyslogd dumping core.
- fixed a bug in the TCP sender that caused the retry logic to fail
  after an error or receiver overrun
- fixed a bug in init() that could lead to dumping core
- fixed a bug that could lead to dumping core when no HOSTNAME or no TAG
  was present in the syslog message
---------------------------------------------------------------------------
Version 1.0.2 (RGer), 2005-10-05
- fixed an issue with MySQL error reporting. When an error occured,
  the MySQL driver went into an endless loop (at least in most cases).
---------------------------------------------------------------------------
Version 1.0.1 (RGer), 2005-09-23
- fixed a security issue with SQL-escaping in conjunction with
  non-(SQL-)standard MySQL features.
---------------------------------------------------------------------------
Version 1.0.0 (RGer), 2005-09-12
- changed install doc to cover daily cron scripts - a trouble source
- added rc script for slackware (provided by Chris Elvidge - thanks!) 
- fixed a really minor bug in usage() - the -r option was still
  reported as without the port parameter
---------------------------------------------------------------------------
Version 0.9.8 (RGer), 2005-09-05
- made startup and shutdown message more consistent and included the
  pid, so that they can be easier correlated. Used syslog-protocol
  structured data format for this purpose.
- improved config info in startup message, now tells not only
  if it is listening remote on udp, but also for tcp. Also includes
  the port numbers. The previous startup message was misleading, because
  it did not say "remote reception" if rsyslogd was only listening via
  tcp (but not via udp).
- added a "how can you help" document to the doc set
---------------------------------------------------------------------------
Version 0.9.7 (RGer), 2005-08-15
- some of the previous doc files (like INSTALL) did not properly
  reflect the changes to the build process and the new doc. Fixed
  that.
- changed syslogd.c so that when compiled without database support,
  an error message is displayed when a database action is detected
  in the config file (previously this was used as an user rule ;))
- fixed a bug in the os-specific Makefiles which caused MySQL
  support to not be compiled, even if selected
---------------------------------------------------------------------------
Version 0.9.6 (RGer), 2005-08-09
- greatly enhanced documentation. Now available in html format in
  the "doc" folder and FreeBSD. Finally includes an install howto.
- improved MySQL error messages a little - they now show up as log
  messages, too (formerly only in debug mode)
- added the ability to specify the listen port for udp syslog.
  WARNING: This introduces an incompatibility. Formerly, udp
  syslog was enabled by the -r command line option. Now, it is
  "-r [port]", which is consistent with the tcp listener. However,
  just -r will now return an error message.
- added sample startup scripts for Debian and FreeBSD
- added support for easy feature selection in the makefile. Un-
  fortunately, this also means I needed to spilt the make file
  for different OS and distros. There are some really bad syntax
  differences between FreeBSD and Linux make.
---------------------------------------------------------------------------
Version 0.9.5 (RGer), 2005-08-01
- the "semicolon bug" was actually not (fully) solved in 0.9.4. One
  part of the bug was solved, but another still existed. This one
  is fixed now, too.
- the "semicolon bug" actually turned out to be a more generic bug.
  It appeared whenever an invalid template name was given. With some
  selector actions, rsyslogd dumped core, with other it "just" had
  a small ressource leak with others all worked well. These anomalies
  are now fixed. Note that they only appeared during system initaliziation
  once the system was running, nothing bad happened.
- improved error reporting for template errors on startup. They are now
  shown on the console and the start-up tty. Formerly, they were only
  visible in debug mode.
- support for multiple instances of rsyslogd on a single machine added
- added new option "-o" --> omit local unix domain socket. This option
  enables rsyslogd NOT to listen to the local socket. This is most
  helpful when multiple instances of rsyslogd (or rsyslogd and another
  syslogd) shall run on a single system.
- added new option "-i <pidfile>" which allows to specify the pidfile.
  This is needed when multiple instances of rsyslogd are to be run.
- the new project home page is now online at www.rsyslog.com
---------------------------------------------------------------------------
Version 0.9.4 (RGer), 2005-07-25
- finally added the TCP sender. It now supports non-blocking mode, no
  longer disabling message reception during connect. As it is now, it
  is usable in production. The code could be more sophisticated, but
  I've kept it short in anticipation of the move to liblogging, which
  will lead to the removal of the code just written ;)
- the "exiting on signal..." message still had the "syslogd" name in 
  it. Changed this to "rsyslogd", as we do not have a large user base
  yet, this should pose no problem.
- fixed "the semiconlon" bug. rsyslogd dumped core if a write-db action
  was specified but no semicolon was given after the password (an empty
  template was ok, but the semicolon needed to be present).
- changed a default for traditional output format. During testing, it
  was seen that the timestamp written to file in default format was
  the time of message reception, not the time specified in the TIMESTAMP
  field of the message itself. Traditionally, the message TIMESTAMP is
  used and this has been changed now.
---------------------------------------------------------------------------
Version 0.9.3 (RGer), 2005-07-19
- fixed a bug in the message parser. In June, the RFC 3164 timestamp
  was not correctly parsed (yes, only in June and some other months,
  see the code comment to learn why...)
- added the ability to specify the destination port when forwarding
  syslog messages (both for TCP and UDP)
- added an very experimental TCP sender (activated by
  @@machine:port in config). This is not yet for production use. If
  the receiver is not alive, rsyslogd will wait quite some time until
  the connection request times out, which most probably leads to
  loss of incoming messages.

---------------------------------------------------------------------------
Version 0.9.2 (RGer), around 2005-07-06
- I intended to change the maxsupported message size to 32k to
  support IHE - but given the memory inefficiency in the usual use
  cases, I have not done this. I have, however, included very
  specific instructions on how to do this in the source code. I have
  also done some testing with 32k messages, so you can change the
  max size without taking too much risk.
- added a syslog/tcp receiver; we now can receive messages via
  plain tcp, but we can still send only via UDP. The syslog/tcp
  receiver is the primary enhancement of this release.
- slightly changed some error messages that contained a spurios \n at
  the end of the line (which gives empty lines in your log...)

---------------------------------------------------------------------------
Version 0.9.1 (RGer)
- fixed code so that it compiles without errors under FreeBSD
- removed now unused function "allocate_log()" from syslogd.c
- changed the make file so that it contains more defines for
  different environments (in the long term, we need a better
  system for disabling/enabling features...)
- changed some printf's printing off_t types to %lld and
  explicit (long long) casts. I tried to figure out the exact type,
  but did not succeed in this. In the worst case, ultra-large peta-
  byte files will now display funny informational messages on rollover,
  something I think we can live with for the neersion 3.11.2 (rgerhards), 2008-02-??
---------------------------------------------------------------------------
Version 3.11.1 (rgerhards), 2008-02-12
- SNMP trap sender added thanks to Andre Lorbach (omsnmp)
- added input-plugin interface specification in form of a (copy) template
  input module
- applied documentation fix by Michael Biebl -- many thanks!
- bugfix: immark did not have MARK flags set...
- added x-info field to rsyslogd startup/shutdown message. Hopefully
  points users to right location for further info (many don't even know
  they run rsyslog ;))
- bugfix: trailing ":" of tag was lost while parsing legacy syslog messages
  without timestamp - thanks to Anders Blomdell for providing a patch!
- fixed a bug in stringbuf.c related to STRINGBUF_TRIM_ALLOCSIZE, which
  wasn't supposed to be used with rsyslog. Put a warning message up that
  tells this feature is not tested and probably not worth the effort.
  Thanks to Anders Blomdell fro bringing this to our attention
- somewhat improved performance of string buffers
- fixed bug that caused invalid treatment of tabs (HT) in rsyslog.conf
- bugfix: setting for $EscapeCopntrolCharactersOnReceive was not 
  properly initialized
- clarified usage of space-cc property replacer option
- improved abort diagnostic handler
- some initial effort for malloc/free runtime debugging support
- bugfix: using dynafile actions caused rsyslogd abort
- fixed minor man errors thanks to Michael Biebl
---------------------------------------------------------------------------
Version 3.11.0 (rgerhards), 2008-01-31
- implemented queued actions
- implemented simple rate limiting for actions
- implemented deliberate discarding of lower priority messages over higher
  priority ones when a queue runs out of space
- implemented disk quotas for disk queues
- implemented the $ActionResumeRetryCount config directive
- added $ActionQueueFilename config directive
- added $ActionQueueSize config directive
- added $ActionQueueHighWaterMark config directive
- added $ActionQueueLowWaterMark config directive
- added $ActionQueueDiscardMark config directive
- added $ActionQueueDiscardSeverity config directive
- added $ActionQueueCheckpointInterval config directive
- added $ActionQueueType config directive
- added $ActionQueueWorkerThreads config directive
- added $ActionQueueTimeoutshutdown config directive
- added $ActionQueueTimeoutActionCompletion config directive
- added $ActionQueueTimeoutenQueue config directive
- added $ActionQueueTimeoutworkerThreadShutdown config directive
- added $ActionQueueWorkerThreadMinimumMessages config directive
- added $ActionQueueMaxFileSize config directive
- added $ActionQueueSaveonShutdown config directive
- addded $ActionQueueDequeueSlowdown config directive
- addded $MainMsgQueueDequeueSlowdown config directive
- bugfix: added forgotten docs to package
- improved debugging support
- fixed a bug that caused $MainMsgQueueCheckpointInterval to work incorrectly
- when a long-running action needs to be cancelled on shutdown, the message
  that was processed by it is now preserved. This finishes support for
  guaranteed delivery of messages (if the output supports it, of course)
- fixed bug in output module interface, see
  http://sourceforge.net/tracker/index.php?func=detail&aid=1881008&group_id=123448&atid=696552
- changed the ommysql output plugin so that the (lengthy) connection
  initialization now takes place in message processing. This works much
  better with the new queued action mode (fast startup)
- fixed a bug that caused a potential hang in file and fwd output module
  varmojfekoj provided the patch - many thanks!
- bugfixed stream class offset handling on 32bit platforms
---------------------------------------------------------------------------
Version 3.10.3 (rgerhards), 2008-01-28
- fixed a bug with standard template definitions (not a big deal) - thanks
  to varmojfekoj for spotting it
- run-time instrumentation added
- implemented disk-assisted queue mode, which enables on-demand disk
  spooling if the queue's in-memory queue is exhausted
- implemented a dynamic worker thread pool for processing incoming
  messages; workers are started and shut down as need arises
- implemented a run-time instrumentation debug package
- implemented the $MainMsgQueueSaveOnShutdown config directive
- implemented the $MainMsgQueueWorkerThreadMinimumMessages config directive
- implemented the $MainMsgQueueTimeoutWorkerThreadShutdown config directive
---------------------------------------------------------------------------
Version 3.10.2 (rgerhards), 2008-01-14
- added the ability to keep stop rsyslogd without the need to drain
  the main message queue. In disk queue mode, rsyslog continues to
  run from the point where it stopped. In case of a system failure, it
  continues to process messages from the last checkpoint.
- fixed a bug that caused a segfault on startup when no $WorkDir directive
  was specified in rsyslog.conf
- provided more fine-grain control over shutdown timeouts and added a
  way to specify the enqueue timeout when the main message queue is full
- implemented $MainMsgQueueCheckpointInterval config directive
- implemented $MainMsgQueueTimeoutActionCompletion config directive
- implemented $MainMsgQueueTimeoutEnqueue config directive
- implemented $MainMsgQueueTimeoutShutdown config directive
---------------------------------------------------------------------------
Version 3.10.1 (rgerhards), 2008-01-10
- implemented the "disk" queue mode. However, it currently is of very
  limited use, because it does not support persistence over rsyslogd
  runs. So when rsyslogd is stopped, the queue is drained just as with
  the in-memory queue modes. Persistent queues will be a feature of
  the next release.
- performance-optimized string class, should bring an overall improvement
- fixed a memory leak in imudp -- thanks to varmojfekoj for the patch
- fixed a race condition that could lead to a rsyslogd hang when during
  HUP or termination
- done some doc updates
- added $WorkDirectory config directive
- added $MainMsgQueueFileName config directive
- added $MainMsgQueueMaxFileSize config directive
---------------------------------------------------------------------------
Version 3.10.0 (rgerhards), 2008-01-07
- implemented input module interface and initial input modules
- enhanced threading for input modules (each on its own thread now)
- ability to bind UDP listeners to specific local interfaces/ports and
  ability to run multiple of them concurrently
- added ability to specify listen IP address for UDP syslog server
- license changed to GPLv3
- mark messages are now provided by loadble module immark
- rklogd is no longer provided. Its functionality has now been taken over
  by imklog, a loadable input module. This offers a much better integration
  into rsyslogd and makes sure that the kernel logger process is brought
  up and down at the appropriate times
- enhanced $IncludeConfig directive to support wildcard characters
  (thanks to Michael Biebl)
- all inputs are now implemented as loadable plugins
- enhanced threading model: each input module now runs on its own thread
- enhanced message queue which now supports different queueing methods
  (among others, this can be used for performance fine-tuning)
- added a large number of new configuration directives for the new
  input modules
- enhanced multi-threading utilizing a worker thread pool for the
  main message queue
- compilation without pthreads is no longer supported
- much cleaner code due to new objects and removal of single-threading
  mode
---------------------------------------------------------------------------
Version 2.0.1 STABLE (rgerhards), 2008-01-24
- fixed a bug in integer conversion - but this function was never called,
  so it is not really a useful bug fix ;)
- fixed a bug with standard template definitions (not a big deal) - thanks
  to varmojfekoj for spotting it
- fixed a bug that caused a potential hang in file and fwd output module
  varmojfekoj provided the patch - many thanks!
---------------------------------------------------------------------------
Version 2.0.0 STABLE (rgerhards), 2008-01-02
- re-release of 1.21.2 as STABLE with no modifications except some
  doc updates
---------------------------------------------------------------------------
Version 1.21.2 (rgerhards), 2007-12-28
- created a gss-api output module. This keeps GSS-API code and
  TCP/UDP code separated. It is also important for forward-
  compatibility with v3. Please note that this change breaks compatibility
  with config files created for 1.21.0 and 1.21.1 - this was considered
  acceptable.
- fixed an error in forwarding retry code (could lead to message corruption
  but surfaced very seldom)
- increased portability for older platforms (AI_NUMERICSERV moved)
- removed socket leak in omfwd.c
- cross-platform patch for GSS-API compile problem on some platforms
  thanks to darix for the patch!
---------------------------------------------------------------------------
Version 1.21.1 (rgerhards), 2007-12-23
- small doc fix for $IncludeConfig
- fixed a bug in llDestroy()
- bugfix: fixing memory leak when message queue is full and during
  parsing. Thanks to varmojfekoj for the patch.
- bugfix: when compiled without network support, unix sockets were
  not properply closed
- bugfix: memory leak in cfsysline.c/doGetWord() fixed
---------------------------------------------------------------------------
Version 1.21.0 (rgerhards), 2007-12-19
- GSS-API support for syslog/TCP connections was added. Thanks to
  varmojfekoj for providing the patch with this functionality
- code cleanup
- enhanced $IncludeConfig directive to support wildcard filenames
- changed some multithreading synchronization
---------------------------------------------------------------------------
Version 1.20.1 (rgerhards), 2007-12-12
- corrected a debug setting that survived release. Caused TCP connections
  to be retried unnecessarily often.
- When a hostname ACL was provided and DNS resolution for that name failed,
  ACL processing was stopped at that point. Thanks to mildew for the patch.
  Fedora Bugzilla: http://bugzilla.redhat.com/show_bug.cgi?id=395911
- fixed a potential race condition, see link for details:
  http://rgerhards.blogspot.com/2007/12/rsyslog-race-condition.html
  Note that the probability of problems from this bug was very remote
- fixed a memory leak that happend when PostgreSQL date formats were
  used
---------------------------------------------------------------------------
Version 1.20.0 (rgerhards), 2007-12-07
- an output module for postgres databases has been added. Thanks to
  sur5r for contributing this code
- unloading dynamic modules has been cleaned up, we now have a
  real implementation and not just a dummy "good enough for the time
  being".
- enhanced platform independence - thanks to Bartosz Kuzma and Michael
  Biebl for their very useful contributions
- some general code cleanup (including warnings on 64 platforms, only)
---------------------------------------------------------------------------
Version 1.19.12 (rgerhards), 2007-12-03
- cleaned up the build system (thanks to Michael Biebl for the patch)
- fixed a bug where ommysql was still not compiled with -pthread option
---------------------------------------------------------------------------
Version 1.19.11 (rgerhards), 2007-11-29
- applied -pthread option to build when building for multi-threading mode
  hopefully solves an issue with segfaulting
---------------------------------------------------------------------------
Version 1.19.10 (rgerhards), 2007-10-19
- introdcued the new ":modulename:" syntax for calling module actions
  in selector lines; modified ommysql to support it. This is primarily
  an aid for further modules and a prequisite to actually allow third
  party modules to be created.
- minor fix in slackware startup script, "-r 0" is now "-r0"
- updated rsyslogd doc set man page; now in html format
- undid creation of a separate thread for the main loop -- this did not
  turn out to be needed or useful, so reduce complexity once again.
- added doc fixes provided by Michael Biebl - thanks
---------------------------------------------------------------------------
Version 1.19.9 (rgerhards), 2007-10-12
- now packaging system which again contains all components in a single
  tarball
- modularized main() a bit more, resulting in less complex code
- experimentally added an additional thread - will see if that affects
  the segfault bug we experience on some platforms. Note that this change
  is scheduled to be removed again later.
---------------------------------------------------------------------------
Version 1.19.8 (rgerhards), 2007-09-27
- improved repeated message processing
- applied patch provided by varmojfekoj to support building ommysql
  in its own way (now also resides in a plugin subdirectory);
  ommysql is now a separate package
- fixed a bug in cvthname() that lead to message loss if part
  of the source hostname would have been dropped
- created some support for distributing ommysql together with the
  main rsyslog package. I need to re-think it in the future, but
  for the time being the current mode is best. I now simply include
  one additional tarball for ommysql inside the main distribution.
  I look forward to user feedback on how this should be done best. In the
  long term, a separate project should be spawend for ommysql, but I'd
  like to do that only after the plugin interface is fully stable (what
  it is not yet).
---------------------------------------------------------------------------
Version 1.19.7 (rgerhards), 2007-09-25
- added code to handle situations where senders send us messages ending with
  a NUL character. It is now simply removed. This also caused trailing LF
  reduction to fail, when it was followed by such a NUL. This is now also
  handled.
- replaced some non-thread-safe function calls by their thread-safe
  counterparts
- fixed a minor memory leak that occured when the %APPNAME% property was
  used (I think nobody used that in practice)
- fixed a bug that caused signal handlers in cvthname() not to be restored when
  a malicious pointer record was detected and processing of the message been
  stopped for that reason (this should be really rare and can not be related
  to the segfault bug we are hunting).
- fixed a bug in cvthname that lead to passing a wrong parameter - in
  practice, this had no impact.
- general code cleanup (e.g. compiler warnings, comments)
---------------------------------------------------------------------------
Version 1.19.6 (rgerhards), 2007-09-11
- applied patch by varmojfekoj to change signal handling to the new
  sigaction API set (replacing the depreciated signal() calls and its
  friends.
- fixed a bug that in --enable-debug mode caused an assertion when the
  discard action was used
- cleaned up compiler warnings
- applied patch by varmojfekoj to FIX a bug that could cause 
  segfaults if empty properties were processed using modifying
  options (e.g. space-cc, drop-cc)
- fixed man bug: rsyslogd supports -l option
---------------------------------------------------------------------------
Version 1.19.5 (rgerhards), 2007-09-07
- changed part of the CStr interface so that better error tracking
  is provided and the calling sequence is more intuitive (there were
  invalid calls based on a too-weired interface)
- (hopefully) fixed some remaining bugs rooted in wrong use of 
  the CStr class. These could lead to program abort.
- applied patch by varmojfekoj two fix two potential segfault situations
- added $ModDir config directive
- modified $ModLoad so that an absolute path may be specified as
  module name (e.g. /rsyslog/ommysql.so)
---------------------------------------------------------------------------
Version 1.19.4 (rgerhards/varmojfekoj), 2007-09-04
- fixed a number of small memory leaks - thanks varmojfekoj for patching
- fixed an issue with CString class that could lead to rsyslog abort
  in tplToString() - thanks varmojfekoj for patching
- added a man-version of the config file documenation - thanks to Michel
  Samia for providing the man file
- fixed bug: a template like this causes an infinite loop:
  $template opts,"%programname:::a,b%"
  thanks varmojfekoj for the patch
- fixed bug: case changing options crash freeing the string pointer
  because they modify it: $template opts2,"%programname::1:lowercase%"
  thanks varmojfekoj for the patch
---------------------------------------------------------------------------
Version 1.19.3 (mmeckelein/varmojfekoj), 2007-08-31
- small mem leak fixed (after calling parseSelectorAct) - Thx varmojkekoj
- documentation section "Regular File" und "Blocks" updated
- solved an issue with dynamic file generation - Once again many thanks
  to varmojfekoj
- the negative selector for program name filter (Blocks) does not work as
  expected - Thanks varmojfekoj for patching
- added forwarding information to sysklogd (requires special template)
  to config doc
---------------------------------------------------------------------------
Version 1.19.2 (mmeckelein/varmojfekoj), 2007-08-28
- a specifically formed message caused a segfault - Many thanks varmojfekoj
  for providing a patch
- a typo and a weird condition are fixed in msg.c - Thanks again
  varmojfekoj 
- on file creation the file was always owned by root:root. This is fixed
  now - Thanks ypsa for solving this issue
---------------------------------------------------------------------------
Version 1.19.1 (mmeckelein), 2007-08-22
- a bug that caused a high load when a TCP/UDP connection was closed is 
  fixed now - Thanks mildew for solving this issue
- fixed a bug which caused a segfault on reinit - Thx varmojfekoj for the
  patch
- changed the hardcoded module path "/lib/rsyslog" to $(pkglibdir) in order
  to avoid trouble e.g. on 64 bit platforms (/lib64) - many thanks Peter
  Vrabec and darix, both provided a patch for solving this issue
- enhanced the unloading of modules - thanks again varmojfekoj
- applied a patch from varmojfekoj which fixes various little things in
  MySQL output module
---------------------------------------------------------------------------
Version 1.19.0 (varmojfekoj/rgerhards), 2007-08-16
- integrated patch from varmojfekoj to make the mysql module a loadable one
  many thanks for the patch, MUCH appreciated
---------------------------------------------------------------------------
Version 1.18.2 (rgerhards), 2007-08-13
- fixed a bug in outchannel code that caused templates to be incorrectly
  parsed
- fixed a bug in ommysql that caused a wrong ";template" missing message
- added some code for unloading modules; not yet fully complete (and we do
  not yet have loadable modules, so this is no problem)
- removed debian subdirectory by request of a debian packager (this is a special
  subdir for debian and there is also no point in maintaining it when there
  is a debian package available - so I gladly did this) in some cases
- improved overall doc quality (some pages were quite old) and linked to
  more of the online resources.
- improved /contrib/delete_mysql script by adding a host option and some
  other minor modifications
---------------------------------------------------------------------------
Version 1.18.1 (rgerhards), 2007-08-08
- applied a patch from varmojfekoj which solved a potential segfault
  of rsyslogd on HUP
- applied patch from Michel Samia to fix compilation when the pthreads
  feature is disabled
- some code cleanup (moved action object to its own file set)
- add config directive $MainMsgQueueSize, which now allows to configure the
  queue size dynamically
- all compile-time settings are now shown in rsyslogd -v, not just the
  active ones
- enhanced performance a little bit more
- added config file directive $ActionResumeInterval
- fixed a bug that prevented compilation under debian sid
- added a contrib directory for user-contributed useful things
---------------------------------------------------------------------------
Version 1.18.0 (rgerhards), 2007-08-03
- rsyslog now supports fallback actions when an action did not work. This
  is a great feature e.g. for backup database servers or backup syslog
  servers
- modified rklogd to only change the console log level if -c is specified
- added feature to use multiple actions inside a single selector
- implemented $ActionExecOnlyWhenPreviousIsSuspended config directive
- error messages during startup are now spit out to the configured log
  destinations
---------------------------------------------------------------------------
Version 1.17.6 (rgerhards), 2007-08-01
- continued to work on output module modularization - basic stage of
  this work is now FINISHED
- fixed bug in OMSRcreate() - always returned SR_RET_OK
- fixed a bug that caused ommysql to always complain about missing
  templates
- fixed a mem leak in OMSRdestruct - freeing the object itself was
  forgotten - thanks to varmojfekoj for the patch
- fixed a memory leak in syslogd/init() that happend when the config
  file could not be read - thanks to varmojfekoj for the patch
- fixed insufficient memory allocation in addAction() and its helpers.
  The initial fix and idea was developed by mildew, I fine-tuned
  it a bit. Thanks a lot for the fix, I'd probably had pulled out my
  hair to find the bug...
- added output of config file line number when a parsing error occured
- fixed bug in objomsr.c that caused program to abort in debug mode with
  an invalid assertion (in some cases)
- fixed a typo that caused the default template for MySQL to be wrong.
  thanks to mildew for catching this.
- added configuration file command $DebugPrintModuleList and
  $DebugPrintCfSysLineHandlerList
- fixed an invalid value for the MARK timer - unfortunately, there was
  a testing aid left in place. This resulted in quite frequent MARK messages
- added $IncludeConfig config directive
- applied a patch from mildew to prevent rsyslogd from freezing under heavy
  load. This could happen when the queue was full. Now, we drop messages
  but rsyslogd remains active.
---------------------------------------------------------------------------
Version 1.17.5 (rgerhards), 2007-07-30
- continued to work on output module modularization
- fixed a missing file bug - thanks to Andrea Montanari for reporting
  this problem
- fixed a problem with shutting down the worker thread and freeing the
  selector_t list - this caused messages to be lost, because the
  message queue was not properly drained before the selectors got
  destroyed.
---------------------------------------------------------------------------
Version 1.17.4 (rgerhards), 2007-07-27
- continued to work on output module modularization
- fixed a situation where rsyslogd could create zombie processes
  thanks to mildew for the patch
- applied patch from Michel Samia to fix compilation when NOT
  compiled for pthreads
---------------------------------------------------------------------------
Version 1.17.3 (rgerhards), 2007-07-25
- continued working on output module modularization
- fixed a bug that caused rsyslogd to segfault on exit (and
  probably also on HUP), when there was an unsent message in a selector
  that required forwarding and the dns lookup failed for that selector
  (yes, it was pretty unlikely to happen;))
  thanks to varmojfekoj <varmojfekoj@gmail.com> for the patch
- fixed a memory leak in config file parsing and die()
  thanks to varmojfekoj <varmojfekoj@gmail.com> for the patch
- rsyslogd now checks on startup if it is capable to performa any work
  at all. If it cant, it complains and terminates
  thanks to Michel Samia for providing the patch!
- fixed a small memory leak when HUPing syslogd. The allowed sender
  list now gets freed. thanks to mildew for the patch.
- changed the way error messages in early startup are logged. They
  now do no longer use the syslogd code directly but are rather
  send to stderr.
---------------------------------------------------------------------------
Version 1.17.2 (rgerhards), 2007-07-23
- made the port part of the -r option optional. Needed for backward
  compatibility with sysklogd
- replaced system() calls with something more reasonable. Please note that
  this might break compatibility with some existing configuration files.
  We accept this in favour of the gained security.
- removed a memory leak that could occur if timegenerated was used in
  RFC 3164 format in templates
- did some preparation in msg.c for advanced multithreading - placed the
  hooks, but not yet any active code
- worked further on modularization
- added $ModLoad MySQL (dummy) config directive
- added DropTrailingLFOnReception config directive
---------------------------------------------------------------------------
Version 1.17.1 (rgerhards), 2007-07-20
- fixed a bug that caused make install to install rsyslogd and rklogd under
  the wrong names
- fixed bug that caused $AllowedSenders to handle IPv6 scopes incorrectly;
  also fixed but that could grabble $AllowedSender wildcards. Thanks to
  mildew@gmail.com for the patch
- minor code cleanup - thanks to Peter Vrabec for the patch
- fixed minimal memory leak on HUP (caused by templates)
  thanks to varmojfekoj <varmojfekoj@gmail.com> for the patch
- fixed another memory leak on HUPing and on exiting rsyslogd
  again thanks to varmojfekoj <varmojfekoj@gmail.com> for the patch
- code cleanup (removed compiler warnings)
- fixed portability bug in configure.ac - thanks to Bartosz Kuźma for patch
- moved msg object into its own file set
- added the capability to continue trying to write log files when the
  file system is full. Functionality based on patch by Martin Schulze
  to sysklogd package.
---------------------------------------------------------------------------
Version 1.17.0 (RGer), 2007-07-17
- added $RepeatedLineReduction config parameter
- added $EscapeControlCharactersOnReceive config parameter
- added $ControlCharacterEscapePrefix config parameter
- added $DirCreateMode config parameter
- added $CreateDirs config parameter
- added $DebugPrintTemplateList config parameter
- added $ResetConfigVariables config parameter
- added $FileOwner config parameter
- added $FileGroup config parameter
- added $DirOwner config parameter
- added $DirGroup config parameter
- added $FailOnChownFailure config parameter
- added regular expression support to the filter engine
  thanks to Michel Samia for providing the patch!
- enhanced $AllowedSender functionality. Credits to mildew@gmail.com for
  the patch doing that
  - added IPv6 support
  - allowed DNS hostnames
  - allowed DNS wildcard names
- added new option $DropMsgsWithMaliciousDnsPTRRecords
- added autoconf so that rfc3195d, rsyslogd and klogd are stored to /sbin
- added capability to auto-create directories with dynaFiles
---------------------------------------------------------------------------
Version 1.16.0 (RGer/Peter Vrabec), 2007-07-13 - The Friday, 13th Release ;)
- build system switched to autotools
- removed SYSV preprocessor macro use, replaced with autotools equivalents
- fixed a bug that caused rsyslogd to segfault when TCP listening was
  disabled and it terminated
- added new properties "syslogfacility-text" and "syslogseverity-text"
  thanks to varmojfekoj <varmojfekoj@gmail.com> for the patch
- added the -x option to disable hostname dns reslution
  thanks to varmojfekoj <varmojfekoj@gmail.com> for the patch
- begun to better modularize syslogd.c - this is an ongoing project; moved
  type definitions to a separate file
- removed some now-unused fields from struct filed
- move file size limit fields in struct field to the "right spot" (the file
  writing part of the union - f_un.f_file)
- subdirectories linux and solaris are no longer part of the distribution
  package. This is not because we cease support for them, but there are no
  longer any files in them after the move to autotools
---------------------------------------------------------------------------
Version 1.15.1 (RGer), 2007-07-10
- fixed a bug that caused a dynaFile selector to stall when there was
  an open error with one file 
- improved template processing for dynaFiles; templates are now only
  looked up during initialization - speeds up processing
- optimized memory layout in struct filed when compiled with MySQL
  support
- fixed a bug that caused compilation without SYSLOG_INET to fail
- re-enabled the "last message repeated n times" feature. This
  feature was not taken care of while rsyslogd evolved from sysklogd
  and it was more or less defunct. Now it is fully functional again.
- added system properties: $NOW, $YEAR, $MONTH, $DAY, $HOUR, $MINUTE
- fixed a bug in iovAsString() that caused a memory leak under stress
  conditions (most probably memory shortage). This was unlikely to
  ever happen, but it doesn't hurt doing it right
- cosmetic: defined type "uchar", change all unsigned chars to uchar
---------------------------------------------------------------------------
Version 1.15.0 (RGer), 2007-07-05
- added ability to dynamically generate file names based on templates
  and thus properties. This was a much-requested feature. It makes
  life easy when it e.g. comes to splitting files based on the sender
  address.
- added $umask and $FileCreateMode config file directives
- applied a patch from Bartosz Kuzma to compile cleanly under NetBSD
- checks for extra (unexpected) characters in system config file lines
  have been added
- added IPv6 documentation - was accidently missing from CVS
- begun to change char to unsigned char
---------------------------------------------------------------------------
Version 1.14.2 (RGer), 2007-07-03
** this release fixes all known nits with IPv6 **
- restored capability to do /etc/service lookup for "syslog"
  service when -r 0 was given
- documented IPv6 handling of syslog messages
- integrate patch from Bartosz Kuźma to make rsyslog compile under
  Solaris again (the patch replaced a strndup() call, which is not
  available under Solaris
- improved debug logging when waiting on select
- updated rsyslogd man page with new options (-46A)
---------------------------------------------------------------------------
Version 1.14.1 (RGer/Peter Vrabec), 2007-06-29
- added Peter Vrabec's patch for IPv6 TCP
- prefixed all messages send to stderr in rsyslogd with "rsyslogd: "
---------------------------------------------------------------------------
Version 1.14.0 (RGer/Peter Vrabec), 2007-06-28
- Peter Vrabec provided IPv6 for rsyslog, so we are now IPv6 enabled
  IPv6 Support is currently for UDP only, TCP is to come soon.
  AllowedSender configuration does not yet work for IPv6.
- fixed code in iovCreate() that broke C's strict aliasing rules 
- fixed some char/unsigned char differences that forced the compiler
  to spit out warning messages
- updated the Red Hat init script to fix a known issue (thanks to
  Peter Vrabec)
---------------------------------------------------------------------------
Version 1.13.5 (RGer), 2007-06-22
- made the TCP session limit configurable via command line switch
  now -t <port>,<max sessions>
- added man page for rklogd(8) (basically a copy from klogd, but now
  there is one...)
- fixed a bug that caused internal messages (e.g. rsyslogd startup) to
  appear without a tag.
- removed a minor memory leak that occurred when TAG processing requalified
  a HOSTNAME to be a TAG (and a TAG already was set).
- removed potential small memory leaks in MsgSet***() functions. There
  would be a leak if a property was re-set, something that happened
  extremely seldom.
---------------------------------------------------------------------------
Version 1.13.4 (RGer), 2007-06-18
- added a new property "PRI-text", which holds the PRI field in
  textual form (e.g. "syslog.info")
- added alias "syslogseverity" for "syslogpriority", which is a
  misleading property name that needs to stay for historical
  reasons (and backward-compatility)
- added doc on how to record PRI value in log file
- enhanced signal handling in klogd, including removal of an unsafe
  call to the logging system during signal handling
---------------------------------------------------------------------------
Version 1.13.3 (RGer), 2007-06-15
- create a version of syslog.c from scratch. This is now
  - highly optimized for rsyslog
  - removes an incompatible license problem as the original
    version had a BSD license with advertising clause
  - fixed in the regard that rklogd will continue to work when
    rsysogd has been restarted (the original version, as well
    as sysklogd, will remain silent then)
  - solved an issue with an extra NUL char at message end that the
    original version had
- applied some changes to klogd to care for the new interface
- fixed a bug in syslogd.c which prevented compiling under debian
---------------------------------------------------------------------------
Version 1.13.2 (RGer), 2007-06-13
- lib order in makefile patched to facilitate static linking - thanks
  to Bennett Todd for providing the patch
- Integrated a patch from Peter Vrabec (pvrabec@redheat.com):
  - added klogd under the name of rklogd (remove dependency on
    original sysklogd package
  - createDB.sql now in UTF
  - added additional config files for use on Red Hat
---------------------------------------------------------------------------
Version 1.13.1 (RGer), 2007-02-05
- changed the listen backlog limit to a more reasonable value based on
  the maximum number of TCP connections configurd (10% + 5) - thanks to Guy
  Standen for the hint (actually, the limit was 5 and that was a 
  left-over from early testing).
- fixed a bug in makefile which caused DB-support to be disabled when
  NETZIP support was enabled
- added the -e option to allow transmission of every message to remote
  hosts (effectively turns off duplicate message suppression)
- (somewhat) improved memory consumption when compiled with MySQL support
- looks like we fixed an incompatibility with MySQL 5.x and above software
  At least in one case, the remote server name was destroyed, leading to 
  a connection failure. The new, improved code does not have this issue and
  so we see this as solved (the new code is generally somewhat better, so
  there is a good chance we fixed this incompatibility).
---------------------------------------------------------------------------
Version 1.13.0 (RGer), 2006-12-19
- added '$' as ToPos proptery replacer specifier - means "up to the
  end of the string"
- property replacer option "escape-cc", "drop-cc" and "space-cc"  added
- changed the handling of \0 characters inside syslog messages. We now
  consistently escape them to "#000". This is somewhat recommended in
  the draft-ietf-syslog-protocol-19 draft. While the real recomendation
  is to not escape any characters at all, we can not do this without
  considerable modification of the code. So we escape it to "#000", which
  is consistent with a sample found in the Internet-draft.
- removed message glue logic (see printchopped() comment for details)
  Also caused removal of parts table and thus some improvements in
  memory usage.
- changed the default MAXLINE to 2048 to take care of recent syslog
  standardization efforts (can easily be changed in syslogd.c)
- added support for byte-counted TCP syslog messages (much like
  syslog-transport-tls-05 Internet Draft). This was necessary to
  support compression over TCP.
- added support for receiving compressed syslog messages
- added support for sending compressed syslog messages
- fixed a bug where the last message in a syslog/tcp stream was
  lost if it was not properly terminated by a LF character
---------------------------------------------------------------------------
Version 1.12.3 (RGer), 2006-10-04
- implemented some changes to support Solaris (but support is not
  yet complete)
- commented out (via #if 0) some methods that are currently not being use
  but should be kept for further us
- added (interim) -u 1 option to turn off hostname and tag parsing
- done some modifications to better support Fedora
- made the field delimiter inside property replace configurable via
  template
- fixed a bug in property replacer: if fields were used, the delimitor
  became part of the field. Up until now, this was barely noticable as 
  the delimiter as TAB only and thus invisible to a human. With other
  delimiters available now, it quickly showed up. This bug fix might cause
  some grief to existing installations if they used the extra TAB for
  whatever reasons - sorry folks... Anyhow, a solution is easy: just add
  a TAB character contstant into your template. Thus, there has no attempt
  been made to do this in a backwards-compatible way.
---------------------------------------------------------------------------
Version 1.12.2 (RGer), 2006-02-15
- fixed a bug in the RFC 3339 date formatter. An extra space was added
  after the actual timestamp
- added support for providing high-precision RFC3339 timestamps for
  (rsyslogd-)internally-generated messages
- very (!) experimental support for syslog-protocol internet draft
  added (the draft is experimental, the code is solid ;))
- added support for field-extracting in the property replacer
- enhanced the legacy-syslog parser so that it can interpret messages
  that do not contain a TIMESTAMP
- fixed a bug that caused the default socket (usually /dev/log) to be
  opened even when -o command line option was given
- fixed a bug in the Debian sample startup script - it caused rsyslogd
  to listen to remote requests, which it shouldn't by default
---------------------------------------------------------------------------
Version 1.12.1 (RGer), 2005-11-23
- made multithreading work with BSD. Some signal-handling needed to be
  restructured. Also, there might be a slight delay of up to 10 seconds
  when huping and terminating rsyslogd under BSD
- fixed a bug where a NULL-pointer was passed to printf() in logmsg().
- fixed a bug during "make install" where rc3195d was not installed
  Thanks to Bennett Todd for spotting this.
- fixed a bug where rsyslogd dumped core when no TAG was found in the
  received message
- enhanced message parser so that it can deal with missing hostnames
  in many cases (may not be totally fail-safe)
- fixed a bug where internally-generated messages did not have the correct
  TAG
---------------------------------------------------------------------------
Version 1.12.0 (RGer), 2005-10-26
- moved to a multi-threaded design. single-threading is still optionally
  available. Multi-threading is experimental!
- fixed a potential race condition. In the original code, marking was done
  by an alarm handler, which could lead to all sorts of bad things. This
  has been changed now. See comments in syslogd.c/domark() for details.
- improved debug output for property-based filters
- not a code change, but: I have checked all exit()s to make sure that
  none occurs once rsyslogd has started up. Even in unusual conditions
  (like low-memory conditions) rsyslogd somehow remains active. Of course,
  it might loose a message or two, but at least it does not abort and it
  can also recover when the condition no longer persists.
- fixed a bug that could cause loss of the last message received
  immediately before rsyslogd was terminated.
- added comments on thread-safety of global variables in syslogd.c
- fixed a small bug: spurios printf() when TCP syslog was used
- fixed a bug that causes rsyslogd to dump core on termination when one
  of the selector lines did not receive a message during the run (very
  unlikely)
- fixed an one-too-low memory allocation in the TCP sender. Could result
  in rsyslogd dumping core.
- fixed a bug with regular expression support (thanks to Andres Riancho)
- a little bit of code restructuring (especially main(), which was
  horribly large)
---------------------------------------------------------------------------
Version 1.11.1 (RGer), 2005-10-19
- support for BSD-style program name and host blocks
- added a new property "programname" that can be used in templates
- added ability to specify listen port for rfc3195d
- fixed a bug that rendered the "startswith" comparison operation
  unusable.
- changed more functions to "static" storage class to help compiler
  optimize (should have been static in the first place...)
- fixed a potential memory leak in the string buffer class destructor.
  As the destructur was previously never called, the leak did not actually
  appear.
- some internal restructuring in anticipation/preparation of minimal
  multi-threading support
- rsyslogd still shares some code with the sysklogd project. Some patches
  for this shared code have been brought over from the sysklogd CVS.
---------------------------------------------------------------------------
Version 1.11.0 (RGer), 2005-10-12
- support for receiving messages via RFC 3195; added rfc3195d for that
  purpose
- added an additional guard to prevent rsyslogd from aborting when the
  2gb file size limit is hit. While a user can configure rsyslogd to
  handle such situations, it would abort if that was not done AND large
  file support was not enabled (ok, this is hopefully an unlikely scenario)
- fixed a bug that caused additional Unix domain sockets to be incorrectly
  processed - could lead to message loss in extreme cases
---------------------------------------------------------------------------
Version 1.10.2 (RGer), 2005-09-27
- added comparison operations in property-based filters:
  * isequal
  * startswith
- added ability to negate all property-based filter comparison operations
  by adding a !-sign right in front of the operation name
- added the ability to specify remote senders for UDP and TCP
  received messages. Allows to block all but well-known hosts
- changed the $-config line directives to be case-INsensitive
- new command line option -w added: "do not display warnings if messages
  from disallowed senders are received"
- fixed a bug that caused rsyslogd to dump core when the compare value
  was not quoted in property-based filters
- fixed a bug in the new CStr compare function which lead to invalid
  results (fortunately, this function was not yet used widely)
- added better support for "debugging" rsyslog.conf property filters
  (only if -d switch is given)
- changed some function definitions to static, which eventually enables
  some compiler optimizations
- fixed a bug in MySQL code; when a SQL error occured, rsyslogd could
  run in a tight loop. This was due to invalid sequence of error reporting
  and is now fixed.
---------------------------------------------------------------------------
Version 1.10.1 (RGer), 2005-09-23
- added the ability to execute a shell script as an action.
  Thanks to Bjoern Kalkbrenner for providing the code!
- fixed a bug in the MySQL code; due to the bug the automatic one-time
  retry after an error did not happen - this lead to error message in
  cases where none should be seen (e.g. after a MySQL restart)
- fixed a security issue with SQL-escaping in conjunction with
  non-(SQL-)standard MySQL features.
---------------------------------------------------------------------------
Version 1.10.0 (RGer), 2005-09-20
  REMINDER: 1.10 is the first unstable version if the 1.x series!
- added the capability to filter on any property in selector lines
  (not just facility and priority)
- changed stringbuf into a new counted string class
- added support for a "discard" action. If a selector line with
  discard (~ character) is found, no selector lines *after* that
  line will be processed.
- thanks to Andres Riancho, regular expression support has been
  added to the template engine
- added the FROMHOST property in the template processor, which could
  previously not be obtained. Thanks to Cristian Testa for pointing
  this out and even providing a fix.
- added display of compile-time options to -v output
- performance improvement for production build - made some checks
  to happen only during debug mode
- fixed a problem with compiling on SUSE and - while doing so - removed
  the socket call to set SO_BSDCOMPAT in cases where it is obsolete.
---------------------------------------------------------------------------
Version 1.0.4 (RGer), 2006-02-01
- a small but important fix: the tcp receiver had two forgotten printf's
  in it that caused a lot of unnecessary output to stdout. This was
  important enough to justify a new release
---------------------------------------------------------------------------
Version 1.0.3 (RGer), 2005-11-14
- added an additional guard to prevent rsyslogd from aborting when the
  2gb file size limit is hit. While a user can configure rsyslogd to
  handle such situations, it would abort if that was not done AND large
  file support was not enabled (ok, this is hopefully an unlikely scenario)
- fixed a bug that caused additional Unix domain sockets to be incorrectly
  processed - could lead to message loss in extreme cases
- applied some patches available from the sysklogd project to code
  shared from there
- fixed a bug that causes rsyslogd to dump core on termination when one
  of the selector lines did not receive a message during the run (very
  unlikely)
- fixed an one-too-low memory allocation in the TCP sender. Could result
  in rsyslogd dumping core.
- fixed a bug in the TCP sender that caused the retry logic to fail
  after an error or receiver overrun
- fixed a bug in init() that could lead to dumping core
- fixed a bug that could lead to dumping core when no HOSTNAME or no TAG
  was present in the syslog message
---------------------------------------------------------------------------
Version 1.0.2 (RGer), 2005-10-05
- fixed an issue with MySQL error reporting. When an error occured,
  the MySQL driver went into an endless loop (at least in most cases).
---------------------------------------------------------------------------
Version 1.0.1 (RGer), 2005-09-23
- fixed a security issue with SQL-escaping in conjunction with
  non-(SQL-)standard MySQL features.
---------------------------------------------------------------------------
Version 1.0.0 (RGer), 2005-09-12
- changed install doc to cover daily cron scripts - a trouble source
- added rc script for slackware (provided by Chris Elvidge - thanks!) 
- fixed a really minor bug in usage() - the -r option was still
  reported as without the port parameter
---------------------------------------------------------------------------
Version 0.9.8 (RGer), 2005-09-05
- made startup and shutdown message more consistent and included the
  pid, so that they can be easier correlated. Used syslog-protocol
  structured data format for this purpose.
- improved config info in startup message, now tells not only
  if it is listening remote on udp, but also for tcp. Also includes
  the port numbers. The previous startup message was misleading, because
  it did not say "remote reception" if rsyslogd was only listening via
  tcp (but not via udp).
- added a "how can you help" document to the doc set
---------------------------------------------------------------------------
Version 0.9.7 (RGer), 2005-08-15
- some of the previous doc files (like INSTALL) did not properly
  reflect the changes to the build process and the new doc. Fixed
  that.
- changed syslogd.c so that when compiled without database support,
  an error message is displayed when a database action is detected
  in the config file (previously this was used as an user rule ;))
- fixed a bug in the os-specific Makefiles which caused MySQL
  support to not be compiled, even if selected
---------------------------------------------------------------------------
Version 0.9.6 (RGer), 2005-08-09
- greatly enhanced documentation. Now available in html format in
  the "doc" folder and FreeBSD. Finally includes an install howto.
- improved MySQL error messages a little - they now show up as log
  messages, too (formerly only in debug mode)
- added the ability to specify the listen port for udp syslog.
  WARNING: This introduces an incompatibility. Formerly, udp
  syslog was enabled by the -r command line option. Now, it is
  "-r [port]", which is consistent with the tcp listener. However,
  just -r will now return an error message.
- added sample startup scripts for Debian and FreeBSD
- added support for easy feature selection in the makefile. Un-
  fortunately, this also means I needed to spilt the make file
  for different OS and distros. There are some really bad syntax
  differences between FreeBSD and Linux make.
---------------------------------------------------------------------------
Version 0.9.5 (RGer), 2005-08-01
- the "semicolon bug" was actually not (fully) solved in 0.9.4. One
  part of the bug was solved, but another still existed. This one
  is fixed now, too.
- the "semicolon bug" actually turned out to be a more generic bug.
  It appeared whenever an invalid template name was given. With some
  selector actions, rsyslogd dumped core, with other it "just" had
  a small ressource leak with others all worked well. These anomalies
  are now fixed. Note that they only appeared during system initaliziation
  once the system was running, nothing bad happened.
- improved error reporting for template errors on startup. They are now
  shown on the console and the start-up tty. Formerly, they were only
  visible in debug mode.
- support for multiple instances of rsyslogd on a single machine added
- added new option "-o" --> omit local unix domain socket. This option
  enables rsyslogd NOT to listen to the local socket. This is most
  helpful when multiple instances of rsyslogd (or rsyslogd and another
  syslogd) shall run on a single system.
- added new option "-i <pidfile>" which allows to specify the pidfile.
  This is needed when multiple instances of rsyslogd are to be run.
- the new project home page is now online at www.rsyslog.com
---------------------------------------------------------------------------
Version 0.9.4 (RGer), 2005-07-25
- finally added the TCP sender. It now supports non-blocking mode, no
  longer disabling message reception during connect. As it is now, it
  is usable in production. The code could be more sophisticated, but
  I've kept it short in anticipation of the move to liblogging, which
  will lead to the removal of the code just written ;)
- the "exiting on signal..." message still had the "syslogd" name in 
  it. Changed this to "rsyslogd", as we do not have a large user base
  yet, this should pose no problem.
- fixed "the semiconlon" bug. rsyslogd dumped core if a write-db action
  was specified but no semicolon was given after the password (an empty
  template was ok, but the semicolon needed to be present).
- changed a default for traditional output format. During testing, it
  was seen that the timestamp written to file in default format was
  the time of message reception, not the time specified in the TIMESTAMP
  field of the message itself. Traditionally, the message TIMESTAMP is
  used and this has been changed now.
---------------------------------------------------------------------------
Version 0.9.3 (RGer), 2005-07-19
- fixed a bug in the message parser. In June, the RFC 3164 timestamp
  was not correctly parsed (yes, only in June and some other months,
  see the code comment to learn why...)
- added the ability to specify the destination port when forwarding
  syslog messages (both for TCP and UDP)
- added an very experimental TCP sender (activated by
  @@machine:port in config). This is not yet for production use. If
  the receiver is not alive, rsyslogd will wait quite some time until
  the connection request times out, which most probably leads to
  loss of incoming messages.

---------------------------------------------------------------------------
Version 0.9.2 (RGer), around 2005-07-06
- I intended to change the maxsupported message size to 32k to
  support IHE - but given the memory inefficiency in the usual use
  cases, I have not done this. I have, however, included very
  specific instructions on how to do this in the source code. I have
  also done some testing with 32k messages, so you can change the
  max size without taking too much risk.
- added a syslog/tcp receiver; we now can receive messages via
  plain tcp, but we can still send only via UDP. The syslog/tcp
  receiver is the primary enhancement of this release.
- slightly changed some error messages that contained a spurios \n at
  the end of the line (which gives empty lines in your log...)

---------------------------------------------------------------------------
Version 0.9.1 (RGer)
- fixed code so that it compiles without errors under FreeBSD
- removed now unused function "allocate_log()" from syslogd.c
- changed the make file so that it contains more defines for
  different environments (in the long term, we need a better
  system for disabling/enabling features...)
- changed some printf's printing off_t types to %lld and
  explicit (long long) casts. I tried to figure out the exact type,
  but did not succeed in this. In the worst case, ultra-large peta-
  byte files will now display funny informational messages on rollover,
  something I think we can live with for the neersion 3.11.2 (rgerhards), 2008-02-??
---------------------------------------------------------------------------
Version 3.11.1 (rgerhards), 2008-02-12
- SNMP trap sender added thanks to Andre Lorbach (omsnmp)
- added input-plugin interface specification in form of a (copy) template
  input module
- applied documentation fix by Michael Biebl -- many thanks!
- bugfix: immark did not have MARK flags set...
- added x-info field to rsyslogd startup/shutdown message. Hopefully
  points users to right location for further info (many don't even know
  they run rsyslog ;))
- bugfix: trailing ":" of tag was lost while parsing legacy syslog messages
  without timestamp - thanks to Anders Blomdell for providing a patch!
- fixed a bug in stringbuf.c related to STRINGBUF_TRIM_ALLOCSIZE, which
  wasn't supposed to be used with rsyslog. Put a warning message up that
  tells this feature is not tested and probably not worth the effort.
  Thanks to Anders Blomdell fro bringing this to our attention
- somewhat improved performance of string buffers
- fixed bug that caused invalid treatment of tabs (HT) in rsyslog.conf
- bugfix: setting for $EscapeCopntrolCharactersOnReceive was not 
  properly initialized
- clarified usage of space-cc property replacer option
- improved abort diagnostic handler
- some initial effort for malloc/free runtime debugging support
- bugfix: using dynafile actions caused rsyslogd abort
- fixed minor man errors thanks to Michael Biebl
---------------------------------------------------------------------------
Version 3.11.0 (rgerhards), 2008-01-31
- implemented queued actions
- implemented simple rate limiting for actions
- implemented deliberate discarding of lower priority messages over higher
  priority ones when a queue runs out of space
- implemented disk quotas for disk queues
- implemented the $ActionResumeRetryCount config directive
- added $ActionQueueFilename config directive
- added $ActionQueueSize config directive
- added $ActionQueueHighWaterMark config directive
- added $ActionQueueLowWaterMark config directive
- added $ActionQueueDiscardMark config directive
- added $ActionQueueDiscardSeverity config directive
- added $ActionQueueCheckpointInterval config directive
- added $ActionQueueType config directive
- added $ActionQueueWorkerThreads config directive
- added $ActionQueueTimeoutshutdown config directive
- added $ActionQueueTimeoutActionCompletion config directive
- added $ActionQueueTimeoutenQueue config directive
- added $ActionQueueTimeoutworkerThreadShutdown config directive
- added $ActionQueueWorkerThreadMinimumMessages config directive
- added $ActionQueueMaxFileSize config directive
- added $ActionQueueSaveonShutdown config directive
- addded $ActionQueueDequeueSlowdown config directive
- addded $MainMsgQueueDequeueSlowdown config directive
- bugfix: added forgotten docs to package
- improved debugging support
- fixed a bug that caused $MainMsgQueueCheckpointInterval to work incorrectly
- when a long-running action needs to be cancelled on shutdown, the message
  that was processed by it is now preserved. This finishes support for
  guaranteed delivery of messages (if the output supports it, of course)
- fixed bug in output module interface, see
  http://sourceforge.net/tracker/index.php?func=detail&aid=1881008&group_id=123448&atid=696552
- changed the ommysql output plugin so that the (lengthy) connection
  initialization now takes place in message processing. This works much
  better with the new queued action mode (fast startup)
- fixed a bug that caused a potential hang in file and fwd output module
  varmojfekoj provided the patch - many thanks!
- bugfixed stream class offset handling on 32bit platforms
---------------------------------------------------------------------------
Version 3.10.3 (rgerhards), 2008-01-28
- fixed a bug with standard template definitions (not a big deal) - thanks
  to varmojfekoj for spotting it
- run-time instrumentation added
- implemented disk-assisted queue mode, which enables on-demand disk
  spooling if the queue's in-memory queue is exhausted
- implemented a dynamic worker thread pool for processing incoming
  messages; workers are started and shut down as need arises
- implemented a run-time instrumentation debug package
- implemented the $MainMsgQueueSaveOnShutdown config directive
- implemented the $MainMsgQueueWorkerThreadMinimumMessages config directive
- implemented the $MainMsgQueueTimeoutWorkerThreadShutdown config directive
---------------------------------------------------------------------------
Version 3.10.2 (rgerhards), 2008-01-14
- added the ability to keep stop rsyslogd without the need to drain
  the main message queue. In disk queue mode, rsyslog continues to
  run from the point where it stopped. In case of a system failure, it
  continues to process messages from the last checkpoint.
- fixed a bug that caused a segfault on startup when no $WorkDir directive
  was specified in rsyslog.conf
- provided more fine-grain control over shutdown timeouts and added a
  way to specify the enqueue timeout when the main message queue is full
- implemented $MainMsgQueueCheckpointInterval config directive
- implemented $MainMsgQueueTimeoutActionCompletion config directive
- implemented $MainMsgQueueTimeoutEnqueue config directive
- implemented $MainMsgQueueTimeoutShutdown config directive
---------------------------------------------------------------------------
Version 3.10.1 (rgerhards), 2008-01-10
- implemented the "disk" queue mode. However, it currently is of very
  limited use, because it does not support persistence over rsyslogd
  runs. So when rsyslogd is stopped, the queue is drained just as with
  the in-memory queue modes. Persistent queues will be a feature of
  the next release.
- performance-optimized string class, should bring an overall improvement
- fixed a memory leak in imudp -- thanks to varmojfekoj for the patch
- fixed a race condition that could lead to a rsyslogd hang when during
  HUP or termination
- done some doc updates
- added $WorkDirectory config directive
- added $MainMsgQueueFileName config directive
- added $MainMsgQueueMaxFileSize config directive
---------------------------------------------------------------------------
Version 3.10.0 (rgerhards), 2008-01-07
- implemented input module interface and initial input modules
- enhanced threading for input modules (each on its own thread now)
- ability to bind UDP listeners to specific local interfaces/ports and
  ability to run multiple of them concurrently
- added ability to specify listen IP address for UDP syslog server
- license changed to GPLv3
- mark messages are now provided by loadble module immark
- rklogd is no longer provided. Its functionality has now been taken over
  by imklog, a loadable input module. This offers a much better integration
  into rsyslogd and makes sure that the kernel logger process is brought
  up and down at the appropriate times
- enhanced $IncludeConfig directive to support wildcard characters
  (thanks to Michael Biebl)
- all inputs are now implemented as loadable plugins
- enhanced threading model: each input module now runs on its own thread
- enhanced message queue which now supports different queueing methods
  (among others, this can be used for performance fine-tuning)
- added a large number of new configuration directives for the new
  input modules
- enhanced multi-threading utilizing a worker thread pool for the
  main message queue
- compilation without pthreads is no longer supported
- much cleaner code due to new objects and removal of single-threading
  mode
---------------------------------------------------------------------------
Version 2.0.1 STABLE (rgerhards), 2008-01-24
- fixed a bug in integer conversion - but this function was never called,
  so it is not really a useful bug fix ;)
- fixed a bug with standard template definitions (not a big deal) - thanks
  to varmojfekoj for spotting it
- fixed a bug that caused a potential hang in file and fwd output module
  varmojfekoj provided the patch - many thanks!
---------------------------------------------------------------------------
Version 2.0.0 STABLE (rgerhards), 2008-01-02
- re-release of 1.21.2 as STABLE with no modifications except some
  doc updates
---------------------------------------------------------------------------
Version 1.21.2 (rgerhards), 2007-12-28
- created a gss-api output module. This keeps GSS-API code and
  TCP/UDP code separated. It is also important for forward-
  compatibility with v3. Please note that this change breaks compatibility
  with config files created for 1.21.0 and 1.21.1 - this was considered
  acceptable.
- fixed an error in forwarding retry code (could lead to message corruption
  but surfaced very seldom)
- increased portability for older platforms (AI_NUMERICSERV moved)
- removed socket leak in omfwd.c
- cross-platform patch for GSS-API compile problem on some platforms
  thanks to darix for the patch!
---------------------------------------------------------------------------
Version 1.21.1 (rgerhards), 2007-12-23
- small doc fix for $IncludeConfig
- fixed a bug in llDestroy()
- bugfix: fixing memory leak when message queue is full and during
  parsing. Thanks to varmojfekoj for the patch.
- bugfix: when compiled without network support, unix sockets were
  not properply closed
- bugfix: memory leak in cfsysline.c/doGetWord() fixed
---------------------------------------------------------------------------
Version 1.21.0 (rgerhards), 2007-12-19
- GSS-API support for syslog/TCP connections was added. Thanks to
  varmojfekoj for providing the patch with this functionality
- code cleanup
- enhanced $IncludeConfig directive to support wildcard filenames
- changed some multithreading synchronization
---------------------------------------------------------------------------
Version 1.20.1 (rgerhards), 2007-12-12
- corrected a debug setting that survived release. Caused TCP connections
  to be retried unnecessarily often.
- When a hostname ACL was provided and DNS resolution for that name failed,
  ACL processing was stopped at that point. Thanks to mildew for the patch.
  Fedora Bugzilla: http://bugzilla.redhat.com/show_bug.cgi?id=395911
- fixed a potential race condition, see link for details:
  http://rgerhards.blogspot.com/2007/12/rsyslog-race-condition.html
  Note that the probability of problems from this bug was very remote
- fixed a memory leak that happend when PostgreSQL date formats were
  used
---------------------------------------------------------------------------
Version 1.20.0 (rgerhards), 2007-12-07
- an output module for postgres databases has been added. Thanks to
  sur5r for contributing this code
- unloading dynamic modules has been cleaned up, we now have a
  real implementation and not just a dummy "good enough for the time
  being".
- enhanced platform independence - thanks to Bartosz Kuzma and Michael
  Biebl for their very useful contributions
- some general code cleanup (including warnings on 64 platforms, only)
---------------------------------------------------------------------------
Version 1.19.12 (rgerhards), 2007-12-03
- cleaned up the build system (thanks to Michael Biebl for the patch)
- fixed a bug where ommysql was still not compiled with -pthread option
---------------------------------------------------------------------------
Version 1.19.11 (rgerhards), 2007-11-29
- applied -pthread option to build when building for multi-threading mode
  hopefully solves an issue with segfaulting
---------------------------------------------------------------------------
Version 1.19.10 (rgerhards), 2007-10-19
- introdcued the new ":modulename:" syntax for calling module actions
  in selector lines; modified ommysql to support it. This is primarily
  an aid for further modules and a prequisite to actually allow third
  party modules to be created.
- minor fix in slackware startup script, "-r 0" is now "-r0"
- updated rsyslogd doc set man page; now in html format
- undid creation of a separate thread for the main loop -- this did not
  turn out to be needed or useful, so reduce complexity once again.
- added doc fixes provided by Michael Biebl - thanks
---------------------------------------------------------------------------
Version 1.19.9 (rgerhards), 2007-10-12
- now packaging system which again contains all components in a single
  tarball
- modularized main() a bit more, resulting in less complex code
- experimentally added an additional thread - will see if that affects
  the segfault bug we experience on some platforms. Note that this change
  is scheduled to be removed again later.
---------------------------------------------------------------------------
Version 1.19.8 (rgerhards), 2007-09-27
- improved repeated message processing
- applied patch provided by varmojfekoj to support building ommysql
  in its own way (now also resides in a plugin subdirectory);
  ommysql is now a separate package
- fixed a bug in cvthname() that lead to message loss if part
  of the source hostname would have been dropped
- created some support for distributing ommysql together with the
  main rsyslog package. I need to re-think it in the future, but
  for the time being the current mode is best. I now simply include
  one additional tarball for ommysql inside the main distribution.
  I look forward to user feedback on how this should be done best. In the
  long term, a separate project should be spawend for ommysql, but I'd
  like to do that only after the plugin interface is fully stable (what
  it is not yet).
---------------------------------------------------------------------------
Version 1.19.7 (rgerhards), 2007-09-25
- added code to handle situations where senders send us messages ending with
  a NUL character. It is now simply removed. This also caused trailing LF
  reduction to fail, when it was followed by such a NUL. This is now also
  handled.
- replaced some non-thread-safe function calls by their thread-safe
  counterparts
- fixed a minor memory leak that occured when the %APPNAME% property was
  used (I think nobody used that in practice)
- fixed a bug that caused signal handlers in cvthname() not to be restored when
  a malicious pointer record was detected and processing of the message been
  stopped for that reason (this should be really rare and can not be related
  to the segfault bug we are hunting).
- fixed a bug in cvthname that lead to passing a wrong parameter - in
  practice, this had no impact.
- general code cleanup (e.g. compiler warnings, comments)
---------------------------------------------------------------------------
Version 1.19.6 (rgerhards), 2007-09-11
- applied patch by varmojfekoj to change signal handling to the new
  sigaction API set (replacing the depreciated signal() calls and its
  friends.
- fixed a bug that in --enable-debug mode caused an assertion when the
  discard action was used
- cleaned up compiler warnings
- applied patch by varmojfekoj to FIX a bug that could cause 
  segfaults if empty properties were processed using modifying
  options (e.g. space-cc, drop-cc)
- fixed man bug: rsyslogd supports -l option
---------------------------------------------------------------------------
Version 1.19.5 (rgerhards), 2007-09-07
- changed part of the CStr interface so that better error tracking
  is provided and the calling sequence is more intuitive (there were
  invalid calls based on a too-weired interface)
- (hopefully) fixed some remaining bugs rooted in wrong use of 
  the CStr class. These could lead to program abort.
- applied patch by varmojfekoj two fix two potential segfault situations
- added $ModDir config directive
- modified $ModLoad so that an absolute path may be specified as
  module name (e.g. /rsyslog/ommysql.so)
---------------------------------------------------------------------------
Version 1.19.4 (rgerhards/varmojfekoj), 2007-09-04
- fixed a number of small memory leaks - thanks varmojfekoj for patching
- fixed an issue with CString class that could lead to rsyslog abort
  in tplToString() - thanks varmojfekoj for patching
- added a man-version of the config file documenation - thanks to Michel
  Samia for providing the man file
- fixed bug: a template like this causes an infinite loop:
  $template opts,"%programname:::a,b%"
  thanks varmojfekoj for the patch
- fixed bug: case changing options crash freeing the string pointer
  because they modify it: $template opts2,"%programname::1:lowercase%"
  thanks varmojfekoj for the patch
---------------------------------------------------------------------------
Version 1.19.3 (mmeckelein/varmojfekoj), 2007-08-31
- small mem leak fixed (after calling parseSelectorAct) - Thx varmojkekoj
- documentation section "Regular File" und "Blocks" updated
- solved an issue with dynamic file generation - Once again many thanks
  to varmojfekoj
- the negative selector for program name filter (Blocks) does not work as
  expected - Thanks varmojfekoj for patching
- added forwarding information to sysklogd (requires special template)
  to config doc
---------------------------------------------------------------------------
Version 1.19.2 (mmeckelein/varmojfekoj), 2007-08-28
- a specifically formed message caused a segfault - Many thanks varmojfekoj
  for providing a patch
- a typo and a weird condition are fixed in msg.c - Thanks again
  varmojfekoj 
- on file creation the file was always owned by root:root. This is fixed
  now - Thanks ypsa for solving this issue
---------------------------------------------------------------------------
Version 1.19.1 (mmeckelein), 2007-08-22
- a bug that caused a high load when a TCP/UDP connection was closed is 
  fixed now - Thanks mildew for solving this issue
- fixed a bug which caused a segfault on reinit - Thx varmojfekoj for the
  patch
- changed the hardcoded module path "/lib/rsyslog" to $(pkglibdir) in order
  to avoid trouble e.g. on 64 bit platforms (/lib64) - many thanks Peter
  Vrabec and darix, both provided a patch for solving this issue
- enhanced the unloading of modules - thanks again varmojfekoj
- applied a patch from varmojfekoj which fixes various little things in
  MySQL output module
---------------------------------------------------------------------------
Version 1.19.0 (varmojfekoj/rgerhards), 2007-08-16
- integrated patch from varmojfekoj to make the mysql module a loadable one
  many thanks for the patch, MUCH appreciated
---------------------------------------------------------------------------
Version 1.18.2 (rgerhards), 2007-08-13
- fixed a bug in outchannel code that caused templates to be incorrectly
  parsed
- fixed a bug in ommysql that caused a wrong ";template" missing message
- added some code for unloading modules; not yet fully complete (and we do
  not yet have loadable modules, so this is no problem)
- removed debian subdirectory by request of a debian packager (this is a special
  subdir for debian and there is also no point in maintaining it when there
  is a debian package available - so I gladly did this) in some cases
- improved overall doc quality (some pages were quite old) and linked to
  more of the online resources.
- improved /contrib/delete_mysql script by adding a host option and some
  other minor modifications
---------------------------------------------------------------------------
Version 1.18.1 (rgerhards), 2007-08-08
- applied a patch from varmojfekoj which solved a potential segfault
  of rsyslogd on HUP
- applied patch from Michel Samia to fix compilation when the pthreads
  feature is disabled
- some code cleanup (moved action object to its own file set)
- add config directive $MainMsgQueueSize, which now allows to configure the
  queue size dynamically
- all compile-time settings are now shown in rsyslogd -v, not just the
  active ones
- enhanced performance a little bit more
- added config file directive $ActionResumeInterval
- fixed a bug that prevented compilation under debian sid
- added a contrib directory for user-contributed useful things
---------------------------------------------------------------------------
Version 1.18.0 (rgerhards), 2007-08-03
- rsyslog now supports fallback actions when an action did not work. This
  is a great feature e.g. for backup database servers or backup syslog
  servers
- modified rklogd to only change the console log level if -c is specified
- added feature to use multiple actions inside a single selector
- implemented $ActionExecOnlyWhenPreviousIsSuspended config directive
- error messages during startup are now spit out to the configured log
  destinations
---------------------------------------------------------------------------
Version 1.17.6 (rgerhards), 2007-08-01
- continued to work on output module modularization - basic stage of
  this work is now FINISHED
- fixed bug in OMSRcreate() - always returned SR_RET_OK
- fixed a bug that caused ommysql to always complain about missing
  templates
- fixed a mem leak in OMSRdestruct - freeing the object itself was
  forgotten - thanks to varmojfekoj for the patch
- fixed a memory leak in syslogd/init() that happend when the config
  file could not be read - thanks to varmojfekoj for the patch
- fixed insufficient memory allocation in addAction() and its helpers.
  The initial fix and idea was developed by mildew, I fine-tuned
  it a bit. Thanks a lot for the fix, I'd probably had pulled out my
  hair to find the bug...
- added output of config file line number when a parsing error occured
- fixed bug in objomsr.c that caused program to abort in debug mode with
  an invalid assertion (in some cases)
- fixed a typo that caused the default template for MySQL to be wrong.
  thanks to mildew for catching this.
- added configuration file command $DebugPrintModuleList and
  $DebugPrintCfSysLineHandlerList
- fixed an invalid value for the MARK timer - unfortunately, there was
  a testing aid left in place. This resulted in quite frequent MARK messages
- added $IncludeConfig config directive
- applied a patch from mildew to prevent rsyslogd from freezing under heavy
  load. This could happen when the queue was full. Now, we drop messages
  but rsyslogd remains active.
---------------------------------------------------------------------------
Version 1.17.5 (rgerhards), 2007-07-30
- continued to work on output module modularization
- fixed a missing file bug - thanks to Andrea Montanari for reporting
  this problem
- fixed a problem with shutting down the worker thread and freeing the
  selector_t list - this caused messages to be lost, because the
  message queue was not properly drained before the selectors got
  destroyed.
---------------------------------------------------------------------------
Version 1.17.4 (rgerhards), 2007-07-27
- continued to work on output module modularization
- fixed a situation where rsyslogd could create zombie processes
  thanks to mildew for the patch
- applied patch from Michel Samia to fix compilation when NOT
  compiled for pthreads
---------------------------------------------------------------------------
Version 1.17.3 (rgerhards), 2007-07-25
- continued working on output module modularization
- fixed a bug that caused rsyslogd to segfault on exit (and
  probably also on HUP), when there was an unsent message in a selector
  that required forwarding and the dns lookup failed for that selector
  (yes, it was pretty unlikely to happen;))
  thanks to varmojfekoj <varmojfekoj@gmail.com> for the patch
- fixed a memory leak in config file parsing and die()
  thanks to varmojfekoj <varmojfekoj@gmail.com> for the patch
- rsyslogd now checks on startup if it is capable to performa any work
  at all. If it cant, it complains and terminates
  thanks to Michel Samia for providing the patch!
- fixed a small memory leak when HUPing syslogd. The allowed sender
  list now gets freed. thanks to mildew for the patch.
- changed the way error messages in early startup are logged. They
  now do no longer use the syslogd code directly but are rather
  send to stderr.
---------------------------------------------------------------------------
Version 1.17.2 (rgerhards), 2007-07-23
- made the port part of the -r option optional. Needed for backward
  compatibility with sysklogd
- replaced system() calls with something more reasonable. Please note that
  this might break compatibility with some existing configuration files.
  We accept this in favour of the gained security.
- removed a memory leak that could occur if timegenerated was used in
  RFC 3164 format in templates
- did some preparation in msg.c for advanced multithreading - placed the
  hooks, but not yet any active code
- worked further on modularization
- added $ModLoad MySQL (dummy) config directive
- added DropTrailingLFOnReception config directive
---------------------------------------------------------------------------
Version 1.17.1 (rgerhards), 2007-07-20
- fixed a bug that caused make install to install rsyslogd and rklogd under
  the wrong names
- fixed bug that caused $AllowedSenders to handle IPv6 scopes incorrectly;
  also fixed but that could grabble $AllowedSender wildcards. Thanks to
  mildew@gmail.com for the patch
- minor code cleanup - thanks to Peter Vrabec for the patch
- fixed minimal memory leak on HUP (caused by templates)
  thanks to varmojfekoj <varmojfekoj@gmail.com> for the patch
- fixed another memory leak on HUPing and on exiting rsyslogd
  again thanks to varmojfekoj <varmojfekoj@gmail.com> for the patch
- code cleanup (removed compiler warnings)
- fixed portability bug in configure.ac - thanks to Bartosz Kuźma for patch
- moved msg object into its own file set
- added the capability to continue trying to write log files when the
  file system is full. Functionality based on patch by Martin Schulze
  to sysklogd package.
---------------------------------------------------------------------------
Version 1.17.0 (RGer), 2007-07-17
- added $RepeatedLineReduction config parameter
- added $EscapeControlCharactersOnReceive config parameter
- added $ControlCharacterEscapePrefix config parameter
- added $DirCreateMode config parameter
- added $CreateDirs config parameter
- added $DebugPrintTemplateList config parameter
- added $ResetConfigVariables config parameter
- added $FileOwner config parameter
- added $FileGroup config parameter
- added $DirOwner config parameter
- added $DirGroup config parameter
- added $FailOnChownFailure config parameter
- added regular expression support to the filter engine
  thanks to Michel Samia for providing the patch!
- enhanced $AllowedSender functionality. Credits to mildew@gmail.com for
  the patch doing that
  - added IPv6 support
  - allowed DNS hostnames
  - allowed DNS wildcard names
- added new option $DropMsgsWithMaliciousDnsPTRRecords
- added autoconf so that rfc3195d, rsyslogd and klogd are stored to /sbin
- added capability to auto-create directories with dynaFiles
---------------------------------------------------------------------------
Version 1.16.0 (RGer/Peter Vrabec), 2007-07-13 - The Friday, 13th Release ;)
- build system switched to autotools
- removed SYSV preprocessor macro use, replaced with autotools equivalents
- fixed a bug that caused rsyslogd to segfault when TCP listening was
  disabled and it terminated
- added new properties "syslogfacility-text" and "syslogseverity-text"
  thanks to varmojfekoj <varmojfekoj@gmail.com> for the patch
- added the -x option to disable hostname dns reslution
  thanks to varmojfekoj <varmojfekoj@gmail.com> for the patch
- begun to better modularize syslogd.c - this is an ongoing project; moved
  type definitions to a separate file
- removed some now-unused fields from struct filed
- move file size limit fields in struct field to the "right spot" (the file
  writing part of the union - f_un.f_file)
- subdirectories linux and solaris are no longer part of the distribution
  package. This is not because we cease support for them, but there are no
  longer any files in them after the move to autotools
---------------------------------------------------------------------------
Version 1.15.1 (RGer), 2007-07-10
- fixed a bug that caused a dynaFile selector to stall when there was
  an open error with one file 
- improved template processing for dynaFiles; templates are now only
  looked up during initialization - speeds up processing
- optimized memory layout in struct filed when compiled with MySQL
  support
- fixed a bug that caused compilation without SYSLOG_INET to fail
- re-enabled the "last message repeated n times" feature. This
  feature was not taken care of while rsyslogd evolved from sysklogd
  and it was more or less defunct. Now it is fully functional again.
- added system properties: $NOW, $YEAR, $MONTH, $DAY, $HOUR, $MINUTE
- fixed a bug in iovAsString() that caused a memory leak under stress
  conditions (most probably memory shortage). This was unlikely to
  ever happen, but it doesn't hurt doing it right
- cosmetic: defined type "uchar", change all unsigned chars to uchar
---------------------------------------------------------------------------
Version 1.15.0 (RGer), 2007-07-05
- added ability to dynamically generate file names based on templates
  and thus properties. This was a much-requested feature. It makes
  life easy when it e.g. comes to splitting files based on the sender
  address.
- added $umask and $FileCreateMode config file directives
- applied a patch from Bartosz Kuzma to compile cleanly under NetBSD
- checks for extra (unexpected) characters in system config file lines
  have been added
- added IPv6 documentation - was accidently missing from CVS
- begun to change char to unsigned char
---------------------------------------------------------------------------
Version 1.14.2 (RGer), 2007-07-03
** this release fixes all known nits with IPv6 **
- restored capability to do /etc/service lookup for "syslog"
  service when -r 0 was given
- documented IPv6 handling of syslog messages
- integrate patch from Bartosz Kuźma to make rsyslog compile under
  Solaris again (the patch replaced a strndup() call, which is not
  available under Solaris
- improved debug logging when waiting on select
- updated rsyslogd man page with new options (-46A)
---------------------------------------------------------------------------
Version 1.14.1 (RGer/Peter Vrabec), 2007-06-29
- added Peter Vrabec's patch for IPv6 TCP
- prefixed all messages send to stderr in rsyslogd with "rsyslogd: "
---------------------------------------------------------------------------
Version 1.14.0 (RGer/Peter Vrabec), 2007-06-28
- Peter Vrabec provided IPv6 for rsyslog, so we are now IPv6 enabled
  IPv6 Support is currently for UDP only, TCP is to come soon.
  AllowedSender configuration does not yet work for IPv6.
- fixed code in iovCreate() that broke C's strict aliasing rules 
- fixed some char/unsigned char differences that forced the compiler
  to spit out warning messages
- updated the Red Hat init script to fix a known issue (thanks to
  Peter Vrabec)
---------------------------------------------------------------------------
Version 1.13.5 (RGer), 2007-06-22
- made the TCP session limit configurable via command line switch
  now -t <port>,<max sessions>
- added man page for rklogd(8) (basically a copy from klogd, but now
  there is one...)
- fixed a bug that caused internal messages (e.g. rsyslogd startup) to
  appear without a tag.
- removed a minor memory leak that occurred when TAG processing requalified
  a HOSTNAME to be a TAG (and a TAG already was set).
- removed potential small memory leaks in MsgSet***() functions. There
  would be a leak if a property was re-set, something that happened
  extremely seldom.
---------------------------------------------------------------------------
Version 1.13.4 (RGer), 2007-06-18
- added a new property "PRI-text", which holds the PRI field in
  textual form (e.g. "syslog.info")
- added alias "syslogseverity" for "syslogpriority", which is a
  misleading property name that needs to stay for historical
  reasons (and backward-compatility)
- added doc on how to record PRI value in log file
- enhanced signal handling in klogd, including removal of an unsafe
  call to the logging system during signal handling
---------------------------------------------------------------------------
Version 1.13.3 (RGer), 2007-06-15
- create a version of syslog.c from scratch. This is now
  - highly optimized for rsyslog
  - removes an incompatible license problem as the original
    version had a BSD license with advertising clause
  - fixed in the regard that rklogd will continue to work when
    rsysogd has been restarted (the original version, as well
    as sysklogd, will remain silent then)
  - solved an issue with an extra NUL char at message end that the
    original version had
- applied some changes to klogd to care for the new interface
- fixed a bug in syslogd.c which prevented compiling under debian
---------------------------------------------------------------------------
Version 1.13.2 (RGer), 2007-06-13
- lib order in makefile patched to facilitate static linking - thanks
  to Bennett Todd for providing the patch
- Integrated a patch from Peter Vrabec (pvrabec@redheat.com):
  - added klogd under the name of rklogd (remove dependency on
    original sysklogd package
  - createDB.sql now in UTF
  - added additional config files for use on Red Hat
---------------------------------------------------------------------------
Version 1.13.1 (RGer), 2007-02-05
- changed the listen backlog limit to a more reasonable value based on
  the maximum number of TCP connections configurd (10% + 5) - thanks to Guy
  Standen for the hint (actually, the limit was 5 and that was a 
  left-over from early testing).
- fixed a bug in makefile which caused DB-support to be disabled when
  NETZIP support was enabled
- added the -e option to allow transmission of every message to remote
  hosts (effectively turns off duplicate message suppression)
- (somewhat) improved memory consumption when compiled with MySQL support
- looks like we fixed an incompatibility with MySQL 5.x and above software
  At least in one case, the remote server name was destroyed, leading to 
  a connection failure. The new, improved code does not have this issue and
  so we see this as solved (the new code is generally somewhat better, so
  there is a good chance we fixed this incompatibility).
---------------------------------------------------------------------------
Version 1.13.0 (RGer), 2006-12-19
- added '$' as ToPos proptery replacer specifier - means "up to the
  end of the string"
- property replacer option "escape-cc", "drop-cc" and "space-cc"  added
- changed the handling of \0 characters inside syslog messages. We now
  consistently escape them to "#000". This is somewhat recommended in
  the draft-ietf-syslog-protocol-19 draft. While the real recomendation
  is to not escape any characters at all, we can not do this without
  considerable modification of the code. So we escape it to "#000", which
  is consistent with a sample found in the Internet-draft.
- removed message glue logic (see printchopped() comment for details)
  Also caused removal of parts table and thus some improvements in
  memory usage.
- changed the default MAXLINE to 2048 to take care of recent syslog
  standardization efforts (can easily be changed in syslogd.c)
- added support for byte-counted TCP syslog messages (much like
  syslog-transport-tls-05 Internet Draft). This was necessary to
  support compression over TCP.
- added support for receiving compressed syslog messages
- added support for sending compressed syslog messages
- fixed a bug where the last message in a syslog/tcp stream was
  lost if it was not properly terminated by a LF character
---------------------------------------------------------------------------
Version 1.12.3 (RGer), 2006-10-04
- implemented some changes to support Solaris (but support is not
  yet complete)
- commented out (via #if 0) some methods that are currently not being use
  but should be kept for further us
- added (interim) -u 1 option to turn off hostname and tag parsing
- done some modifications to better support Fedora
- made the field delimiter inside property replace configurable via
  template
- fixed a bug in property replacer: if fields were used, the delimitor
  became part of the field. Up until now, this was barely noticable as 
  the delimiter as TAB only and thus invisible to a human. With other
  delimiters available now, it quickly showed up. This bug fix might cause
  some grief to existing installations if they used the extra TAB for
  whatever reasons - sorry folks... Anyhow, a solution is easy: just add
  a TAB character contstant into your template. Thus, there has no attempt
  been made to do this in a backwards-compatible way.
---------------------------------------------------------------------------
Version 1.12.2 (RGer), 2006-02-15
- fixed a bug in the RFC 3339 date formatter. An extra space was added
  after the actual timestamp
- added support for providing high-precision RFC3339 timestamps for
  (rsyslogd-)internally-generated messages
- very (!) experimental support for syslog-protocol internet draft
  added (the draft is experimental, the code is solid ;))
- added support for field-extracting in the property replacer
- enhanced the legacy-syslog parser so that it can interpret messages
  that do not contain a TIMESTAMP
- fixed a bug that caused the default socket (usually /dev/log) to be
  opened even when -o command line option was given
- fixed a bug in the Debian sample startup script - it caused rsyslogd
  to listen to remote requests, which it shouldn't by default
---------------------------------------------------------------------------
Version 1.12.1 (RGer), 2005-11-23
- made multithreading work with BSD. Some signal-handling needed to be
  restructured. Also, there might be a slight delay of up to 10 seconds
  when huping and terminating rsyslogd under BSD
- fixed a bug where a NULL-pointer was passed to printf() in logmsg().
- fixed a bug during "make install" where rc3195d was not installed
  Thanks to Bennett Todd for spotting this.
- fixed a bug where rsyslogd dumped core when no TAG was found in the
  received message
- enhanced message parser so that it can deal with missing hostnames
  in many cases (may not be totally fail-safe)
- fixed a bug where internally-generated messages did not have the correct
  TAG
---------------------------------------------------------------------------
Version 1.12.0 (RGer), 2005-10-26
- moved to a multi-threaded design. single-threading is still optionally
  available. Multi-threading is experimental!
- fixed a potential race condition. In the original code, marking was done
  by an alarm handler, which could lead to all sorts of bad things. This
  has been changed now. See comments in syslogd.c/domark() for details.
- improved debug output for property-based filters
- not a code change, but: I have checked all exit()s to make sure that
  none occurs once rsyslogd has started up. Even in unusual conditions
  (like low-memory conditions) rsyslogd somehow remains active. Of course,
  it might loose a message or two, but at least it does not abort and it
  can also recover when the condition no longer persists.
- fixed a bug that could cause loss of the last message received
  immediately before rsyslogd was terminated.
- added comments on thread-safety of global variables in syslogd.c
- fixed a small bug: spurios printf() when TCP syslog was used
- fixed a bug that causes rsyslogd to dump core on termination when one
  of the selector lines did not receive a message during the run (very
  unlikely)
- fixed an one-too-low memory allocation in the TCP sender. Could result
  in rsyslogd dumping core.
- fixed a bug with regular expression support (thanks to Andres Riancho)
- a little bit of code restructuring (especially main(), which was
  horribly large)
---------------------------------------------------------------------------
Version 1.11.1 (RGer), 2005-10-19
- support for BSD-style program name and host blocks
- added a new property "programname" that can be used in templates
- added ability to specify listen port for rfc3195d
- fixed a bug that rendered the "startswith" comparison operation
  unusable.
- changed more functions to "static" storage class to help compiler
  optimize (should have been static in the first place...)
- fixed a potential memory leak in the string buffer class destructor.
  As the destructur was previously never called, the leak did not actually
  appear.
- some internal restructuring in anticipation/preparation of minimal
  multi-threading support
- rsyslogd still shares some code with the sysklogd project. Some patches
  for this shared code have been brought over from the sysklogd CVS.
---------------------------------------------------------------------------
Version 1.11.0 (RGer), 2005-10-12
- support for receiving messages via RFC 3195; added rfc3195d for that
  purpose
- added an additional guard to prevent rsyslogd from aborting when the
  2gb file size limit is hit. While a user can configure rsyslogd to
  handle such situations, it would abort if that was not done AND large
  file support was not enabled (ok, this is hopefully an unlikely scenario)
- fixed a bug that caused additional Unix domain sockets to be incorrectly
  processed - could lead to message loss in extreme cases
---------------------------------------------------------------------------
Version 1.10.2 (RGer), 2005-09-27
- added comparison operations in property-based filters:
  * isequal
  * startswith
- added ability to negate all property-based filter comparison operations
  by adding a !-sign right in front of the operation name
- added the ability to specify remote senders for UDP and TCP
  received messages. Allows to block all but well-known hosts
- changed the $-config line directives to be case-INsensitive
- new command line option -w added: "do not display warnings if messages
  from disallowed senders are received"
- fixed a bug that caused rsyslogd to dump core when the compare value
  was not quoted in property-based filters
- fixed a bug in the new CStr compare function which lead to invalid
  results (fortunately, this function was not yet used widely)
- added better support for "debugging" rsyslog.conf property filters
  (only if -d switch is given)
- changed some function definitions to static, which eventually enables
  some compiler optimizations
- fixed a bug in MySQL code; when a SQL error occured, rsyslogd could
  run in a tight loop. This was due to invalid sequence of error reporting
  and is now fixed.
---------------------------------------------------------------------------
Version 1.10.1 (RGer), 2005-09-23
- added the ability to execute a shell script as an action.
  Thanks to Bjoern Kalkbrenner for providing the code!
- fixed a bug in the MySQL code; due to the bug the automatic one-time
  retry after an error did not happen - this lead to error message in
  cases where none should be seen (e.g. after a MySQL restart)
- fixed a security issue with SQL-escaping in conjunction with
  non-(SQL-)standard MySQL features.
---------------------------------------------------------------------------
Version 1.10.0 (RGer), 2005-09-20
  REMINDER: 1.10 is the first unstable version if the 1.x series!
- added the capability to filter on any property in selector lines
  (not just facility and priority)
- changed stringbuf into a new counted string class
- added support for a "discard" action. If a selector line with
  discard (~ character) is found, no selector lines *after* that
  line will be processed.
- thanks to Andres Riancho, regular expression support has been
  added to the template engine
- added the FROMHOST property in the template processor, which could
  previously not be obtained. Thanks to Cristian Testa for pointing
  this out and even providing a fix.
- added display of compile-time options to -v output
- performance improvement for production build - made some checks
  to happen only during debug mode
- fixed a problem with compiling on SUSE and - while doing so - removed
  the socket call to set SO_BSDCOMPAT in cases where it is obsolete.
---------------------------------------------------------------------------
Version 1.0.4 (RGer), 2006-02-01
- a small but important fix: the tcp receiver had two forgotten printf's
  in it that caused a lot of unnecessary output to stdout. This was
  important enough to justify a new release
---------------------------------------------------------------------------
Version 1.0.3 (RGer), 2005-11-14
- added an additional guard to prevent rsyslogd from aborting when the
  2gb file size limit is hit. While a user can configure rsyslogd to
  handle such situations, it would abort if that was not done AND large
  file support was not enabled (ok, this is hopefully an unlikely scenario)
- fixed a bug that caused additional Unix domain sockets to be incorrectly
  processed - could lead to message loss in extreme cases
- applied some patches available from the sysklogd project to code
  shared from there
- fixed a bug that causes rsyslogd to dump core on termination when one
  of the selector lines did not receive a message during the run (very
  unlikely)
- fixed an one-too-low memory allocation in the TCP sender. Could result
  in rsyslogd dumping core.
- fixed a bug in the TCP sender that caused the retry logic to fail
  after an error or receiver overrun
- fixed a bug in init() that could lead to dumping core
- fixed a bug that could lead to dumping core when no HOSTNAME or no TAG
  was present in the syslog message
---------------------------------------------------------------------------
Version 1.0.2 (RGer), 2005-10-05
- fixed an issue with MySQL error reporting. When an error occured,
  the MySQL driver went into an endless loop (at least in most cases).
---------------------------------------------------------------------------
Version 1.0.1 (RGer), 2005-09-23
- fixed a security issue with SQL-escaping in conjunction with
  non-(SQL-)standard MySQL features.
---------------------------------------------------------------------------
Version 1.0.0 (RGer), 2005-09-12
- changed install doc to cover daily cron scripts - a trouble source
- added rc script for slackware (provided by Chris Elvidge - thanks!) 
- fixed a really minor bug in usage() - the -r option was still
  reported as without the port parameter
---------------------------------------------------------------------------
Version 0.9.8 (RGer), 2005-09-05
- made startup and shutdown message more consistent and included the
  pid, so that they can be easier correlated. Used syslog-protocol
  structured data format for this purpose.
- improved config info in startup message, now tells not only
  if it is listening remote on udp, but also for tcp. Also includes
  the port numbers. The previous startup message was misleading, because
  it did not say "remote reception" if rsyslogd was only listening via
  tcp (but not via udp).
- added a "how can you help" document to the doc set
---------------------------------------------------------------------------
Version 0.9.7 (RGer), 2005-08-15
- some of the previous doc files (like INSTALL) did not properly
  reflect the changes to the build process and the new doc. Fixed
  that.
- changed syslogd.c so that when compiled without database support,
  an error message is displayed when a database action is detected
  in the config file (previously this was used as an user rule ;))
- fixed a bug in the os-specific Makefiles which caused MySQL
  support to not be compiled, even if selected
---------------------------------------------------------------------------
Version 0.9.6 (RGer), 2005-08-09
- greatly enhanced documentation. Now available in html format in
  the "doc" folder and FreeBSD. Finally includes an install howto.
- improved MySQL error messages a little - they now show up as log
  messages, too (formerly only in debug mode)
- added the ability to specify the listen port for udp syslog.
  WARNING: This introduces an incompatibility. Formerly, udp
  syslog was enabled by the -r command line option. Now, it is
  "-r [port]", which is consistent with the tcp listener. However,
  just -r will now return an error message.
- added sample startup scripts for Debian and FreeBSD
- added support for easy feature selection in the makefile. Un-
  fortunately, this also means I needed to spilt the make file
  for different OS and distros. There are some really bad syntax
  differences between FreeBSD and Linux make.
---------------------------------------------------------------------------
Version 0.9.5 (RGer), 2005-08-01
- the "semicolon bug" was actually not (fully) solved in 0.9.4. One
  part of the bug was solved, but another still existed. This one
  is fixed now, too.
- the "semicolon bug" actually turned out to be a more generic bug.
  It appeared whenever an invalid template name was given. With some
  selector actions, rsyslogd dumped core, with other it "just" had
  a small ressource leak with others all worked well. These anomalies
  are now fixed. Note that they only appeared during system initaliziation
  once the system was running, nothing bad happened.
- improved error reporting for template errors on startup. They are now
  shown on the console and the start-up tty. Formerly, they were only
  visible in debug mode.
- support for multiple instances of rsyslogd on a single machine added
- added new option "-o" --> omit local unix domain socket. This option
  enables rsyslogd NOT to listen to the local socket. This is most
  helpful when multiple instances of rsyslogd (or rsyslogd and another
  syslogd) shall run on a single system.
- added new option "-i <pidfile>" which allows to specify the pidfile.
  This is needed when multiple instances of rsyslogd are to be run.
- the new project home page is now online at www.rsyslog.com
---------------------------------------------------------------------------
Version 0.9.4 (RGer), 2005-07-25
- finally added the TCP sender. It now supports non-blocking mode, no
  longer disabling message reception during connect. As it is now, it
  is usable in production. The code could be more sophisticated, but
  I've kept it short in anticipation of the move to liblogging, which
  will lead to the removal of the code just written ;)
- the "exiting on signal..." message still had the "syslogd" name in 
  it. Changed this to "rsyslogd", as we do not have a large user base
  yet, this should pose no problem.
- fixed "the semiconlon" bug. rsyslogd dumped core if a write-db action
  was specified but no semicolon was given after the password (an empty
  template was ok, but the semicolon needed to be present).
- changed a default for traditional output format. During testing, it
  was seen that the timestamp written to file in default format was
  the time of message reception, not the time specified in the TIMESTAMP
  field of the message itself. Traditionally, the message TIMESTAMP is
  used and this has been changed now.
---------------------------------------------------------------------------
Version 0.9.3 (RGer), 2005-07-19
- fixed a bug in the message parser. In June, the RFC 3164 timestamp
  was not correctly parsed (yes, only in June and some other months,
  see the code comment to learn why...)
- added the ability to specify the destination port when forwarding
  syslog messages (both for TCP and UDP)
- added an very experimental TCP sender (activated by
  @@machine:port in config). This is not yet for production use. If
  the receiver is not alive, rsyslogd will wait quite some time until
  the connection request times out, which most probably leads to
  loss of incoming messages.

---------------------------------------------------------------------------
Version 0.9.2 (RGer), around 2005-07-06
- I intended to change the maxsupported message size to 32k to
  support IHE - but given the memory inefficiency in the usual use
  cases, I have not done this. I have, however, included very
  specific instructions on how to do this in the source code. I have
  also done some testing with 32k messages, so you can change the
  max size without taking too much risk.
- added a syslog/tcp receiver; we now can receive messages via
  plain tcp, but we can still send only via UDP. The syslog/tcp
  receiver is the primary enhancement of this release.
- slightly changed some error messages that contained a spurios \n at
  the end of the line (which gives empty lines in your log...)

---------------------------------------------------------------------------
Version 0.9.1 (RGer)
- fixed code so that it compiles without errors under FreeBSD
- removed now unused function "allocate_log()" from syslogd.c
- changed the make file so that it contains more defines for
  different environments (in the long term, we need a better
  system for disabling/enabling features...)
- changed some printf's printing off_t types to %lld and
  explicit (long long) casts. I tried to figure out the exact type,
  but did not succeed in this. In the worst case, ultra-large peta-
  byte files will now display funny informational messages on rollover,
  something I think we can live with for the next 10 years or so...

---------------------------------------------------------------------------
Version 0.9.0 (RGer)
- changed the filed structure to be a linked list. Previously, it
  was a table - well, for non-SYSV it was defined as linked list,
  but from what I see that code did no longer work after my
  modifications. I am now using a linked list in general because
  that is needed for other upcoming modifications.
- fixed a bug that caused rsyslogd not to listen to anything if
  the configuration file could not be read
- pervious versions disabled network logging (send/receive) if
  syslog/udp port was not in /etc/services. Now defaulting to
  port 514 in this case.
- internal error messages are now supported up to 256 bytes
- error message seen during config file read are now also displayed
  to the attached tty and not only the console
- changed some error messages during init to be sent to the console
  and/or emergency log. Previously, they were only seen if the
  -d (debug) option was present on the command line.
- fixed the "2gb file issue on 32bit systems". If a file grew to
  more than 2gb, the syslogd was aborted with "file size exceeded". 
  Now, defines have been added according to
  http://www.daimi.au.dk/~kasperd/comp.os.linux.development.faq.html#LARGEFILE
  Testing revealed that they work ;)
  HOWEVER, if your file system, glibc, kernel, whatever does not
  support files larger 2gb, you need to set a file size limit with
  the new output channel mechanism.
- updated man pages to reflect the changes

---------------------------------------------------------------------------
Version 0.8.4

- improved -d debug output (removed developer-only content)
- now compiles under FreeBSD and NetBSD (only quick testing done on NetBSD)
---------------------------------------------------------------------------
Version 0.8.3

- security model in "make install" changed
- minor doc updates
---------------------------------------------------------------------------
Version 0.8.2

- added man page for rsyslog.conf and rsyslogd
- gave up on the concept of rsyslog being a "drop in" replacement
  for syslogd. Now, the user installs rsyslogd and also needs to
  adjust his system settings to this specifically. This also lead
  to these changes:
  * changed Makefile so that install now installs rsyslogd instead
    of dealing with syslogd
  * changed the default config file name to rsyslog.conf
---------------------------------------------------------------------------
Version 0.8.1

- fixed a nasty memory leak (probably not the last one with this release)
- some enhancements to Makefile as suggested by Bennett Todd
- syslogd-internal messages (like restart) were missing the hostname
  this has been corrected
---------------------------------------------------------------------------
Version 0.8.0

Initial testing release. Based on the sysklogd package. Thanks to the
sysklogd maintainers for all their good work!
---------------------------------------------------------------------------

----------------------------------------------------------------------
The following comments are from the stock syslogd.c source. They provide
some insight into what happened to the source before we forked
rsyslogd. However, much of the code already has been replaced and more
is to be replaced. So over time, these comments become less valuable.
I have moved them out of the syslogd.c file to shrink it, especially
as a lot of them do no longer apply. For historical reasons and
understanding of how the daemon evolved, they are probably still
helpful.
 * Author: Eric Allman
 * extensive changes by Ralph Campbell
 * more extensive changes by Eric Allman (again)
 *
 * Steve Lord:	Fix UNIX domain socket code, added linux kernel logging
 *		change defines to
 *		SYSLOG_INET	- listen on a UDP socket
 *		SYSLOG_UNIXAF	- listen on unix domain socket
 *		SYSLOG_KERNEL	- listen to linux kernel
 *
 * Mon Feb 22 09:55:42 CST 1993:  Dr. Wettstein
 * 	Additional modifications to the source.  Changed priority scheme
 *	to increase the level of configurability.  In its stock configuration
 *	syslogd no longer logs all messages of a certain priority and above
 *	to a log file.  The * wildcard is supported to specify all priorities.
 *	Note that this is a departure from the BSD standard.
 *
 *	Syslogd will now listen to both the inetd and the unixd socket.  The
 *	strategy is to allow all local programs to direct their output to
 *	syslogd through the unixd socket while the program listens to the
 *	inetd socket to get messages forwarded from other hosts.
 *
 * Fri Mar 12 16:55:33 CST 1993:  Dr. Wettstein
 *	Thanks to Stephen Tweedie (dcs.ed.ac.uk!sct) for helpful bug-fixes
 *	and an enlightened commentary on the prioritization problem.
 *
 *	Changed the priority scheme so that the default behavior mimics the
 *	standard BSD.  In this scenario all messages of a specified priority
 *	and above are logged.
 *
 *	Add the ability to specify a wildcard (=) as the first character
 *	of the priority name.  Doing this specifies that ONLY messages with
 *	this level of priority are to be logged.  For example:
 *
 *		*.=debug			/usr/adm/debug
 *
 *	Would log only messages with a priority of debug to the /usr/adm/debug
 *	file.
 *
 *	Providing an * as the priority specifies that all messages are to be
 *	logged.  Note that this case is degenerate with specifying a priority
 *	level of debug.  The wildcard * was retained because I believe that
 *	this is more intuitive.
 *
 * Thu Jun 24 11:34:13 CDT 1993:  Dr. Wettstein
 *	Modified sources to incorporate changes in libc4.4.  Messages from
 *	syslog are now null-terminated, syslogd code now parses messages
 *	based on this termination scheme.  Linux as of libc4.4 supports the
 *	fsync system call.  Modified code to fsync after all writes to
 *	log files.
 *
 * Sat Dec 11 11:59:43 CST 1993:  Dr. Wettstein
 *	Extensive changes to the source code to allow compilation with no
 *	complaints with -Wall.
 *
 *	Reorganized the facility and priority name arrays so that they
 *	compatible with the syslog.h source found in /usr/include/syslog.h.
 *	NOTE that this should really be changed.  The reason I do not
 *	allow the use of the values defined in syslog.h is on account of
 *	the extensions made to allow the wildcard character in the
 *	priority field.  To fix this properly one should malloc an array,
 *	copy the contents of the array defined by syslog.h and then
 *	make whatever modifications that are desired.  Next round.
 *
 * Thu Jan  6 12:07:36 CST 1994:  Dr. Wettstein
 *	Added support for proper decomposition and re-assembly of
 *	fragment messages on UNIX domain sockets.  Lack of this capability
 *	was causing 'partial' messages to be output.  Since facility and
 *	priority information is encoded as a leader on the messages this
 *	was causing lines to be placed in erroneous files.
 *
 *	Also added a patch from Shane Alderton (shane@ion.apana.org.au) to
 *	correct a problem with syslogd dumping core when an attempt was made
 *	to write log messages to a logged-on user.  Thank you.
 *
 *	Many thanks to Juha Virtanen (jiivee@hut.fi) for a series of
 *	interchanges which lead to the fixing of problems with messages set
 *	to priorities of none and emerg.  Also thanks to Juha for a patch
 *	to exclude users with a class of LOGIN from receiving messages.
 *
 *	Shane Alderton provided an additional patch to fix zombies which
 *	were conceived when messages were written to multiple users.
 *
 * Mon Feb  6 09:57:10 CST 1995:  Dr. Wettstein
 *	Patch to properly reset the single priority message flag.  Thanks
 *	to Christopher Gori for spotting this bug and forwarding a patch.
 *
 * Wed Feb 22 15:38:31 CST 1995:  Dr. Wettstein
 *	Added version information to startup messages.
 *
 *	Added defines so that paths to important files are taken from
 *	the definitions in paths.h.  Hopefully this will insure that
 *	everything follows the FSSTND standards.  Thanks to Chris Metcalf
 *	for a set of patches to provide this functionality.  Also thanks
 *	Elias Levy for prompting me to get these into the sources.
 *
 * Wed Jul 26 18:57:23 MET DST 1995:  Martin Schulze
 *	Linux' gethostname only returns the hostname and not the fqdn as
 *	expected in the code. But if you call hostname with an fqdn then
 *	gethostname will return an fqdn, so we have to mention that. This
 *	has been changed.
 *
 *	The 'LocalDomain' and the hostname of a remote machine is
 *	converted to lower case, because the original caused some
 *	inconsistency, because the (at least my) nameserver did respond an
 *	fqdn containing of upper- _and_ lowercase letters while
 *	'LocalDomain' consisted only of lowercase letters and that didn't
 *	match.
 *
 * Sat Aug  5 18:59:15 MET DST 1995:  Martin Schulze
 *	Now no messages that were received from any remote host are sent
 *	out to another. At my domain this missing feature caused ugly
 *	syslog-loops, sometimes.
 *
 *	Remember that no message is sent out. I can't figure out any
 *	scenario where it might be useful to change this behavior and to
 *	send out messages to other hosts than the one from which we
 *	received the message, but I might be shortsighted. :-/
 *
 * Thu Aug 10 19:01:08 MET DST 1995:  Martin Schulze
 *	Added my pidfile.[ch] to it to perform a better handling with
 *	pidfiles. Now both, syslogd and klogd, can only be started
 *	once. They check the pidfile.
 *
 * Sun Aug 13 19:01:41 MET DST 1995:  Martin Schulze
 *	Add an addition to syslog.conf's interpretation. If a priority
 *	begins with an exclamation mark ('!') the normal interpretation
 *	of the priority is inverted: ".!*" is the same as ".none", ".!=info"
 *	don't logs the info priority, ".!crit" won't log any message with
 *	the priority crit or higher. For example:
 *
 *		mail.*;mail.!=info		/usr/adm/mail
 *
 *	Would log all messages of the facility mail except those with
 *	the priority info to /usr/adm/mail. This makes the syslogd
 *	much more flexible.
 *
 *	Defined TABLE_ALLPRI=255 and changed some occurrences.
 *
 * Sat Aug 19 21:40:13 MET DST 1995:  Martin Schulze
 *	Making the table of facilities and priorities while in debug
 *	mode more readable.
 *
 *	If debugging is turned on, printing the whole table of
 *	facilities and priorities every hexadecimal or 'X' entry is
 *	now 2 characters wide.
 *
 *	The number of the entry is prepended to each line of
 *	facilities and priorities, and F_UNUSED lines are not shown
 *	anymore.
 *
 *	Corrected some #ifdef SYSV's.
 *
 * Mon Aug 21 22:10:35 MET DST 1995:  Martin Schulze
 *	Corrected a strange behavior during parsing of configuration
 *	file. The original BSD syslogd doesn't understand spaces as
 *	separators between specifier and action. This syslogd now
 *	understands them. The old behavior caused some confusion over
 *	the Linux community.
 *
 * Thu Oct 19 00:02:07 MET 1995:  Martin Schulze
 *	The default behavior has changed for security reasons. The
 *	syslogd will not receive any remote message unless you turn
 *	reception on with the "-r" option.
 *
 *	Not defining SYSLOG_INET will result in not doing any network
 *	activity, i.e. not sending or receiving messages.  I changed
 *	this because the old idea is implemented with the "-r" option
 *	and the old thing didn't work anyway.
 *
 * Thu Oct 26 13:14:06 MET 1995:  Martin Schulze
 *	Added another logfile type F_FORW_UNKN.  The problem I ran into
 *	was a name server that runs on my machine and a forwarder of
 *	kern.crit to another host.  The hosts address can only be
 *	fetched using the nameserver.  But named is started after
 *	syslogd, so syslogd complained.
 *
 *	This logfile type will retry to get the address of the
 *	hostname ten times and then complain.  This should be enough to
 *	get the named up and running during boot sequence.
 *
 * Fri Oct 27 14:08:15 1995:  Dr. Wettstein
 *	Changed static array of logfiles to a dynamic array. This
 *	can grow during process.
 *
 * Fri Nov 10 23:08:18 1995:  Martin Schulze
 *	Inserted a new tabular sys_h_errlist that contains plain text
 *	for error codes that are returned from the net subsystem and
 *	stored in h_errno. I have also changed some wrong lookups to
 *	sys_errlist.
 *
 * Wed Nov 22 22:32:55 1995:  Martin Schulze
 *	Added the fabulous strip-domain feature that allows us to
 *	strip off (several) domain names from the fqdn and only log
 *	the simple hostname. This is useful if you're in a LAN that
 *	has a central log server and also different domains.
 *
 *	I have also also added the -l switch do define hosts as
 *	local. These will get logged with their simple hostname, too.
 *
 * Thu Nov 23 19:02:56 MET DST 1995:  Martin Schulze
 *	Added the possibility to omit fsyncing of logfiles after every
 *	write. This will give some performance back if you have
 *	programs that log in a very verbose manner (like innd or
 *	smartlist). Thanks to Stephen R. van den Berg <srb@cuci.nl>
 *	for the idea.
 *
 * Thu Jan 18 11:14:36 CST 1996:  Dr. Wettstein
 *	Added patche from beta-testers to stop compile error.  Also
 *	added removal of pid file as part of termination cleanup.
 *
 * Wed Feb 14 12:42:09 CST 1996:  Dr. Wettstein
 *	Allowed forwarding of messages received from remote hosts to
 *	be controlled by a command-line switch.  Specifying -h allows
 *	forwarding.  The default behavior is to disable forwarding of
 *	messages which were received from a remote host.
 *
 *	Parent process of syslogd does not exit until child process has
 *	finished initialization process.  This allows rc.* startup to
 *	pause until syslogd facility is up and operating.
 *
 *	Re-arranged the select code to move UNIX domain socket accepts
 *	to be processed later.  This was a contributed change which
 *	has been proposed to correct the delays sometimes encountered
 *	when syslogd starts up.
 *
 *	Minor code cleanups.
 *
 * Thu May  2 15:15:33 CDT 1996:  Dr. Wettstein
 *	Fixed bug in init function which resulted in file descripters
 *	being orphaned when syslogd process was re-initialized with SIGHUP
 *	signal.  Thanks to Edvard Tuinder
 *	(Edvard.Tuinder@praseodymium.cistron.nl) for putting me on the
 *	trail of this bug.  I am amazed that we didn't catch this one
 *	before now.
 *
 * Tue May 14 00:03:35 MET DST 1996:  Martin Schulze
 *	Corrected a mistake that causes the syslogd to stop logging at
 *	some virtual consoles under Linux. This was caused by checking
 *	the wrong error code. Thanks to Michael Nonweiler
 *	<mrn20@hermes.cam.ac.uk> for sending me a patch.
 *
 * Mon May 20 13:29:32 MET DST 1996:  Miquel van Smoorenburg <miquels@cistron.nl>
 *	Added continuation line supported and fixed a bug in
 *	the init() code.
 *
 * Tue May 28 00:58:45 MET DST 1996:  Martin Schulze
 *	Corrected behaviour of blocking pipes - i.e. the whole system
 *	hung.  Michael Nonweiler <mrn20@hermes.cam.ac.uk> has sent us
 *	a patch to correct this.  A new logfile type F_PIPE has been
 *	introduced.
 *
 * Mon Feb 3 10:12:15 MET DST 1997:  Martin Schulze
 *	Corrected behaviour of logfiles if the file can't be opened.
 *	There was a bug that causes syslogd to try to log into non
 *	existing files which ate cpu power.
 *
 * Sun Feb 9 03:22:12 MET DST 1997:  Martin Schulze
 *	Modified syslogd.c to not kill itself which confuses bash 2.0.
 *
 * Mon Feb 10 00:09:11 MET DST 1997:  Martin Schulze
 *	Improved debug code to decode the numeric facility/priority
 *	pair into textual information.
 *
 * Tue Jun 10 12:35:10 MET DST 1997:  Martin Schulze
 *	Corrected freeing of logfiles.  Thanks to Jos Vos <jos@xos.nl>
 *	for reporting the bug and sending an idea to fix the problem.
 *
 * Tue Jun 10 12:51:41 MET DST 1997:  Martin Schulze
 *	Removed sleep(10) from parent process.  This has caused a slow
 *	startup in former times - and I don't see any reason for this.
 *
 * Sun Jun 15 16:23:29 MET DST 1997: Michael Alan Dorman
 *	Some more glibc patches made by <mdorman@debian.org>.
 *
 * Thu Jan  1 16:04:52 CET 1998: Martin Schulze <joey@infodrom.north.de
 *	Applied patch from Herbert Thielen <Herbert.Thielen@lpr.e-technik.tu-muenchen.de>.
 *	This included some balance parentheses for emacs and a bug in
 *	the exclamation mark handling.
 *
 *	Fixed small bug which caused syslogd to write messages to the
 *	wrong logfile under some very rare conditions.  Thanks to
 *	Herbert Xu <herbert@gondor.apana.org.au> for fiddling this out.
 *
 * Thu Jan  8 22:46:35 CET 1998: Martin Schulze <joey@infodrom.north.de>
 *	Reworked one line of the above patch as it prevented syslogd
 *	from binding the socket with the result that no messages were
 *	forwarded to other hosts.
 *
 * Sat Jan 10 01:33:06 CET 1998: Martin Schulze <joey@infodrom.north.de>
 *	Fixed small bugs in F_FORW_UNKN meachanism.  Thanks to Torsten
 *	Neumann <torsten@londo.rhein-main.de> for pointing me to it.
 *
 * Mon Jan 12 19:50:58 CET 1998: Martin Schulze <joey@infodrom.north.de>
 *	Modified debug output concerning remote receiption.
 *
 * Mon Feb 23 23:32:35 CET 1998: Topi Miettinen <Topi.Miettinen@ml.tele.fi>
 *	Re-worked handling of Unix and UDP sockets to support closing /
 *	opening of them in order to have it open only if it is needed
 *	either for forwarding to a remote host or by receiption from
 *	the network.
 *
 * Wed Feb 25 10:54:09 CET 1998: Martin Schulze <joey@infodrom.north.de>
 *	Fixed little comparison mistake that prevented the MARK
 *	feature to work properly.
 *
 * Wed Feb 25 13:21:44 CET 1998: Martin Schulze <joey@infodrom.north.de>
 *	Corrected Topi's patch as it prevented forwarding during
 *	startup due to an unknown LogPort.
 *
 * Sat Oct 10 20:01:48 CEST 1998: Martin Schulze <joey@infodrom.north.de>
 *	Added support for TESTING define which will turn syslogd into
 *	stdio-mode used for debugging.
 *
 * Sun Oct 11 20:16:59 CEST 1998: Martin Schulze <joey@infodrom.north.de>
 *	Reworked the initialization/fork code.  Now the parent
 *	process activates a signal handler which the daughter process
 *	will raise if it is initialized.  Only after that one the
 *	parent process may exit.  Otherwise klogd might try to flush
 *	its log cache while syslogd can't receive the messages yet.
 *
 * Mon Oct 12 13:30:35 CEST 1998: Martin Schulze <joey@infodrom.north.de>
 *	Redirected some error output with regard to argument parsing to
 *	stderr.
 *
 * Mon Oct 12 14:02:51 CEST 1998: Martin Schulze <joey@infodrom.north.de>
 *	Applied patch provided vom Topi Miettinen with regard to the
 *	people from OpenBSD.  This provides the additional '-a'
 *	argument used for specifying additional UNIX domain sockets to
 *	listen to.  This is been used with chroot()'ed named's for
 *	example.  See for http://www.psionic.com/papers/dns.html
 *
 * Mon Oct 12 18:29:44 CEST 1998: Martin Schulze <joey@infodrom.north.de>
 *	Added `ftp' facility which was introduced in glibc version 2.
 *	It's #ifdef'ed so won't harm with older libraries.
 *
 * Mon Oct 12 19:59:21 MET DST 1998: Martin Schulze <joey@infodrom.north.de>
 *	Code cleanups with regard to bsd -> posix transition and
 *	stronger security (buffer length checking).  Thanks to Topi
 *	Miettinen <tom@medialab.sonera.net>
 *	. index() --> strchr()
 *	. sprintf() --> snprintf()
 *	. bcopy() --> memcpy()
 *	. bzero() --> memset()
 *	. UNAMESZ --> UT_NAMESIZE
 *	. sys_errlist --> strerror()
 *
 * Mon Oct 12 20:22:59 CEST 1998: Martin Schulze <joey@infodrom.north.de>
 *	Added support for setutent()/getutent()/endutend() instead of
 *	binary reading the UTMP file.  This is the the most portable
 *	way.  This allows /var/run/utmp format to change, even to a
 *	real database or utmp daemon. Also if utmp file locking is
 *	implemented in libc, syslog will use it immediately.  Thanks
 *	to Topi Miettinen <tom@medialab.sonera.net>.
 *
 * Mon Oct 12 20:49:18 MET DST 1998: Martin Schulze <joey@infodrom.north.de>
 *	Avoid logging of SIGCHLD when syslogd is in the process of
 *	exiting and closing its files.  Again thanks to Topi.
 *
 * Mon Oct 12 22:18:34 CEST 1998: Martin Schulze <joey@infodrom.north.de>
 *	Modified printline() to support 8bit characters - such as
 *	russion letters.  Thanks to Vladas Lapinskas <lapinskas@mail.iae.lt>.
 *
 * Sat Nov 14 02:29:37 CET 1998: Martin Schulze <joey@infodrom.north.de>
 *	``-m 0'' now turns of MARK logging entirely.
 *
 * Tue Jan 19 01:04:18 MET 1999: Martin Schulze <joey@infodrom.north.de>
 *	Finally fixed an error with `-a' processing, thanks to Topi
 *	Miettinen <tom@medialab.sonera.net>.
 *
 * Sun May 23 10:08:53 CEST 1999: Martin Schulze <joey@infodrom.north.de>
 *	Removed superflous call to utmpname().  The path to the utmp
 *	file is defined in the used libc and should not be hardcoded
 *	into the syslogd binary referring the system it was compiled on.
 *
 * Sun Sep 17 20:45:33 CEST 2000: Martin Schulze <joey@infodrom.ffis.de>
 *	Fixed some bugs in printline() code that did not escape
 *	control characters '\177' through '\237' and contained a
 *	single-byte buffer overflow.  Thanks to Solar Designer
 *	<solar@false.com>.
 *
 * Sun Sep 17 21:26:16 CEST 2000: Martin Schulze <joey@infodrom.ffis.de>
 *	Don't close open sockets upon reload.  Thanks to Bill
 *	Nottingham.
 *
 * Mon Sep 18 09:10:47 CEST 2000: Martin Schulze <joey@infodrom.ffis.de>
 *	Fixed bug in printchopped() that caused syslogd to emit
 *	kern.emerg messages when splitting long lines.  Thanks to
 *	Daniel Jacobowitz <dan@debian.org> for the fix.
 *
 * Mon Sep 18 15:33:26 CEST 2000: Martin Schulze <joey@infodrom.ffis.de>
 *	Removed unixm/unix domain sockets and switch to Datagram Unix
 *	Sockets.  This should remove one possibility to play DoS with
 *	syslogd.  Thanks to Olaf Kirch <okir@caldera.de> for the patch.
 *
 * Sun Mar 11 20:23:44 CET 2001: Martin Schulze <joey@infodrom.ffis.de>
 *	Don't return a closed fd if `-a' is called with a wrong path.
 *	Thanks to Bill Nottingham <notting@redhat.com> for providing
 *	a patch.<|MERGE_RESOLUTION|>--- conflicted
+++ resolved
@@ -1,13 +1,14 @@
-<<<<<<< HEAD
-Version 3.17.2 (rgerhards), 2008-04-??
-- this version is the new beta
-=======
+---------------------------------------------------------------------------
+Version 3.19.0 (rgerhards), 2008-04-??
+- begins new devel branch version
 - split of a "runtime library" for rsyslog - this is not yet a clean
   model, because some modularization is still outstanding. In theory,
   this shall enable other utilities but rsyslogd to use the same
   runtime
 - changed directory structure, files are now better organized
->>>>>>> d071de57
+---------------------------------------------------------------------------
+Version 3.17.2 (rgerhards), 2008-04-??
+- this version is the new beta
 ---------------------------------------------------------------------------
 Version 3.17.1 (rgerhards), 2008-04-15
 - removed dependency on MAXHOSTNAMELEN as much as it made sense.
