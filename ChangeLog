--- conflicted
+++ resolved
@@ -1,5 +1,4 @@
 ---------------------------------------------------------------------------
-<<<<<<< HEAD
 Version 5.5.1  [DEVEL] (rgerhards), 2009-11-??
 - introduced the ablity for netstream drivers to utilize an epoll interface
   This offers increased performance and removes the select() FDSET size
@@ -302,8 +301,6 @@
 - increased ompgsql performance by adapting to new transactional
   output module interface
 ---------------------------------------------------------------------------
-=======
->>>>>>> 26893eb8
 Version 4.7.0  [v4-devel] (rgerhards), 2009-09-??
 - added function getenv() to RainerScript
 - added new config option $InputUnixListenSocketCreatePath
@@ -317,20 +314,14 @@
 - added new config directive $omfileForceChown to (try to) fix some broken
   system configs.
   See ticket for details: http://bugzilla.adiscon.com/show_bug.cgi?id=150
-<<<<<<< HEAD
-=======
 - added $EscapeControlCharacterTab config directive
   Thanks to Jonathan Bond-Caron for the patch.
->>>>>>> 26893eb8
 - added option to use unlimited-size select() calls
   Thanks to varmjofekoj for the patch
 - debugondemand mode caused backgrounding to fail - close to a bug, but I'd
   consider the ability to background in this mode a new feature...
-<<<<<<< HEAD
-=======
 - bugfix (kind of): check if TCP connection is still alive if using TLS
   Thanks to Jonathan Bond-Caron for the patch.
->>>>>>> 26893eb8
 - imported changes from 4.5.7 and below
 ---------------------------------------------------------------------------
 Version 4.5.7  [v4-beta] (rgerhards), 2009-11-18
