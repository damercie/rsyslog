---------------------------------------------------------------------------
<<<<<<< HEAD
Version 6.4.0  [V6-STABLE] 2012-08-20
- THIS IS THE FIRST VERSION OF THE 6.4.x STABLE BRANCH
  It includes all enhancements made in 6.3.x plus what is written in the
  ChangeLog below. 
- omelasticsearch: support for parameters parent & dynparent added
- bugfix: imtcp aborted when more than 2 connections were used.
  Incremented pthread stack size to 4MB for imtcp, imptcp and imttcp
  closes: http://bugzilla.adiscon.com/show_bug.cgi?id=342
- bugfix: imptcp aborted when $InputPTCPServerBindRuleset was used
- bugfix: problem with cutting first 16 characters from message with
  bAnnotate
  Thanks to Milan Bartos for the patch.
---------------------------------------------------------------------------
Version 6.3.12  [BETA] 2012-07-02
- support for elasticsearch via omelasticsearch added
  Note that this module has been tested quite well by a number of folks,
  and this is why we merge in new functionality in a late beta stage.
  Even if problems would exist, only users of omelasticsearch would
  experience them, making it a pretty safe addition.
- bugfix: $ActionName was not properly honored
  Thanks to Abby Edwards for alerting us
---------------------------------------------------------------------------
Version 6.3.11  [BETA] 2012-06-18
- bugfix: expression-based filters with AND/OR could segfault
  due to a problem with boolean shortcut operations. From the user's
  perspective, the segfault is almost non-deterministic (it occurs when
  a shortcut is used).
  Thanks to Lars Peterson for providing the initial bug report and his
  support in solving it.
- bugfix: "last message repeated n times" message was missing hostname
  Thanks to Zdenek Salvet for finding this bug and to Bodik for reporting
---------------------------------------------------------------------------
Version 6.3.10  [BETA] 2012-06-04
- bugfix: delayble source could block action queue, even if there was
  a disk queue associated with it. The root cause of this problem was
  that it makes no sense to delay messages once they arrive in the 
  action queue - the "input" that is being held in that case is the main
  queue worker, what makes no sense.
  Thanks to Marcin for alerting us on this problem and providing 
  instructions to reproduce it.
- bugfix: invalid free in imptcp could lead to abort during startup
- bugfix: if debug message could end up in log file when forking
  if rsyslog was set to auto-background (thus fork, the default) and debug
  mode to stdout was enabled, debug messages ended up in the first log file
  opened. Currently, stdout logging is completely disabled in forking mode
  (but writing to the debug log file is still possible). This is a change 
  in behaviour, which is under review. If it causes problems to you,
  please let us know.
  Thanks to Tomas Heinrich for the patch.
- bugfix: --enable-smcustbindcdr configure directive did not work
  closes: http://bugzilla.adiscon.com/show_bug.cgi?id=330
  Thanks to Ultrabug for the patch.
- bugfix: made rsyslog compile when libestr ist not installed in /usr
  Thanks to Miloslav Trmač for providing patches and suggestions
---------------------------------------------------------------------------
Version 6.3.9  [BETA] 2012-05-22
- bugfix: imtcp could cause hang during reception
  this also applied to other users of core file tcpsrv.c, but imtcp was
  by far the most prominent and widely-used, the rest rather exotic
  (like imdiag)
- added capability to specify substrings for field extraction mode
- added the "jsonf" property replacer option (and fieldname)
- bugfix: omudpspoof did not work correctly if no spoof hostname was
  configured
- bugfix: property replacer option "json" could lead to content loss
  message was truncated if escaping was necessary
- bugfix: assigned ruleset was lost when using disk queues
  This looked quite hard to diagnose for disk-assisted queues, as the
  pure memory part worked well, but ruleset info was lost for messages
  stored inside the disk queue.
- bugfix/imuxsock: solving abort if hostname was not set; configured
  hostname was not used (both merge regressions)
 -bugfix/omfile: template action parameter was not accepted
  (and template name set to "??" if the parameter was used)
  Thanks to Brian Knox for alerting us on this bug.
- bugfix: ommysql did not properly init/exit the mysql runtime library
  this could lead to segfaults. Triggering condition: multiple action
  instances using ommysql.  Thanks to Tomas Heinrich for reporting this
  problem and providing an initial patch (which my solution is based on,
  I need to add more code to clean the mess up).
- bugfix: rsyslog did not terminate when delayable inputs were blocked
  due to unvailable sources. Fixes:
  http://bugzilla.adiscon.com/show_bug.cgi?id=299
  Thanks to Marcin M for bringing up this problem and Andre Lorbach
  for helping to reproduce and fix it.
- added capability to specify substrings for field extraction mode
- bugfix: disk queue was not persisted on shutdown, regression of fix to
  http://bugzilla.adiscon.com/show_bug.cgi?id=299
  The new code also handles the case of shutdown of blocking light and 
  full delayable sources somewhat smarter and permits, assuming sufficient
  timouts, to persist message up to the max queue capacity. Also some nits
  in debug instrumentation have been fixed.
---------------------------------------------------------------------------
Version 6.3.8  [DEVEL] 2012-04-16
- added $PStatJSON directive to permit stats records in JSON format
- added "date-unixtimestamp" property replacer option to format as a
  unix timestamp (seconds since epoch)
- added "json" property replacer option to support JSON encoding on a
  per-property basis
- added omhiredis (contributed module)
- added mmjsonparse to support recognizing and parsing JSON enhanced syslog
  messages
- upgraded more plugins to support the new v6 config format:
  - ommysql
  - omlibdbi
  - omsnmp
- added configuration directives to customize queue light delay marks
  $MainMsgQueueLightDelayMark, $ActionQueueLightDelayMark; both
  specify number of messages starting at which a delay happens.
- added message property parsesuccess to indicate if the last run
  higher-level parser could successfully parse the message or not
  (see property replacer html doc for details)
- bugfix: abort during startup when rsyslog.conf v6+ format was used in
  a certain way
- bugfix: property $!all-json made rsyslog abort if no normalized data
  was available
- bugfix: memory leak in array passing output module mode
- added configuration directives to customize queue light delay marks
- permit size modifiers (k,m,g,...) in integer config parameters
  Thanks to Jo Rhett for the suggestion.
- bugfix: hostname was not requeried on HUP
  Thanks to Per Jessen for reporting this bug and Marius Tomaschewski for
  his help in testing the fix.
- bugfix: imklog invalidly computed facility and severity
  closes: http://bugzilla.adiscon.com/show_bug.cgi?id=313
- added configuration directive to disable octet-counted framing
  for imtcp, directive is $InputTCPServerSupportOctetCountedFraming 
  for imptcp, directive is $InputPTCPServerSupportOctetCountedFraming 
- added capability to use a local interface IP address as fromhost-ip for
  locally originating messages. New directive $LocalHostIPIF
---------------------------------------------------------------------------
Version 6.3.7  [DEVEL] 2012-02-02
- imported refactored v5.9.6 imklog linux driver, now combined with BSD
  driver
- removed imtemplate/omtemplate template modules, as this was waste of time
  The actual input/output modules are better copy templates. Instead, the
  now-removed modules cost time for maintenance AND often caused confusion
  on what their role was.
- added a couple of new stats objects
- improved support for new v6 config system. The build-in output modules
  now all support the new config language
- bugfix: facility local<x> was not correctly interpreted in legacy filters
  Was only accepted if it was the first PRI in a multi-filter PRI.
  Thanks to forum user Mark for bringing this to our attention.
- bugfix: potential abort after reading invalid X.509 certificate
  closes: http://bugzilla.adiscon.com/show_bug.cgi?id=290
  Thanks to Tomas Heinrich for the patch
- bufgix: legacy parsing of some filters did not work correctly
- bugfix: rsyslog aborted during startup if there is an error in loading
  an action and legacy configuration mode is used
- bugfix: bsd klog driver did no longer compile
- relicensed larger parts of the code under Apache (ASL) 2.0
---------------------------------------------------------------------------
Version 6.3.6  [DEVEL] 2011-09-19
- added $InputRELPServerBindRuleset directive to specify rulesets for RELP
- bugfix: config parser did not support properties with dashes in them
  inside property-based filters. Thanks to Gerrit Seré for reporting this.
---------------------------------------------------------------------------
Version 6.3.5  [DEVEL] (rgerhards/al), 2011-09-01
- bugfix/security: off-by-two bug in legacy syslog parser, CVE-2011-3200
- bugfix: mark message processing did not work correctly
- imudp&imtcp now report error if no listener at all was defined
  Thanks to Marcin for suggesting this error message.
- bugfix: potential misadressing in property replacer
---------------------------------------------------------------------------
Version 6.3.4  [DEVEL] (rgerhards), 2011-08-02
- added support for action() config object
  * in rsyslog core engine
  * in omfile
  * in omusrmsg
- bugfix: omusrmsg format usr1,usr2 was no longer supported
- bugfix: misaddressing in config handler
  In theory, can cause segfault, in practice this is extremely unlikely
  Thanks to Marcin for alertig me.
---------------------------------------------------------------------------
Version 6.3.3  [DEVEL] (rgerhards), 2011-07-13
- rsyslog.conf format: now parsed by RainerScript parser
  this provides the necessary base for future enhancements as well as some
  minor immediate ones. For details see:
  http://blog.gerhards.net/2011/07/rsyslog-633-config-format-improvements.html
- performance of script-based filters notably increased
- removed compatibility mode as we expect people have adjusted their
  confs by now
- added support for the ":omfile:" syntax for actions
---------------------------------------------------------------------------
Version 6.3.2  [DEVEL] (rgerhards), 2011-07-06
- added support for the ":omusrmsg:" syntax in configuring user messages
- systemd support: set stdout/stderr to null - thx to Lennart for the patch
- added support for obtaining timestamp for kernel message from message
  If the kernel time-stamps messages, time is now take from that
  timestamp instead of the system time when the message was read. This
  provides much better accuracy. Thanks to Lennart Poettering for
  suggesting this feature and his help during implementation.
- added support for obtaining timestamp from system for imuxsock
  This permits to read the time a message was submitted to the system
  log socket. Most importantly, this is provided in microsecond resolution.
  So we are able to obtain high precision timestampis even for messages
  that were - as is usual - not formatted with them. This also simplifies
  things in regard to local time calculation in chroot environments.
  Many thanks to Lennart Poettering for suggesting this feature,
  providing some guidance on implementing it and coordinating getting the
  necessary support into the Linux kernel.
- bugfix: timestamp was incorrectly calculated for timezones with minute
  offset
  closes: http://bugzilla.adiscon.com/show_bug.cgi?id=271
- bugfix: memory leak in imtcp & subsystems under some circumstances
  This leak is tied to error conditions which lead to incorrect cleanup
  of some data structures.
---------------------------------------------------------------------------
Version 6.3.1  [DEVEL] (rgerhards), 2011-06-07
- added a first implementation of a DNS name cache
  this still has a couple of weaknesses, like no expiration of entries,
  suboptimal algorithms -- but it should perform much better than
  what we had previously. Implementation will be improved based on
  feedback during the next couple of releases
---------------------------------------------------------------------------
Version 6.3.0  [DEVEL] (rgerhards), 2011-06-01
- introduced new config system
  http://blog.gerhards.net/2011/06/new-rsyslog-config-system-materializes.html
---------------------------------------------------------------------------
Version 6.2.2  [v6-stable], 2012-06-13
- build system improvements and spec file templates
  Thanks to Abby Edwards for providing these enhancements
- bugfix: disk queue was not persisted on shutdown, regression of fix to
  http://bugzilla.adiscon.com/show_bug.cgi?id=299
  The new code also handles the case of shutdown of blocking light and 
  full delayable sources somewhat smarter and permits, assuming sufficient
  timouts, to persist message up to the max queue capacity. Also some nits
  in debug instrumentation have been fixed.
- bugfix: --enable-smcustbindcdr configure directive did not work
  closes: http://bugzilla.adiscon.com/show_bug.cgi?id=330
  Thanks to Ultrabug for the patch.
- add small delay (50ms) after sending shutdown message
  There seem to be cases where the shutdown message is otherwise not
  processed, not even on an idle system. Thanks to Marcin for
  bringing this problem up.
- support for resolving huge groups
  closes: http://bugzilla.adiscon.com/show_bug.cgi?id=310
  Thanks to Alec Warner for the patch
- bugfix: potential hang due to mutex deadlock
  closes: http://bugzilla.adiscon.com/show_bug.cgi?id=316
  Thanks to Andreas Piesk for reporting&analyzing this bug as well as
  providing patches and other help in resolving it.
- bugfix: property PROCID empty instead of proper nilvalue if not present
  If it is not present, it must have the nilvalue "-" as of RFC5424
  closes: http://bugzilla.adiscon.com/show_bug.cgi?id=332
  Thanks to John N for reporting this issue.
- bugfix: did not compile under solaris due to $uptime property code
  For the time being, $uptime is not supported on Solaris
- bugfix: "last message repeated n times" message was missing hostname
  Thanks to Zdenek Salvet for finding this bug and to Bodik for reporting
---------------------------------------------------------------------------
Version 6.2.1  [v6-stable], 2012-05-10
- change plugin config interface to be compatible with pre-v6.2 system
  The functionality was already removed (because it is superseeded by the
  v6.3+ config language), but code was still present. I have now removed
  those parts that affect interface. Full removal will happen in v6.3, in
  order to limit potential regressions. However, it was considered useful
  enough to do the interface change in v6-stable; this also eases merging
  branches!
- re-licensed larger parts of the codebase under the Apache license 2.0
- bugfix: omprog made rsyslog abort on startup if not binary to
  execute was configured
- bugfix: imklog invalidly computed facility and severity
  closes: http://bugzilla.adiscon.com/show_bug.cgi?id=313
- bugfix: stopped DA queue was never processed after a restart due to a
  regression from statistics module
- bugfix: memory leak in array passing output module mode
- bugfix: ommysql did not properly init/exit the mysql runtime library
  this could lead to segfaults. Triggering condition: multiple action
  instances using ommysql.  Thanks to Tomas Heinrich for reporting this
  problem and providing an initial patch (which my solution is based on,
  I need to add more code to clean the mess up).
- bugfix: rsyslog did not terminate when delayable inputs were blocked
  due to unvailable sources. Fixes:
  http://bugzilla.adiscon.com/show_bug.cgi?id=299
  Thanks to Marcin M for bringing up this problem and Andre Lorbach
  for helping to reproduce and fix it.
- bugfix/tcpflood: sending small test files did not work correctly
---------------------------------------------------------------------------
Version 6.2.0  [v6-stable], 2012-01-09
- bugfix (kind of): removed numerical part from pri-text
  see v6 compatibility document for reasons
- bugfix: race condition when extracting program name, APPNAME, structured
  data and PROCID (RFC5424 fields) could lead to invalid characters e.g.
  in dynamic file names or during forwarding (general malfunction of these
  fields in templates, mostly under heavy load)
- bugfix: imuxsock did no longer ignore message-provided timestamp, if
  so configured (the *default*). Lead to no longer sub-second timestamps.
  closes: http://bugzilla.adiscon.com/show_bug.cgi?id=281
- bugfix: omfile returns fatal error code for things that go really wrong
  previously, RS_RET_RESUME was returned, which lead to a loop inside the
  rule engine as omfile could not really recover.
- bugfix: rsyslogd -v always said 64 atomics were not present
  thanks to mono_matsuko for the patch
- bugfix: potential abort after reading invalid X.509 certificate
  closes: http://bugzilla.adiscon.com/show_bug.cgi?id=290
  Thanks to Tomas Heinrich for the patch
- enhanced module loader to not rely on PATH_MAX
- imuxsock: added capability to "annotate" messages with "trusted
  information", which contains some properties obtained from the system
  and as such sure to not be faked. This is inspired by the similiar idea
  introduced in systemd.
---------------------------------------------------------------------------
Version 6.1.12  [BETA], 2011-09-01
- bugfix/security: off-by-two bug in legacy syslog parser, CVE-2011-3200
- bugfix: mark message processing did not work correctly
- bugfix: potential misadressing in property replacer
- bugfix: memcpy overflow can occur in allowed sender checkig
  if a name is resolved to IPv4-mapped-on-IPv6 address
  Found by Ismail Dönmez at suse
- bugfix: The NUL-Byte for the syslogtag was not copied in MsgDup (msg.c)
- bugfix: fixed incorrect state handling for Discard Action (transactions)
  Note: This caused all messages in a batch to be set to COMMITTED, 
  even if they were discarded. 
---------------------------------------------------------------------------
Version 6.1.11  [BETA] (rgerhards), 2011-07-11
- systemd support: set stdout/stderr to null - thx to Lennart for the patch
- added support for the ":omusrmsg:" syntax in configuring user messages
- added support for the ":omfile:" syntax in configuring user messages
---------------------------------------------------------------------------
Version 6.1.10  [BETA] (rgerhards), 2011-06-22
- bugfix: problems in failover action handling
  closes: http://bugzilla.adiscon.com/show_bug.cgi?id=270
  closes: http://bugzilla.adiscon.com/show_bug.cgi?id=254
- bugfix: mutex was invalidly left unlocked during action processing
  At least one case where this can occur is during thread shutdown, which
  may be initiated by lower activity. In most cases, this is quite
  unlikely to happen. However, if it does, data structures may be 
  corrupted which could lead to fatal failure and segfault. I detected
  this via a testbench test, not a user report. But I assume that some
  users may have had unreproducable aborts that were cause by this bug.
---------------------------------------------------------------------------
Version 6.1.9  [BETA] (rgerhards), 2011-06-14
- bugfix: problems in failover action handling
  closes: http://bugzilla.adiscon.com/show_bug.cgi?id=270
  closes: http://bugzilla.adiscon.com/show_bug.cgi?id=254
- bugfix: mutex was invalidly left unlocked during action processing
  At least one case where this can occur is during thread shutdown, which
  may be initiated by lower activity. In most cases, this is quite
  unlikely to happen. However, if it does, data structures may be 
  corrupted which could lead to fatal failure and segfault. I detected
  this via a testbench test, not a user report. But I assume that some
  users may have had unreproducable aborts that were cause by this bug.
- bugfix/improvement:$WorkDirectory now gracefully handles trailing slashes
- bugfix: memory leak in imtcp & subsystems under some circumstances
  This leak is tied to error conditions which lead to incorrect cleanup
  of some data structures. [backport from v6.3]
- bugfix: $ActionFileDefaultTemplate did not work
  closes: http://bugzilla.adiscon.com/show_bug.cgi?id=262
---------------------------------------------------------------------------
Version 6.1.8  [BETA] (rgerhards), 2011-05-20
- official new beta version (note that in a sense 6.1.7 was already beta,
  so we may release the first stable v6 earlier than usual)
- new module mmsnmptrapd, a sample message modification module
- import of minor bug fixes from v4 & v5
---------------------------------------------------------------------------
Version 6.1.7  [DEVEL] (rgerhards), 2011-04-15
- added log classification capabilities (via mmnormalize & tags)
- speeded up tcp forwarding by reducing number of API calls
  this especially speeds up TLS processing
- somewhat improved documentation index
- bugfix: enhanced imudp config processing code disabled due to wrong
  merge (affected UDP realtime capabilities)
- bugfix (kind of): memory leak with tcp reception epoll handler
  This was an extremely unlikely leak and, if it happend, quite small.
  Still it is better to handle this border case.
- bugfix: IPv6-address could not be specified in omrelp
  this was due to improper parsing of ":"
  closes: http://bugzilla.adiscon.com/show_bug.cgi?id=250
- bugfix: do not open files with full privileges, if privs will be dropped
  This make the privilege drop code more bulletproof, but breaks Ubuntu's
  work-around for log files created by external programs with the wrong
  user and/or group. Note that it was long said that this "functionality"
  would break once we go for serious privilege drop code, so hopefully
  nobody still depends on it (and, if so, they lost...).
- bugfix: pipes not opened in full priv mode when privs are to be dropped
---------------------------------------------------------------------------
Version 6.1.6  [DEVEL] (rgerhards), 2011-03-14
- enhanced omhdfs to support batching mode. This permits to increase
  performance, as we now call the HDFS API with much larger message
  sizes and far more infrequently
- improved testbench
  among others, life tests for ommysql (against a test database) have
  been added, valgrind-based testing enhanced, ...
- bugfix: minor memory leak in omlibdbi (< 1k per instance and run)
- bugfix: (regression) omhdfs did no longer compile
- bugfix: omlibdbi did not use password from rsyslog.con
  closes: http://bugzilla.adiscon.com/show_bug.cgi?id=203
- systemd support somewhat improved (can now take over existing log sockt)
- bugfix: discard action did not work under some circumstances
  fixes: http://bugzilla.adiscon.com/show_bug.cgi?id=217
- bugfix: file descriptor leak in gnutls netstream driver
  fixes: http://bugzilla.adiscon.com/show_bug.cgi?id=222
- fixed compile problem in imtemplate
  fixes: http://bugzilla.adiscon.com/show_bug.cgi?id=235
---------------------------------------------------------------------------
Version 6.1.5  [DEVEL] (rgerhards), 2011-03-04
- improved testbench
- enhanced imtcp to use a pool of worker threads to process incoming
  messages. This enables higher processing rates, especially in the TLS
  case (where more CPU is needed for the crypto functions)
- added support for TLS (in anon mode) to tcpflood
- improved TLS error reporting
- improved TLS startup (Diffie-Hellman bits do not need to be generated,
  as we do not support full anon key exchange -- we always need certs)
- bugfix: fixed a memory leak and potential abort condition
  this could happen if multiple rulesets were used and some output batches
  contained messages belonging to more than one ruleset.
  fixes: http://bugzilla.adiscon.com/show_bug.cgi?id=226
  fixes: http://bugzilla.adiscon.com/show_bug.cgi?id=218
- bugfix: memory leak when $RepeatedMsgReduction on was used
  bug tracker: http://bugzilla.adiscon.com/show_bug.cgi?id=225
- bugfix: potential abort condition when $RepeatedMsgReduction set to on
  as well as potentially in a number of other places where MsgDup() was
  used. This only happened when the imudp input module was used and it
  depended on name resolution not yet had taken place. In other words,
  this was a strange problem that could lead to hard to diagnose 
  instability. So if you experience instability, chances are good that
  this fix will help.
---------------------------------------------------------------------------
Version 6.1.4  [DEVEL] (rgerhards), 2011-02-18
- bugfix/omhdfs: directive $OMHDFSFileName rendered unusable 
  due to a search and replace-induced bug ;)
- bugfix: minor race condition in action.c - considered cosmetic
  This is considered cosmetic as multiple threads tried to write exactly
  the same value into the same memory location without sync. The method
  has been changed so this can no longer happen.
- added pmsnare parser module (written by David Lang)
- enhanced imfile to support non-cancel input termination
- improved systemd socket activation thanks to Marius Tomaschweski
- improved error reporting for $WorkDirectory
  non-existance and other detectable problems are now reported,
  and the work directory is NOT set in this case
- bugfix: pmsnare causded abort under some conditions
- bugfix: abort if imfile reads file line of more than 64KiB
  Thanks to Peter Eisentraut for reporting and analysing this problem.
  bug tracker: http://bugzilla.adiscon.com/show_bug.cgi?id=221
- bugfix: queue engine did not properly slow down inputs in FULL_DELAY mode
  when in disk-assisted mode. This especially affected imfile, which
  created unnecessarily queue files if a large set of input file data was
  to process.
- bugfix: very long running actions could prevent shutdown under some
  circumstances. This has now been solved, at least for common
  situations.
- bugfix: fixed compile problem due to empty structs
  this occured only on some platforms/compilers. thanks to Dražen Kačar 
  for the fix
---------------------------------------------------------------------------
Version 6.1.3  [DEVEL] (rgerhards), 2011-02-01
- experimental support for monogodb added
- added $IMUDPSchedulingPolicy and $IMUDPSchedulingPriority config settings
- added $LocalHostName config directive
- improved tcpsrv performance by enabling multiple-entry epoll
  so far, we always pulled a single event from the epoll interface. 
  Now 128, what should result in performance improvement (less API
  calls) on busy systems. Most importantly affects imtcp.
- imptcp now supports non-cancel termination mode, a plus in stability
- imptcp speedup: multiple worker threads can now be used to read data
- new directive $InputIMPTcpHelperThreads added
- bugfix: fixed build problems on some platforms
  namely those that have 32bit atomic operations but not 64 bit ones
- bugfix: local hostname was pulled too-early, so that some config 
  directives (namely FQDN settings) did not have any effect
- enhanced tcpflood to support multiple sender threads
  this is required for some high-throughput scenarios (and necessary to
  run some performance tests, because otherwise the sender is too slow).
- added some new custom parsers (snare, aix, some Cisco "specialities")
  thanks to David Lang
---------------------------------------------------------------------------
Version 6.1.2  [DEVEL] (rgerhards), 2010-12-16
- added experimental support for log normalizaton (via liblognorm)
  support for normalizing log messages has been added in the form of
  mmnormalize. The core engine (property replacer, filter engine) has
  been enhanced to support properties from normalized events.
  Note: this is EXPERIMENTAL code. It is currently know that
  there are issues if the functionality is used with
  - disk-based queues
  - asynchronous action queues
  You can not use the new functionality together with these features.
  This limitation will be removed in later releases. However, we 
  preferred to release early, so that one can experiment with the new
  feature set and accepted the price that this means the full set of
  functionality is not yet available. If not used together with
  these features, log normalizing should be pretty stable.
- enhanced testing tool tcpflood
  now supports sending via UDP and the capability to run multiple
  iterations and generate statistics data records
- bugfix: potential abort when output modules with different parameter
  passing modes were used in configured output modules
---------------------------------------------------------------------------
Version 6.1.1  [DEVEL] (rgerhards), 2010-11-30
- bugfix(important): problem in TLS handling could cause rsyslog to loop
  in a tight loop, effectively disabling functionality and bearing the
  risk of unresponsiveness of the whole system.
  Bug tracker: http://bugzilla.adiscon.com/show_bug.cgi?id=194
- support for omhdfs officially added (import from 5.7.1)
- merged imuxsock improvements from 5.7.1 (see there)
- support for systemd officially added (import from 5.7.0)
- bugfix: a couple of problems that imfile had on some platforms, namely
  Ubuntu (not their fault, but occured there)
- bugfix: imfile utilizes 32 bit to track offset. Most importantly,
  this problem can not experienced on Fedora 64 bit OS (which has
  64 bit long's!)
- a number of other bugfixes from older versions imported
---------------------------------------------------------------------------
Version 6.1.0  [DEVEL] (rgerhards), 2010-08-12

*********************************** NOTE **********************************
The v6 versions of rsyslog feature a greatly redesigned config system 
which, among others, supports scoping. However, the initial version does
not contain the whole new system. Rather it will evolve. So it is
expected that interfaces, even new ones, break during the initial
6.x.y releases.
*********************************** NOTE **********************************

- added $Begin, $End and $ScriptScoping config scope statments
  (at this time for actions only).
- added imptcp, a simplified, Linux-specific and potentielly fast
  syslog plain tcp input plugin (NOT supporting TLS!)
  [ported from v4]
---------------------------------------------------------------------------
Version 5.9.8  [V5-BETA], 2012-05-??
=======
Version 5.10.0  [V5-STABLE], 2012-08-23

NOTE: this is the new rsyslog v5-stable, incorporating all changes from the
      5.9.x series. In addition to that, it contains the fixes and
      enhancements listed below in this entry.

>>>>>>> 0c65e629
- bugfix: delayble source could block action queue, even if there was
  a disk queue associated with it. The root cause of this problem was
  that it makes no sense to delay messages once they arrive in the 
  action queue - the "input" that is being held in that case is the main
  queue worker, what makes no sense.
  Thanks to Marcin for alerting us on this problem and providing 
  instructions to reproduce it.
- bugfix: disk queue was not persisted on shutdown, regression of fix to
  http://bugzilla.adiscon.com/show_bug.cgi?id=299
  The new code also handles the case of shutdown of blocking light and 
  full delayable sources somewhat smarter and permits, assuming sufficient
  timouts, to persist message up to the max queue capacity. Also some nits
  in debug instrumentation have been fixed.
- add small delay (50ms) after sending shutdown message
  There seem to be cases where the shutdown message is otherwise not
  processed, not even on an idle system. Thanks to Marcin for
  bringing this problem up.
- support for resolving huge groups
  closes: http://bugzilla.adiscon.com/show_bug.cgi?id=310
  Thanks to Alec Warner for the patch
- bugfix: potential hang due to mutex deadlock
  closes: http://bugzilla.adiscon.com/show_bug.cgi?id=316
  Thanks to Andreas Piesk for reporting&analyzing this bug as well as
  providing patches and other help in resolving it.
- bugfix: property PROCID empty instead of proper nilvalue if not present
  If it is not present, it must have the nilvalue "-" as of RFC5424
  closes: http://bugzilla.adiscon.com/show_bug.cgi?id=332
  Thanks to John N for reporting this issue.
<<<<<<< HEAD
=======
- bugfix: "last message repeated n times" message was missing hostname
  Thanks to Zdenek Salvet for finding this bug and to Bodik for reporting
- bugfix: multiple main queues with same queue file name was not detected
  This lead to queue file corruption. While the root cause is a config
  error, it is a bug that this important and hard to find config error
  was not detected by rsyslog.
>>>>>>> 0c65e629
---------------------------------------------------------------------------
Version 5.9.7  [V5-BETA], 2012-05-10
- added capability to specify substrings for field extraction mode
- bugfix: ommysql did not properly init/exit the mysql runtime library
  this could lead to segfaults. Triggering condition: multiple action
  instances using ommysql.  Thanks to Tomas Heinrich for reporting this
  problem and providing an initial patch (which my solution is based on,
  I need to add more code to clean the mess up).
- bugfix: rsyslog did not terminate when delayable inputs were blocked
  due to unvailable sources. Fixes:
  http://bugzilla.adiscon.com/show_bug.cgi?id=299
  Thanks to Marcin M for bringing up this problem and Andre Lorbach
  for helping to reproduce and fix it.
- bugfix/tcpflood: sending small test files did not work correctly
---------------------------------------------------------------------------
Version 5.9.6  [V5-BETA], 2012-04-12
- added configuration directives to customize queue light delay marks
- permit size modifiers (k,m,g,...) in integer config parameters
  Thanks to Jo Rhett for the suggestion.
- bugfix: hostname was not requeried on HUP
  Thanks to Per Jessen for reporting this bug and Marius Tomaschewski for
  his help in testing the fix.
- bugfix: imklog invalidly computed facility and severity
  closes: http://bugzilla.adiscon.com/show_bug.cgi?id=313
- bugfix: imptcp input name could not be set
  config directive was accepted, but had no effect
- added configuration directive to disable octet-counted framing
  for imtcp, directive is $InputTCPServerSupportOctetCountedFraming 
  for imptcp, directive is $InputPTCPServerSupportOctetCountedFraming 
- added capability to use a local interface IP address as fromhost-ip for
  locally originating messages. New directive $LocalHostIPIF
<<<<<<< HEAD
- added configuration directives to customize queue light delay marks
  $MainMsgQueueLightDelayMark, $ActionQueueLightDelayMark; both
  specify number of messages starting at which a delay happens.
=======
>>>>>>> 0c65e629
---------------------------------------------------------------------------
Version 5.9.5  [V5-DEVEL], 2012-01-27
- improved impstats subsystem, added many new counters
- enhanced module loader to not rely on PATH_MAX
- refactored imklog linux driver, now combined with BSD driver
  The Linux driver no longer supports outdated kernel symbol resolution,
  which was disabled by default for very long. Also overall cleanup,
  resulting in much smaller code. Linux and BSD are now covered by a
  single small driver.
- $IMUXSockRateLimitInterval DEFAULT CHANGED, was 5, now 0
  The new default turns off rate limiting. This was chosen as people
  experienced problems with rate-limiting activated by default. Now it
  needs an explicit opt-in by setting this parameter.
  Thanks to Chris Gaffney for suggesting to make it opt-in; thanks to
  many unnamed others who already had complained at the time Chris made
  the suggestion ;-)
---------------------------------------------------------------------------
Version 5.9.4  [V5-DEVEL], 2011-11-29
- imuxsock: added capability to "annotate" messages with "trusted
  information", which contains some properties obtained from the system
  and as such sure to not be faked. This is inspired by the similiar idea
  introduced in systemd.
- removed dependency on gcrypt for recently-enough GnuTLS
  see: http://bugzilla.adiscon.com/show_bug.cgi?id=289
- bugfix: imuxsock did no longer ignore message-provided timestamp, if
  so configured (the *default*). Lead to no longer sub-second timestamps.
  closes: http://bugzilla.adiscon.com/show_bug.cgi?id=281
- bugfix: omfile returns fatal error code for things that go really wrong
  previously, RS_RET_RESUME was returned, which lead to a loop inside the
  rule engine as omfile could not really recover.
- bugfix: rsyslogd -v always said 64 atomics were not present
  thanks to mono_matsuko for the patch
---------------------------------------------------------------------------
Version 5.9.3  [V5-DEVEL], 2011-09-01
- bugfix/security: off-by-two bug in legacy syslog parser, CVE-2011-3200
- bugfix: mark message processing did not work correctly
- added capability to emit config error location info for warnings 
  otherwise, omusrmsg's warning about new config format was not
  accompanied by problem location.
- bugfix: potential misadressing in property replacer
- bugfix: MSGID corruption in RFC5424 parser under some circumstances
  closes: http://bugzilla.adiscon.com/show_bug.cgi?id=275
- bugfix: The NUL-Byte for the syslogtag was not copied in MsgDup (msg.c)
---------------------------------------------------------------------------
Version 5.9.2  [V5-DEVEL] (rgerhards), 2011-07-11
- systemd support: set stdout/stderr to null - thx to Lennart for the patch
- added support for the ":omusrmsg:" syntax in configuring user messages
<<<<<<< HEAD
- added support for the ":omfile:" syntax for actions
=======
- added support for the ":omfile:" syntax in configuring user messages
>>>>>>> 0c65e629
---------------------------------------------------------------------------
Version 5.9.1  [V5-DEVEL] (rgerhards), 2011-06-30
- added support for obtaining timestamp for kernel message from message
  If the kernel time-stamps messages, time is now take from that
  timestamp instead of the system time when the message was read. This
  provides much better accuracy. Thanks to Lennart Poettering for
  suggesting this feature and his help during implementation.
- added support for obtaining timestamp from system for imuxsock
  This permits to read the time a message was submitted to the system
  log socket. Most importantly, this is provided in microsecond resolution.
  So we are able to obtain high precision timestampis even for messages
  that were - as is usual - not formatted with them. This also simplifies
  things in regard to local time calculation in chroot environments.
  Many thanks to Lennart Poettering for suggesting this feature,
  providing some guidance on implementing it and coordinating getting the
  necessary support into the Linux kernel.
- bugfix: timestamp was incorrectly calculated for timezones with minute
  offset
  closes: http://bugzilla.adiscon.com/show_bug.cgi?id=271
- bugfix: problems in failover action handling
  closes: http://bugzilla.adiscon.com/show_bug.cgi?id=270
  closes: http://bugzilla.adiscon.com/show_bug.cgi?id=254
- bugfix: mutex was invalidly left unlocked during action processing
  At least one case where this can occur is during thread shutdown, which
  may be initiated by lower activity. In most cases, this is quite
  unlikely to happen. However, if it does, data structures may be 
  corrupted which could lead to fatal failure and segfault. I detected
  this via a testbench test, not a user report. But I assume that some
  users may have had unreproducable aborts that were cause by this bug.
- bugfix: memory leak in imtcp & subsystems under some circumstances
  This leak is tied to error conditions which lead to incorrect cleanup
  of some data structures. [backport from v6]
- bugfix/improvement:$WorkDirectory now gracefully handles trailing slashes
---------------------------------------------------------------------------
Version 5.9.0  [V5-DEVEL] (rgerhards), 2011-06-08
- imfile: added $InputFileMaxLinesAtOnce directive
- enhanced imfile to support input batching
- added capability for imtcp and imptcp to activate keep-alive packets
  at the socket layer. This has not been added to imttcp, as the latter is
  only an experimental module, and one which did not prove to be useful.
  reference: http://kb.monitorware.com/post20791.html
- added support to control KEEPALIVE settings in imptcp
  this has not yet been added to imtcp, but could be done on request.
- $ActionName is now also used for naming of queues in impstats
  as well as in the debug output
- bugfix: do not open files with full privileges, if privs will be dropped
  This make the privilege drop code more bulletproof, but breaks Ubuntu's
  work-around for log files created by external programs with the wrong
  user and/or group. Note that it was long said that this "functionality"
  would break once we go for serious privilege drop code, so hopefully
  nobody still depends on it (and, if so, they lost...).
- bugfix: pipes not opened in full priv mode when privs are to be dropped
- this begins a new devel branch for v5
- better handling of queue i/o errors in disk queues. This is kind of a
  bugfix, but a very intrusive one, this it goes into the devel version
  first. Right now, "file not found" is handled and leads to the new
  emergency mode, in which disk action is stopped and the queue run
  in direct mode. An error message is emited if this happens.
- added support for user-level PRI provided via systemd
- added new config directive $InputTCPFlowControl to select if tcp
  received messages shall be flagged as light delayable or not.
- enhanced omhdfs to support batching mode. This permits to increase
  performance, as we now call the HDFS API with much larger message
  sizes and far more infrequently
- bugfix: failover did not work correctly if repeated msg reduction was on
  affected directive was: $ActionExecOnlyWhenPreviousIsSuspended on
  closes: http://bugzilla.adiscon.com/show_bug.cgi?id=236
---------------------------------------------------------------------------
<<<<<<< HEAD
Version 5.8.13  [V5-stable] 2012-06-??
=======
Version 5.8.13  [V5-stable] 2012-08-22
>>>>>>> 0c65e629
- bugfix: DA queue could cause abort
- bugfix: "last message repeated n times" message was missing hostname
  Thanks to Zdenek Salvet for finding this bug and to Bodik for reporting
- bugfix "$PreserveFQDN on" was not honored in some modules
  Thanks to bodik for reporting this bug.
- bugfix: randomized IP option header in omudpspoof caused problems
  closes: http://bugzilla.adiscon.com/show_bug.cgi?id=327
  Thanks to Rick Brown for helping to test out the patch.
- bugfix: potential abort if output plugin logged message during shutdown
  note that none of the rsyslog-provided plugins does this
  Thanks to bodik and Rohit Prasad for alerting us on this bug and
  analyzing it.
  fixes: http://bugzilla.adiscon.com/show_bug.cgi?id=347
- bugfix: multiple main queues with same queue file name was not detected
  This lead to queue file corruption. While the root cause is a config
  error, it is a bug that this important and hard to find config error
  was not detected by rsyslog.
---------------------------------------------------------------------------
Version 5.8.12  [V5-stable] 2012-06-06
- add small delay (50ms) after sending shutdown message
  There seem to be cases where the shutdown message is otherwise not
  processed, not even on an idle system. Thanks to Marcin for
  bringing this problem up.
- support for resolving huge groups
  closes: http://bugzilla.adiscon.com/show_bug.cgi?id=310
  Thanks to Alec Warner for the patch
- bugfix: delayble source could block action queue, even if there was
  a disk queue associated with it. The root cause of this problem was
  that it makes no sense to delay messages once they arrive in the 
  action queue - the "input" that is being held in that case is the main
  queue worker, what makes no sense.
  Thanks to Marcin for alerting us on this problem and providing 
  instructions to reproduce it.
- bugfix: disk queue was not persisted on shutdown, regression of fix to
  http://bugzilla.adiscon.com/show_bug.cgi?id=299
  The new code also handles the case of shutdown of blocking light and 
  full delayable sources somewhat smarter and permits, assuming sufficient
  timouts, to persist message up to the max queue capacity. Also some nits
  in debug instrumentation have been fixed.
- bugfix/omudpspoof: problems, including abort, happend when run on
  multiple threads. Root cause is that libnet is not thread-safe. 
  omudpspoof now guards libnet calls with their own mutex.
- bugfix: if debug message could end up in log file when forking
  if rsyslog was set to auto-background (thus fork, the default) and debug
  mode to stdout was enabled, debug messages ended up in the first log file
  opened. Currently, stdout logging is completely disabled in forking mode
  (but writing to the debug log file is still possible). This is a change 
  in behaviour, which is under review. If it causes problems to you,
  please let us know.
  Thanks to Tomas Heinrich for the patch.
- bugfix/tcpflood: sending small test files did not work correctly
- bugfix: potential hang due to mutex deadlock
  closes: http://bugzilla.adiscon.com/show_bug.cgi?id=316
  Thanks to Andreas Piesk for reporting&analyzing this bug as well as
  providing patches and other help in resolving it.
- bugfix: property PROCID empty instead of proper nilvalue if not present
  If it is not present, it must have the nilvalue "-" as of RFC5424
  closes: http://bugzilla.adiscon.com/show_bug.cgi?id=332
  Thanks to John N for reporting this issue.
---------------------------------------------------------------------------
Version 5.8.11  [V5-stable] 2012-05-03
- bugfix: ommysql did not properly init/exit the mysql runtime library
  this could lead to segfaults. Triggering condition: multiple action
  instances using ommysql.  Thanks to Tomas Heinrich for reporting this
  problem and providing an initial patch (which my solution is based on,
  I need to add more code to clean the mess up).
- bugfix: rsyslog did not terminate when delayable inputs were blocked
  due to unvailable sources. Fixes:
  http://bugzilla.adiscon.com/show_bug.cgi?id=299
  Thanks to Marcin M for bringing up this problem and Andre Lorbach
  for helping to reproduce and fix it.
- bugfix: active input in "light delay state" could block rsyslog
  termination, at least for prolonged period of time
- bugfix: imptcp input name could not be set
  config directive was accepted, but had no effect
- bugfix: assigned ruleset was lost when using disk queues
  This looked quite hard to diagnose for disk-assisted queues, as the
  pure memory part worked well, but ruleset info was lost for messages
  stored inside the disk queue.
- bugfix: hostname was not requeried on HUP
  Thanks to Per Jessen for reporting this bug and Marius Tomaschewski for
  his help in testing the fix.
- bugfix: inside queue.c, some thread cancel states were not correctly
  reset. While this is a bug, we assume it did have no practical effect
  because the reset as it was done was set to the state the code actually
  had at this point. But better fix this...
---------------------------------------------------------------------------
Version 5.8.10  [V5-stable] 2012-04-05
- bugfix: segfault on startup if $actionqueuefilename was missing for disk
  queue config
  Thanks to Tomas Heinrich for the patch.
- bugfix: segfault if disk-queue was started up with old queue file
  Thanks to Tomas Heinrich for the patch.
- bugfix: memory leak in array passing output module mode
---------------------------------------------------------------------------
Version 5.8.9  [V5-stable] 2012-03-15
- added tool to recover disk queue if .qi file is missing (recover_qi.pl)
  Thanks to Kaiwang Chen for contributing this tool
- bugfix: stopped DA queue was never processed after a restart due to a
  regression from statistics module
- added better doc for statsobj interface
  Thanks to Kaiwang Chen for his suggestions and analysis in regard to the
  stats subsystem.
---------------------------------------------------------------------------
Version 5.8.8  [V5-stable] 2012-03-05
- added capability to use a local interface IP address as fromhost-ip for
  imuxsock imklog
  new config directives: $IMUXSockLocalIPIF, $klogLocalIPIF
- added configuration directives to customize queue light delay marks
  $MainMsgQueueLightDelayMark, $ActionQueueLightDelayMark; both
  specify number of messages starting at which a delay happens.
- bugfix: omprog made rsyslog abort on startup if not binary to
  execute was configured
- bugfix: imklog invalidly computed facility and severity
  closes: http://bugzilla.adiscon.com/show_bug.cgi?id=313
---------------------------------------------------------------------------
Version 5.8.7  [V5-stable] 2012-01-17
- bugfix: instabilities when using RFC5424 header fields
  Thanks to Kaiwang Chen for the patch
- bugfix: imuxsock did truncate part of received message if it did not
  contain a proper date. The truncation occured because we removed that
  part of the messages that was expected to be the date.
  closes: http://bugzilla.adiscon.com/show_bug.cgi?id=295
- bugfix: potential abort after reading invalid X.509 certificate
  closes: http://bugzilla.adiscon.com/show_bug.cgi?id=290
  Thanks to Tomas Heinrich for the patch
- bugfix: stats counter were not properly initialized on creation
- FQDN hostname for multihomed host was not always set to the correct name
  if multiple aliases existed. Thanks to Tomas Heinreich for the patch.
- re-licensed larger parts of the codebase under the Apache license 2.0
---------------------------------------------------------------------------
Version 5.8.6  [V5-stable] 2011-10-21
- bugfix: missing whitespace after property-based filter was not detected
- bugfix: $OMFileFlushInterval period was doubled - now using correct value
- bugfix: ActionQueue could malfunction due to index error
  Thanks to Vlad Grigorescu for the patch
- bugfix: $ActionExecOnlyOnce interval did not work properly
  Thanks to Tomas Heinrich for the patch
- bugfix: race condition when extracting program name, APPNAME, structured
  data and PROCID (RFC5424 fields) could lead to invalid characters e.g.
  in dynamic file names or during forwarding (general malfunction of these
  fields in templates, mostly under heavy load)
- bugfix: imuxsock did no longer ignore message-provided timestamp, if
  so configured (the *default*). Lead to no longer sub-second timestamps.
  closes: http://bugzilla.adiscon.com/show_bug.cgi?id=281
- bugfix: omfile returns fatal error code for things that go really wrong
  previously, RS_RET_RESUME was returned, which lead to a loop inside the
  rule engine as omfile could not really recover.
- bugfix: imfile did invalid system call under some circumstances
  when a file that was to be monitored did not exist BUT the state file
  actually existed. Mostly a cosmetic issue. Root cause was incomplete
  error checking in stream.c; so patch may affect other code areas.
- bugfix: rsyslogd -v always said 64 atomics were not present
  thanks to mono_matsuko for the patch
---------------------------------------------------------------------------
Version 5.8.5  [V5-stable] (rgerhards/al), 2011-09-01
- bugfix/security: off-by-two bug in legacy syslog parser, CVE-2011-3200
- bugfix: mark message processing did not work correctly
- bugfix: potential hang condition during tag emulation
- bugfix: too-early string termination during tag emulation
- bugfix: The NUL-Byte for the syslogtag was not copied in MsgDup (msg.c)
- bugfix: fixed incorrect state handling for Discard Action (transactions)
  Note: This caused all messages in a batch to be set to COMMITTED, 
  even if they were discarded. 
---------------------------------------------------------------------------
Version 5.8.4  [V5-stable] (al), 2011-08-10
- bugfix: potential misadressing in property replacer
- bugfix: memcpy overflow can occur in allowed sender checkig
  if a name is resolved to IPv4-mapped-on-IPv6 address
  Found by Ismail Dönmez at suse
- bugfix: potential misadressing in property replacer
- bugfix: MSGID corruption in RFC5424 parser under some circumstances
  closes: http://bugzilla.adiscon.com/show_bug.cgi?id=275
---------------------------------------------------------------------------
Version 5.8.3  [V5-stable] (rgerhards), 2011-07-11
- systemd support: set stdout/stderr to null - thx to Lennart for the patch
- added support for the ":omusrmsg:" syntax in configuring user messages
- added support for the ":omfile:" syntax for actions
  Note: previous outchannel syntax will generate a warning message. This
  may be surprising to some users, but it is quite urgent to alert them
  of the new syntax as v6 can no longer support the previous one.
---------------------------------------------------------------------------
Version 5.8.2  [V5-stable] (rgerhards), 2011-06-21
- bugfix: problems in failover action handling
  closes: http://bugzilla.adiscon.com/show_bug.cgi?id=270
  closes: http://bugzilla.adiscon.com/show_bug.cgi?id=254
- bugfix: mutex was invalidly left unlocked during action processing
  At least one case where this can occur is during thread shutdown, which
  may be initiated by lower activity. In most cases, this is quite
  unlikely to happen. However, if it does, data structures may be 
  corrupted which could lead to fatal failure and segfault. I detected
  this via a testbench test, not a user report. But I assume that some
  users may have had unreproducable aborts that were cause by this bug.
- bugfix: memory leak in imtcp & subsystems under some circumstances
  This leak is tied to error conditions which lead to incorrect cleanup
  of some data structures. [backport from v6]
- bugfix/improvement:$WorkDirectory now gracefully handles trailing slashes
---------------------------------------------------------------------------
Version 5.8.1  [V5-stable] (rgerhards), 2011-05-19
- bugfix: invalid processing in QUEUE_FULL condition
  If the the multi-submit interface was used and a QUEUE_FULL condition
  occured, the failed message was properly destructed. However, the
  rest of the input batch, if it existed, was not processed. So this
  lead to potential loss of messages and a memory leak. The potential
  loss of messages was IMHO minor, because they would have been dropped
  in most cases due to the queue remaining full, but very few lucky ones
  from the batch may have made it. Anyhow, this has now been changed so
  that the rest of the batch is properly tried to be enqueued and, if
  not possible, destructed.
- new module mmsnmptrapd, a sample message modification module
  This can be useful to reformat snmptrapd messages and also serves as
  a sample for how to write message modification modules using the
  output module interface. Note that we introduced this new 
  functionality directly into the stable release, as it does not 
  modify the core and as such cannot have any side-effects if it is
  not used (and thus the risk is solely on users requiring that
  functionality).
- bugfix: rate-limiting inside imuxsock did not work 100% correct
  reason was that a global config variable was invalidly accessed where a
  listener variable should have been used.
  Also performance-improved the case when rate limiting is turned off (this
  is a very unintrusive change, thus done directly to the stable version).
- bugfix: $myhostname not available in RainerScript (and no error message)
  closes: http://bugzilla.adiscon.com/show_bug.cgi?id=233
- bugfix: memory and file descriptor leak in stream processing
  Leaks could occur under some circumstances if the file stream handler
  errored out during the open call. Among others, this could cause very
  big memory leaks if there were a problem with unreadable disk queue
  files. In regard to the memory leak, this
  closes: http://bugzilla.adiscon.com/show_bug.cgi?id=256
- bugfix: doc for impstats had wrong config statements
  also, config statements were named a bit inconsistent, resolved that
  problem by introducing an alias and only documenting the consistent
  statements
  Thanks to Marcin for bringing up this problem.
- bugfix: IPv6-address could not be specified in omrelp
  this was due to improper parsing of ":"
  closes: http://bugzilla.adiscon.com/show_bug.cgi?id=250
- bugfix: TCP connection invalidly aborted when messages needed to be
  discarded (due to QUEUE_FULL or similar problem)
- bugfix: $LocalHostName was not honored under all circumstances
  closes: http://bugzilla.adiscon.com/show_bug.cgi?id=258
- bugfix(minor): improper template function call in syslogd.c
---------------------------------------------------------------------------
Version 5.8.0  [V5-stable] (rgerhards), 2011-04-12

This is the new v5-stable branch, importing all feature from the 5.7.x
versions. To see what has changed in regard to the previous v5-stable,
check the Changelog for 5.7.x below.

- bugfix: race condition in deferred name resolution
  closes: http://bugzilla.adiscon.com/show_bug.cgi?id=238
  Special thanks to Marcin for his persistence in helping to solve this
  bug.
- bugfix: DA queue was never shutdown once it was started
  closes: http://bugzilla.adiscon.com/show_bug.cgi?id=241
---------------------------------------------------------------------------
Version 5.7.10  [V5-BETA] (rgerhards), 2011-03-29
- bugfix: ompgsql did not work properly with ANSI SQL strings
  closes: http://bugzilla.adiscon.com/show_bug.cgi?id=229
- bugfix: rsyslog did not build with --disable-regexp configure option
  closes: http://bugzilla.adiscon.com/show_bug.cgi?id=243
- bugfix: PRI was invalid on Solaris for message from local log socket
- enhance: added $BOM system property to ease writing byte order masks
- bugfix: RFC5424 parser confused by empty structured data
  closes: http://bugzilla.adiscon.com/show_bug.cgi?id=237
- bugfix: error return from strgen caused abort, now causes action to be
  ignored (just like a failed filter)
- new sample plugin for a strgen to generate sql statement consumable
  by a database plugin
- bugfix: strgen could not be used together with database outputs
  because the sql/stdsql option could not be specified. This has been
  solved by permitting the strgen to include the opton inside its name.
  closes: http://bugzilla.adiscon.com/show_bug.cgi?id=195
---------------------------------------------------------------------------
Version 5.7.9  [V5-BETA] (rgerhards), 2011-03-16
- improved testbench
  among others, life tests for ommysql (against a test database) have
  been added, valgrind-based testing enhanced, ...
- enhance: fallback *at runtime* to epoll_create if epoll_create1 is not
  available. Thanks to Michael Biebl for analysis and patch!
- bugfix: failover did not work correctly if repeated msg reduction was on
  closes: http://bugzilla.adiscon.com/show_bug.cgi?id=236
  affected directive was: $ActionExecOnlyWhenPreviousIsSuspended on
- bugfix: minor memory leak in omlibdbi (< 1k per instance and run)
- bugfix: (regression) omhdfs did no longer compile
- bugfix: omlibdbi did not use password from rsyslog.conf
  closes: http://bugzilla.adiscon.com/show_bug.cgi?id=203
---------------------------------------------------------------------------
Version 5.7.8  [V5-BETA] (rgerhards), 2011-03-09
- systemd support somewhat improved (can now take over existing log sockt)
- bugfix: discard action did not work under some circumstances
  fixes: http://bugzilla.adiscon.com/show_bug.cgi?id=217
- bugfix: file descriptor leak in gnutls netstream driver
  fixes: http://bugzilla.adiscon.com/show_bug.cgi?id=222
---------------------------------------------------------------------------
Version 5.7.7  [V5-BETA] (rgerhards), 2011-03-02
- bugfix: potential abort condition when $RepeatedMsgReduction set to on
  as well as potentially in a number of other places where MsgDup() was
  used. This only happened when the imudp input module was used and it
  depended on name resolution not yet had taken place. In other words,
  this was a strange problem that could lead to hard to diagnose 
  instability. So if you experience instability, chances are good that
  this fix will help.
---------------------------------------------------------------------------
Version 5.7.6  [V5-BETA] (rgerhards), 2011-02-25
- bugfix: fixed a memory leak and potential abort condition
  this could happen if multiple rulesets were used and some output batches
  contained messages belonging to more than one ruleset.
  fixes: http://bugzilla.adiscon.com/show_bug.cgi?id=226
  fixes: http://bugzilla.adiscon.com/show_bug.cgi?id=218
- bugfix: memory leak when $RepeatedMsgReduction on was used
  bug tracker: http://bugzilla.adiscon.com/show_bug.cgi?id=225
---------------------------------------------------------------------------
Version 5.7.5  [V5-BETA] (rgerhards), 2011-02-23
- enhance: imfile did not yet support multiple rulesets, now added
  we do this directly in the beta because a) it does not affect existing
  functionality and b) one may argue that this missing functionality is
  close to a bug.
- improved testbench, added tests for imuxsock
- bugfix: imuxsock did no longer sanitize received messages
  This was a regression from the imuxsock partial rewrite. Happened
  because the message is no longer run through the standard parsers. 
  bug tracker: http://bugzilla.adiscon.com/show_bug.cgi?id=224
- bugfix: minor race condition in action.c - considered cosmetic
  This is considered cosmetic as multiple threads tried to write exactly
  the same value into the same memory location without sync. The method
  has been changed so this can no longer happen.
---------------------------------------------------------------------------
Version 5.7.4  [V5-BETA] (rgerhards), 2011-02-17
- added pmsnare parser module (written by David Lang)
- enhanced imfile to support non-cancel input termination
- improved systemd socket activation thanks to Marius Tomaschweski
- improved error reporting for $WorkDirectory
  non-existance and other detectable problems are now reported,
  and the work directory is NOT set in this case
- bugfix: pmsnare causded abort under some conditions
- bugfix: abort if imfile reads file line of more than 64KiB
  Thanks to Peter Eisentraut for reporting and analysing this problem.
  bug tracker: http://bugzilla.adiscon.com/show_bug.cgi?id=221
- bugfix: queue engine did not properly slow down inputs in FULL_DELAY mode
  when in disk-assisted mode. This especially affected imfile, which
  created unnecessarily queue files if a large set of input file data was
  to process.
- bugfix: very long running actions could prevent shutdown under some
  circumstances. This has now been solved, at least for common
  situations.
- bugfix: fixed compile problem due to empty structs
  this occured only on some platforms/compilers. thanks to Dražen Kačar 
  for the fix
---------------------------------------------------------------------------
Version 5.7.3  [V5-BETA] (rgerhards), 2011-02-07
- added support for processing multi-line messages in imfile
- added $IMUDPSchedulingPolicy and $IMUDPSchedulingPriority config settings
- added $LocalHostName config directive
- bugfix: fixed build problems on some platforms
  namely those that have 32bit atomic operations but not 64 bit ones
- bugfix: local hostname was pulled too-early, so that some config 
  directives (namely FQDN settings) did not have any effect
- bugfix: imfile did duplicate messages under some circumstances
- added $OMMySQLConfigFile config directive
- added $OMMySQLConfigSection config directive
---------------------------------------------------------------------------
Version 5.7.2  [V5-DEVEL] (rgerhards), 2010-11-26
- bugfix(important): problem in TLS handling could cause rsyslog to loop
  in a tight loop, effectively disabling functionality and bearing the
  risk of unresponsiveness of the whole system.
  Bug tracker: http://bugzilla.adiscon.com/show_bug.cgi?id=194
- bugfix: imfile state file was not written when relative file name
  for it was specified
- bugfix: compile failed on systems without epoll_create1()
  Thanks to David Hill for providing a fix.
- bugfix: atomic increment for msg object may not work correct on all
  platforms. Thanks to Chris Metcalf for the patch
- bugfix: replacements for atomic operations for non-int sized types had
  problems. At least one instance of that problem could potentially lead
  to abort (inside omfile).
---------------------------------------------------------------------------
Version 5.7.1  [V5-DEVEL] (rgerhards), 2010-10-05
- support for Hadoop's HDFS added (via omhdfs)
- imuxsock now optionally use SCM_CREDENTIALS to pull the pid from the log
  socket itself
  (thanks to Lennart Poettering for the suggesting this feature)
- imuxsock now optionally uses per-process input rate limiting, guarding the
  user against processes spamming the system log
  (thanks to Lennart Poettering for suggesting this feature)
- added new config statements
  * $InputUnixListenSocketUsePIDFromSystem 
  * $SystemLogUsePIDFromSystem 
  * $SystemLogRateLimitInterval
  * $SystemLogRateLimitBurst
  * $SystemLogRateLimitSeverity
  * $IMUxSockRateLimitInterval
  * $IMUxSockRateLimitBurst
  * $IMUxSockRateLimitSeverity
- imuxsock now supports up to 50 different sockets for input
- some code cleanup in imuxsock (consider this a release a major
  modification, especially if problems show up)
- bugfix: /dev/log was unlinked even when passed in from systemd
  in which case it should be preserved as systemd owns it
---------------------------------------------------------------------------
Version 5.7.0  [V5-DEVEL] (rgerhards), 2010-09-16
- added module impstat to emit periodic statistics on rsyslog counters
- support for systemd officially added
  * acquire /dev/log socket optionally from systemd
    thanks to Lennart Poettering for this patch
  * sd-systemd API added as part of rsyslog runtime library
---------------------------------------------------------------------------
Version 5.6.5  [V5-STABLE] (rgerhards), 2011-03-22
- bugfix: failover did not work correctly if repeated msg reduction was on
  affected directive was: $ActionExecOnlyWhenPreviousIsSuspended on
  closes: http://bugzilla.adiscon.com/show_bug.cgi?id=236
- bugfix: omlibdbi did not use password from rsyslog.con
  closes: http://bugzilla.adiscon.com/show_bug.cgi?id=203
- bugfix(kind of): tell users that config graph can currently not be
  generated
  closes: http://bugzilla.adiscon.com/show_bug.cgi?id=232
- bugfix: discard action did not work under some circumstances
  fixes: http://bugzilla.adiscon.com/show_bug.cgi?id=217
  (backport from 5.7.8)
---------------------------------------------------------------------------
Version 5.6.4  [V5-STABLE] (rgerhards), 2011-03-03
- bugfix: potential abort condition when $RepeatedMsgReduction set to on
  as well as potentially in a number of other places where MsgDup() was
  used. This only happened when the imudp input module was used and it
  depended on name resolution not yet had taken place. In other words,
  this was a strange problem that could lead to hard to diagnose 
  instability. So if you experience instability, chances are good that
  this fix will help.
- bugfix: fixed a memory leak and potential abort condition
  this could happen if multiple rulesets were used and some output batches
  contained messages belonging to more than one ruleset.
  fixes: http://bugzilla.adiscon.com/show_bug.cgi?id=226
  fixes: http://bugzilla.adiscon.com/show_bug.cgi?id=218
- bugfix: memory leak when $RepeatedMsgReduction on was used
  bug tracker: http://bugzilla.adiscon.com/show_bug.cgi?id=225
---------------------------------------------------------------------------
Version 5.6.3  [V5-STABLE] (rgerhards), 2011-01-26
- bugfix: action processor released memory too early, resulting in
  potential issue in retry cases (but very unlikely due to another
  bug, which I also fixed -- only after the fix this problem here
  became actually visible).
- bugfix: batch processing flagged invalid message as "bad" under some
  circumstances
- bugfix: unitialized variable could cause issues under extreme conditions
  plus some minor nits. This was found after a clang static code analyzer
  analysis (great tool, and special thanks to Marcin for telling me about
  it!)
- bugfix: batches which had actions in error were not properly retried in
  all cases
- bugfix: imfile did duplicate messages under some circumstances
- bugfix: testbench was not activated if no Java was present on system
  ... what actually was a left-over. Java is no longer required.
---------------------------------------------------------------------------
Version 5.6.2  [V5-STABLE] (rgerhards), 2010-11-30
- bugfix: compile failed on systems without epoll_create1()
  Thanks to David Hill for providing a fix.
- bugfix: atomic increment for msg object may not work correct on all
  platforms. Thanks to Chris Metcalf for the patch
- bugfix: replacements for atomic operations for non-int sized types had
  problems. At least one instance of that problem could potentially lead
  to abort (inside omfile).
- added the $InputFilePersistStateInterval config directive to imfile
- changed imfile so that the state file is never deleted (makes imfile
  more robust in regard to fatal failures)
- bugfix: a slightly more informative error message when a TCP
  connections is aborted
---------------------------------------------------------------------------
Version 5.6.1  [V5-STABLE] (rgerhards), 2010-11-24
- bugfix(important): problem in TLS handling could cause rsyslog to loop
  in a tight loop, effectively disabling functionality and bearing the
  risk of unresponsiveness of the whole system.
  Bug tracker: http://bugzilla.adiscon.com/show_bug.cgi?id=194
- permitted imptcp to work on systems which support epoll(), but not
  epoll_create().
  Bug: http://bugzilla.adiscon.com/show_bug.cgi?id=204
  Thanks to Nicholas Brink for reporting this problem.
- bugfix: testbench failed if imptcp was not enabled
- bugfix: segfault when an *empty* template was used
  Bug: http://bugzilla.adiscon.com/show_bug.cgi?id=206
  Thanks to David Hill for alerting us.
- bugfix: compile failed with --enable-unlimited-select
  thanks varmojfekoj for the patch
---------------------------------------------------------------------------
Version 5.6.0  [V5-STABLE] (rgerhards), 2010-10-19

This release brings all changes and enhancements of the 5.5.x series
to the v5-stable branch.

- bugfix: a couple of problems that imfile had on some platforms, namely
  Ubuntu (not their fault, but occured there)
- bugfix: imfile utilizes 32 bit to track offset. Most importantly,
  this problem can not experienced on Fedora 64 bit OS (which has
  64 bit long's!)
---------------------------------------------------------------------------
Version 5.5.7  [V5-BETA] (rgerhards), 2010-08-09
- changed omudpspoof default spoof address to simplify typical use case
  thanks to David Lang for suggesting this
- doc bugfix: pmlastmsg doc samples had errors
- bugfix[minor]: pmrfc3164sd had invalid name (resided in rsyslog name 
  space, what should not be the case for a contributed module)
- added omuxsock, which permits to write message to local Unix sockets
  this is the counterpart to imuxsock, enabling fast local forwarding
---------------------------------------------------------------------------
Version 5.5.6  [DEVEL] (rgerhards), 2010-07-21
- added parser modules
  * pmlastmsg, which supports the notoriously malformed "last message
    repeated n times" messages from some syslogd's (namely sysklogd)
  * pmrfc3164sd (contributed), supports RFC5424 structured data in 
    RFC3164 messages [untested]
- added new module type "string generator", used to speed up output
  processing. Expected speedup for (typical) rsyslog processing is
  roughly 5 to 6 percent compared to using string-based templates.
  They may also be used to do more complex formatting with custom
  C code, what provided greater flexibility and probably far higher
  speed, for example if using multiple regular expressions within a 
  template.
- added 4 string generators for
  * RSYSLOG_FileFormat
  * RSYSLOG_TraditionalFileFormat
  * RSYSLOG_ForwardFormat
  * RSYSLOG_TraditionalForwardFormat
- bugfix: mutexes used to simulate atomic instructions were not destructed
- bugfix: regression caused more locking action in msg.c than necessary
- bugfix: "$ActionExecOnlyWhenPreviousIsSuspended on" was broken
- bugfix: segfault on HUP when "HUPIsRestart" was set to "on"
  thanks varmojfekoj for the patch
- bugfix: default for $OMFileFlushOnTXEnd was wrong ("off").
  This, in default mode, caused buffered writing to be used, what
  means that it looked like no output were written or partial
  lines. Thanks to Michael Biebl for pointing out this bug.
- bugfix: programname filter in ! configuration can not be reset
  Thanks to Kiss Gabor for the patch.
---------------------------------------------------------------------------
Version 5.5.5  [DEVEL] (rgerhards), 2010-05-20
- added new cancel-reduced action thread termination method
  We now manage to cancel threads that block inside a retry loop to
  terminate without the need to cancel the thread. Avoiding cancellation
  helps keep the system complexity minimal and thus provides for better
  stability. This also solves some issues with improper shutdown when
  inside an action retry loop.
---------------------------------------------------------------------------
Version 5.5.4  [DEVEL] (rgerhards), 2010-05-03
- This version offers full support for Solaris on Intel and Sparc
- bugfix: problems with atomic operations emulation
  replaced atomic operation emulation with new code. The previous code
  seemed to have some issue and also limited concurrency severely. The
  whole atomic operation emulation has been rewritten.
- bugfix: netstream ptcp support class was not correctly build on systems
  without epoll() support
- bugfix: segfault on Solaris/Sparc
---------------------------------------------------------------------------
Version 5.5.3  [DEVEL] (rgerhards), 2010-04-09
- added basic but functional support for Solaris
- imported many bugfixes from 3.6.2/4.6.1 (see ChangeLog below!)
- added new property replacer option "date-rfc3164-buggyday" primarily
  to ease migration from syslog-ng. See property replacer doc for
  details.
- added capability to turn off standard LF delimiter in TCP server
  via new directive "$InputTCPServerDisableLFDelimiter on"
- bugfix: failed to compile on systems without epoll support
- bugfix: comment char ('#') in literal terminated script parsing
  and thus could not be used.
  but tracker: http://bugzilla.adiscon.com/show_bug.cgi?id=119
  [merged in from v3.22.2]
- imported patches from 4.6.0:
  * improved testbench to contain samples for totally malformed messages
    which miss parts of the message content
  * bugfix: some malformed messages could lead to a missing LF inside files
    or some other missing parts of the template content.
  * bugfix: if a message ended immediately with a hostname, the hostname
    was mistakenly interpreted as TAG, and localhost be used as hostname
---------------------------------------------------------------------------
Version 5.5.2  [DEVEL] (rgerhards), 2010-02-05
- applied patches that make rsyslog compile under Apple OS X.
  Thanks to trey for providing these.
- replaced data type "bool" by "sbool" because this created some
  portability issues.
- added $Escape8BitCharactersOnReceive directive
  Thanks to David Lang for suggesting it.
- worked around an issue where omfile failed to compile on 32 bit platforms
  under some circumstances (this smells like a gcc problem, but a simple
  solution was available). Thanks to Kenneth Marshall for some advice.
- extended testbench
---------------------------------------------------------------------------
Version 5.5.1  [DEVEL] (rgerhards), 2009-11-27
- introduced the ablity for netstream drivers to utilize an epoll interface
  This offers increased performance and removes the select() FDSET size
  limit from imtcp. Note that we fall back to select() if there is no
  epoll netstream drivers. So far, an epoll driver has only been
  implemented for plain tcp syslog, the rest will follow once the code
  proves well in practice AND there is demand.
- re-implemented $EscapeControlCharacterTab config directive
  Based on Jonathan Bond-Caron's patch for v4. This now also includes some
  automatted tests.
- bugfix: enabling GSSServer crashes rsyslog startup
  Thanks to Tomas Kubina for the patch [imgssapi]
- bugfix (kind of): check if TCP connection is still alive if using TLS
  Thanks to Jonathan Bond-Caron for the patch.
---------------------------------------------------------------------------
Version 5.5.0  [DEVEL] (rgerhards), 2009-11-18
- moved DNS resolution code out of imudp and into the backend processing
  Most importantly, DNS resolution now never happens if the resolved name
  is not required. Note that this applies to imudp - for the other inputs,
  DNS resolution almost comes for free, so we do not do it there. However,
  the new method has been implemented in a generic way and as such may 
  also be used by other modules in the future.
- added option to use unlimited-size select() calls
  Thanks to varmjofekoj for the patch
  This is not done in imudp, as it natively supports epoll().
- doc: improved description of what loadable modules can do
---------------------------------------------------------------------------
Version 5.4.2  [v5-stable] (rgerhards), 2010-03-??
- bugfix(kind of): output plugin retry behaviour could cause engine to loop
  The rsyslog engine did not guard itself against output modules that do
  not properly convey back the tryResume() behaviour. This then leads to
  what looks like an endless loop. I consider this to be a bug of the 
  engine not only because it should be hardened against plugin misbehaviour,
  but also because plugins may not be totally able to avoid this situation
  (depending on the type of and processing done by the plugin).
- bugfix: testbench failed when not executed in UTC+1 timezone
  accidently, the time zone information was kept inside some
  to-be-checked-for responses
- temporary bugfix replaced by permanent one for
  message-induced off-by-one error (potential segfault) (see 4.6.2)
  The analysis has been completed and a better fix been crafted and 
  integrated.
- bugfix(minor): status variable was uninitialized
  However, this would have caused harm only if NO parser modules at
  all were loaded, which would lead to a defunctional configuration
  at all. And, even more important, this is impossible as two parser
  modules are built-in and thus can not be "not loaded", so we always
  have a minimum of two.
---------------------------------------------------------------------------
Version 5.4.1  [v5-stable] (rgerhards), 2010-03-??
- added new property replacer option "date-rfc3164-buggyday" primarily
  to ease migration from syslog-ng. See property replacer doc for
  details. [backport from 5.5.3 because urgently needed by some]
- imported all bugfixes vom 4.6.2 (see below)
---------------------------------------------------------------------------
Version 5.4.0  [v5-stable] (rgerhards), 2010-03-08
***************************************************************************
* This is a new stable v5 version. It contains all fixes and enhancements *
* made during the 5.3.x phase as well as those listed below.              *
* Note that the 5.2.x series was quite buggy and as such all users are    *
* strongly advised to upgrade to 5.4.0.                                   *
***************************************************************************
- bugfix: omruleset failed to work in many cases
  bug tracker: http://bugzilla.adiscon.com/show_bug.cgi?id=179
  Thanks to Ryan B. Lynch for reporting this issue.
- bugfix: comment char ('#') in literal terminated script parsing
  and thus could not be used.
  but tracker: http://bugzilla.adiscon.com/show_bug.cgi?id=119
  [merged in from v3.22.2]
---------------------------------------------------------------------------
Version 5.3.7  [BETA] (rgerhards), 2010-01-27
- bugfix: queues in direct mode could case a segfault, especially if an
  action failed for action queues. The issue was an invalid increment of
  a stack-based pointer which lead to destruction of the stack frame and
  thus a segfault on function return.
  Thanks to Michael Biebl for alerting us on this problem.
- bugfix: hostname accidently set to IP address for some message sources,
  for example imudp. Thanks to Anton for reporting this bug. [imported v4]
- bugfix: ompgsql had problems with transaction support, what actually 
  rendered it unsuable. Thanks to forum user "horhe" for alerting me
  on this bug and helping to debug/fix it! [imported from 5.3.6]
- bugfix: $CreateDirs variable not properly initialized, default thus
  was random (but most often "on") [imported from v3]
- bugfix: potential segfaults during queue shutdown
  (bugs require certain non-standard settings to appear)
  Thanks to varmojfekoj for the patch [imported from 4.5.8]
  [backport from 5.5.2]
- bugfix: wrong memory assignment for a config variable (probably
  without causing any harm) [backport from 5.2.2]
- bugfix: rsyslog hangs when writing to a named pipe which nobody was
  reading. Thanks to Michael Biebl for reporting this bug.
  Bugzilla entry: http://bugzilla.adiscon.com/show_bug.cgi?id=169
  [imported from 4.5.8]
---------------------------------------------------------------------------
Version 5.3.6  [BETA] (rgerhards), 2010-01-13
- bugfix: ompgsql did not properly check the server connection in
  tryResume(), which could lead to rsyslog running in a thight loop
- bugfix: suspension during beginTransaction() was not properly handled
  by rsyslog core
- bugfix: omfile output was only written when buffer was full, not at
  end of transaction
- bugfix: commit transaction was not properly conveyed to message layer,
  potentially resulting in non-message destruction and thus hangs
- bugfix: enabling GSSServer crashes rsyslog startup
  Thanks to Tomas Kubina for the patch [imgssapi]
- bugfix (kind of): check if TCP connection is still alive if using TLS
  Thanks to Jonathan Bond-Caron for the patch.
- bugfix: $CreateDirs variable not properly initialized, default thus
  was random (but most often "on") [imported from v3]
- bugfix: ompgsql had problems with transaction support, what actually 
  rendered it unsuable. Thanks to forum user "horhe" for alerting me
  on this bug and helping to debug/fix it!
- bugfix: memory leak when sending messages in zip-compressed format
  Thanks to Naoya Nakazawa for analyzing this issue and providing a patch.
- worked around an issue where omfile failed to compile on 32 bit platforms
  under some circumstances (this smells like a gcc problem, but a simple
  solution was available). Thanks to Kenneth Marshall for some advice.
  [backported from 5.5.x branch]
---------------------------------------------------------------------------
Version 5.3.5  [BETA] (rgerhards), 2009-11-13
- some light performance enhancement by replacing time() call with much
  faster (at least under linux) gettimeofday() calls.
- some improvement of omfile performance with dynafiles
  saved costly time() calls by employing a logical clock, which is 
  sufficient for the use case
- bugfix: omudpspoof miscalculated source and destination ports
  while this was probably not noticed for source ports, it resulted in
  almost all destination ports being wrong, except for the default port
  of 514, which by virtue of its binary representation was calculated 
  correct (and probably thus the bug not earlier detected).
- bugfixes imported from earlier releases
  * bugfix: named pipes did no longer work (they always got an open error)
    this was a regression from the omfile rewrite in 4.5.0
  * bugfix(testbench): sequence check was not always performed correctly,
    that could result in tests reporting success when they actually failed
- improved testbench: added tests for UDP forwarding and omudpspoof
- doc bugfix: omudpspoof had wrong config command names ("om" missing)
- bugfix [imported from 4.4.3]: $ActionExecOnlyOnceEveryInterval did
  not work.
- [inport v4] improved testbench, contains now tcp and gzip test cases
- [import v4] added a so-called "On Demand Debug" mode, in which debug
  output can be generated only after the process has started, but not right
  from the beginning. This is assumed to be useful for hard-to-find bugs.
  Also improved the doc on the debug system.
- bugfix: segfault on startup when -q or -Q option was given
  [imported from v3-stable]
---------------------------------------------------------------------------
Version 5.3.4  [DEVEL] (rgerhards), 2009-11-04
- added the ability to create custom message parsers
- added $RulesetParser config directive that permits to bind specific
  parsers to specific rulesets
- added omruleset output module, which provides great flexibility in 
  action processing. THIS IS A VERY IMPORTANT ADDITION, see its doc
  for why.
- added the capability to have ruleset-specific main message queues
  This offers considerable additional flexibility AND superior performance
  (in cases where multiple inputs now can avoid lock contention)
- bugfix: correct default for escape ('#') character restored
  This was accidently changed to '\\', thanks to David Lang for reporting
- bugfix(testbench): testcase did not properly wait for rsyslogd shutdown
  thus some unpredictable behavior and a false negative test result
  could occur.
---------------------------------------------------------------------------
Version 5.3.3  [DEVEL] (rgerhards), 2009-10-27
- simplified and thus speeded up the queue engine, also fixed some
  potential race conditions (in very unusual shutdown conditions)
  along the way. The threading model has seriously changes, so there may
  be some regressions.
- enhanced test environment (inlcuding testbench): support for enhancing
  probability of memory addressing failure by using non-NULL default
  value for malloced memory (optional, only if requested by configure
  option). This helps to track down some otherwise undetected issues
  within the testbench.
- bugfix: potential abort if inputname property was not set 
  primarily a problem of imdiag
- bugfix: message processing states were not set correctly in all cases
  however, this had no negative effect, as the message processing state
  was not evaluated when a batch was deleted, and that was the only case
  where the state could be wrong.
---------------------------------------------------------------------------
Version 5.3.2  [DEVEL] (rgerhards), 2009-10-21
- enhanced omfile to support transactional interface. This will increase
  performance in many cases.
- added multi-ruleset support to imudp
- re-enabled input thread termination handling that does avoid thread
  cancellation where possible. This provides a more reliable mode of
  rsyslogd termination (canceling threads my result in not properly
  freed resouces and potential later hangs, even though we perform
  proper cancel handling in our code). This is part of an effort to
  reduce thread cancellation as much as possible in rsyslog.
  NOTE: the code previously written code for this functionality had a
  subtle race condition. The new code solves that.
- enhanced immark to support non-cancel input module termination
- improved imudp so that epoll can be used in more environments,
  fixed potential compile time problem if EPOLL_CLOEXEC is not available.
- some cleanup/slight improvement:
  * changed imuxsock to no longer use deprecated submitAndParseMsg() IF
  * changed submitAndParseMsg() interface to be a wrapper around the new
    way of message creation/submission. This enables older plugins to be
    used together with the new interface. The removal also enables us to
    drop a lot of duplicate code, reducing complexity and increasing
    maintainability.
- bugfix: segfault when starting up with an invalid .qi file for a disk queue
  Failed for both pure disk as well as DA queues. Now, we emit an error
  message and disable disk queueing facility.
- bugfix: potential segfault on messages with empty MSG part. This was a
  recently introduced regression.
- bugfix: debug string larger than 1K were improperly displayed. Max size
  is now 32K, and if a string is even longer it is meaningfully truncated.
---------------------------------------------------------------------------
Version 5.3.1  [DEVEL] (rgerhards), 2009-10-05
- added $AbortOnUncleanConfig directive - permits to prevent startup when
  there are problems with the configuration file. See it's doc for
  details.
- included some important fixes from v4-stable:
  * bugfix: invalid handling of zero-sized messages
  * bugfix: zero-sized UDP messages are no longer processed
  * bugfix: random data could be appended to message
  * bugfix: reverse lookup reduction logic in imudp do DNS queries too often
- bugfixes imported from 4.5.4:
  * bugfix: potential segfault in stream writer on destruction
  * bugfix: potential race in object loader (obj.c) during use/release
  * bugfixes: potential problems in out file zip writer
---------------------------------------------------------------------------
Version 5.3.0  [DEVEL] (rgerhards), 2009-09-14
- begun to add simple GUI programs to gain insight into running rsyslogd
  instances and help setup and troubleshooting (active via the
  --enable-gui ./configure switch)
- changed imudp to utilize epoll(), where available. This shall provide
  slightly better performance (just slightly because we called select()
  rather infrequently on a busy system)
---------------------------------------------------------------------------
Version 5.2.2  [v5-stable] (rgerhards), 2009-11-??
- bugfix: enabling GSSServer crashes rsyslog startup
  Thanks to Tomas Kubina for the patch [imgssapi]
---------------------------------------------------------------------------
Version 5.2.1  [v5-stable] (rgerhards), 2009-11-02
- bugfix [imported from 4.4.3]: $ActionExecOnlyOnceEveryInterval did
  not work.
- bugfix: segfault on startup when -q or -Q option was given
  [imported from v3-stable]
---------------------------------------------------------------------------
Version 5.2.0  [v5-stable] (rgerhards), 2009-11-02
This is a re-release of version 5.1.6 as stable after we did not get any bug 
reports during the whole beta phase. Still, this first v5-stable may not be 
as stable as one hopes for, I am not sure if we did not get bug reports
just because nobody tried it. Anyhow, we need to go forward and so we
have the initial v5-stable.
---------------------------------------------------------------------------
Version 5.1.6  [v5-beta] (rgerhards), 2009-10-15
- feature imports from v4.5.6
- bugfix: potential race condition when queue worker threads were
  terminated
- bugfix: solved potential (temporary) stall of messages when the queue was
  almost empty and few new data added (caused testbench to sometimes hang!)
- fixed some race condition in testbench
- added more elaborate diagnostics to parts of the testbench
- bugfixes imported from 4.5.4:
  * bugfix: potential segfault in stream writer on destruction
  * bugfix: potential race in object loader (obj.c) during use/release
  * bugfixes: potential problems in out file zip writer
- included some important fixes from 4.4.2:
  * bugfix: invalid handling of zero-sized messages
  * bugfix: zero-sized UDP messages are no longer processed
  * bugfix: random data could be appended to message
  * bugfix: reverse lookup reduction logic in imudp do DNS queries too often
---------------------------------------------------------------------------
Version 5.1.5  [v5-beta] (rgerhards), 2009-09-11
- added new config option $ActionWriteAllMarkMessages
  this option permites to process mark messages under all circumstances,
  even if an action was recently called. This can be useful to use mark
  messages as a kind of heartbeat.
- added new config option $InputUnixListenSocketCreatePath
  to permit the auto-creation of pathes to additional log sockets. This
  turns out to be useful if they reside on temporary file systems and
  rsyslogd starts up before the daemons that create these sockets
  (rsyslogd always creates the socket itself if it does not exist).
- added $LogRSyslogStatusMessages configuration directive
  permitting to turn off rsyslog start/stop/HUP messages. See Debian
  ticket http://bugs.debian.org/cgi-bin/bugreport.cgi?bug=463793
- bugfix: hostnames with dashes in them were incorrectly treated as
  malformed, thus causing them to be treated as TAG (this was a regression
  introduced from the "rfc3164 strict" change in 4.5.0). Testbench has been
  updated to include a smaple message with a hostname containing a dash.
- bugfix: strings improperly reused, resulting in some message properties
  be populated with strings from previous messages. This was caused by
  an improper predicate check.
- added new config directive $omfileForceChown [import from 4.7.0]
---------------------------------------------------------------------------
Version 5.1.4  [DEVEL] (rgerhards), 2009-08-20
- legacy syslog parser changed so that it now accepts date stamps in
  wrong case. Some devices seem to create them and I do not see any harm
  in supporting that.
- added $InputTCPMaxListeners directive - permits to specify how many 
  TCP servers shall be possible (default is 20).
- bugfix: memory leak with some input modules. Those inputs that
  use parseAndSubmitMsg() leak two small memory blocks with every message.
  Typically, those process only relatively few messages, so the issue 
  does most probably not have any effect in practice.
- bugfix: if tcp listen port could not be created, no error message was
  emitted
- bugfix: discard action did not work (did not discard messages)
- bugfix: discard action caused segfault
- bugfix: potential segfault in output file writer (omfile)
  In async write mode, we use modular arithmetic to index the output
  buffer array. However, the counter variables accidently were signed,
  thus resulting in negative indizes after integer overflow. That in turn
  could lead to segfaults, but was depending on the memory layout of 
  the instance in question (which in turn depended on a number of
  variables, like compile settings but also configuration). The counters
  are now unsigned (as they always should have been) and so the dangling
  mis-indexing does no longer happen. This bug potentially affected all
  installations, even if only some may actually have seen a segfault.
---------------------------------------------------------------------------
Version 5.1.3  [DEVEL] (rgerhards), 2009-07-28
- architecture change: queue now always has at least one worker thread
  if not running in direct mode. Previous versions could run without 
  any active workers. This simplifies the code at a very small expense.
  See v5 compatibility note document for more in-depth discussion.
- enhance: UDP spoofing supported via new output module omudpspoof
  See the omudpspoof documentation for details and samples
- bugfix: message could be truncated after TAG, often when forwarding
  This was a result of an internal processing error if maximum field
  sizes had been specified in the property replacer.
- bugfix: minor static memory leak while reading configuration
  did NOT leak based on message volume
- internal: added ability to terminate input modules not via pthread_cancel
  but an alternate approach via pthread_kill. This is somewhat safer as we
  do not need to think about the cancel-safeness of all libraries we use.
  However, not all inputs can easily supported, so this now is a feature
  that can be requested by the input module (the most important ones
  request it).
---------------------------------------------------------------------------
Version 5.1.2  [DEVEL] (rgerhards), 2009-07-08
- bugfix: properties inputname, fromhost, fromhost-ip, msg were lost when
  working with disk queues
- some performance enhancements
- bugfix: abort condition when RecvFrom was not set and message reduction
  was on. Happend e.g. with imuxsock.
- added $klogConsoleLogLevel directive which permits to set a new
  console log level while rsyslog is active
- some internal code cleanup
---------------------------------------------------------------------------
Version 5.1.1  [DEVEL] (rgerhards), 2009-07-03
- bugfix: huge memory leak in queue engine (made rsyslogd unusable in
  production). Occured if at least one queue was in direct mode 
  (the default for action queues)
- imported many performance optimizations from v4-devel (4.5.0)
- bugfix: subtle (and usually irrelevant) issue in timout processing
  timeout could be one second too early if nanoseconds wrapped
- set a more sensible timeout for shutdow, now 1.5 seconds to complete
  processing (this also removes those cases where the shutdown message
  was not written because the termination happened before it)
---------------------------------------------------------------------------
Version 5.1.0  [DEVEL] (rgerhards), 2009-05-29

*********************************** NOTE **********************************
The v5 versions of rsyslog feature a greatly redesigned queue engine. The
major theme for the v5 release is twofold:

a) greatly improved performance
b) enable audit-grade processing

Here, audit-grade processing means that rsyslog, if used together with
audit-grade transports and configured correctly, will never lose messages
that already have been acknowledged, not even in fatal failure cases like
sudden loss of power.

Note that large parts of rsyslog's important core components have been
restructured to support these design goals. As such, early versions of
the engine will probably be less stable than the v3/v4 engine.

Also note that the initial versions do not cover all and everything. As
usual, the code will evolve toward the final goal as version numbers
increase.
*********************************** NOTE **********************************

- redesigned queue engine so that it supports ultra-reliable operations
  This resulted in a rewrite of large parts. The new capability can be
  used to build audit-grade systems on the basis of rsyslog.
- added $MainMsgQueueDequeueBatchSize and $ActionQueueDequeueBatchSize 
  configuration directives
- implemented a new transactional output module interface which provides
  superior performance (for databases potentially far superior performance)
- increased ompgsql performance by adapting to new transactional
  output module interface
---------------------------------------------------------------------------
Version 4.8.1  [v4-stable], 2011-09-??
- increased max config file line size to 64k
  We now also emit an error message if even 64k is not enough (not
  doing so previously may rightfully be considered as a bug)
- bugfix: omprog made rsyslog abort on startup if not binary to
  execute was configured
- bugfix: $ActionExecOnlyOnce interval did not work properly
  Thanks to Tomas Heinrich for the patch
- bugfix: potential abort if ultra-large file io buffers are used and
  dynafile cache exhausts address space (primarily a problem on 32 bit
  platforms)
- bugfix: potential abort after reading invalid X.509 certificate
  closes: http://bugzilla.adiscon.com/show_bug.cgi?id=290
  Thanks to Tomas Heinrich for the patch.
- bugfix: potential fatal abort in omgssapi
  Thanks to Tomas Heinrich for the patch.
- added doc for omprog
- FQDN hostname for multihomed host was not always set to the correct name
  if multiple aliases existed. Thanks to Tomas Heinreich for the patch.
- re-licensed larger parts of the codebase under the Apache license 2.0
---------------------------------------------------------------------------
Version 4.8.0  [v4-stable] (rgerhards), 2011-09-07
***************************************************************************
* This is a new stable v4 version. It contains all fixes and enhancements *
* made during the 4.7.x phase as well as those listed below.              *
* Note: major new development to v4 is concluded  and will only be done   *
*       for custom projects.                                              *
***************************************************************************
There are no changes compared to 4.7.5, just a re-release with the new
version number as new v4-stable. The most important new feature is Solaris
support.
---------------------------------------------------------------------------
Version 4.7.5  [v4-beta], 2011-09-01
- bugfix/security: off-by-two bug in legacy syslog parser, CVE-2011-3200
- bugfix: potential misadressing in property replacer
- bugfix: The NUL-Byte for the syslogtag was not copied in MsgDup (msg.c)
---------------------------------------------------------------------------
Version 4.7.4  [v4-beta] (rgerhards), 2011-07-11
- added support for the ":omusrmsg:" syntax in configuring user messages
- added support for the ":omfile:" syntax in configuring user messages
- added $LocalHostName config directive
- bugfix: PRI was invalid on Solaris for message from local log socket
Version 4.7.3  [v4-devel] (rgerhards), 2010-11-25
- added omuxsock, which permits to write message to local Unix sockets
  this is the counterpart to imuxsock, enabling fast local forwarding
- added imptcp, a simplified, Linux-specific and potentielly fast
  syslog plain tcp input plugin (NOT supporting TLS!)
- bugfix: a couple of problems that imfile had on some platforms, namely
  Ubuntu (not their fault, but occured there)
- bugfix: imfile utilizes 32 bit to track offset. Most importantly,
  this problem can not experienced on Fedora 64 bit OS (which has
  64 bit long's!)
- added the $InputFilePersistStateInterval config directive to imfile
- changed imfile so that the state file is never deleted (makes imfile
  more robust in regard to fatal failures)
---------------------------------------------------------------------------
Version 4.7.2  [v4-devel] (rgerhards), 2010-05-03
- bugfix: problems with atomic operations emulaton
  replaced atomic operation emulation with new code. The previous code
  seemed to have some issue and also limited concurrency severely. The
  whole atomic operation emulation has been rewritten.
- added new $Sleep directive to hold processing for a couple of seconds
  during startup
- bugfix: programname filter in ! configuration can not be reset
  Thanks to Kiss Gabor for the patch.
---------------------------------------------------------------------------
Version 4.7.1  [v4-devel] (rgerhards), 2010-04-22
- Solaris support much improved -- was not truely usable in 4.7.0
  Solaris is no longer supported in imklog, but rather there is a new
  plugin imsolaris, which is used to pull local log sources on a Solaris
  machine.
- testbench improvement: Java is no longer needed for testing tool creation
---------------------------------------------------------------------------
Version 4.7.0  [v4-devel] (rgerhards), 2010-04-14
- new: support for Solaris added (but not yet the Solaris door API)
- added function getenv() to RainerScript
- added new config option $InputUnixListenSocketCreatePath
  to permit the auto-creation of pathes to additional log sockets. This
  turns out to be useful if they reside on temporary file systems and
  rsyslogd starts up before the daemons that create these sockets
  (rsyslogd always creates the socket itself if it does not exist).
- added $LogRSyslogStatusMessages configuration directive
  permitting to turn off rsyslog start/stop/HUP messages. See Debian
  ticket http://bugs.debian.org/cgi-bin/bugreport.cgi?bug=463793
- added new config directive $omfileForceChown to (try to) fix some broken
  system configs.
  See ticket for details: http://bugzilla.adiscon.com/show_bug.cgi?id=150
- added $EscapeControlCharacterTab config directive
  Thanks to Jonathan Bond-Caron for the patch.
- added option to use unlimited-size select() calls
  Thanks to varmjofekoj for the patch
- debugondemand mode caused backgrounding to fail - close to a bug, but I'd
  consider the ability to background in this mode a new feature...
- bugfix (kind of): check if TCP connection is still alive if using TLS
  Thanks to Jonathan Bond-Caron for the patch.
- imported changes from 4.5.7 and below
- bugfix: potential segfault when -p command line option was used
  Thanks for varmojfekoj for pointing me at this bug.
- imported changes from 4.5.6 and below
---------------------------------------------------------------------------
Version 4.6.8  [v4-stable] (rgerhards), 2011-09-01
- bugfix/security: off-by-two bug in legacy syslog parser, CVE-2011-3200
- bugfix: potential misadressing in property replacer
- bugfix: memcpy overflow can occur in allowed sender checking
  if a name is resolved to IPv4-mapped-on-IPv6 address
  Found by Ismail Dönmez at suse
- bugfix: The NUL-Byte for the syslogtag was not copied in MsgDup (msg.c)
---------------------------------------------------------------------------
Version 4.6.7  [v4-stable] (rgerhards), 2011-07-11
- added support for the ":omusrmsg:" syntax in configuring user messages
- added support for the ":omfile:" syntax for actions
---------------------------------------------------------------------------
Version 4.6.6  [v4-stable] (rgerhards), 2011-06-24
- bugfix: memory leak in imtcp & subsystems under some circumstances
  This leak is tied to error conditions which lead to incorrect cleanup
  of some data structures. [backport from v6, limited testing under v4]
- bugfix: invalid processing in QUEUE_FULL condition
  If the the multi-submit interface was used and a QUEUE_FULL condition
  occured, the failed message was properly destructed. However, the
  rest of the input batch, if it existed, was not processed. So this
  lead to potential loss of messages and a memory leak. The potential
  loss of messages was IMHO minor, because they would have been dropped
  in most cases due to the queue remaining full, but very few lucky ones
  from the batch may have made it. Anyhow, this has now been changed so
  that the rest of the batch is properly tried to be enqueued and, if
  not possible, destructed.
- bugfix: invalid storage type for config variables
- bugfix: stream driver mode was not correctly set on tcp ouput on big
  endian systems.
  thanks varmojfekoj for the patch
- bugfix: IPv6-address could not be specified in omrelp
  this was due to improper parsing of ":"
  closes: http://bugzilla.adiscon.com/show_bug.cgi?id=250
- bugfix: memory and file descriptor leak in stream processing
  Leaks could occur under some circumstances if the file stream handler
  errored out during the open call. Among others, this could cause very
  big memory leaks if there were a problem with unreadable disk queue
  files. In regard to the memory leak, this
  closes: http://bugzilla.adiscon.com/show_bug.cgi?id=256
- bugfix: imfile potentially duplicates lines
  This can happen when 0 bytes are read from the input file, and some
  writer appends data to the file BEFORE we check if a rollover happens.
  The check for rollover uses the inode and size as a criterion. So far,
  we checked for equality of sizes, which is not given in this scenario,
  but that does not indicate a rollover. From the source code comments:
     Note that when we check the size, we MUST NOT check for equality.
     The reason is that the file may have been written right after we
     did try to read (so the file size has increased). That is NOT in
     indicator of a rollover (this is an actual bug scenario we 
     experienced). So we need to check if the new size is smaller than
     what we already have seen!
  Also, under some circumstances an invalid truncation was detected. This
  code has now been removed, a file change (and thus resent) is only
  detected if the inode number changes.
- bugfix: a couple of problems that imfile had on some platforms, namely
  Ubuntu (not their fault, but occured there)
- bugfix: imfile utilizes 32 bit to track offset. Most importantly,
  this problem can not experienced on Fedora 64 bit OS (which has
  64 bit long's!)
- bugfix: abort if imfile reads file line of more than 64KiB
  Thanks to Peter Eisentraut for reporting and analysing this problem.
  bug tracker: http://bugzilla.adiscon.com/show_bug.cgi?id=221
- bugfix: omlibdbi did not use password from rsyslog.con
  closes: http://bugzilla.adiscon.com/show_bug.cgi?id=203
- bugfix: TCP connection invalidly aborted when messages needed to be
  discarded (due to QUEUE_FULL or similar problem)
- bugfix: a slightly more informative error message when a TCP
  connections is aborted
- bugfix: timestamp was incorrectly calculated for timezones with minute
  offset
  closes: http://bugzilla.adiscon.com/show_bug.cgi?id=271
- some improvements thanks to clang's static code analyzer
  o overall cleanup (mostly unnecessary writes and otherwise unused stuff)
  o bugfix: fixed a very remote problem in msg.c which could occur when
    running under extremely low memory conditions
---------------------------------------------------------------------------
Version 4.6.5  [v4-stable] (rgerhards), 2010-11-24
- bugfix(important): problem in TLS handling could cause rsyslog to loop
  in a tight loop, effectively disabling functionality and bearing the
  risk of unresponsiveness of the whole system.
  Bug tracker: http://bugzilla.adiscon.com/show_bug.cgi?id=194
---------------------------------------------------------------------------
Version 4.6.4  [v4-stable] (rgerhards), 2010-08-05
- bugfix: zero-sized (empty) messages were processed by imtcp
  they are now dropped as they always should have been
- bugfix: programname filter in ! configuration can not be reset
  Thanks to Kiss Gabor for the patch.
---------------------------------------------------------------------------
Version 4.6.3  [v4-stable] (rgerhards), 2010-07-07
- improvded testbench
  - added test with truly random data received via syslog to test
    robustness
  - added new configure option that permits to disable and enable an
    extended testbench
- bugfix: segfault on HUP when "HUPIsRestart" was set to "on"
  thanks varmojfekoj for the patch
- bugfix: default for $OMFileFlushOnTXEnd was wrong ("off").
  This, in default mode, caused buffered writing to be used, what
  means that it looked like no output were written or partial
  lines. Thanks to Michael Biebl for pointing out this bug.
- bugfix: testbench failed when not executed in UTC+1 timezone
  accidently, the time zone information was kept inside some
  to-be-checked-for responses
- temporary bugfix replaced by permanent one for
  message-induced off-by-one error (potential segfault) (see 4.6.2)
  The analysis has been completed and a better fix been crafted and 
  integrated.
- bugfix: the T/P/E config size specifiers did not work properly under
  all 32-bit platforms
- bugfix: local unix system log socket was deleted even when it was
  not configured
- some doc fixes; incorrect config samples could cause confusion
  thanks to Anthony Edwards for pointing the problems out
---------------------------------------------------------------------------
Version 4.6.2  [v4-stable] (rgerhards), 2010-03-26
- new feature: "." action type added to support writing files to relative
  pathes (this is primarily meant as a debug aid)
- added replacements for atomic instructions on systems that do not
  support them. [backport of Stefen Sledz' patch for v5)
- new feature: $OMFileAsyncWriting directive added
  it permits to specifiy if asynchronous writing should be done or not
- bugfix(temporary): message-induced off-by-one error (potential segfault)
  Some types of malformed messages could trigger an off-by-one error
  (for example, \0 or \n as the last character, and generally control
  character escaption is questionable). This is due to not strictly
  following a the \0 or string counted string paradigm (during the last
  optimization on the cstring class). As a temporary fix, we have 
  introduced a proper recalculation of the size. However, a final
  patch is expected in the future. See bug tracker for further details
  and when the final patch will be available:
  http://bugzilla.adiscon.com/show_bug.cgi?id=184
  Note that the current patch is considered sufficient to solve the
  situation, but it requires a bit more runtime than desirable.
- bugfix: potential segfault in dynafile cache
  This bug was triggered by an open failure. The the cache was full and
  a new entry needed to be placed inside it, a victim for eviction was
  selected. That victim was freed, then the open of the new file tried. If
  the open failed, the victim entry was still freed, and the function
  exited. However, on next invocation and cache search, the victim entry
  was used as if it were populated, most probably resulting in a segfault.
- bugfix: race condition during directory creation
  If multiple files try to create a directory at (almost) the same time,
  some of them may fail. This is a data race and also exists with other
  processes that may create the same directory. We do now check for this
  condition and gracefully handle it.
- bugfix: potential re-use of free()ed file stream object in omfile
  when dynaCache is enabled, the cache is full, a new entry needs to
  be allocated, thus the LRU discarded, then a new entry is opend and that
  fails. In that case, it looks like the discarded stream may be reused
  improperly (based on code analysis, test case and confirmation pending)
- added new property replacer option "date-rfc3164-buggyday" primarily
  to ease migration from syslog-ng. See property replacer doc for
  details. [backport from 5.5.3 because urgently needed by some]
- improved testbench
- bugfix: invalid buffer write in (file) stream class
  currently being accessed buffer could be overwritten with new data.
  While this probably did not cause access violations, it could case loss
  and/or duplication of some data (definitely a race with no deterministic
  outcome)
- bugfix: potential hang condition during filestream close
  predicate was not properly checked when waiting for the background file
  writer
- bugfix: improper synchronization when "$OMFileFlushOnTXEnd on" was used
  Internal data structures were not properly protected due to missing
  mutex calls.
- bugfix: potential data loss during file stream shutdown
- bugfix: potential problems during file stream shutdown
  The shutdown/close sequence was not clean, what potentially (but
  unlikely) could lead to some issues. We have not been able to describe
  any fatal cases, but there was some bug potential. Sequence has now
  been straighted out.
- bugfix: potential problem (loop, abort) when file write error occured
  When a write error occured in stream.c, variable iWritten had the error
  code but this was handled as if it were the actual number of bytes
  written. That was used in pointer arithmetic later on, and thus could
  lead to all sorts of problems. However, this could only happen if the
  error was EINTR or the file in question was a tty. All other cases were
  handled properly. Now, iWritten is reset to zero in such cases, resulting
  in proper retries.
- bugfix: $omfileFlushOnTXEnd was turned on when set to off and vice
  versa due to an invalid check
- bugfix: recent patch to fix small memory leak could cause invalid free.
  This could only happen during config file parsing.
- bugfix(minor): handling of extremely large strings in dbgprintf() fixed
  Previously, it could lead to garbagge output and, in extreme cases, also
  to segfaults. Note: this was a problem only when debug output was 
  actually enabled, so it caused no problem in production use.
- bugfix(minor): BSD_SO_COMPAT query function had some global vars not
  properly initialized. However, in practice the loader initializes them 
  with zero, the desired value, so there were no actual issue in almost 
  all cases.
---------------------------------------------------------------------------
Version 4.6.1  [v4-stable] (rgerhards), 2010-03-04
- re-enabled old pipe output (using new module ompipe, built-in) after
  some problems with pipes (and especially in regard to xconsole) were
  discovered. Thanks to Michael Biebl for reporting the issues.
- bugfix: potential problems with large file support could cause segfault
  ... and other weird problems. This seemed to affect 32bit-platforms
  only, but I can not totally outrule there were issues on other
  platforms as well. The previous code could cause system data types
  to be defined inconsistently, and that could lead to various 
  troubles. Special thanks go to the Mandriva team for identifying
  an initial problem, help discussing it and ultimately a fix they
  contributed.
- bugfix: fixed problem that caused compilation on FreeBSD 9.0 to fail.
  bugtracker: http://bugzilla.adiscon.com/show_bug.cgi?id=181
  Thanks to Christiano for reporting.
- bugfix: potential segfault in omfile when a dynafile open failed
  In that case, a partial cache entry was written, and some internal
  pointers (iCurrElt) not correctly updated. In the next iteration, that
  could lead to a segfault, especially if iCurrElt then points to the
  then-partial record. Not very likely, but could happen in practice.
- bugfix (theoretical): potential segfault in omfile under low memory
  condition. This is only a theoretical bug, because it would only 
  happen when strdup() fails to allocate memory - which is highly 
  unlikely and will probably lead to all other sorts of errors.
- bugfix: comment char ('#') in literal terminated script parsing
  and thus could not be used.
  but tracker: http://bugzilla.adiscon.com/show_bug.cgi?id=119
  [merged in from v3.22.2]
---------------------------------------------------------------------------
Version 4.6.0  [v4-stable] (rgerhards), 2010-02-24
***************************************************************************
* This is a new stable v4 version. It contains all fixes and enhancements *
* made during the 4.5.x phase as well as those listed below.              *
* Note: this version is scheduled to conclude the v4 development process. *
*       Do not expect any more new developments in v4. The focus is now   *
*       on v5 (what also means we have a single devel branch again).      *
*       ("development" means new feature development, bug fixes are of    *
*       course provided for v4-stable)                                    *
***************************************************************************
- improved testbench to contain samples for totally malformed messages
  which miss parts of the message content
- bugfix: some malformed messages could lead to a missing LF inside files
  or some other missing parts of the template content.
- bugfix: if a message ended immediately with a hostname, the hostname
  was mistakenly interpreted as TAG, and localhost be used as hostname
- bugfix: message without MSG part could case a segfault
  [backported from v5 commit 98d1ed504ec001728955a5bcd7916f64cd85f39f]
  This actually was a "recent" regression, but I did not realize that it
  was introduced by the performance optimization in v4-devel. Shame on
  me for having two devel versions at the same time...
---------------------------------------------------------------------------
Version 4.5.8  [v4-beta] (rgerhards), 2010-02-10
- enhanced doc for using PostgreSQL
  Thanks to Marc Schiffbauer for the new/updated doc
- bugfix: property replacer returned invalid parameters under some (unusual)
  conditions. In extreme cases, this could lead to garbled logs and/or
  a system failure.
- bugfix: invalid length returned (often) when using regular expressions
  inside the property replacer
- bugfix: submatch regex in property replacer did not honor "return 0 on
  no match" config case
- bugfix: imuxsock incorrectly stated inputname "imudp"
  Thanks to Ryan Lynch for reporting this.
- (slightly) enhanced support for FreeBSD by setting _PATH_MODDIR to
  the correct value on FreeBSD.
  Thanks to Cristiano for the patch.
- bugfix: -d did not enable display of debug messages
  regression from introduction of "debug on demand" mode
  Thanks to Michael Biebl for reporting this bug
- bugfix: blanks inside file names did not terminate file name parsing.
  This could reslult in the whole rest of a line (including comments)
  to be treated as file name in "write to file" actions.
  Thanks to Jack for reporting this issue.
- bugfix: rsyslog hang when writing to a named pipe which nobody was
  reading. Thanks to Michael Biebl for reporting this bug.
  Bugzilla entry: http://bugzilla.adiscon.com/show_bug.cgi?id=169
- bugfix: potential segfaults during queue shutdown
  (bugs require certain non-standard settings to appear)
  Thanks to varmojfekoj for the patch
---------------------------------------------------------------------------
Version 4.5.7  [v4-beta] (rgerhards), 2009-11-18
- added a so-called "On Demand Debug" mode, in which debug output can
  be generated only after the process has started, but not right from
  the beginning. This is assumed to be useful for hard-to-find bugs.
  Also improved the doc on the debug system.
- bugfix (kind of): check if TCP connection is still alive if using TLS
  Thanks to Jonathan Bond-Caron for the patch.
- bugfix: hostname accidently set to IP address for some message sources,
  for example imudp. Thanks to Anton for reporting this bug.
- bugfix [imported from 4.4.3]: $ActionExecOnlyOnceEveryInterval did
  not work.
---------------------------------------------------------------------------
Version 4.5.6  [v4-beta] (rgerhards), 2009-11-05
- bugfix: named pipes did no longer work (they always got an open error)
  this was a regression from the omfile rewrite in 4.5.0
- bugfix(minor): diag function returned wrong queue memeber count
  for the main queue if an active DA queue existed. This had no relevance
  to real deployments (assuming they are not running the debug/diagnostic
  module...), but sometimes caused grief and false alerts in the 
  testbench.
- included some important fixes from v4-stable:
  * bugfix: invalid handling of zero-sized messages
  * bugfix: zero-sized UDP messages are no longer processed
  * bugfix: random data could be appended to message
  * bugfix: reverse lookup reduction logic in imudp do DNS queries too often
- bugfix(testbench): testcase did not properly wait for rsyslod shutdown
  thus some unpredictable behavior and a false negative test result
  could occur. [BACKPORTED from v5]
- bugfix(testbench): sequence check was not always performed correctly,
  that could result in tests reporting success when they actually failed
---------------------------------------------------------------------------
Version 4.5.5  [v4-beta] (rgerhards), 2009-10-21
- added $InputTCPServerNotifyOnConnectionClose config directive
  see doc for details
- bugfix: debug string larger than 1K were improperly displayed. Max size
  is now 32K
- bugfix: invalid storage class selected for some size config parameters.
  This resulted in wrong values. The most prominent victim was the
  directory creation mode, which was set to zero in some cases. For 
  details, see related blog post:
  http://blog.gerhards.net/2009/10/another-note-on-hard-to-find-bugs.html
---------------------------------------------------------------------------
Version 4.5.4  [v4-beta] (rgerhards), 2009-09-29
- bugfix: potential segfault in stream writer on destruction
  Most severely affected omfile. The problem was that some buffers were
  freed before the asynchronous writer thread was shut down. So the
  writer thread accessed invalid data, which may even already be
  overwritten. Symptoms (with omfile) were segfaults, grabled data
  and files with random names placed around the file system (most
  prominently into the root directory). Special thanks to Aaron for
  helping to track this down.
- bugfix: potential race in object loader (obj.c) during use/release
  of object interface
- bugfixes: potential problems in out file zip writer. Problems could
  lead to abort and/or memory leak. The module is now hardened in a very
  conservative way, which is sub-optimal from a performance point of view.
  This should be improved if it has proven reliable in practice.
---------------------------------------------------------------------------
Version 4.5.3  [v4-beta] (rgerhards), 2009-09-17
- bugfix: repeated messages were incorrectly processed
  this could lead to loss of the repeated message content. As a side-
  effect, it could probably also be possible that some segfault occurs
  (quite unlikely). The root cause was that some counters introduced
  during the malloc optimizations were not properly duplicated in
  MsgDup(). Note that repeated message processing is not enabled
  by default.
- bugfix: message sanitation had some issues:
  - control character DEL was not properly escaped
  - NUL and LF characters were not properly stripped if no control
    character replacement was to be done
  - NUL characters in the message body were silently dropped (this was
    a regeression introduced by some of the recent optimizations)
- bugfix: strings improperly reused, resulting in some message properties
  be populated with strings from previous messages. This was caused by
  an improper predicate check. [backported from v5]
- fixed some minor portability issues
- bugfix: reverse lookup reduction logic in imudp do DNS queries too often
  [imported from 4.4.2]
---------------------------------------------------------------------------
Version 4.5.2  [v4-beta] (rgerhards), 2009-08-21
- legacy syslog parser changed so that it now accepts date stamps in
  wrong case. Some devices seem to create them and I do not see any harm
  in supporting that.
- added $InputTCPMaxListeners directive - permits to specify how many 
  TCP servers shall be possible (default is 20).
- bugfix: memory leak with some input modules. Those inputs that
  use parseAndSubmitMsg() leak two small memory blocks with every message.
  Typically, those process only relatively few messages, so the issue 
  does most probably not have any effect in practice.
- bugfix: if tcp listen port could not be created, no error message was
  emitted
- bugfix: potential segfault in output file writer (omfile)
  In async write mode, we use modular arithmetic to index the output
  buffer array. However, the counter variables accidently were signed,
  thus resulting in negative indizes after integer overflow. That in turn
  could lead to segfaults, but was depending on the memory layout of 
  the instance in question (which in turn depended on a number of
  variables, like compile settings but also configuration). The counters
  are now unsigned (as they always should have been) and so the dangling
  mis-indexing does no longer happen. This bug potentially affected all
  installations, even if only some may actually have seen a segfault.
- bugfix: hostnames with dashes in them were incorrectly treated as
  malformed, thus causing them to be treated as TAG (this was a regression
  introduced from the "rfc3164 strict" change in 4.5.0).
---------------------------------------------------------------------------
Version 4.5.1  [DEVEL] (rgerhards), 2009-07-15
- CONFIG CHANGE: $HUPisRestart default is now "off". We are doing this
  to support removal of restart-type HUP in v5.
- bugfix: fromhost-ip was sometimes truncated
- bugfix: potential segfault when zip-compressed syslog records were
  received (double free)
- bugfix: properties inputname, fromhost, fromhost-ip, msg were lost when
  working with disk queues
- performance enhancement: much faster, up to twice as fast (depending
  on configuration)
- bugfix: abort condition when RecvFrom was not set and message reduction
  was on. Happend e.g. with imuxsock.
- added $klogConsoleLogLevel directive which permits to set a new
  console log level while rsyslog is active
- bugfix: message could be truncated after TAG, often when forwarding
  This was a result of an internal processing error if maximum field
  sizes had been specified in the property replacer.
- added ability for the TCP output action to "rebind" its send socket after
  sending n messages (actually, it re-opens the connection, the name is 
  used because this is a concept very similiar to $ActionUDPRebindInterval).
  New config directive $ActionSendTCPRebindInterval added for the purpose.
  By default, rebinding is disabled. This is considered useful for load
  balancers.
- testbench improvements
---------------------------------------------------------------------------
Version 4.5.0  [DEVEL] (rgerhards), 2009-07-02
- activation order of inputs changed, they are now activated only after
  privileges are dropped. Thanks to Michael Terry for the patch.
- greatly improved performance
- greatly reduced memory requirements of msg object
  to around half of the previous demand. This means that more messages can
  be stored in core! Due to fewer cache misses, this also means some
  performance improvement.
- improved config error messages: now contain a copy of the config line
  that (most likely) caused the error
- reduced max value for $DynaFileCacheSize to 1,000 (the former maximum
  of 10,000 really made no sense, even 1,000 is very high, but we like
  to keep the user in control ;)).
- added capability to fsync() queue disk files for enhanced reliability
  (also add's speed, because you do no longer need to run the whole file
  system in sync mode)
- more strict parsing of the hostname in rfc3164 mode, hopefully
  removes false positives (but may cause some trouble with hostname
  parsing). For details, see this bug tracker:
  http://bugzilla.adiscon.com/show_bug.cgi?id=126
- omfile rewrite to natively support zip files (includes large extension
  of the stream class)
- added configuration commands (see doc for explanations)
  * $OMFileZipLevel
  * $OMFileIOBufferSize
  * $OMFileFlushOnTXEnd
  * $MainMsgQueueSyncQueueFiles
  * $ActionQueueSyncQueueFiles
- done some memory accesses explicitely atomic
- bugfix: subtle (and usually irrelevant) issue in timout processing
  timeout could be one second too early if nanoseconds wrapped
- set a more sensible timeout for shutdow, now 1.5 seconds to complete
  processing (this also removes those cases where the shutdown message
  was not written because the termination happened before it)
- internal bugfix: object pointer was only reset to NULL when an object
  was actually destructed. This most likely had no effect to existing code,
  but it may also have caused trouble in remote cases. Similarly, the fix
  may also cause trouble...
- bugfix: missing initialization during timestamp creation
  This could lead to timestamps written in the wrong format, but not to
  an abort
---------------------------------------------------------------------------
Version 4.4.3  [v4-stable] (rgerhards), 2009-10-??
- bugfix: several smaller bugs resolved after flexelint review
  Thanks to varmojfekoj for the patch.
- bugfix: $ActionExecOnlyOnceEveryInterval did not work.
  This was a regression from the time() optimizations done in v4.
  Bug tracker: http://bugzilla.adiscon.com/show_bug.cgi?id=143
  Thanks to Klaus Tachtler for reporting this bug.
- bugfix: potential segfault on queue shutdown
  Thanks to varmojfekoj for the patch.
- bugfix: potential hang condition on queue shutdown
  [imported from v3-stable]
- bugfix: segfault on startup when -q or -Q option was given
  [imported from v3-stable]
---------------------------------------------------------------------------
Version 4.4.2  [v4-stable] (rgerhards), 2009-10-09
- bugfix: invalid handling of zero-sized messages, could lead to mis-
  addressing and potential memory corruption/segfault
- bugfix: zero-sized UDP messages are no longer processed
  until now, they were forwarded to processing, but this makes no sense
  Also, it looks like the system seems to provide a zero return code
  on a UDP recvfrom() from time to time for some internal reasons. These
  "receives" are now silently ignored.
- bugfix: random data could be appended to message, possibly causing
  segfaults
- bugfix: reverse lookup reduction logic in imudp do DNS queries too often
  A comparison was done between the current and the former source address.
  However, this was done on the full sockaddr_storage structure and not
  on the host address only. This has now been changed for IPv4 and IPv6.
  The end result of this bug could be a higher UDP message loss rate than
  necessary (note that UDP message loss can not totally be avoided due
  to the UDP spec)
---------------------------------------------------------------------------
Version 4.4.1  [v4-stable] (rgerhards), 2009-09-02
- features requiring Java are automatically disabled if Java is not
  present (thanks to Michael Biebl for his help!)
- bugfix: invalid double-quoted PRI, among others in outgoing messages
  This causes grief with all receivers.
  Bug tracker: http://bugzilla.adiscon.com/show_bug.cgi?id=147
- bugfix: Java testing tools were required, even if testbench was disabled
  This resulted in build errors if no Java was present on the build system,
  even though none of the selected option actually required Java.
  (I forgot to backport a similar fix to newer releases).
- bugfix (backport): omfwd segfault
  Note that the orginal (higher version) patch states this happens only
  when debugging mode is turned on. That statement is wrong: if debug
  mode is turned off, the message is not being emitted, but the division
  by zero in the actual parameters still happens.
---------------------------------------------------------------------------
Version 4.4.0  [v4-stable] (rgerhards), 2009-08-21
- bugfix: stderr/stdout were not closed to be able to emit error messages,
  but this caused ssh sessions to hang. Now we close them after the 
  initial initialization. See forum thread:
  http://kb.monitorware.com/controlling-terminal-issues-t9875.html
- bugfix: sending syslog messages with zip compression did not work
---------------------------------------------------------------------------
Version 4.3.2  [v4-beta] (rgerhards), 2009-06-24
- removed long-obsoleted property UxTradMsg
- added a generic network stream server (in addition to rather specific
  syslog tcp server)
- added ability for the UDP output action to rebind its send socket after
  sending n messages. New config directive $ActionSendUDPRebindInterval
  added for the purpose. By default, rebinding is disabled. This is 
  considered useful for load balancers.
- bugfix: imdiag/imtcp had a race condition
- improved testbench (now much better code design and reuse)
- added config switch --enable-testbench=no to turn off testbench
---------------------------------------------------------------------------
Version 4.3.1  [DEVEL] (rgerhards), 2009-05-25
- added capability to run multiple tcp listeners (on different ports)
- performance enhancement: imtcp calls parser no longer on input thread
  but rather inside on of the potentially many main msg queue worker
  threads (an enhancement scheduled for all input plugins where this is
  possible)
- added $GenerateConfigGraph configuration command which can be used
  to generate nice-looking (and very informative) rsyslog configuration
  graphs.
- added $ActionName configuration directive (currently only used for
  graph generation, but may find other uses)
- improved doc
  * added (hopefully) easier to grasp queue explanation
- improved testbench
  * added tests for queue disk-only mode (checks disk queue logic)
- bugfix: light and full delay watermarks had invalid values, badly
  affecting performance for delayable inputs
- build system improvements - thanks to Michael Biebl
- added new testing module imdiag, which enables to talk to the 
  rsyslog core at runtime. The current implementation is only a 
  beginning, but can be expanded over time
---------------------------------------------------------------------------
Version 4.3.0  [DEVEL] (rgerhards), 2009-04-17
- new feature: new output plugin omprog, which permits to start program
  and feed it (via its stdin) with syslog messages. If the program
  terminates, it is restarted.
- improved internal handling of RainerScript functions, building the
  necessary plumbing to support more functions with decent runtime
  performance. This is also necessary towards the long-term goal
  of loadable library modules.
- added new RainerScript function "tolower"
- improved testbench
  * added tests for tcp-based reception
  * added tcp-load test (1000 connections, 20,000 messages)
- added $MaxOpenFiles configuration directive
- bugfix: solved potential memory leak in msg processing, could manifest
  itself in imtcp
- bugfix: ompgsql did not detect problems in sql command execution
  this could cause loss of messages. The handling was correct if the
  connection broke, but not if there was a problem with statement
  execution. The most probable case for such a case would be invalid
  sql inside the template, and this is now much easier to diagnose.
---------------------------------------------------------------------------
Version 4.2.0  [v4-stable] (rgerhards), 2009-06-23
- bugfix: light and full delay watermarks had invalid values, badly
  affecting performance for delayable inputs
- imported all patches from 3.22.1 as of today (see below)
- bugfix: compile problems in im3195
---------------------------------------------------------------------------
Version 4.1.7  [BETA] (rgerhards), 2009-04-22
- bugfix: $InputTCPMaxSessions config directive was accepted, but not
  honored. This resulted in a fixed upper limit of 200 connections.
- bugfix: the default for $DirCreateMode was 0644, and as such wrong.
  It has now been changed to 0700. For some background, please see
  http://lists.adiscon.net/pipermail/rsyslog/2009-April/001986.html
- bugfix: ompgsql did not detect problems in sql command execution
  this could cause loss of messages. The handling was correct if the
  connection broke, but not if there was a problem with statement
  execution. The most probable case for such a case would be invalid
  sql inside the template, and this is now much easier to diagnose.
---------------------------------------------------------------------------
Version 4.1.6  [DEVEL] (rgerhards), 2009-04-07
- added new "csv" property replacer options to enable simple creation
  of CSV-formatted outputs (format from RFC4180 is used)
- implemented function support in RainerScript. That means the engine
  parses and compile functions, as well as executes a few build-in
  ones. Dynamic loading and registration of functions is not yet
  supported - but we now have a good foundation to do that later on.
- implemented the strlen() RainerScript function
- added a template output module
- added -T rsyslogd command line option, enables to specify a directory
  where to chroot() into on startup. This is NOT a security feature but
  introduced to support testing. Thus, -T does not make sure chroot()
  is used in a secure way. (may be removed later)
- added omstdout module for testing purposes. Spits out all messages to
  stdout - no config option, no other features
- added a parser testing suite (still needs to be extended, but a good
  start)
- modified $ModLoad statement so that for modules whom's name starts with
  a dot, no path is prepended (this enables relative-pathes and should
  not break any valid current config)
- fixed a bug that caused action retries not to work correctly
  situation was only cleared by a restart
- bugfix: closed dynafile was potentially never written until another
  dynafile name was generated - potential loss of messages
- improved omfile so that it properly suspends itself if there is an
  i/o or file name generation error. This enables it to be used with
  the full high availability features of rsyslog's engine
- bugfix: fixed some segaults on Solaris, where vsprintf() does not
  check for NULL pointers
- improved performance of regexp-based filters
  Thanks to Arnaud Cornet for providing the idea and initial patch.
- added a new way how output plugins may be passed parameters. This is
  more effcient for some outputs. They new can receive fields not only
  as a single string but rather in an array where each string is seperated.
- added (some) developer documentation for output plugin interface
- bugfix: potential abort with DA queue after high watermark is reached
  There exists a race condition that can lead to a segfault. Thanks
  go to vbernetr, who performed the analysis and provided patch, which
  I only tweaked a very little bit.
- bugfix: imtcp did incorrectly parse hostname/tag
  Thanks to Luis Fernando Muñoz Mejías for the patch.
---------------------------------------------------------------------------
Version 4.1.5  [DEVEL] (rgerhards), 2009-03-11
- bugfix: parser did not correctly parse fields in UDP-received messages
- added ERE support in filter conditions
  new comparison operation "ereregex"
- added new config directive $RepeatedMsgContainsOriginalMsg so that the
  "last message repeated n times" messages, if generated, may
  have an alternate format that contains the message that is being repeated
---------------------------------------------------------------------------
Version 4.1.4  [DEVEL] (rgerhards), 2009-01-29
- bugfix: inconsistent use of mutex/atomic operations could cause segfault
  details are too many, for full analysis see blog post at:
  http://blog.gerhards.net/2009/01/rsyslog-data-race-analysis.html
- bugfix: unitialized mutex was used in msg.c:getPRI
  This was subtle, because getPRI is called as part of the debugging code
  (always executed) in syslogd.c:logmsg.
- bufgix: $PreserveFQDN was not properly handled for locally emitted
  messages
---------------------------------------------------------------------------
Version 4.1.3  [DEVEL] (rgerhards), 2008-12-17
- added $InputTCPServerAddtlFrameDelimiter config directive, which
  enables to specify an additional, non-standard message delimiter
  for processing plain tcp syslog. This is primarily a fix for the invalid
  framing used in Juniper's NetScreen products. Credit to forum user
  Arv for suggesting this solution.
- added $InputTCPServerInputName property, which enables a name to be
  specified that will be available during message processing in the
  inputname property. This is considered useful for logic that treats
  messages differently depending on which input received them.
- added $PreserveFQDN config file directive
  Enables to use FQDNs in sender names where the legacy default
  would have stripped the domain part.
  Thanks to BlinkMind, Inc. http://www.blinkmind.com for sponsoring this
  development.
- bugfix: imudp went into an endless loop under some circumstances
  (but could also leave it under some other circumstances...)
  Thanks to David Lang and speedfox for reporting this issue.
---------------------------------------------------------------------------
Version 4.1.2  [DEVEL] (rgerhards), 2008-12-04
- bugfix: code did not compile without zlib
- security bugfix: $AllowedSender was not honored, all senders were
  permitted instead (see http://www.rsyslog.com/Article322.phtml)
- security fix: imudp emitted a message when a non-permitted sender
  tried to send a message to it. This behaviour is operator-configurable.
  If enabled, a message was emitted each time. That way an attacker could
  effectively fill the disk via this facility. The message is now
  emitted only once in a minute (this currently is a hard-coded limit,
  if someone comes up with a good reason to make it configurable, we
  will probably do that).
- doc bugfix: typo in v3 compatibility document directive syntax
  thanks to Andrej for reporting
- imported other changes from 3.21.8 and 3.20.1 (see there)
---------------------------------------------------------------------------
Version 4.1.1  [DEVEL] (rgerhards), 2008-11-26
- added $PrivDropToGroup, $PrivDropToUser, $PrivDropToGroupID,
  $PrivDropToUserID config directives to enable dropping privileges.
  This is an effort to provide a security enhancement. For the limits of this
  approach, see http://wiki.rsyslog.com/index.php/Security
- re-enabled imklog to compile on FreeBSD (brought in from beta)
---------------------------------------------------------------------------
Version 4.1.0  [DEVEL] (rgerhards), 2008-11-18

********************************* WARNING *********************************
This version has a slightly different on-disk format for message entries.
As a consequence, old queue files being read by this version may have
an invalid output timestamp, which could result to some malfunction inside
the output driver. It is recommended to drain queues with the previous
version before switching to this one.
********************************* WARNING *********************************

- greatly enhanced performance when compared to v3.
- added configuration directive "HUPisRestart" which enables to configure
  HUP to be either a full restart or "just" a leightweight way to
  close open files.
- enhanced legacy syslog parser to detect year if part of the timestamp
  the format is based on what Cisco devices seem to emit.
- added a setting "$OptimizeForUniprocessor" to enable users to turn off
  pthread_yield calls which are counter-productive on multiprocessor 
  machines (but have been shown to be useful on uniprocessors)
- reordered imudp processing. Message parsing is now done as part of main
  message queue worker processing (was part of the input thread)
  This should also improve performance, as potentially more work is
  done in parallel.
- bugfix: compressed syslog messages could be slightly mis-uncompressed
  if the last byte of the compressed record was a NUL
- added $UDPServerTimeRequery option which enables to work with
  less acurate timestamps in favor of performance. This enables querying
  of the time only every n-th time if imudp is running in the tight
  receive loop (aka receiving messsages at a high rate)
- doc bugfix: queue doc had wrong parameter name for setting controlling
  worker thread shutdown period
- restructured rsyslog.conf documentation
- bugfix: memory leak in ompgsql
  Thanks to Ken for providing the patch
---------------------------------------------------------------------------
Version 3.22.4 [v3-stable] (rgerhards), 2010-??-??
- bugfix: action resume interval incorrectly handled, thus took longer to
  resume
- bugfix: cosmetic: proper constant used instead of number in open call
- bugfix: timestamp was incorrectly calculated for timezones with minute
  offset
  closes: http://bugzilla.adiscon.com/show_bug.cgi?id=271
- improved some code based on clang static analyzer results
- bugfix: potential misadressing in property replacer
---------------------------------------------------------------------------
Version 3.22.3 [v3-stable] (rgerhards), 2010-11-24
- bugfix(important): problem in TLS handling could cause rsyslog to loop
  in a tight loop, effectively disabling functionality and bearing the
  risk of unresponsiveness of the whole system.
  Bug tracker: http://bugzilla.adiscon.com/show_bug.cgi?id=194
---------------------------------------------------------------------------
Version 3.22.2 [v3-stable] (rgerhards), 2010-08-05
- bugfix: comment char ('#') in literal terminated script parsing
  and thus could not be used.
  but tracker: http://bugzilla.adiscon.com/show_bug.cgi?id=119
- enhance: imrelp now also provides remote peer's IP address 
  [if librelp != 1.0.0 is used]
- bugfix: sending syslog messages with zip compression did not work
- bugfix: potential hang condition on queue shutdown
- bugfix: segfault on startup when -q or -Q option was given
  bug tracker: http://bugzilla.adiscon.com/show_bug.cgi?id=157
  Thanks to Jonas Nogueira for reporting this bug.
- clarified use of $ActionsSendStreamDriver[AuthMode/PermittedPeers]
  in doc set (require TLS drivers)
- bugfix: $CreateDirs variable not properly initialized, default thus
  was random (but most often "on")
- bugfix: potential segfault when -p command line option was used
  thanks to varmojfekoj for pointing me at this bug
- bugfix: programname filter in ! configuration can not be reset
  Thanks to Kiss Gabor for the patch.
---------------------------------------------------------------------------
Version 3.22.1 [v3-stable] (rgerhards), 2009-07-02
- bugfix: invalid error message issued if $inlcudeConfig was on an empty
  set of files (e.g. *.conf, where none such files existed)
  thanks to Michael Biebl for reporting this bug
- bugfix: when run in foreground (but not in debug mode), a 
  debug message ("DoDie called") was emitted at shutdown. Removed.
  thanks to Michael Biebl for reporting this bug
- bugfix: some garbagge was emitted to stderr on shutdown. This
  garbage consisted of file names, which were written during 
  startup (key point: not a pointer error)
  thanks to Michael Biebl for reporting this bug
- bugfix: startup and shutdown message were emitted to stdout
  thanks to Michael Biebl for reporting this bug
- bugfix: error messages were not emitted to stderr in forked mode
  (stderr and stdo are now kept open across forks)
- bugfix: internal messages were emitted to whatever file had fd2 when
  rsyslogd ran in forked mode (as usual!)
  Thanks to varmojfekoj for the patch
- small enhancement: config validation run now exits with code 1 if an
  error is detected. This change is considered important but small enough
  to apply it directly to the stable version. [But it is a border case,
  the change requires more code than I had hoped. Thus I have NOT tried
  to actually catch all cases, this is left for the current devel
  releases, if necessary]
- bugfix: light and full delay watermarks had invalid values, badly
  affecting performance for delayable inputs
- bugfix: potential segfault issue when multiple $UDPServerRun directives
  are specified. Thanks to Michael Biebl for helping to debug this one.
- relaxed GnuTLS version requirement to 1.4.0 after confirmation from the
  field that this version is sufficient
- bugfix: parser did not properly handle empty structured data
- bugfix: invalid mutex release in msg.c (detected under thread debugger,
  seems not to have any impact on actual deployments)
---------------------------------------------------------------------------
Version 3.22.0 [v3-stable] (rgerhards), 2009-04-21
This is the first stable release that includes the full functionality
of the 3.21.x version tree.
- bugfix: $InputTCPMaxSessions config directive was accepted, but not
  honored. This resulted in a fixed upper limit of 200 connections.
- bugfix: the default for $DirCreateMode was 0644, and as such wrong.
  It has now been changed to 0700. For some background, please see
  http://lists.adiscon.net/pipermail/rsyslog/2009-April/001986.html
- bugfix: ompgsql did not detect problems in sql command execution
  this could cause loss of messages. The handling was correct if the
  connection broke, but not if there was a problem with statement
  execution. The most probable case for such a case would be invalid
  sql inside the template, and this is now much easier to diagnose.
---------------------------------------------------------------------------
Version 3.21.11 [BETA] (rgerhards), 2009-04-03
- build system improvements contributed by Michael Biebl - thx!
- all patches from 3.20.5 incorporated (see it's ChangeLog entry)
---------------------------------------------------------------------------
Version 3.21.10 [BETA] (rgerhards), 2009-02-02
- bugfix: inconsistent use of mutex/atomic operations could cause segfault
  details are too many, for full analysis see blog post at:
  http://blog.gerhards.net/2009/01/rsyslog-data-race-analysis.html
- the string "Do Die" was accidently emited upon exit in non-debug mode
  This has now been corrected. Thanks to varmojfekoj for the patch.
- some legacy options were not correctly processed.
  Thanks to varmojfekoj for the patch.
- doc bugfix: v3-compatiblity document had typo in config directive
  thanks to Andrej for reporting this
---------------------------------------------------------------------------
Version 3.21.9 [BETA] (rgerhards), 2008-12-04
- re-release of 3.21.8 with an additional fix, that could also lead
  to DoS; 3.21.8 has been removed from the official download archives
- security fix: imudp emitted a message when a non-permitted sender
  tried to send a message to it. This behaviour is operator-configurable.
  If enabled, a message was emitted each time. That way an attacker could
  effectively fill the disk via this facility. The message is now
  emitted only once in a minute (this currently is a hard-coded limit,
  if someone comes up with a good reason to make it configurable, we
  will probably do that).
---------------------------------------------------------------------------
Version 3.21.8  [BETA] (rgerhards), 2008-12-04
- bugfix: imklog did not compile on FreeBSD
- security bugfix: $AllowedSender was not honored, all senders were
  permitted instead (see http://www.rsyslog.com/Article322.phtml)
- merged in all other changes from 3.20.1 (see there)
---------------------------------------------------------------------------
Version 3.21.7  [BETA] (rgerhards), 2008-11-11
- this is the new beta branch, based on the former 3.21.6 devel
- new functionality: ZERO property replacer nomatch option (from v3-stable)
---------------------------------------------------------------------------
Version 3.21.6  [DEVEL] (rgerhards), 2008-10-22
- consolidated time calls during msg object creation, improves performance
  and consistency
- bugfix: solved a segfault condition
- bugfix: subsecond time properties generated by imfile, imklog and
  internal messages could be slightly inconsistent
- bugfix: (potentially big) memory leak on HUP if queues could not be
  drained before timeout - thanks to David Lang for pointing this out
- added capability to support multiple module search pathes. Thank
  to Marius Tomaschewski for providing the patch.
- bugfix: im3195 did no longer compile
- improved "make distcheck" by ensuring everything relevant is recompiled
---------------------------------------------------------------------------
Version 3.21.5  [DEVEL] (rgerhards), 2008-09-30
- performance optimization: unnecessary time() calls during message
  parsing removed - thanks to David Lang for his excellent performance
  analysis
- added new capability to property replacer: multiple immediately
  successive field delimiters are treated as a single one.
  Thanks to Zhuang Yuyao for the patch.
- added message property "inputname", which contains the name of the
  input (module) that generated it. Presence is depending on suport in
  each input module (else it is blank).
- added system property "$myhostname", which contains the name of the
  local host as it knows itself.
- imported a number of fixes and enhancements from the stable and
  devel branches, including a fix to a potential segfault on HUP
  when using UDP listners
- re-enabled gcc builtin atomic operations and added a proper
  ./configure check
- bugfix: potential race condition when adding messages to queue
  There was a wrong order of mutex lock operations. It is hard to
  believe that really caused problems, but in theory it could and with
  threading we often see that theory becomes practice if something is only
  used long enough on a fast enough machine with enough CPUs ;)
- cleaned up internal debug system code and made it behave better
  in regard to multi-threading
---------------------------------------------------------------------------
Version 3.21.4  [DEVEL] (rgerhards), 2008-09-04
- removed compile time fixed message size limit (was 2K), limit can now
  be set via $MaxMessageSize global config directive (finally gotten rid
  of MAXLINE ;))
- enhanced doc for $ActionExecOnlyEveryNthTimeTimeout
- integrated a number of patches from 3.18.4, namely
  - bugfix: order-of magnitude issue with base-10 size definitions
    in config file parser. Could lead to invalid sizes, constraints
    etc for e.g. queue files and any other object whose size was specified
    in base-10 entities. Did not apply to binary entities. Thanks to
    RB for finding this bug and providing a patch.
  - bugfix: action was not called when system time was set backwards
    (until the previous time was reached again). There are still some
    side-effects when time is rolled back (A time rollback is really a bad
    thing to do, ideally the OS should issue pseudo time (like NetWare did)
    when the user tries to roll back time). Thanks to varmojfekoj for this
    patch.
  - doc bugfix: rsyslog.conf man page improved and minor nit fixed
    thanks to Lukas Kuklinek for the patch.
---------------------------------------------------------------------------
Version 3.21.3  [DEVEL] (rgerhards), 2008-08-13
- added ability to specify flow control mode for imuxsock
- added ability to execute actions only after the n-th call of the action
  This also lead to the addition of two new config directives:
  $ActionExecOnlyEveryNthTime and $ActionExecOnlyEveryNthTimeTimeout
  This feature is useful, for example, for alerting: it permits you to
  send an alert only after at least n occurences of a specific message
  have been seen by rsyslogd. This protectes against false positives
  due to waiting for additional confirmation.
- bugfix: IPv6 addresses could not be specified in forwarding actions
  New syntax @[addr]:port introduced to enable that. Root problem was IPv6
  addresses contain colons.
- somewhat enhanced debugging messages
- imported from 3.18.3:
  - enhanced ommysql to support custom port to connect to server
    Port can be set via new $ActionOmmysqlServerPort config directive
    Note: this was a very minor change and thus deemed appropriate to be
    done in the stable release.
  - bugfix: misspelled config directive, previously was
    $MainMsgQueueWorkeTimeoutrThreadShutdown, is now
    $MainMsgQueueWorkerTimeoutThreadShutdown. Note that the misspelled
    directive is not preserved - if the misspelled directive was used
    (which I consider highly unlikely), the config file must be changed.
    Thanks to lperr for reporting the bug.
---------------------------------------------------------------------------
Version 3.21.2  [DEVEL] (rgerhards), 2008-08-04
- added $InputUnixListenSocketHostName config directive, which permits to
  override the hostname being used on a local unix socket. This is useful
  for differentiating "hosts" running in several jails. Feature was
  suggested by David Darville, thanks for the suggestion.
- enhanced ommail to support multiple email recipients. This is done by
  specifying $ActionMailTo multiple times. Note that this introduces a
  small incompatibility to previous config file syntax: the recipient
  list is now reset for each action (we honestly believe that will
  not cause any problem - apologies if it does).
- enhanced troubleshooting documentation
---------------------------------------------------------------------------
Version 3.21.1  [DEVEL] (rgerhards), 2008-07-30
- bugfix: no error was reported if the target of a $IncludeConfig
  could not be accessed.
- added testbed for common config errors
- added doc for -u option to rsyslogd man page
- enhanced config file checking - no active actions are detected
- added -N rsyslogd command line option for a config validation run
  (which does not execute actual syslogd code and does not interfere
  with a running instance)
- somewhat improved emergency configuration. It is now also selected
  if the config contains no active actions
- rsyslogd error messages are now reported to stderr by default. can be
  turned off by the new "$ErrorMessagesToStderr off" directive
 Thanks to HKS for suggesting the new features.
---------------------------------------------------------------------------
Version 3.21.0  [DEVEL] (rgerhards), 2008-07-18
- starts a new devel branch
- added a generic test driver for RainerScript plus some test cases
  to the testbench
- added a small diagnostic tool to obtain result of gethostname() API
- imported all changes from 3.18.1 until today (some quite important,
  see below)
---------------------------------------------------------------------------
Version 3.20.6 [v3-stable] (rgerhards), 2009-04-16
- this is the last v3-stable for the 3.20.x series
- bugfix: $InputTCPMaxSessions config directive was accepted, but not
  honored. This resulted in a fixed upper limit of 200 connections.
- bugfix: the default for $DirCreateMode was 0644, and as such wrong.
  It has now been changed to 0700. For some background, please see
  http://lists.adiscon.net/pipermail/rsyslog/2009-April/001986.html
---------------------------------------------------------------------------
Version 3.20.5 [v3-stable] (rgerhards), 2009-04-02
- bugfix: potential abort with DA queue after high watermark is reached
  There exists a race condition that can lead to a segfault. Thanks
  go to vbernetr, who performed the analysis and provided patch, which
  I only tweaked a very little bit.
- fixed bugs in RainerScript:
  o when converting a number and a string to a common type, both were 
    actually converted to the other variable's type.
  o the value of rsCStrConvertToNumber() was miscalculated.
  Thanks to varmojfekoj for the patch
- fixed a bug in configure.ac which resulted in problems with
  environment detection - thanks to Michael Biebl for the patch
- fixed a potential segfault problem in gssapi code
  thanks to varmojfekoj for the patch
- doc enhance: provide standard template for MySQL module and instructions
  on how to modify schema
---------------------------------------------------------------------------
Version 3.20.4 [v3-stable] (rgerhards), 2009-02-09
- bugfix: inconsistent use of mutex/atomic operations could cause segfault
  details are too many, for full analysis see blog post at:
  http://blog.gerhards.net/2009/01/rsyslog-data-race-analysis.html
- bugfix: invalid ./configure settings for RFC3195
  thanks to Michael Biebl for the patch
- bugfix: invalid mutex access in msg.c
- doc bugfix: dist tarball missed 2 files, had one extra file that no
  longer belongs into it. Thanks to Michael Biebl for pointing this out.
---------------------------------------------------------------------------
Version 3.20.3 [v3-stable] (rgerhards), 2009-01-19
- doc bugfix: v3-compatiblity document had typo in config directive
  thanks to Andrej for reporting this
- fixed a potential segfault condition with $AllowedSender directive
  On HUP, the root pointers were not properly cleaned up. Thanks to
  Michael Biebel, olgoat, and Juha Koho for reporting and analyzing
  the bug.
---------------------------------------------------------------------------
Version 3.20.2 [v3-stable] (rgerhards), 2008-12-04
- re-release of 3.20.1 with an additional fix, that could also lead
  to DoS; 3.20.1 has been removed from the official download archives
- security fix: imudp emitted a message when a non-permitted sender
  tried to send a message to it. This behaviour is operator-configurable.
  If enabled, a message was emitted each time. That way an attacker could
  effectively fill the disk via this facility. The message is now
  emitted only once in a minute (this currently is a hard-coded limit,
  if someone comes up with a good reason to make it configurable, we
  will probably do that).
---------------------------------------------------------------------------
Version 3.20.1 [v3-stable] (rgerhards), 2008-12-04
- security bugfix: $AllowedSender was not honored, all senders were
  permitted instead
- enhance: regex nomatch option "ZERO" has been added
  This allows to return the string 0 if a regular expression is
  not found. This is probably useful for storing numerical values into
  database columns.
- bugfix: memory leak in gtls netstream driver fixed
  memory was lost each time a TLS session was torn down. This could 
  result in a considerable memory leak if it happened quite frequently
  (potential system crash condition)
- doc update: documented how to specify multiple property replacer
  options + link to new online regex generator tool added
- minor bufgfix: very small memory leak in gtls netstream driver
  around a handful of bytes (< 20) for each HUP
- improved debug output for regular expressions inside property replacer
  RE's seem to be a big trouble spot and I would like to have more
  information inside the debug log. So I decided to add some additional
  debug strings permanently.
---------------------------------------------------------------------------
Version 3.20.0 [v3-stable] (rgerhards), 2008-11-05
- this is the inital release of the 3.19.x branch as a stable release
- bugfix: double-free in pctp netstream driver. Thank to varmojfeko
  for the patch
---------------------------------------------------------------------------
Version 3.19.12 [BETA] (rgerhards), 2008-10-16
- bugfix: subseconds where not correctly extracted from a timestamp
  if that timestamp did not contain any subsecond information (the
  resulting string was garbagge but should have been "0", what it
  now is).
- increased maximum size of a configuration statement to 4K (was 1K)
- imported all fixes from the stable branch (quite a lot)
- bugfix: (potentially big) memory leak on HUP if queues could not be
  drained before timeout - thanks to David Lang for pointing this out
---------------------------------------------------------------------------
Version 3.19.11 [BETA] (rgerhards), 2008-08-25
This is a refresh of the beta. No beta-specific fixes have been added.
- included fixes from v3-stable (most importantly 3.18.3)
---------------------------------------------------------------------------
Version 3.19.10 [BETA] (rgerhards), 2008-07-15
- start of a new beta branch based on former 3.19 devel branch
- bugfix: bad memory leak in disk-based queue modes
- bugfix: UDP syslog forwarding did not work on all platforms
  the ai_socktype was incorrectly set to 1. On some platforms, this
  lead to failing name resolution (e.g. FreeBSD 7). Thanks to HKS for
  reporting the bug.
- bugfix: priority was incorrectly calculated on FreeBSD 7,
  because the LOG_MAKEPRI() C macro has a different meaning there (it
  is just a simple addition of faciltity and severity). I have changed
  this to use own, consistent, code for PRI calculation. Thank to HKS
  for reporting this bug.
- bugfix (cosmetical): authorization was not checked when gtls handshake
  completed immediately. While this sounds scary, the situation can not
  happen in practice. We use non-blocking IO only for server-based gtls
  session setup. As TLS requires the exchange of multiple frames before
  the handshake completes, it simply is impossible to do this in one
  step. However, it is useful to have the code path correct even for 
  this case - otherwise, we may run into problems if the code is changed
  some time later (e.g. to use blocking sockets). Thanks to varmojfekoj
  for providing the patch.
- important queue bugfix from 3.18.1 imported (see below)
- cleanup of some debug messages
---------------------------------------------------------------------------
Version 3.19.9 (rgerhards), 2008-07-07
- added tutorial for creating a TLS-secured syslog infrastructure
- rewritten omusrmsg to no longer fork() a new process for sending messages
  this caused some problems with the threading model, e.g. zombies. Also,
  it was far less optimal than it is now.
- bugfix: machine certificate was required for client even in TLS anon mode
  Reference: http://bugzilla.adiscon.com/show_bug.cgi?id=85
  The fix also slightly improves performance by not storing certificates in
  client sessions when there is no need to do so.
- bugfix: RainerScript syntax error was not always detected
---------------------------------------------------------------------------
Version 3.19.8 (rgerhards), 2008-07-01
- bugfix: gtls module did not correctly handle EGAIN (and similar) recv()
  states. This has been fixed by introducing a new abstraction layer inside
  gtls.
- added (internal) error codes to error messages; added redirector to
  web description of error codes
  closes bug http://bugzilla.adiscon.com/show_bug.cgi?id=20
- disabled compile warnings caused by third-party libraries
- reduced number of compile warnings in gcc's -pedantic mode
- some minor documentation improvements
- included all fixes from beta 3.17.5
---------------------------------------------------------------------------
Version 3.19.7 (rgerhards), 2008-06-11
- added new property replacer option "date-subseconds" that enables
  to query just the subsecond part of a high-precision timestamp
- somewhat improved plain tcp syslog reliability by doing a connection
  check before sending. Credits to Martin Schuette for providing the
  idea. Details are available at
  http://blog.gerhards.net/2008/06/reliable-plain-tcp-syslog-once-again.html
- made rsyslog tickless in the (usual and default) case that repeated
  message reduction is turned off. More info:
  http://blog.gerhards.net/2008/06/coding-to-save-environment.html
- some build system cleanup, thanks to Michael Biebl
- bugfix: compile under (Free)BSD failed due to some invalid library
  definitions - this is fixed now. Thanks to Michael Biebl for the patch.
---------------------------------------------------------------------------
Version 3.19.6 (rgerhards), 2008-06-06
- enhanced property replacer to support multiple regex matches
- bugfix: part of permittedPeer structure was not correctly initialized
  thanks to varmojfekoj for spotting this
- bugfix: off-by-one bug during certificate check
- bugfix: removed some memory leaks in TLS code
---------------------------------------------------------------------------
Version 3.19.5 (rgerhards), 2008-05-30
- enabled Posix ERE expressions inside the property replacer
  (previously BRE was permitted only)
- provided ability to specify that a regular expression submatch shall
  be used inside the property replacer
- implemented in property replacer: if a regular expression does not match,
  it can now either return "**NO MATCH** (default, as before), a blank
  property or the full original property text
- enhanced property replacer to support multiple regex matches
---------------------------------------------------------------------------
Version 3.19.4 (rgerhards), 2008-05-27
- implemented x509/certvalid gtls auth mode
- implemented x509/name gtls auth mode (including wildcards)
- changed fingerprint gtls auth mode to new format fingerprint
- protected gtls error string function by a mutex. Without it, we
  could have a race condition in extreme cases. This was very remote,
  but now can no longer happen.
- changed config directive name to reflect different use
  $ActionSendStreamDriverCertFingerprint is now
  $ActionSendStreamDriverPermittedPeer and can be used both for
  fingerprint and name authentication (similar to the input side)
- bugfix: sender information (fromhost et al) was missing in imudp
  thanks to sandiso for reporting this bug
- this release fully inplements IETF's syslog-transport-tls-12 plus
  the latest text changes Joe Salowey provided via email. Not included
  is ipAddress subjectAltName authentication, which I think will be
  dropped from the draft. I don't think there is any real need for it.
This release also includes all bug fix up to today from the beta
and stable branches. Most importantly, this means the bugfix for
100% CPU utilization by imklog.
---------------------------------------------------------------------------
Version 3.19.3 (rgerhards), 2008-05-21
- added ability to authenticate the server against its certificate
  fingerprint
- added ability for client to provide its fingerprint
- added ability for server to obtain client cert's fingerprint
- bugfix: small mem leak in omfwd on exit (strmdriver name was not freed)
- bugfix: $ActionSendStreamDriver had no effect
- bugfix: default syslog port was no longer used if none was
  configured. Thanks to varmojfekoj for the patch
- bugfix: missing linker options caused build to fail on some
  systems. Thanks to Tiziano Mueller for the patch.
---------------------------------------------------------------------------
Version 3.19.2 (rgerhards), 2008-05-16
- bugfix: TCP input modules did incorrectly set fromhost property
  (always blank)
- bugfix: imklog did not set fromhost property
- added "fromhost-ip" property
  Note that adding this property changes the on-disk format for messages.
  However, that should not have any bad effect on existing spool files.
  But you will run into trouble if you create a spool file with this
  version and then try to process it with an older one (after a downgrade).
  Don't do that ;)
- added "RSYSLOG_DebugFormat" canned template
- bugfix: hostname and fromhost were swapped when a persisted message
  (in queued mode) was read in
- bugfix: lmtcpclt, lmtcpsrv and lmgssutil did all link to the static
  runtime library, resulting in a large size increase (and potential
  "interesting" effects). Thanks to Michael Biebel for reporting the size
  issue.
- bugfix: TLS server went into an endless loop in some situations.
  Thanks to Michael Biebl for reporting the problem.
- fixed potential segfault due to invalid call to cfsysline
  thanks to varmojfekoj for the patch
---------------------------------------------------------------------------
Version 3.19.1 (rgerhards), 2008-05-07
- configure help for --enable-gnutls wrong - said default is "yes" but
  default actually is "no" - thanks to darix for pointing this out
- file dirty.h was missing - thanks to darix for pointing this out
- bugfix: man files were not properly distributed - thanks to
  darix for reporting and to Michael Biebl for help with the fix
- some minor cleanup
---------------------------------------------------------------------------
Version 3.19.0 (rgerhards), 2008-05-06
- begins new devel branch version
- implemented TLS for plain tcp syslog (this is also the world's first
  implementation of IETF's upcoming syslog-transport-tls draft)
- partly rewritten and improved omfwd among others, now loads TCP
  code only if this is actually necessary
- split of a "runtime library" for rsyslog - this is not yet a clean
  model, because some modularization is still outstanding. In theory,
  this shall enable other utilities but rsyslogd to use the same
  runtime
- implemented im3195, the RFC3195 input as a plugin
- changed directory structure, files are now better organized
- a lot of cleanup in regard to modularization
- -c option no longer must be the first option - thanks to varmjofekoj
  for the patch
---------------------------------------------------------------------------
Version 3.18.7 (rgerhards), 2008-12-??
- bugfix: the default for $DirCreateMode was 0644, and as such wrong.
  It has now been changed to 0700. For some background, please see
  http://lists.adiscon.net/pipermail/rsyslog/2009-April/001986.html
- fixed a potential segfault condition with $AllowedSender directive
  On HUP, the root pointers were not properly cleaned up. Thanks to
  Michael Biebel, olgoat, and Juha Koho for reporting and analyzing
  the bug.
- some legacy options were not correctly processed.
  Thanks to varmojfekoj for the patch.
- doc bugfix: some spelling errors in man pages corrected. Thanks to
  Geoff Simmons for the patch.
---------------------------------------------------------------------------
Version 3.18.6 (rgerhards), 2008-12-08
- security bugfix: $AllowedSender was not honored, all senders were
  permitted instead (see http://www.rsyslog.com/Article322.phtml)
  (backport from v3-stable, v3.20.9)
- minor bugfix: dual close() call on tcp session closure
---------------------------------------------------------------------------
Version 3.18.5 (rgerhards), 2008-10-09
- bugfix: imudp input module could cause segfault on HUP
  It did not properly de-init a variable acting as a linked list head.
  That resulted in trying to access freed memory blocks after the HUP.
- bugfix:  rsyslogd could hang on HUP
  because getnameinfo() is not cancel-safe, but was not guarded against
  being cancelled. pthread_cancel() is routinely being called during
  HUP processing.
- bugfix[minor]: if queue size reached light_delay mark, enqueuing
  could potentially be blocked for a longer period of time, which
  was not the behaviour desired.
- doc bugfix: $ActionExecOnlyWhenPreviousIsSuspended was still misspelled
  as $...OnlyIfPrev... in some parts of the documentation. Thanks to 
  Lorenzo M. Catucci for reporting this bug.
- added doc on malformed messages, cause and how to work-around, to the
  doc set
- added doc on how to build from source repository
---------------------------------------------------------------------------
Version 3.18.4 (rgerhards), 2008-09-18
- bugfix: order-of magnitude issue with base-10 size definitions
  in config file parser. Could lead to invalid sizes, constraints
  etc for e.g. queue files and any other object whose size was specified
  in base-10 entities. Did not apply to binary entities. Thanks to
  RB for finding this bug and providing a patch.
- bugfix: action was not called when system time was set backwards
  (until the previous time was reached again). There are still some
  side-effects when time is rolled back (A time rollback is really a bad
  thing to do, ideally the OS should issue pseudo time (like NetWare did)
  when the user tries to roll back time). Thanks to varmojfekoj for this
  patch.
- doc bugfix: rsyslog.conf man page improved and minor nit fixed
  thanks to Lukas Kuklinek for the patch.
- bugfix: error code -2025 was used for two different errors. queue full
  is now -2074 and -2025 is unique again. (did cause no real problem
  except for troubleshooting)
- bugfix: default discard severity was incorrectly set to 4, which lead
  to discard-on-queue-full to be enabled by default. That could cause
  message loss where non was expected.  The default has now been changed
  to the correct value of 8, which disables the functionality. This
  problem applied both to the main message queue and the action queues.
  Thanks to Raoul Bhatia for pointing out this problem.
- bugfix: option value for legacy -a option could not be specified,
  resulting in strange operations. Thanks to Marius Tomaschewski
  for the patch.
- bugfix: colon after date should be ignored, but was not. This has
  now been corrected. Required change to the internal ParseTIMESTAMP3164()
  interface.
---------------------------------------------------------------------------
Version 3.18.3 (rgerhards), 2008-08-18
- bugfix: imfile could cause a segfault upon rsyslogd HUP and termination
  Thanks to lperr for an excellent bug report that helped detect this
  problem.
- enhanced ommysql to support custom port to connect to server
  Port can be set via new $ActionOmmysqlServerPort config directive
  Note: this was a very minor change and thus deemed appropriate to be
  done in the stable release.
- bugfix: misspelled config directive, previously was
  $MainMsgQueueWorkeTimeoutrThreadShutdown, is now
  $MainMsgQueueWorkerTimeoutThreadShutdown. Note that the misspelled
  directive is not preserved - if the misspelled directive was used
  (which I consider highly unlikely), the config file must be changed.
  Thanks to lperr for reporting the bug.
- disabled flow control for imuxsock, as it could cause system hangs
  under some circumstances. The devel (3.21.3 and above) will
  re-enable it and provide enhanced configurability to overcome the
  problems if they occur.
---------------------------------------------------------------------------
Version 3.18.2 (rgerhards), 2008-08-08
- merged in IPv6 forwarding address bugfix from v2-stable
---------------------------------------------------------------------------
Version 3.18.1 (rgerhards), 2008-07-21
- bugfix: potential segfault in creating message mutex in non-direct queue
  mode. rsyslogd segfaults on freeeBSD 7.0 (an potentially other platforms)
  if an action queue is running in any other mode than non-direct. The
  same problem can potentially be triggered by some main message queue
  settings. In any case, it will manifest during rsylog's startup. It is
  unlikely to happen after a successful startup (the only window of
  exposure may be a relatively seldom executed action running in queued
  mode). This has been corrected. Thank to HKS for point out the problem.
- bugfix: priority was incorrectly calculated on FreeBSD 7,
  because the LOG_MAKEPRI() C macro has a different meaning there (it
  is just a simple addition of faciltity and severity). I have changed
  this to use own, consistent, code for PRI calculation. [Backport from
  3.19.10]
- bugfix: remove PRI part from kernel message if it is present
  Thanks to Michael Biebl for reporting this bug
- bugfix: mark messages were not correctly written to text log files
  the markmessageinterval was not correctly propagated to all places
  where it was needed. This resulted in rsyslog using the default
  (20 minutes) in some code pathes, what looked to the user like mark
  messages were never written.
- added a new property replacer option "sp-if-no-1st-sp" to cover
  a problem with RFC 3164 based interpreation of tag separation. While
  it is a generic approach, it fixes a format problem introduced in
  3.18.0, where kernel messages no longer had a space after the tag.
  This is done by a modifcation of the default templates.
  Please note that this may affect some messages where there intentionally
  is no space between the tag and the first character of the message
  content. If so, this needs to be worked around via a specific
  template. However, we consider this scenario to be quite remote and,
  even if it exists, it is not expected that it will actually cause
  problems with log parsers (instead, we assume the new default template
  behaviour may fix previous problems with log parsers due to the 
  missing space).
- bugfix: imklog module was not correctly compiled for GNU/kFreeBSD.
  Thanks to Petr Salinger for the patch
- doc bugfix: property replacer options secpath-replace and
  secpath-drop were not documented
- doc bugfix: fixed some typos in rsyslog.conf man page
- fixed typo in source comment  - thanks to Rio Fujita
- some general cleanup (thanks to Michael Biebl)
---------------------------------------------------------------------------
Version 3.18.0 (rgerhards), 2008-07-11
- begun a new v3-stable based on former 3.17.4 beta plus patches to
  previous v3-stable
- bugfix in RainerScript: syntax error was not always detected
---------------------------------------------------------------------------
Version 3.17.5 (rgerhards), 2008-06-27
- added doc: howto set up a reliable connection to remote server via
  queued mode (and plain tcp protocol)
- bugfix: comments after actions were not properly treated. For some
  actions (e.g. forwarding), this could also lead to invalid configuration
---------------------------------------------------------------------------
Version 3.17.4 (rgerhards), 2008-06-16
- changed default for $KlogSymbolLookup to "off". The directive is
  also scheduled for removal in a later version. This was necessary
  because on kernels >= 2.6, the kernel does the symbol lookup itself. The
  imklog lookup logic then breaks the log message and makes it unusable.
---------------------------------------------------------------------------
Version 3.17.3 (rgerhards), 2008-05-28
- bugfix: imklog went into an endless loop if a PRI value was inside
  a kernel log message (unusual case under Linux, frequent under BSD)
---------------------------------------------------------------------------
Version 3.17.2 (rgerhards), 2008-05-04
- this version is the new beta, based on 3.17.1 devel feature set
- merged in imklog bug fix from v3-stable (3.16.1)
---------------------------------------------------------------------------
Version 3.17.1 (rgerhards), 2008-04-15
- removed dependency on MAXHOSTNAMELEN as much as it made sense.
  GNU/Hurd does not define it (because it has no limit), and we have taken
  care for cases where it is undefined now. However, some very few places
  remain where IMHO it currently is not worth fixing the code. If it is
  not defined, we have used a generous value of 1K, which is above IETF
  RFC's on hostname length at all. The memory consumption is no issue, as
  there are only a handful of this buffers allocated *per run* -- that's
  also the main reason why we consider it not worth to be fixed any further.
- enhanced legacy syslog parser to handle slightly malformed messages
  (with a space in front of the timestamp) - at least HP procurve is
  known to do that and I won't outrule that others also do it. The 
  change looks quite unintrusive and so we added it to the parser.
- implemented klogd functionality for BSD
- implemented high precision timestamps for the kernel log. Thanks to
  Michael Biebl for pointing out that the kernel log did not have them.
- provided ability to discard non-kernel messages if they are present
  in the kernel log (seems to happen on BSD)
- implemented $KLogInternalMsgFacility config directive
- implemented $KLogPermitNonKernelFacility config directive
Plus a number of bugfixes that were applied to v3-stable and beta
branches (not mentioned here in detail).
---------------------------------------------------------------------------
Version 3.17.0 (rgerhards), 2008-04-08
- added native ability to send mail messages
- removed no longer needed file relptuil.c/.h
- added $ActionExecOnlyOnceEveryInterval config directive
- bugfix: memory leaks in script engine
- bugfix: zero-length strings were not supported in object
  deserializer
- properties are now case-insensitive everywhere (script, filters,
  templates)
- added the capability to specify a processing (actually dequeue)
  timeframe with queues - so things can be configured to be done
  at off-peak hours
- We have removed the 32 character size limit (from RFC3164) on the
  tag. This had bad effects on existing envrionments, as sysklogd didn't
  obey it either (probably another bug in RFC3164...). We now receive
  the full size, but will modify the outputs so that only 32 characters
  max are used by default. If you need large tags in the output, you need
  to provide custom templates.
- changed command line processing. -v, -M, -c options are now parsed
  and processed before all other options. Inter-option dependencies
  have been relieved. Among others, permits to specify intial module
  load path via -M only (not the environment) which makes it much
  easier to work with non-standard module library locations. Thanks
  to varmojfekoj for suggesting this change. Matches bugzilla bug 55.
- bugfix: some messages were emited without hostname
Plus a number of bugfixes that were applied to v3-stable and beta
branches (not mentioned here in detail).
---------------------------------------------------------------------------
Version 3.16.3 (rgerhards), 2008-07-11
- updated information on rsyslog packages
- bugfix: memory leak in disk-based queue modes
---------------------------------------------------------------------------
Version 3.16.2 (rgerhards), 2008-06-25
- fixed potential segfault due to invalid call to cfsysline
  thanks to varmojfekoj for the patch
- bugfix: some whitespaces where incorrectly not ignored when parsing
  the config file. This is now corrected. Thanks to Michael Biebl for
  pointing out the problem.
---------------------------------------------------------------------------
Version 3.16.1 (rgerhards), 2008-05-02
- fixed a bug in imklog which lead to startup problems (including
  segfault) on some platforms under some circumsances. Thanks to
  Vieri for reporting this bug and helping to troubleshoot it.
---------------------------------------------------------------------------
Version 3.16.0 (rgerhards), 2008-04-24
- new v3-stable (3.16.x) based on beta 3.15.x (RELP support)
- bugfix: omsnmp had a too-small sized buffer for hostname+port. This
  could not lead to a segfault, as snprintf() was used, but could cause
  some trouble with extensively long hostnames.
- applied patch from Tiziano Müller to remove some compiler warnings
- added gssapi overview/howto thanks to Peter Vrabec
- changed some files to grant LGPLv3 extended persmissions on top of GPLv3
  this also is the first sign of something that will evolve into a
  well-defined "rsyslog runtime library"
---------------------------------------------------------------------------
Version 3.15.1 (rgerhards), 2008-04-11
- bugfix: some messages were emited without hostname
- disabled atomic operations for the time being because they introduce some
  cross-platform trouble - need to see how to fix this in the best 
  possible way
- bugfix: zero-length strings were not supported in object
  deserializer
- added librelp check via PKG_CHECK thanks to Michael Biebl's patch
- file relputil.c deleted, is not actually needed
- added more meaningful error messages to rsyslogd (when some errors
  happens during startup)
- bugfix: memory leaks in script engine
- bugfix: $hostname and $fromhost in RainerScript did not work
This release also includes all changes applied to the stable versions
up to today.
---------------------------------------------------------------------------
Version 3.15.0 (rgerhards), 2008-04-01
- major new feature: imrelp/omrelp support reliable delivery of syslog
  messages via the RELP protocol and librelp (http://www.librelp.com).
  Plain tcp syslog, so far the best reliability solution, can lose
  messages when something goes wrong or a peer goes down. With RELP,
  this can no longer happen. See imrelp.html for more details.
- bugfix: rsyslogd was no longer build by default; man pages are 
  only installed if corresponding option is selected. Thanks to
  Michael Biebl for pointing these problems out.
---------------------------------------------------------------------------
Version 3.14.2 (rgerhards), 2008-04-09
- bugfix: segfault with expression-based filters
- bugfix: omsnmp did not deref errmsg object on exit (no bad effects caused)
- some cleanup
- bugfix: imklog did not work well with kernel 2.6+. Thanks to Peter
  Vrabec for patching it based on the development in sysklogd - and thanks
  to the sysklogd project for upgrading klogd to support the new
  functionality
- some cleanup in imklog
- bugfix: potential segfault in imklog when kernel is compiled without
  /proc/kallsyms and the file System.map is missing. Thanks to
  Andrea Morandi for pointing it out and suggesting a fix.
- bugfixes, credits to varmojfekoj:
  * reset errno before printing a warning message
  * misspelled directive name in code processing legacy options
- bugfix: some legacy options not correctly interpreted - thanks to
  varmojfekoj for the patch
- improved detection of modules being loaded more than once
  thanks to varmojfekoj for the patch
---------------------------------------------------------------------------
Version 3.14.1 (rgerhards), 2008-04-04
- bugfix: some messages were emited without hostname
- bugfix: rsyslogd was no longer build by default; man pages are 
  only installed if corresponding option is selected. Thanks to
  Michael Biebl for pointing these problems out.
- bugfix: zero-length strings were not supported in object
  deserializer
- disabled atomic operations for this stable build as it caused
  platform problems
- bugfix: memory leaks in script engine
- bugfix: $hostname and $fromhost in RainerScript did not work
- bugfix: some memory leak when queue is runing in disk mode
- man pages improved thanks to varmofekoj and Peter Vrabec
- We have removed the 32 character size limit (from RFC3164) on the
  tag. This had bad effects on existing envrionments, as sysklogd didn't
  obey it either (probably another bug in RFC3164...). We now receive
  the full size, but will modify the outputs so that only 32 characters
  max are used by default. If you need large tags in the output, you need
  to provide custom templates.
- bugfix: some memory leak when queue is runing in disk mode
---------------------------------------------------------------------------
Version 3.14.0 (rgerhards), 2008-04-02
An interim version was accidently released to the web. It was named 3.14.0.
To avoid confusion, we have not assigned this version number to any
official release. If you happen to use 3.14.0, please update to 3.14.1.
---------------------------------------------------------------------------
Version 3.13.0-dev0 (rgerhards), 2008-03-31
- bugfix: accidently set debug option in 3.12.5 reset to production
  This option prevented dlclose() to be called. It had no real bad effects,
  as the modules were otherwise correctly deinitialized and dlopen()
  supports multiple opens of the same module without any memory footprint.
- removed --enable-mudflap, added --enable-valgrind ./configure setting
- bugfix: tcp receiver could segfault due to uninitialized variable
- docfix: queue doc had a wrong directive name that prevented max worker
  threads to be correctly set
- worked a bit on atomic memory operations to support problem-free
  threading (only at non-intrusive places)
- added a --enable/disable-rsyslogd configure option so that
  source-based packaging systems can build plugins without the need
  to compile rsyslogd
- some cleanup
- test of potential new version number scheme
---------------------------------------------------------------------------
Version 3.12.5 (rgerhards), 2008-03-28
- changed default for "last message repeated n times", which is now
  off by default
- implemented backward compatibility commandline option parsing
- automatically generated compatibility config lines are now also
  logged so that a user can diagnose problems with them
- added compatibility mode for -a, -o and -p options
- compatibility mode processing finished
- changed default file output format to include high-precision timestamps
- added a buid-in template for previous syslogd file format
- added new $ActionFileDefaultTemplate directive
- added support for high-precision timestamps when receiving legacy
  syslog messages
- added new $ActionForwardDefaultTemplate directive
- added new $ActionGSSForwardDefaultTemplate directive
- added build-in templates for easier configuration
- bugfix: fixed small memory leak in tcpclt.c
- bugfix: fixed small memory leak in template regular expressions
- bugfix: regular expressions inside property replacer did not work
  properly
- bugfix: QHOUR and HHOUR properties were wrongly calculated
- bugfix: fixed memory leaks in stream class and imfile
- bugfix: $ModDir did invalid bounds checking, potential overlow in
  dbgprintf() - thanks to varmojfekoj for the patch
- bugfix: -t and -g legacy options max number of sessions had a wrong
  and much too high value
---------------------------------------------------------------------------
Version 3.12.4 (rgerhards), 2008-03-25
- Greatly enhanced rsyslogd's file write performance by disabling
  file syncing capability of output modules by default. This
  feature is usually not required, not useful and an extreme performance
  hit (both to rsyslogd as well as the system at large). Unfortunately,
  most users enable it by default, because it was most intuitive to enable
  it in plain old sysklogd syslog.conf format. There is now the
  $ActionFileEnableSync config setting which must be enabled in order to
  support syncing. By default it is off. So even if the old-format config
  lines request syncing, it is not done unless explicitely enabled. I am
  sure this is a very useful change and not a risk at all. I need to think
  if I undo it under compatibility mode, but currently this does not
  happen (I fear a lot of lazy users will run rsyslogd in compatibility
  mode, again bringing up this performance problem...).
- added flow control options to other input sources
- added $HHOUR and $QHOUR system properties - can be used for half- and
  quarter-hour logfile rotation
- changed queue's discard severities default value to 8 (do not discard)
  to prevent unintentional message loss
- removed a no-longer needed callback from the output module 
  interface. Results in reduced code complexity.
- bugfix/doc: removed no longer supported -h option from man page
- bugfix: imklog leaked several hundered KB on each HUP. Thanks to
  varmojfekoj for the patch
- bugfix: potential segfault on module unload. Thanks to varmojfekoj for
  the patch
- bugfix: fixed some minor memory leaks
- bugfix: fixed some slightly invalid memory accesses
- bugfix: internally generated messages had "FROMHOST" property not set
---------------------------------------------------------------------------
Version 3.12.3 (rgerhards), 2008-03-18
- added advanced flow control for congestion cases (mode depending on message
  source and its capablity to be delayed without bad side effects)
- bugfix: $ModDir should not be reset on $ResetConfig - this can cause a lot
  of confusion and there is no real good reason to do so. Also conflicts with
  the new -M option and environment setting.
- bugfix: TCP and GSSAPI framing mode variable was uninitialized, leading to
  wrong framing (caused, among others, interop problems)
- bugfix: TCP (and GSSAPI) octet-counted frame did not work correctly in all
  situations. If the header was split across two packet reads, it was invalidly
  processed, causing loss or modification of messages.
- bugfix: memory leak in imfile
- bugfix: duplicate public symbol in omfwd and omgssapi could lead to
  segfault. thanks to varmojfekoj for the patch.
- bugfix: rsyslogd aborted on sigup - thanks to varmojfekoj for the patch
- some more internal cleanup ;)
- begun relp modules, but these are not functional yet
- Greatly enhanced rsyslogd's file write performance by disabling
  file syncing capability of output modules by default. This
  feature is usually not required, not useful and an extreme performance
  hit (both to rsyslogd as well as the system at large). Unfortunately,
  most users enable it by default, because it was most intuitive to enable
  it in plain old sysklogd syslog.conf format. There is now a new config
  setting which must be enabled in order to support syncing. By default it
  is off. So even if the old-format config lines request syncing, it is
  not done unless explicitely enabled. I am sure this is a very useful
  change and not a risk at all. I need to think if I undo it under
  compatibility mode, but currently this does not happen (I fear a lot of
  lazy users will run rsyslogd in compatibility mode, again bringing up
  this performance problem...).
---------------------------------------------------------------------------
Version 3.12.2 (rgerhards), 2008-03-13
- added RSYSLOGD_MODDIR environment variable
- added -M rsyslogd option (allows to specify module directory location)
- converted net.c into a loadable library plugin
- bugfix: debug module now survives unload of loadable module when
  printing out function call data
- bugfix: not properly initialized data could cause several segfaults if
  there were errors in the config file - thanks to varmojfekoj for the patch
- bugfix: rsyslogd segfaulted when imfile read an empty line - thanks
  to Johnny Tan for an excellent bug report
- implemented dynamic module unload capability (not visible to end user)
- some more internal cleanup
- bugfix: imgssapi segfaulted under some conditions; this fix is actually
  not just a fix but a change in the object model. Thanks to varmojfekoj
  for providing the bug report, an initial fix and lots of good discussion
  that lead to where we finally ended up.
- improved session recovery when outbound tcp connection breaks, reduces
  probability of message loss at the price of a highly unlikely potential
  (single) message duplication
---------------------------------------------------------------------------
Version 3.12.1 (rgerhards), 2008-03-06
- added library plugins, which can be automatically loaded
- bugfix: actions were not correctly retried; caused message loss
- changed module loader to automatically add ".so" suffix if not
  specified (over time, this shall also ease portability of config
  files)
- improved debugging support; debug runtime options can now be set via
  an environment variable
- bugfix: removed debugging code that I forgot to remove before releasing
  3.12.0 (does not cause harm and happened only during startup)
- added support for the MonitorWare syslog MIB to omsnmp
- internal code improvements (more code converted into classes)
- internal code reworking of the imtcp/imgssapi module
- added capability to ignore client-provided timestamp on unix sockets and
  made this mode the default; this was needed, as some programs (e.g. sshd)
  log with inconsistent timezone information, what messes up the local
  logs (which by default don't even contain time zone information). This
  seems to be consistent with what sysklogd did for the past four years.
  Alternate behaviour may be desirable if gateway-like processes send
  messages via the local log slot - in this case, it can be enabled
  via the $InputUnixListenSocketIgnoreMsgTimestamp and
  $SystemLogSocketIgnoreMsgTimestamp config directives
- added ability to compile on HP UX; verified that imudp worked on HP UX;
  however, we are still in need of people trying out rsyslogd on HP UX,
  so it can not yet be assumed it runs there
- improved session recovery when outbound tcp connection breaks, reduces
  probability of message loss at the price of a highly unlikely potential
  (single) message duplication
---------------------------------------------------------------------------
Version 3.12.0 (rgerhards), 2008-02-28
- added full expression support for filters; filters can now contain
  arbitrary complex boolean, string and arithmetic expressions
---------------------------------------------------------------------------
Version 3.11.6 (rgerhards), 2008-02-27
- bugfix: gssapi libraries were still linked to rsyslog core, what should
  no longer be necessary. Applied fix by Michael Biebl to solve this.
- enabled imgssapi to be loaded side-by-side with imtcp
- added InputGSSServerPermitPlainTCP config directive
- split imgssapi source code somewhat from imtcp
- bugfix: queue cancel cleanup handler could be called with
  invalid pointer if dequeue failed
- bugfix: rsyslogd segfaulted on second SIGHUP
  tracker: http://bugzilla.adiscon.com/show_bug.cgi?id=38
- improved stability of queue engine
- bugfix: queue disk file were not properly persisted when 
  immediately after closing an output file rsyslog was stopped
  or huped (the new output file open must NOT have happend at
  that point) - this lead to a sparse and invalid queue file
  which could cause several problems to the engine (unpredictable
  results). This situation should have happened only in very
  rare cases. tracker: http://bugzilla.adiscon.com/show_bug.cgi?id=40
- bugfix: during queue shutdown, an assert invalidly triggered when
  the primary queue's DA worker was terminated while the DA queue's
  regular worker was still executing. This could result in a segfault
  during shutdown.
  tracker: http://bugzilla.adiscon.com/show_bug.cgi?id=41
- bugfix: queue properties sizeOnDisk, bytesRead were persisted to 
  disk with wrong data type (long instead of int64) - could cause
  problems on 32 bit machines
- bugfix: queue aborted when it was shut down, DA-enabled, DA mode
  was just initiated but not fully initialized (a race condition)
- bugfix: imfile could abort under extreme stress conditions
  (when it was terminated before it could open all of its
  to be monitored files)
- applied patch from varmojfekoj to fix an issue with compatibility 
  mode and default module directories (many thanks!):
  I've also noticed a bug in the compatibility code; the problem is that 
  options are parsed before configuration file so options which need a 
  module to be loaded will currently ignore any $moddir directive. This 
  can be fixed by moving legacyOptsHook() after config file parsing. 
  (see the attached patch) This goes against the logical order of 
  processing, but the legacy options are only few and it doesn't seem to 
  be a problem.
- bugfix: object property deserializer did not handle negative numbers
---------------------------------------------------------------------------
Version 3.11.5 (rgerhards), 2008-02-25
- new imgssapi module, changed imtcp module - this enables to load/package
  GSSAPI support separately - thanks to varmojfekoj for the patch
- compatibility mode (the -c option series) is now at least partly
  completed - thanks to varmojfekoj for the patch
- documentation for imgssapi and imtcp added
- duplicate $ModLoad's for the same module are now detected and
  rejected -- thanks to varmojfekoj for the patch
---------------------------------------------------------------------------
Version 3.11.4 (rgerhards), 2008-02-21
- bugfix: debug.html was missing from release tarball - thanks to Michael
  Biebl for bringing this to my attention
- some internal cleanup on the stringbuf object calling interface
- general code cleanup and further modularization
- $MainMessageQueueDiscardSeverity can now also handle textual severities
  (previously only integers)
- bugfix: message object was not properly synchronized when the 
  main queue had a single thread and non-direct action queues were used
- some documentation improvements
---------------------------------------------------------------------------
Version 3.11.3 (rgerhards), 2008-02-18
- fixed a bug in imklog which lead to duplicate message content in
  kernel logs
- added support for better plugin handling in libdbi (we contributed
  a patch to do that, we just now need to wait for the next libdbi
  version)
- bugfix: fixed abort when invalid template was provided to an action
  bug http://bugzilla.adiscon.com/show_bug.cgi?id=4
- re-instantiated SIGUSR1 function; added SIGUSR2 to generate debug
  status output
- added some documentation on runtime-debug settings
- slightly improved man pages for novice users
---------------------------------------------------------------------------
Version 3.11.2 (rgerhards), 2008-02-15
- added the capability to monitor text files and process their content
  as syslog messages (including forwarding)
- added support for libdbi, a database abstraction layer. rsyslog now
  also supports the following databases via dbi drivers:
  * Firebird/Interbase
  * FreeTDS (access to MS SQL Server and Sybase)
  * SQLite/SQLite3
  * Ingres (experimental)
  * mSQL (experimental)
  * Oracle (experimental)
  Additional drivers may be provided by the libdbi-drivers project, which
  can be used by rsyslog as soon as they become available.
- removed some left-over unnecessary dbgprintf's (cluttered screen,
  cosmetic)
- doc bugfix: html documentation for omsnmp was missing
---------------------------------------------------------------------------
Version 3.11.1 (rgerhards), 2008-02-12
- SNMP trap sender added thanks to Andre Lorbach (omsnmp)
- added input-plugin interface specification in form of a (copy) template
  input module
- applied documentation fix by Michael Biebl -- many thanks!
- bugfix: immark did not have MARK flags set...
- added x-info field to rsyslogd startup/shutdown message. Hopefully
  points users to right location for further info (many don't even know
  they run rsyslog ;))
- bugfix: trailing ":" of tag was lost while parsing legacy syslog messages
  without timestamp - thanks to Anders Blomdell for providing a patch!
- fixed a bug in stringbuf.c related to STRINGBUF_TRIM_ALLOCSIZE, which
  wasn't supposed to be used with rsyslog. Put a warning message up that
  tells this feature is not tested and probably not worth the effort.
  Thanks to Anders Blomdell fro bringing this to our attention
- somewhat improved performance of string buffers
- fixed bug that caused invalid treatment of tabs (HT) in rsyslog.conf
- bugfix: setting for $EscapeCopntrolCharactersOnReceive was not 
  properly initialized
- clarified usage of space-cc property replacer option
- improved abort diagnostic handler
- some initial effort for malloc/free runtime debugging support
- bugfix: using dynafile actions caused rsyslogd abort
- fixed minor man errors thanks to Michael Biebl
---------------------------------------------------------------------------
Version 3.11.0 (rgerhards), 2008-01-31
- implemented queued actions
- implemented simple rate limiting for actions
- implemented deliberate discarding of lower priority messages over higher
  priority ones when a queue runs out of space
- implemented disk quotas for disk queues
- implemented the $ActionResumeRetryCount config directive
- added $ActionQueueFilename config directive
- added $ActionQueueSize config directive
- added $ActionQueueHighWaterMark config directive
- added $ActionQueueLowWaterMark config directive
- added $ActionQueueDiscardMark config directive
- added $ActionQueueDiscardSeverity config directive
- added $ActionQueueCheckpointInterval config directive
- added $ActionQueueType config directive
- added $ActionQueueWorkerThreads config directive
- added $ActionQueueTimeoutshutdown config directive
- added $ActionQueueTimeoutActionCompletion config directive
- added $ActionQueueTimeoutenQueue config directive
- added $ActionQueueTimeoutworkerThreadShutdown config directive
- added $ActionQueueWorkerThreadMinimumMessages config directive
- added $ActionQueueMaxFileSize config directive
- added $ActionQueueSaveonShutdown config directive
- addded $ActionQueueDequeueSlowdown config directive
- addded $MainMsgQueueDequeueSlowdown config directive
- bugfix: added forgotten docs to package
- improved debugging support
- fixed a bug that caused $MainMsgQueueCheckpointInterval to work incorrectly
- when a long-running action needs to be cancelled on shutdown, the message
  that was processed by it is now preserved. This finishes support for
  guaranteed delivery of messages (if the output supports it, of course)
- fixed bug in output module interface, see
  http://sourceforge.net/tracker/index.php?func=detail&aid=1881008&group_id=123448&atid=696552
- changed the ommysql output plugin so that the (lengthy) connection
  initialization now takes place in message processing. This works much
  better with the new queued action mode (fast startup)
- fixed a bug that caused a potential hang in file and fwd output module
  varmojfekoj provided the patch - many thanks!
- bugfixed stream class offset handling on 32bit platforms
---------------------------------------------------------------------------
Version 3.10.3 (rgerhards), 2008-01-28
- fixed a bug with standard template definitions (not a big deal) - thanks
  to varmojfekoj for spotting it
- run-time instrumentation added
- implemented disk-assisted queue mode, which enables on-demand disk
  spooling if the queue's in-memory queue is exhausted
- implemented a dynamic worker thread pool for processing incoming
  messages; workers are started and shut down as need arises
- implemented a run-time instrumentation debug package
- implemented the $MainMsgQueueSaveOnShutdown config directive
- implemented the $MainMsgQueueWorkerThreadMinimumMessages config directive
- implemented the $MainMsgQueueTimeoutWorkerThreadShutdown config directive
---------------------------------------------------------------------------
Version 3.10.2 (rgerhards), 2008-01-14
- added the ability to keep stop rsyslogd without the need to drain
  the main message queue. In disk queue mode, rsyslog continues to
  run from the point where it stopped. In case of a system failure, it
  continues to process messages from the last checkpoint.
- fixed a bug that caused a segfault on startup when no $WorkDir directive
  was specified in rsyslog.conf
- provided more fine-grain control over shutdown timeouts and added a
  way to specify the enqueue timeout when the main message queue is full
- implemented $MainMsgQueueCheckpointInterval config directive
- implemented $MainMsgQueueTimeoutActionCompletion config directive
- implemented $MainMsgQueueTimeoutEnqueue config directive
- implemented $MainMsgQueueTimeoutShutdown config directive
---------------------------------------------------------------------------
Version 3.10.1 (rgerhards), 2008-01-10
- implemented the "disk" queue mode. However, it currently is of very
  limited use, because it does not support persistence over rsyslogd
  runs. So when rsyslogd is stopped, the queue is drained just as with
  the in-memory queue modes. Persistent queues will be a feature of
  the next release.
- performance-optimized string class, should bring an overall improvement
- fixed a memory leak in imudp -- thanks to varmojfekoj for the patch
- fixed a race condition that could lead to a rsyslogd hang when during
  HUP or termination
- done some doc updates
- added $WorkDirectory config directive
- added $MainMsgQueueFileName config directive
- added $MainMsgQueueMaxFileSize config directive
---------------------------------------------------------------------------
Version 3.10.0 (rgerhards), 2008-01-07
- implemented input module interface and initial input modules
- enhanced threading for input modules (each on its own thread now)
- ability to bind UDP listeners to specific local interfaces/ports and
  ability to run multiple of them concurrently
- added ability to specify listen IP address for UDP syslog server
- license changed to GPLv3
- mark messages are now provided by loadble module immark
- rklogd is no longer provided. Its functionality has now been taken over
  by imklog, a loadable input module. This offers a much better integration
  into rsyslogd and makes sure that the kernel logger process is brought
  up and down at the appropriate times
- enhanced $IncludeConfig directive to support wildcard characters
  (thanks to Michael Biebl)
- all inputs are now implemented as loadable plugins
- enhanced threading model: each input module now runs on its own thread
- enhanced message queue which now supports different queueing methods
  (among others, this can be used for performance fine-tuning)
- added a large number of new configuration directives for the new
  input modules
- enhanced multi-threading utilizing a worker thread pool for the
  main message queue
- compilation without pthreads is no longer supported
- much cleaner code due to new objects and removal of single-threading
  mode
---------------------------------------------------------------------------
Version 2.0.8 V2-STABLE (rgerhards), 2008-??-??
- bugfix: ompgsql did not detect problems in sql command execution
  this could cause loss of messages. The handling was correct if the
  connection broke, but not if there was a problem with statement
  execution. The most probable case for such a case would be invalid
  sql inside the template, and this is now much easier to diagnose.
- doc bugfix: default for $DirCreateMode incorrectly stated
---------------------------------------------------------------------------
Version 2.0.7 V2-STABLE (rgerhards), 2008-04-14
- bugfix: the default for $DirCreateMode was 0644, and as such wrong.
  It has now been changed to 0700. For some background, please see
  http://lists.adiscon.net/pipermail/rsyslog/2009-April/001986.html
- bugfix: "$CreateDirs off" also disabled file creation
  Thanks to William Tisater for analyzing this bug and providing a patch.
  The actual code change is heavily based on William's patch.
- bugfix: memory leak in ompgsql
  Thanks to Ken for providing the patch
- bugfix: potential memory leak in msg.c
  This one did not surface yet and the issue was actually found due to
  a problem in v4 - but better fix it here, too
---------------------------------------------------------------------------
Version 2.0.6 V2-STABLE (rgerhards), 2008-08-07
- bugfix: memory leaks in rsyslogd, primarily in singlethread mode
  Thanks to Frederico Nunez for providing the fix
- bugfix: copy&paste error lead to dangling if - this caused a very minor
  issue with re-formatting a RFC3164 date when the message was invalidly
  formatted and had a colon immediately after the date. This was in the
  code for some years (even v1 had it) and I think it never had any
  effect at all in practice. Though, it should be fixed - but definitely
  nothing to worry about.
---------------------------------------------------------------------------
Version 2.0.6 V2-STABLE (rgerhards), 2008-08-07
- bugfix: IPv6 addresses could not be specified in forwarding actions
  New syntax @[addr]:port introduced to enable that. Root problem was IPv6
  addresses contain colons. (backport from 3.21.3)
---------------------------------------------------------------------------
Version 2.0.5 STABLE (rgerhards), 2008-05-15
- bugfix: regular expressions inside property replacer did not work
  properly
- adapted to liblogging 0.7.1+
---------------------------------------------------------------------------
Version 2.0.4 STABLE (rgerhards), 2008-03-27
- bugfix: internally generated messages had "FROMHOST" property not set
- bugfix: continue parsing if tag is oversize (discard oversize part) - thanks
  to mclaughlin77@gmail.com for the patch
- added $HHOUR and $QHOUR system properties - can be used for half- and
  quarter-hour logfile rotation
---------------------------------------------------------------------------
Version 2.0.3 STABLE (rgerhards), 2008-03-12
- bugfix: setting for $EscapeCopntrolCharactersOnReceive was not 
  properly initialized
- bugfix: resolved potential segfault condition on HUP (extremely
  unlikely to happen in practice), for details see tracker:
  http://bugzilla.adiscon.com/show_bug.cgi?id=38
- improved the man pages a bit - thanks to Michael Biebl for the patch
- bugfix: not properly initialized data could cause several segfaults if
  there were errors in the config file - thanks to varmojfekoj for the patch
---------------------------------------------------------------------------
Version 2.0.2 STABLE (rgerhards), 2008-02-12
- fixed a bug that could cause invalid string handling via strerror_r
  varmojfekoj provided the patch - many thanks!
- added x-info field to rsyslogd startup/shutdown message. Hopefully
  points users to right location for further info (many don't even know
  they run rsyslog ;))
- bugfix: suspended actions were not always properly resumed
  varmojfekoj provided the patch - many thanks!
- bugfix: errno could be changed during mark processing, leading to
  invalid error messages when processing inputs. Thank to varmojfekoj for
  pointing out this problem.
- bugfix: trailing ":" of tag was lost while parsing legacy syslog messages
  without timestamp - thanks to Anders Blomdell for providing a patch!
- bugfix (doc): misspelled config directive, invalid signal info
- applied some doc fixes from Michel Biebl and cleaned up some no longer
  needed files suggested by him
- cleaned up stringbuf.c to fix an annoyance reported by Anders Blomdell
- fixed bug that caused invalid treatment of tabs (HT) in rsyslog.conf
---------------------------------------------------------------------------
Version 2.0.1 STABLE (rgerhards), 2008-01-24
- fixed a bug in integer conversion - but this function was never called,
  so it is not really a useful bug fix ;)
- fixed a bug with standard template definitions (not a big deal) - thanks
  to varmojfekoj for spotting it
- fixed a bug that caused a potential hang in file and fwd output module
  varmojfekoj provided the patch - many thanks!
---------------------------------------------------------------------------
Version 2.0.0 STABLE (rgerhards), 2008-01-02
- re-release of 1.21.2 as STABLE with no modifications except some
  doc updates
---------------------------------------------------------------------------
Version 1.21.2 (rgerhards), 2007-12-28
- created a gss-api output module. This keeps GSS-API code and
  TCP/UDP code separated. It is also important for forward-
  compatibility with v3. Please note that this change breaks compatibility
  with config files created for 1.21.0 and 1.21.1 - this was considered
  acceptable.
- fixed an error in forwarding retry code (could lead to message corruption
  but surfaced very seldom)
- increased portability for older platforms (AI_NUMERICSERV moved)
- removed socket leak in omfwd.c
- cross-platform patch for GSS-API compile problem on some platforms
  thanks to darix for the patch!
---------------------------------------------------------------------------
Version 1.21.1 (rgerhards), 2007-12-23
- small doc fix for $IncludeConfig
- fixed a bug in llDestroy()
- bugfix: fixing memory leak when message queue is full and during
  parsing. Thanks to varmojfekoj for the patch.
- bugfix: when compiled without network support, unix sockets were
  not properply closed
- bugfix: memory leak in cfsysline.c/doGetWord() fixed
---------------------------------------------------------------------------
Version 1.21.0 (rgerhards), 2007-12-19
- GSS-API support for syslog/TCP connections was added. Thanks to
  varmojfekoj for providing the patch with this functionality
- code cleanup
- enhanced $IncludeConfig directive to support wildcard filenames
- changed some multithreading synchronization
---------------------------------------------------------------------------
Version 1.20.1 (rgerhards), 2007-12-12
- corrected a debug setting that survived release. Caused TCP connections
  to be retried unnecessarily often.
- When a hostname ACL was provided and DNS resolution for that name failed,
  ACL processing was stopped at that point. Thanks to mildew for the patch.
  Fedora Bugzilla: http://bugzilla.redhat.com/show_bug.cgi?id=395911
- fixed a potential race condition, see link for details:
  http://rgerhards.blogspot.com/2007/12/rsyslog-race-condition.html
  Note that the probability of problems from this bug was very remote
- fixed a memory leak that happend when PostgreSQL date formats were
  used
---------------------------------------------------------------------------
Version 1.20.0 (rgerhards), 2007-12-07
- an output module for postgres databases has been added. Thanks to
  sur5r for contributing this code
- unloading dynamic modules has been cleaned up, we now have a
  real implementation and not just a dummy "good enough for the time
  being".
- enhanced platform independence - thanks to Bartosz Kuzma and Michael
  Biebl for their very useful contributions
- some general code cleanup (including warnings on 64 platforms, only)
---------------------------------------------------------------------------
Version 1.19.12 (rgerhards), 2007-12-03
- cleaned up the build system (thanks to Michael Biebl for the patch)
- fixed a bug where ommysql was still not compiled with -pthread option
---------------------------------------------------------------------------
Version 1.19.11 (rgerhards), 2007-11-29
- applied -pthread option to build when building for multi-threading mode
  hopefully solves an issue with segfaulting
---------------------------------------------------------------------------
Version 1.19.10 (rgerhards), 2007-10-19
- introdcued the new ":modulename:" syntax for calling module actions
  in selector lines; modified ommysql to support it. This is primarily
  an aid for further modules and a prequisite to actually allow third
  party modules to be created.
- minor fix in slackware startup script, "-r 0" is now "-r0"
- updated rsyslogd doc set man page; now in html format
- undid creation of a separate thread for the main loop -- this did not
  turn out to be needed or useful, so reduce complexity once again.
- added doc fixes provided by Michael Biebl - thanks
---------------------------------------------------------------------------
Version 1.19.9 (rgerhards), 2007-10-12
- now packaging system which again contains all components in a single
  tarball
- modularized main() a bit more, resulting in less complex code
- experimentally added an additional thread - will see if that affects
  the segfault bug we experience on some platforms. Note that this change
  is scheduled to be removed again later.
---------------------------------------------------------------------------
Version 1.19.8 (rgerhards), 2007-09-27
- improved repeated message processing
- applied patch provided by varmojfekoj to support building ommysql
  in its own way (now also resides in a plugin subdirectory);
  ommysql is now a separate package
- fixed a bug in cvthname() that lead to message loss if part
  of the source hostname would have been dropped
- created some support for distributing ommysql together with the
  main rsyslog package. I need to re-think it in the future, but
  for the time being the current mode is best. I now simply include
  one additional tarball for ommysql inside the main distribution.
  I look forward to user feedback on how this should be done best. In the
  long term, a separate project should be spawend for ommysql, but I'd
  like to do that only after the plugin interface is fully stable (what
  it is not yet).
---------------------------------------------------------------------------
Version 1.19.7 (rgerhards), 2007-09-25
- added code to handle situations where senders send us messages ending with
  a NUL character. It is now simply removed. This also caused trailing LF
  reduction to fail, when it was followed by such a NUL. This is now also
  handled.
- replaced some non-thread-safe function calls by their thread-safe
  counterparts
- fixed a minor memory leak that occured when the %APPNAME% property was
  used (I think nobody used that in practice)
- fixed a bug that caused signal handlers in cvthname() not to be restored when
  a malicious pointer record was detected and processing of the message been
  stopped for that reason (this should be really rare and can not be related
  to the segfault bug we are hunting).
- fixed a bug in cvthname that lead to passing a wrong parameter - in
  practice, this had no impact.
- general code cleanup (e.g. compiler warnings, comments)
---------------------------------------------------------------------------
Version 1.19.6 (rgerhards), 2007-09-11
- applied patch by varmojfekoj to change signal handling to the new
  sigaction API set (replacing the depreciated signal() calls and its
  friends.
- fixed a bug that in --enable-debug mode caused an assertion when the
  discard action was used
- cleaned up compiler warnings
- applied patch by varmojfekoj to FIX a bug that could cause 
  segfaults if empty properties were processed using modifying
  options (e.g. space-cc, drop-cc)
- fixed man bug: rsyslogd supports -l option
---------------------------------------------------------------------------
Version 1.19.5 (rgerhards), 2007-09-07
- changed part of the CStr interface so that better error tracking
  is provided and the calling sequence is more intuitive (there were
  invalid calls based on a too-weired interface)
- (hopefully) fixed some remaining bugs rooted in wrong use of 
  the CStr class. These could lead to program abort.
- applied patch by varmojfekoj two fix two potential segfault situations
- added $ModDir config directive
- modified $ModLoad so that an absolute path may be specified as
  module name (e.g. /rsyslog/ommysql.so)
---------------------------------------------------------------------------
Version 1.19.4 (rgerhards/varmojfekoj), 2007-09-04
- fixed a number of small memory leaks - thanks varmojfekoj for patching
- fixed an issue with CString class that could lead to rsyslog abort
  in tplToString() - thanks varmojfekoj for patching
- added a man-version of the config file documenation - thanks to Michel
  Samia for providing the man file
- fixed bug: a template like this causes an infinite loop:
  $template opts,"%programname:::a,b%"
  thanks varmojfekoj for the patch
- fixed bug: case changing options crash freeing the string pointer
  because they modify it: $template opts2,"%programname::1:lowercase%"
  thanks varmojfekoj for the patch
---------------------------------------------------------------------------
Version 1.19.3 (mmeckelein/varmojfekoj), 2007-08-31
- small mem leak fixed (after calling parseSelectorAct) - Thx varmojkekoj
- documentation section "Regular File" und "Blocks" updated
- solved an issue with dynamic file generation - Once again many thanks
  to varmojfekoj
- the negative selector for program name filter (Blocks) does not work as
  expected - Thanks varmojfekoj for patching
- added forwarding information to sysklogd (requires special template)
  to config doc
---------------------------------------------------------------------------
Version 1.19.2 (mmeckelein/varmojfekoj), 2007-08-28
- a specifically formed message caused a segfault - Many thanks varmojfekoj
  for providing a patch
- a typo and a weird condition are fixed in msg.c - Thanks again
  varmojfekoj 
- on file creation the file was always owned by root:root. This is fixed
  now - Thanks ypsa for solving this issue
---------------------------------------------------------------------------
Version 1.19.1 (mmeckelein), 2007-08-22
- a bug that caused a high load when a TCP/UDP connection was closed is 
  fixed now - Thanks mildew for solving this issue
- fixed a bug which caused a segfault on reinit - Thx varmojfekoj for the
  patch
- changed the hardcoded module path "/lib/rsyslog" to $(pkglibdir) in order
  to avoid trouble e.g. on 64 bit platforms (/lib64) - many thanks Peter
  Vrabec and darix, both provided a patch for solving this issue
- enhanced the unloading of modules - thanks again varmojfekoj
- applied a patch from varmojfekoj which fixes various little things in
  MySQL output module
---------------------------------------------------------------------------
Version 1.19.0 (varmojfekoj/rgerhards), 2007-08-16
- integrated patch from varmojfekoj to make the mysql module a loadable one
  many thanks for the patch, MUCH appreciated
---------------------------------------------------------------------------
Version 1.18.2 (rgerhards), 2007-08-13
- fixed a bug in outchannel code that caused templates to be incorrectly
  parsed
- fixed a bug in ommysql that caused a wrong ";template" missing message
- added some code for unloading modules; not yet fully complete (and we do
  not yet have loadable modules, so this is no problem)
- removed debian subdirectory by request of a debian packager (this is a special
  subdir for debian and there is also no point in maintaining it when there
  is a debian package available - so I gladly did this) in some cases
- improved overall doc quality (some pages were quite old) and linked to
  more of the online resources.
- improved /contrib/delete_mysql script by adding a host option and some
  other minor modifications
---------------------------------------------------------------------------
Version 1.18.1 (rgerhards), 2007-08-08
- applied a patch from varmojfekoj which solved a potential segfault
  of rsyslogd on HUP
- applied patch from Michel Samia to fix compilation when the pthreads
  feature is disabled
- some code cleanup (moved action object to its own file set)
- add config directive $MainMsgQueueSize, which now allows to configure the
  queue size dynamically
- all compile-time settings are now shown in rsyslogd -v, not just the
  active ones
- enhanced performance a little bit more
- added config file directive $ActionResumeInterval
- fixed a bug that prevented compilation under debian sid
- added a contrib directory for user-contributed useful things
---------------------------------------------------------------------------
Version 1.18.0 (rgerhards), 2007-08-03
- rsyslog now supports fallback actions when an action did not work. This
  is a great feature e.g. for backup database servers or backup syslog
  servers
- modified rklogd to only change the console log level if -c is specified
- added feature to use multiple actions inside a single selector
- implemented $ActionExecOnlyWhenPreviousIsSuspended config directive
- error messages during startup are now spit out to the configured log
  destinations
---------------------------------------------------------------------------
Version 1.17.6 (rgerhards), 2007-08-01
- continued to work on output module modularization - basic stage of
  this work is now FINISHED
- fixed bug in OMSRcreate() - always returned SR_RET_OK
- fixed a bug that caused ommysql to always complain about missing
  templates
- fixed a mem leak in OMSRdestruct - freeing the object itself was
  forgotten - thanks to varmojfekoj for the patch
- fixed a memory leak in syslogd/init() that happend when the config
  file could not be read - thanks to varmojfekoj for the patch
- fixed insufficient memory allocation in addAction() and its helpers.
  The initial fix and idea was developed by mildew, I fine-tuned
  it a bit. Thanks a lot for the fix, I'd probably had pulled out my
  hair to find the bug...
- added output of config file line number when a parsing error occured
- fixed bug in objomsr.c that caused program to abort in debug mode with
  an invalid assertion (in some cases)
- fixed a typo that caused the default template for MySQL to be wrong.
  thanks to mildew for catching this.
- added configuration file command $DebugPrintModuleList and
  $DebugPrintCfSysLineHandlerList
- fixed an invalid value for the MARK timer - unfortunately, there was
  a testing aid left in place. This resulted in quite frequent MARK messages
- added $IncludeConfig config directive
- applied a patch from mildew to prevent rsyslogd from freezing under heavy
  load. This could happen when the queue was full. Now, we drop messages
  but rsyslogd remains active.
---------------------------------------------------------------------------
Version 1.17.5 (rgerhards), 2007-07-30
- continued to work on output module modularization
- fixed a missing file bug - thanks to Andrea Montanari for reporting
  this problem
- fixed a problem with shutting down the worker thread and freeing the
  selector_t list - this caused messages to be lost, because the
  message queue was not properly drained before the selectors got
  destroyed.
---------------------------------------------------------------------------
Version 1.17.4 (rgerhards), 2007-07-27
- continued to work on output module modularization
- fixed a situation where rsyslogd could create zombie processes
  thanks to mildew for the patch
- applied patch from Michel Samia to fix compilation when NOT
  compiled for pthreads
---------------------------------------------------------------------------
Version 1.17.3 (rgerhards), 2007-07-25
- continued working on output module modularization
- fixed a bug that caused rsyslogd to segfault on exit (and
  probably also on HUP), when there was an unsent message in a selector
  that required forwarding and the dns lookup failed for that selector
  (yes, it was pretty unlikely to happen;))
  thanks to varmojfekoj <varmojfekoj@gmail.com> for the patch
- fixed a memory leak in config file parsing and die()
  thanks to varmojfekoj <varmojfekoj@gmail.com> for the patch
- rsyslogd now checks on startup if it is capable to performa any work
  at all. If it cant, it complains and terminates
  thanks to Michel Samia for providing the patch!
- fixed a small memory leak when HUPing syslogd. The allowed sender
  list now gets freed. thanks to mildew for the patch.
- changed the way error messages in early startup are logged. They
  now do no longer use the syslogd code directly but are rather
  send to stderr.
---------------------------------------------------------------------------
Version 1.17.2 (rgerhards), 2007-07-23
- made the port part of the -r option optional. Needed for backward
  compatibility with sysklogd
- replaced system() calls with something more reasonable. Please note that
  this might break compatibility with some existing configuration files.
  We accept this in favour of the gained security.
- removed a memory leak that could occur if timegenerated was used in
  RFC 3164 format in templates
- did some preparation in msg.c for advanced multithreading - placed the
  hooks, but not yet any active code
- worked further on modularization
- added $ModLoad MySQL (dummy) config directive
- added DropTrailingLFOnReception config directive
---------------------------------------------------------------------------
Version 1.17.1 (rgerhards), 2007-07-20
- fixed a bug that caused make install to install rsyslogd and rklogd under
  the wrong names
- fixed bug that caused $AllowedSenders to handle IPv6 scopes incorrectly;
  also fixed but that could grabble $AllowedSender wildcards. Thanks to
  mildew@gmail.com for the patch
- minor code cleanup - thanks to Peter Vrabec for the patch
- fixed minimal memory leak on HUP (caused by templates)
  thanks to varmojfekoj <varmojfekoj@gmail.com> for the patch
- fixed another memory leak on HUPing and on exiting rsyslogd
  again thanks to varmojfekoj <varmojfekoj@gmail.com> for the patch
- code cleanup (removed compiler warnings)
- fixed portability bug in configure.ac - thanks to Bartosz Kuźma for patch
- moved msg object into its own file set
- added the capability to continue trying to write log files when the
  file system is full. Functionality based on patch by Martin Schulze
  to sysklogd package.
---------------------------------------------------------------------------
Version 1.17.0 (RGer), 2007-07-17
- added $RepeatedLineReduction config parameter
- added $EscapeControlCharactersOnReceive config parameter
- added $ControlCharacterEscapePrefix config parameter
- added $DirCreateMode config parameter
- added $CreateDirs config parameter
- added $DebugPrintTemplateList config parameter
- added $ResetConfigVariables config parameter
- added $FileOwner config parameter
- added $FileGroup config parameter
- added $DirOwner config parameter
- added $DirGroup config parameter
- added $FailOnChownFailure config parameter
- added regular expression support to the filter engine
  thanks to Michel Samia for providing the patch!
- enhanced $AllowedSender functionality. Credits to mildew@gmail.com for
  the patch doing that
  - added IPv6 support
  - allowed DNS hostnames
  - allowed DNS wildcard names
- added new option $DropMsgsWithMaliciousDnsPTRRecords
- added autoconf so that rfc3195d, rsyslogd and klogd are stored to /sbin
- added capability to auto-create directories with dynaFiles
---------------------------------------------------------------------------
Version 1.16.0 (RGer/Peter Vrabec), 2007-07-13 - The Friday, 13th Release ;)
- build system switched to autotools
- removed SYSV preprocessor macro use, replaced with autotools equivalents
- fixed a bug that caused rsyslogd to segfault when TCP listening was
  disabled and it terminated
- added new properties "syslogfacility-text" and "syslogseverity-text"
  thanks to varmojfekoj <varmojfekoj@gmail.com> for the patch
- added the -x option to disable hostname dns reslution
  thanks to varmojfekoj <varmojfekoj@gmail.com> for the patch
- begun to better modularize syslogd.c - this is an ongoing project; moved
  type definitions to a separate file
- removed some now-unused fields from struct filed
- move file size limit fields in struct field to the "right spot" (the file
  writing part of the union - f_un.f_file)
- subdirectories linux and solaris are no longer part of the distribution
  package. This is not because we cease support for them, but there are no
  longer any files in them after the move to autotools
---------------------------------------------------------------------------
Version 1.15.1 (RGer), 2007-07-10
- fixed a bug that caused a dynaFile selector to stall when there was
  an open error with one file 
- improved template processing for dynaFiles; templates are now only
  looked up during initialization - speeds up processing
- optimized memory layout in struct filed when compiled with MySQL
  support
- fixed a bug that caused compilation without SYSLOG_INET to fail
- re-enabled the "last message repeated n times" feature. This
  feature was not taken care of while rsyslogd evolved from sysklogd
  and it was more or less defunct. Now it is fully functional again.
- added system properties: $NOW, $YEAR, $MONTH, $DAY, $HOUR, $MINUTE
- fixed a bug in iovAsString() that caused a memory leak under stress
  conditions (most probably memory shortage). This was unlikely to
  ever happen, but it doesn't hurt doing it right
- cosmetic: defined type "uchar", change all unsigned chars to uchar
---------------------------------------------------------------------------
Version 1.15.0 (RGer), 2007-07-05
- added ability to dynamically generate file names based on templates
  and thus properties. This was a much-requested feature. It makes
  life easy when it e.g. comes to splitting files based on the sender
  address.
- added $umask and $FileCreateMode config file directives
- applied a patch from Bartosz Kuzma to compile cleanly under NetBSD
- checks for extra (unexpected) characters in system config file lines
  have been added
- added IPv6 documentation - was accidently missing from CVS
- begun to change char to unsigned char
---------------------------------------------------------------------------
Version 1.14.2 (RGer), 2007-07-03
** this release fixes all known nits with IPv6 **
- restored capability to do /etc/service lookup for "syslog"
  service when -r 0 was given
- documented IPv6 handling of syslog messages
- integrate patch from Bartosz Kuźma to make rsyslog compile under
  Solaris again (the patch replaced a strndup() call, which is not
  available under Solaris
- improved debug logging when waiting on select
- updated rsyslogd man page with new options (-46A)
---------------------------------------------------------------------------
Version 1.14.1 (RGer/Peter Vrabec), 2007-06-29
- added Peter Vrabec's patch for IPv6 TCP
- prefixed all messages send to stderr in rsyslogd with "rsyslogd: "
---------------------------------------------------------------------------
Version 1.14.0 (RGer/Peter Vrabec), 2007-06-28
- Peter Vrabec provided IPv6 for rsyslog, so we are now IPv6 enabled
  IPv6 Support is currently for UDP only, TCP is to come soon.
  AllowedSender configuration does not yet work for IPv6.
- fixed code in iovCreate() that broke C's strict aliasing rules 
- fixed some char/unsigned char differences that forced the compiler
  to spit out warning messages
- updated the Red Hat init script to fix a known issue (thanks to
  Peter Vrabec)
---------------------------------------------------------------------------
Version 1.13.5 (RGer), 2007-06-22
- made the TCP session limit configurable via command line switch
  now -t <port>,<max sessions>
- added man page for rklogd(8) (basically a copy from klogd, but now
  there is one...)
- fixed a bug that caused internal messages (e.g. rsyslogd startup) to
  appear without a tag.
- removed a minor memory leak that occurred when TAG processing requalified
  a HOSTNAME to be a TAG (and a TAG already was set).
- removed potential small memory leaks in MsgSet***() functions. There
  would be a leak if a property was re-set, something that happened
  extremely seldom.
---------------------------------------------------------------------------
Version 1.13.4 (RGer), 2007-06-18
- added a new property "PRI-text", which holds the PRI field in
  textual form (e.g. "syslog.info")
- added alias "syslogseverity" for "syslogpriority", which is a
  misleading property name that needs to stay for historical
  reasons (and backward-compatility)
- added doc on how to record PRI value in log file
- enhanced signal handling in klogd, including removal of an unsafe
  call to the logging system during signal handling
---------------------------------------------------------------------------
Version 1.13.3 (RGer), 2007-06-15
- create a version of syslog.c from scratch. This is now
  - highly optimized for rsyslog
  - removes an incompatible license problem as the original
    version had a BSD license with advertising clause
  - fixed in the regard that rklogd will continue to work when
    rsysogd has been restarted (the original version, as well
    as sysklogd, will remain silent then)
  - solved an issue with an extra NUL char at message end that the
    original version had
- applied some changes to klogd to care for the new interface
- fixed a bug in syslogd.c which prevented compiling under debian
---------------------------------------------------------------------------
Version 1.13.2 (RGer), 2007-06-13
- lib order in makefile patched to facilitate static linking - thanks
  to Bennett Todd for providing the patch
- Integrated a patch from Peter Vrabec (pvrabec@redheat.com):
  - added klogd under the name of rklogd (remove dependency on
    original sysklogd package
  - createDB.sql now in UTF
  - added additional config files for use on Red Hat
---------------------------------------------------------------------------
Version 1.13.1 (RGer), 2007-02-05
- changed the listen backlog limit to a more reasonable value based on
  the maximum number of TCP connections configurd (10% + 5) - thanks to Guy
  Standen for the hint (actually, the limit was 5 and that was a 
  left-over from early testing).
- fixed a bug in makefile which caused DB-support to be disabled when
  NETZIP support was enabled
- added the -e option to allow transmission of every message to remote
  hosts (effectively turns off duplicate message suppression)
- (somewhat) improved memory consumption when compiled with MySQL support
- looks like we fixed an incompatibility with MySQL 5.x and above software
  At least in one case, the remote server name was destroyed, leading to 
  a connection failure. The new, improved code does not have this issue and
  so we see this as solved (the new code is generally somewhat better, so
  there is a good chance we fixed this incompatibility).
---------------------------------------------------------------------------
Version 1.13.0 (RGer), 2006-12-19
- added '$' as ToPos proptery replacer specifier - means "up to the
  end of the string"
- property replacer option "escape-cc", "drop-cc" and "space-cc"  added
- changed the handling of \0 characters inside syslog messages. We now
  consistently escape them to "#000". This is somewhat recommended in
  the draft-ietf-syslog-protocol-19 draft. While the real recomendation
  is to not escape any characters at all, we can not do this without
  considerable modification of the code. So we escape it to "#000", which
  is consistent with a sample found in the Internet-draft.
- removed message glue logic (see printchopped() comment for details)
  Also caused removal of parts table and thus some improvements in
  memory usage.
- changed the default MAXLINE to 2048 to take care of recent syslog
  standardization efforts (can easily be changed in syslogd.c)
- added support for byte-counted TCP syslog messages (much like
  syslog-transport-tls-05 Internet Draft). This was necessary to
  support compression over TCP.
- added support for receiving compressed syslog messages
- added support for sending compressed syslog messages
- fixed a bug where the last message in a syslog/tcp stream was
  lost if it was not properly terminated by a LF character
---------------------------------------------------------------------------
Version 1.12.3 (RGer), 2006-10-04
- implemented some changes to support Solaris (but support is not
  yet complete)
- commented out (via #if 0) some methods that are currently not being use
  but should be kept for further us
- added (interim) -u 1 option to turn off hostname and tag parsing
- done some modifications to better support Fedora
- made the field delimiter inside property replace configurable via
  template
- fixed a bug in property replacer: if fields were used, the delimitor
  became part of the field. Up until now, this was barely noticable as 
  the delimiter as TAB only and thus invisible to a human. With other
  delimiters available now, it quickly showed up. This bug fix might cause
  some grief to existing installations if they used the extra TAB for
  whatever reasons - sorry folks... Anyhow, a solution is easy: just add
  a TAB character contstant into your template. Thus, there has no attempt
  been made to do this in a backwards-compatible way.
---------------------------------------------------------------------------
Version 1.12.2 (RGer), 2006-02-15
- fixed a bug in the RFC 3339 date formatter. An extra space was added
  after the actual timestamp
- added support for providing high-precision RFC3339 timestamps for
  (rsyslogd-)internally-generated messages
- very (!) experimental support for syslog-protocol internet draft
  added (the draft is experimental, the code is solid ;))
- added support for field-extracting in the property replacer
- enhanced the legacy-syslog parser so that it can interpret messages
  that do not contain a TIMESTAMP
- fixed a bug that caused the default socket (usually /dev/log) to be
  opened even when -o command line option was given
- fixed a bug in the Debian sample startup script - it caused rsyslogd
  to listen to remote requests, which it shouldn't by default
---------------------------------------------------------------------------
Version 1.12.1 (RGer), 2005-11-23
- made multithreading work with BSD. Some signal-handling needed to be
  restructured. Also, there might be a slight delay of up to 10 seconds
  when huping and terminating rsyslogd under BSD
- fixed a bug where a NULL-pointer was passed to printf() in logmsg().
- fixed a bug during "make install" where rc3195d was not installed
  Thanks to Bennett Todd for spotting this.
- fixed a bug where rsyslogd dumped core when no TAG was found in the
  received message
- enhanced message parser so that it can deal with missing hostnames
  in many cases (may not be totally fail-safe)
- fixed a bug where internally-generated messages did not have the correct
  TAG
---------------------------------------------------------------------------
Version 1.12.0 (RGer), 2005-10-26
- moved to a multi-threaded design. single-threading is still optionally
  available. Multi-threading is experimental!
- fixed a potential race condition. In the original code, marking was done
  by an alarm handler, which could lead to all sorts of bad things. This
  has been changed now. See comments in syslogd.c/domark() for details.
- improved debug output for property-based filters
- not a code change, but: I have checked all exit()s to make sure that
  none occurs once rsyslogd has started up. Even in unusual conditions
  (like low-memory conditions) rsyslogd somehow remains active. Of course,
  it might loose a message or two, but at least it does not abort and it
  can also recover when the condition no longer persists.
- fixed a bug that could cause loss of the last message received
  immediately before rsyslogd was terminated.
- added comments on thread-safety of global variables in syslogd.c
- fixed a small bug: spurios printf() when TCP syslog was used
- fixed a bug that causes rsyslogd to dump core on termination when one
  of the selector lines did not receive a message during the run (very
  unlikely)
- fixed an one-too-low memory allocation in the TCP sender. Could result
  in rsyslogd dumping core.
- fixed a bug with regular expression support (thanks to Andres Riancho)
- a little bit of code restructuring (especially main(), which was
  horribly large)
---------------------------------------------------------------------------
Version 1.11.1 (RGer), 2005-10-19
- support for BSD-style program name and host blocks
- added a new property "programname" that can be used in templates
- added ability to specify listen port for rfc3195d
- fixed a bug that rendered the "startswith" comparison operation
  unusable.
- changed more functions to "static" storage class to help compiler
  optimize (should have been static in the first place...)
- fixed a potential memory leak in the string buffer class destructor.
  As the destructur was previously never called, the leak did not actually
  appear.
- some internal restructuring in anticipation/preparation of minimal
  multi-threading support
- rsyslogd still shares some code with the sysklogd project. Some patches
  for this shared code have been brought over from the sysklogd CVS.
---------------------------------------------------------------------------
Version 1.11.0 (RGer), 2005-10-12
- support for receiving messages via RFC 3195; added rfc3195d for that
  purpose
- added an additional guard to prevent rsyslogd from aborting when the
  2gb file size limit is hit. While a user can configure rsyslogd to
  handle such situations, it would abort if that was not done AND large
  file support was not enabled (ok, this is hopefully an unlikely scenario)
- fixed a bug that caused additional Unix domain sockets to be incorrectly
  processed - could lead to message loss in extreme cases
---------------------------------------------------------------------------
Version 1.10.2 (RGer), 2005-09-27
- added comparison operations in property-based filters:
  * isequal
  * startswith
- added ability to negate all property-based filter comparison operations
  by adding a !-sign right in front of the operation name
- added the ability to specify remote senders for UDP and TCP
  received messages. Allows to block all but well-known hosts
- changed the $-config line directives to be case-INsensitive
- new command line option -w added: "do not display warnings if messages
  from disallowed senders are received"
- fixed a bug that caused rsyslogd to dump core when the compare value
  was not quoted in property-based filters
- fixed a bug in the new CStr compare function which lead to invalid
  results (fortunately, this function was not yet used widely)
- added better support for "debugging" rsyslog.conf property filters
  (only if -d switch is given)
- changed some function definitions to static, which eventually enables
  some compiler optimizations
- fixed a bug in MySQL code; when a SQL error occured, rsyslogd could
  run in a tight loop. This was due to invalid sequence of error reporting
  and is now fixed.
---------------------------------------------------------------------------
Version 1.10.1 (RGer), 2005-09-23
- added the ability to execute a shell script as an action.
  Thanks to Bjoern Kalkbrenner for providing the code!
- fixed a bug in the MySQL code; due to the bug the automatic one-time
  retry after an error did not happen - this lead to error message in
  cases where none should be seen (e.g. after a MySQL restart)
- fixed a security issue with SQL-escaping in conjunction with
  non-(SQL-)standard MySQL features.
---------------------------------------------------------------------------
Version 1.10.0 (RGer), 2005-09-20
  REMINDER: 1.10 is the first unstable version if the 1.x series!
- added the capability to filter on any property in selector lines
  (not just facility and priority)
- changed stringbuf into a new counted string class
- added support for a "discard" action. If a selector line with
  discard (~ character) is found, no selector lines *after* that
  line will be processed.
- thanks to Andres Riancho, regular expression support has been
  added to the template engine
- added the FROMHOST property in the template processor, which could
  previously not be obtained. Thanks to Cristian Testa for pointing
  this out and even providing a fix.
- added display of compile-time options to -v output
- performance improvement for production build - made some checks
  to happen only during debug mode
- fixed a problem with compiling on SUSE and - while doing so - removed
  the socket call to set SO_BSDCOMPAT in cases where it is obsolete.
---------------------------------------------------------------------------
Version 1.0.4 (RGer), 2006-02-01
- a small but important fix: the tcp receiver had two forgotten printf's
  in it that caused a lot of unnecessary output to stdout. This was
  important enough to justify a new release
---------------------------------------------------------------------------
Version 1.0.3 (RGer), 2005-11-14
- added an additional guard to prevent rsyslogd from aborting when the
  2gb file size limit is hit. While a user can configure rsyslogd to
  handle such situations, it would abort if that was not done AND large
  file support was not enabled (ok, this is hopefully an unlikely scenario)
- fixed a bug that caused additional Unix domain sockets to be incorrectly
  processed - could lead to message loss in extreme cases
- applied some patches available from the sysklogd project to code
  shared from there
- fixed a bug that causes rsyslogd to dump core on termination when one
  of the selector lines did not receive a message during the run (very
  unlikely)
- fixed an one-too-low memory allocation in the TCP sender. Could result
  in rsyslogd dumping core.
- fixed a bug in the TCP sender that caused the retry logic to fail
  after an error or receiver overrun
- fixed a bug in init() that could lead to dumping core
- fixed a bug that could lead to dumping core when no HOSTNAME or no TAG
  was present in the syslog message
---------------------------------------------------------------------------
Version 1.0.2 (RGer), 2005-10-05
- fixed an issue with MySQL error reporting. When an error occured,
  the MySQL driver went into an endless loop (at least in most cases).
---------------------------------------------------------------------------
Version 1.0.1 (RGer), 2005-09-23
- fixed a security issue with SQL-escaping in conjunction with
  non-(SQL-)standard MySQL features.
---------------------------------------------------------------------------
Version 1.0.0 (RGer), 2005-09-12
- changed install doc to cover daily cron scripts - a trouble source
- added rc script for slackware (provided by Chris Elvidge - thanks!) 
- fixed a really minor bug in usage() - the -r option was still
  reported as without the port parameter
---------------------------------------------------------------------------
Version 0.9.8 (RGer), 2005-09-05
- made startup and shutdown message more consistent and included the
  pid, so that they can be easier correlated. Used syslog-protocol
  structured data format for this purpose.
- improved config info in startup message, now tells not only
  if it is listening remote on udp, but also for tcp. Also includes
  the port numbers. The previous startup message was misleading, because
  it did not say "remote reception" if rsyslogd was only listening via
  tcp (but not via udp).
- added a "how can you help" document to the doc set
---------------------------------------------------------------------------
Version 0.9.7 (RGer), 2005-08-15
- some of the previous doc files (like INSTALL) did not properly
  reflect the changes to the build process and the new doc. Fixed
  that.
- changed syslogd.c so that when compiled without database support,
  an error message is displayed when a database action is detected
  in the config file (previously this was used as an user rule ;))
- fixed a bug in the os-specific Makefiles which caused MySQL
  support to not be compiled, even if selected
---------------------------------------------------------------------------
Version 0.9.6 (RGer), 2005-08-09
- greatly enhanced documentation. Now available in html format in
  the "doc" folder and FreeBSD. Finally includes an install howto.
- improved MySQL error messages a little - they now show up as log
  messages, too (formerly only in debug mode)
- added the ability to specify the listen port for udp syslog.
  WARNING: This introduces an incompatibility. Formerly, udp
  syslog was enabled by the -r command line option. Now, it is
  "-r [port]", which is consistent with the tcp listener. However,
  just -r will now return an error message.
- added sample startup scripts for Debian and FreeBSD
- added support for easy feature selection in the makefile. Un-
  fortunately, this also means I needed to spilt the make file
  for different OS and distros. There are some really bad syntax
  differences between FreeBSD and Linux make.
---------------------------------------------------------------------------
Version 0.9.5 (RGer), 2005-08-01
- the "semicolon bug" was actually not (fully) solved in 0.9.4. One
  part of the bug was solved, but another still existed. This one
  is fixed now, too.
- the "semicolon bug" actually turned out to be a more generic bug.
  It appeared whenever an invalid template name was given. With some
  selector actions, rsyslogd dumped core, with other it "just" had
  a small ressource leak with others all worked well. These anomalies
  are now fixed. Note that they only appeared during system initaliziation
  once the system was running, nothing bad happened.
- improved error reporting for template errors on startup. They are now
  shown on the console and the start-up tty. Formerly, they were only
  visible in debug mode.
- support for multiple instances of rsyslogd on a single machine added
- added new option "-o" --> omit local unix domain socket. This option
  enables rsyslogd NOT to listen to the local socket. This is most
  helpful when multiple instances of rsyslogd (or rsyslogd and another
  syslogd) shall run on a single system.
- added new option "-i <pidfile>" which allows to specify the pidfile.
  This is needed when multiple instances of rsyslogd are to be run.
- the new project home page is now online at www.rsyslog.com
---------------------------------------------------------------------------
Version 0.9.4 (RGer), 2005-07-25
- finally added the TCP sender. It now supports non-blocking mode, no
  longer disabling message reception during connect. As it is now, it
  is usable in production. The code could be more sophisticated, but
  I've kept it short in anticipation of the move to liblogging, which
  will lead to the removal of the code just written ;)
- the "exiting on signal..." message still had the "syslogd" name in 
  it. Changed this to "rsyslogd", as we do not have a large user base
  yet, this should pose no problem.
- fixed "the semiconlon" bug. rsyslogd dumped core if a write-db action
  was specified but no semicolon was given after the password (an empty
  template was ok, but the semicolon needed to be present).
- changed a default for traditional output format. During testing, it
  was seen that the timestamp written to file in default format was
  the time of message reception, not the time specified in the TIMESTAMP
  field of the message itself. Traditionally, the message TIMESTAMP is
  used and this has been changed now.
---------------------------------------------------------------------------
Version 0.9.3 (RGer), 2005-07-19
- fixed a bug in the message parser. In June, the RFC 3164 timestamp
  was not correctly parsed (yes, only in June and some other months,
  see the code comment to learn why...)
- added the ability to specify the destination port when forwarding
  syslog messages (both for TCP and UDP)
- added an very experimental TCP sender (activated by
  @@machine:port in config). This is not yet for production use. If
  the receiver is not alive, rsyslogd will wait quite some time until
  the connection request times out, which most probably leads to
  loss of incoming messages.

---------------------------------------------------------------------------
Version 0.9.2 (RGer), around 2005-07-06
- I intended to change the maxsupported message size to 32k to
  support IHE - but given the memory inefficiency in the usual use
  cases, I have not done this. I have, however, included very
  specific instructions on how to do this in the source code. I have
  also done some testing with 32k messages, so you can change the
  max size without taking too much risk.
- added a syslog/tcp receiver; we now can receive messages via
  plain tcp, but we can still send only via UDP. The syslog/tcp
  receiver is the primary enhancement of this release.
- slightly changed some error messages that contained a spurios \n at
  the end of the line (which gives empty lines in your log...)

---------------------------------------------------------------------------
Version 0.9.1 (RGer)
- fixed code so that it compiles without errors under FreeBSD
- removed now unused function "allocate_log()" from syslogd.c
- changed the make file so that it contains more defines for
  different environments (in the long term, we need a better
  system for disabling/enabling features...)
- changed some printf's printing off_t types to %lld and
  explicit (long long) casts. I tried to figure out the exact type,
  but did not succeed in this. In the worst case, ultra-large peta-
  byte files will now display funny informational messages on rollover,
  something I think we can live with for the neersion 3.11.2 (rgerhards), 2008-02-??
---------------------------------------------------------------------------
Version 3.11.1 (rgerhards), 2008-02-12
- SNMP trap sender added thanks to Andre Lorbach (omsnmp)
- added input-plugin interface specification in form of a (copy) template
  input module
- applied documentation fix by Michael Biebl -- many thanks!
- bugfix: immark did not have MARK flags set...
- added x-info field to rsyslogd startup/shutdown message. Hopefully
  points users to right location for further info (many don't even know
  they run rsyslog ;))
- bugfix: trailing ":" of tag was lost while parsing legacy syslog messages
  without timestamp - thanks to Anders Blomdell for providing a patch!
- fixed a bug in stringbuf.c related to STRINGBUF_TRIM_ALLOCSIZE, which
  wasn't supposed to be used with rsyslog. Put a warning message up that
  tells this feature is not tested and probably not worth the effort.
  Thanks to Anders Blomdell fro bringing this to our attention
- somewhat improved performance of string buffers
- fixed bug that caused invalid treatment of tabs (HT) in rsyslog.conf
- bugfix: setting for $EscapeCopntrolCharactersOnReceive was not 
  properly initialized
- clarified usage of space-cc property replacer option
- improved abort diagnostic handler
- some initial effort for malloc/free runtime debugging support
- bugfix: using dynafile actions caused rsyslogd abort
- fixed minor man errors thanks to Michael Biebl
---------------------------------------------------------------------------
Version 3.11.0 (rgerhards), 2008-01-31
- implemented queued actions
- implemented simple rate limiting for actions
- implemented deliberate discarding of lower priority messages over higher
  priority ones when a queue runs out of space
- implemented disk quotas for disk queues
- implemented the $ActionResumeRetryCount config directive
- added $ActionQueueFilename config directive
- added $ActionQueueSize config directive
- added $ActionQueueHighWaterMark config directive
- added $ActionQueueLowWaterMark config directive
- added $ActionQueueDiscardMark config directive
- added $ActionQueueDiscardSeverity config directive
- added $ActionQueueCheckpointInterval config directive
- added $ActionQueueType config directive
- added $ActionQueueWorkerThreads config directive
- added $ActionQueueTimeoutshutdown config directive
- added $ActionQueueTimeoutActionCompletion config directive
- added $ActionQueueTimeoutenQueue config directive
- added $ActionQueueTimeoutworkerThreadShutdown config directive
- added $ActionQueueWorkerThreadMinimumMessages config directive
- added $ActionQueueMaxFileSize config directive
- added $ActionQueueSaveonShutdown config directive
- addded $ActionQueueDequeueSlowdown config directive
- addded $MainMsgQueueDequeueSlowdown config directive
- bugfix: added forgotten docs to package
- improved debugging support
- fixed a bug that caused $MainMsgQueueCheckpointInterval to work incorrectly
- when a long-running action needs to be cancelled on shutdown, the message
  that was processed by it is now preserved. This finishes support for
  guaranteed delivery of messages (if the output supports it, of course)
- fixed bug in output module interface, see
  http://sourceforge.net/tracker/index.php?func=detail&aid=1881008&group_id=123448&atid=696552
- changed the ommysql output plugin so that the (lengthy) connection
  initialization now takes place in message processing. This works much
  better with the new queued action mode (fast startup)
- fixed a bug that caused a potential hang in file and fwd output module
  varmojfekoj provided the patch - many thanks!
- bugfixed stream class offset handling on 32bit platforms
---------------------------------------------------------------------------
Version 3.10.3 (rgerhards), 2008-01-28
- fixed a bug with standard template definitions (not a big deal) - thanks
  to varmojfekoj for spotting it
- run-time instrumentation added
- implemented disk-assisted queue mode, which enables on-demand disk
  spooling if the queue's in-memory queue is exhausted
- implemented a dynamic worker thread pool for processing incoming
  messages; workers are started and shut down as need arises
- implemented a run-time instrumentation debug package
- implemented the $MainMsgQueueSaveOnShutdown config directive
- implemented the $MainMsgQueueWorkerThreadMinimumMessages config directive
- implemented the $MainMsgQueueTimeoutWorkerThreadShutdown config directive
---------------------------------------------------------------------------
Version 3.10.2 (rgerhards), 2008-01-14
- added the ability to keep stop rsyslogd without the need to drain
  the main message queue. In disk queue mode, rsyslog continues to
  run from the point where it stopped. In case of a system failure, it
  continues to process messages from the last checkpoint.
- fixed a bug that caused a segfault on startup when no $WorkDir directive
  was specified in rsyslog.conf
- provided more fine-grain control over shutdown timeouts and added a
  way to specify the enqueue timeout when the main message queue is full
- implemented $MainMsgQueueCheckpointInterval config directive
- implemented $MainMsgQueueTimeoutActionCompletion config directive
- implemented $MainMsgQueueTimeoutEnqueue config directive
- implemented $MainMsgQueueTimeoutShutdown config directive
---------------------------------------------------------------------------
Version 3.10.1 (rgerhards), 2008-01-10
- implemented the "disk" queue mode. However, it currently is of very
  limited use, because it does not support persistence over rsyslogd
  runs. So when rsyslogd is stopped, the queue is drained just as with
  the in-memory queue modes. Persistent queues will be a feature of
  the next release.
- performance-optimized string class, should bring an overall improvement
- fixed a memory leak in imudp -- thanks to varmojfekoj for the patch
- fixed a race condition that could lead to a rsyslogd hang when during
  HUP or termination
- done some doc updates
- added $WorkDirectory config directive
- added $MainMsgQueueFileName config directive
- added $MainMsgQueueMaxFileSize config directive
---------------------------------------------------------------------------
Version 3.10.0 (rgerhards), 2008-01-07
- implemented input module interface and initial input modules
- enhanced threading for input modules (each on its own thread now)
- ability to bind UDP listeners to specific local interfaces/ports and
  ability to run multiple of them concurrently
- added ability to specify listen IP address for UDP syslog server
- license changed to GPLv3
- mark messages are now provided by loadble module immark
- rklogd is no longer provided. Its functionality has now been taken over
  by imklog, a loadable input module. This offers a much better integration
  into rsyslogd and makes sure that the kernel logger process is brought
  up and down at the appropriate times
- enhanced $IncludeConfig directive to support wildcard characters
  (thanks to Michael Biebl)
- all inputs are now implemented as loadable plugins
- enhanced threading model: each input module now runs on its own thread
- enhanced message queue which now supports different queueing methods
  (among others, this can be used for performance fine-tuning)
- added a large number of new configuration directives for the new
  input modules
- enhanced multi-threading utilizing a worker thread pool for the
  main message queue
- compilation without pthreads is no longer supported
- much cleaner code due to new objects and removal of single-threading
  mode
---------------------------------------------------------------------------
Version 2.0.1 STABLE (rgerhards), 2008-01-24
- fixed a bug in integer conversion - but this function was never called,
  so it is not really a useful bug fix ;)
- fixed a bug with standard template definitions (not a big deal) - thanks
  to varmojfekoj for spotting it
- fixed a bug that caused a potential hang in file and fwd output module
  varmojfekoj provided the patch - many thanks!
---------------------------------------------------------------------------
Version 2.0.0 STABLE (rgerhards), 2008-01-02
- re-release of 1.21.2 as STABLE with no modifications except some
  doc updates
---------------------------------------------------------------------------
Version 1.21.2 (rgerhards), 2007-12-28
- created a gss-api output module. This keeps GSS-API code and
  TCP/UDP code separated. It is also important for forward-
  compatibility with v3. Please note that this change breaks compatibility
  with config files created for 1.21.0 and 1.21.1 - this was considered
  acceptable.
- fixed an error in forwarding retry code (could lead to message corruption
  but surfaced very seldom)
- increased portability for older platforms (AI_NUMERICSERV moved)
- removed socket leak in omfwd.c
- cross-platform patch for GSS-API compile problem on some platforms
  thanks to darix for the patch!
---------------------------------------------------------------------------
Version 1.21.1 (rgerhards), 2007-12-23
- small doc fix for $IncludeConfig
- fixed a bug in llDestroy()
- bugfix: fixing memory leak when message queue is full and during
  parsing. Thanks to varmojfekoj for the patch.
- bugfix: when compiled without network support, unix sockets were
  not properply closed
- bugfix: memory leak in cfsysline.c/doGetWord() fixed
---------------------------------------------------------------------------
Version 1.21.0 (rgerhards), 2007-12-19
- GSS-API support for syslog/TCP connections was added. Thanks to
  varmojfekoj for providing the patch with this functionality
- code cleanup
- enhanced $IncludeConfig directive to support wildcard filenames
- changed some multithreading synchronization
---------------------------------------------------------------------------
Version 1.20.1 (rgerhards), 2007-12-12
- corrected a debug setting that survived release. Caused TCP connections
  to be retried unnecessarily often.
- When a hostname ACL was provided and DNS resolution for that name failed,
  ACL processing was stopped at that point. Thanks to mildew for the patch.
  Fedora Bugzilla: http://bugzilla.redhat.com/show_bug.cgi?id=395911
- fixed a potential race condition, see link for details:
  http://rgerhards.blogspot.com/2007/12/rsyslog-race-condition.html
  Note that the probability of problems from this bug was very remote
- fixed a memory leak that happend when PostgreSQL date formats were
  used
---------------------------------------------------------------------------
Version 1.20.0 (rgerhards), 2007-12-07
- an output module for postgres databases has been added. Thanks to
  sur5r for contributing this code
- unloading dynamic modules has been cleaned up, we now have a
  real implementation and not just a dummy "good enough for the time
  being".
- enhanced platform independence - thanks to Bartosz Kuzma and Michael
  Biebl for their very useful contributions
- some general code cleanup (including warnings on 64 platforms, only)
---------------------------------------------------------------------------
Version 1.19.12 (rgerhards), 2007-12-03
- cleaned up the build system (thanks to Michael Biebl for the patch)
- fixed a bug where ommysql was still not compiled with -pthread option
---------------------------------------------------------------------------
Version 1.19.11 (rgerhards), 2007-11-29
- applied -pthread option to build when building for multi-threading mode
  hopefully solves an issue with segfaulting
---------------------------------------------------------------------------
Version 1.19.10 (rgerhards), 2007-10-19
- introdcued the new ":modulename:" syntax for calling module actions
  in selector lines; modified ommysql to support it. This is primarily
  an aid for further modules and a prequisite to actually allow third
  party modules to be created.
- minor fix in slackware startup script, "-r 0" is now "-r0"
- updated rsyslogd doc set man page; now in html format
- undid creation of a separate thread for the main loop -- this did not
  turn out to be needed or useful, so reduce complexity once again.
- added doc fixes provided by Michael Biebl - thanks
---------------------------------------------------------------------------
Version 1.19.9 (rgerhards), 2007-10-12
- now packaging system which again contains all components in a single
  tarball
- modularized main() a bit more, resulting in less complex code
- experimentally added an additional thread - will see if that affects
  the segfault bug we experience on some platforms. Note that this change
  is scheduled to be removed again later.
---------------------------------------------------------------------------
Version 1.19.8 (rgerhards), 2007-09-27
- improved repeated message processing
- applied patch provided by varmojfekoj to support building ommysql
  in its own way (now also resides in a plugin subdirectory);
  ommysql is now a separate package
- fixed a bug in cvthname() that lead to message loss if part
  of the source hostname would have been dropped
- created some support for distributing ommysql together with the
  main rsyslog package. I need to re-think it in the future, but
  for the time being the current mode is best. I now simply include
  one additional tarball for ommysql inside the main distribution.
  I look forward to user feedback on how this should be done best. In the
  long term, a separate project should be spawend for ommysql, but I'd
  like to do that only after the plugin interface is fully stable (what
  it is not yet).
---------------------------------------------------------------------------
Version 1.19.7 (rgerhards), 2007-09-25
- added code to handle situations where senders send us messages ending with
  a NUL character. It is now simply removed. This also caused trailing LF
  reduction to fail, when it was followed by such a NUL. This is now also
  handled.
- replaced some non-thread-safe function calls by their thread-safe
  counterparts
- fixed a minor memory leak that occured when the %APPNAME% property was
  used (I think nobody used that in practice)
- fixed a bug that caused signal handlers in cvthname() not to be restored when
  a malicious pointer record was detected and processing of the message been
  stopped for that reason (this should be really rare and can not be related
  to the segfault bug we are hunting).
- fixed a bug in cvthname that lead to passing a wrong parameter - in
  practice, this had no impact.
- general code cleanup (e.g. compiler warnings, comments)
---------------------------------------------------------------------------
Version 1.19.6 (rgerhards), 2007-09-11
- applied patch by varmojfekoj to change signal handling to the new
  sigaction API set (replacing the depreciated signal() calls and its
  friends.
- fixed a bug that in --enable-debug mode caused an assertion when the
  discard action was used
- cleaned up compiler warnings
- applied patch by varmojfekoj to FIX a bug that could cause 
  segfaults if empty properties were processed using modifying
  options (e.g. space-cc, drop-cc)
- fixed man bug: rsyslogd supports -l option
---------------------------------------------------------------------------
Version 1.19.5 (rgerhards), 2007-09-07
- changed part of the CStr interface so that better error tracking
  is provided and the calling sequence is more intuitive (there were
  invalid calls based on a too-weired interface)
- (hopefully) fixed some remaining bugs rooted in wrong use of 
  the CStr class. These could lead to program abort.
- applied patch by varmojfekoj two fix two potential segfault situations
- added $ModDir config directive
- modified $ModLoad so that an absolute path may be specified as
  module name (e.g. /rsyslog/ommysql.so)
---------------------------------------------------------------------------
Version 1.19.4 (rgerhards/varmojfekoj), 2007-09-04
- fixed a number of small memory leaks - thanks varmojfekoj for patching
- fixed an issue with CString class that could lead to rsyslog abort
  in tplToString() - thanks varmojfekoj for patching
- added a man-version of the config file documenation - thanks to Michel
  Samia for providing the man file
- fixed bug: a template like this causes an infinite loop:
  $template opts,"%programname:::a,b%"
  thanks varmojfekoj for the patch
- fixed bug: case changing options crash freeing the string pointer
  because they modify it: $template opts2,"%programname::1:lowercase%"
  thanks varmojfekoj for the patch
---------------------------------------------------------------------------
Version 1.19.3 (mmeckelein/varmojfekoj), 2007-08-31
- small mem leak fixed (after calling parseSelectorAct) - Thx varmojkekoj
- documentation section "Regular File" und "Blocks" updated
- solved an issue with dynamic file generation - Once again many thanks
  to varmojfekoj
- the negative selector for program name filter (Blocks) does not work as
  expected - Thanks varmojfekoj for patching
- added forwarding information to sysklogd (requires special template)
  to config doc
---------------------------------------------------------------------------
Version 1.19.2 (mmeckelein/varmojfekoj), 2007-08-28
- a specifically formed message caused a segfault - Many thanks varmojfekoj
  for providing a patch
- a typo and a weird condition are fixed in msg.c - Thanks again
  varmojfekoj 
- on file creation the file was always owned by root:root. This is fixed
  now - Thanks ypsa for solving this issue
---------------------------------------------------------------------------
Version 1.19.1 (mmeckelein), 2007-08-22
- a bug that caused a high load when a TCP/UDP connection was closed is 
  fixed now - Thanks mildew for solving this issue
- fixed a bug which caused a segfault on reinit - Thx varmojfekoj for the
  patch
- changed the hardcoded module path "/lib/rsyslog" to $(pkglibdir) in order
  to avoid trouble e.g. on 64 bit platforms (/lib64) - many thanks Peter
  Vrabec and darix, both provided a patch for solving this issue
- enhanced the unloading of modules - thanks again varmojfekoj
- applied a patch from varmojfekoj which fixes various little things in
  MySQL output module
---------------------------------------------------------------------------
Version 1.19.0 (varmojfekoj/rgerhards), 2007-08-16
- integrated patch from varmojfekoj to make the mysql module a loadable one
  many thanks for the patch, MUCH appreciated
---------------------------------------------------------------------------
Version 1.18.2 (rgerhards), 2007-08-13
- fixed a bug in outchannel code that caused templates to be incorrectly
  parsed
- fixed a bug in ommysql that caused a wrong ";template" missing message
- added some code for unloading modules; not yet fully complete (and we do
  not yet have loadable modules, so this is no problem)
- removed debian subdirectory by request of a debian packager (this is a special
  subdir for debian and there is also no point in maintaining it when there
  is a debian package available - so I gladly did this) in some cases
- improved overall doc quality (some pages were quite old) and linked to
  more of the online resources.
- improved /contrib/delete_mysql script by adding a host option and some
  other minor modifications
---------------------------------------------------------------------------
Version 1.18.1 (rgerhards), 2007-08-08
- applied a patch from varmojfekoj which solved a potential segfault
  of rsyslogd on HUP
- applied patch from Michel Samia to fix compilation when the pthreads
  feature is disabled
- some code cleanup (moved action object to its own file set)
- add config directive $MainMsgQueueSize, which now allows to configure the
  queue size dynamically
- all compile-time settings are now shown in rsyslogd -v, not just the
  active ones
- enhanced performance a little bit more
- added config file directive $ActionResumeInterval
- fixed a bug that prevented compilation under debian sid
- added a contrib directory for user-contributed useful things
---------------------------------------------------------------------------
Version 1.18.0 (rgerhards), 2007-08-03
- rsyslog now supports fallback actions when an action did not work. This
  is a great feature e.g. for backup database servers or backup syslog
  servers
- modified rklogd to only change the console log level if -c is specified
- added feature to use multiple actions inside a single selector
- implemented $ActionExecOnlyWhenPreviousIsSuspended config directive
- error messages during startup are now spit out to the configured log
  destinations
---------------------------------------------------------------------------
Version 1.17.6 (rgerhards), 2007-08-01
- continued to work on output module modularization - basic stage of
  this work is now FINISHED
- fixed bug in OMSRcreate() - always returned SR_RET_OK
- fixed a bug that caused ommysql to always complain about missing
  templates
- fixed a mem leak in OMSRdestruct - freeing the object itself was
  forgotten - thanks to varmojfekoj for the patch
- fixed a memory leak in syslogd/init() that happend when the config
  file could not be read - thanks to varmojfekoj for the patch
- fixed insufficient memory allocation in addAction() and its helpers.
  The initial fix and idea was developed by mildew, I fine-tuned
  it a bit. Thanks a lot for the fix, I'd probably had pulled out my
  hair to find the bug...
- added output of config file line number when a parsing error occured
- fixed bug in objomsr.c that caused program to abort in debug mode with
  an invalid assertion (in some cases)
- fixed a typo that caused the default template for MySQL to be wrong.
  thanks to mildew for catching this.
- added configuration file command $DebugPrintModuleList and
  $DebugPrintCfSysLineHandlerList
- fixed an invalid value for the MARK timer - unfortunately, there was
  a testing aid left in place. This resulted in quite frequent MARK messages
- added $IncludeConfig config directive
- applied a patch from mildew to prevent rsyslogd from freezing under heavy
  load. This could happen when the queue was full. Now, we drop messages
  but rsyslogd remains active.
---------------------------------------------------------------------------
Version 1.17.5 (rgerhards), 2007-07-30
- continued to work on output module modularization
- fixed a missing file bug - thanks to Andrea Montanari for reporting
  this problem
- fixed a problem with shutting down the worker thread and freeing the
  selector_t list - this caused messages to be lost, because the
  message queue was not properly drained before the selectors got
  destroyed.
---------------------------------------------------------------------------
Version 1.17.4 (rgerhards), 2007-07-27
- continued to work on output module modularization
- fixed a situation where rsyslogd could create zombie processes
  thanks to mildew for the patch
- applied patch from Michel Samia to fix compilation when NOT
  compiled for pthreads
---------------------------------------------------------------------------
Version 1.17.3 (rgerhards), 2007-07-25
- continued working on output module modularization
- fixed a bug that caused rsyslogd to segfault on exit (and
  probably also on HUP), when there was an unsent message in a selector
  that required forwarding and the dns lookup failed for that selector
  (yes, it was pretty unlikely to happen;))
  thanks to varmojfekoj <varmojfekoj@gmail.com> for the patch
- fixed a memory leak in config file parsing and die()
  thanks to varmojfekoj <varmojfekoj@gmail.com> for the patch
- rsyslogd now checks on startup if it is capable to performa any work
  at all. If it cant, it complains and terminates
  thanks to Michel Samia for providing the patch!
- fixed a small memory leak when HUPing syslogd. The allowed sender
  list now gets freed. thanks to mildew for the patch.
- changed the way error messages in early startup are logged. They
  now do no longer use the syslogd code directly but are rather
  send to stderr.
---------------------------------------------------------------------------
Version 1.17.2 (rgerhards), 2007-07-23
- made the port part of the -r option optional. Needed for backward
  compatibility with sysklogd
- replaced system() calls with something more reasonable. Please note that
  this might break compatibility with some existing configuration files.
  We accept this in favour of the gained security.
- removed a memory leak that could occur if timegenerated was used in
  RFC 3164 format in templates
- did some preparation in msg.c for advanced multithreading - placed the
  hooks, but not yet any active code
- worked further on modularization
- added $ModLoad MySQL (dummy) config directive
- added DropTrailingLFOnReception config directive
---------------------------------------------------------------------------
Version 1.17.1 (rgerhards), 2007-07-20
- fixed a bug that caused make install to install rsyslogd and rklogd under
  the wrong names
- fixed bug that caused $AllowedSenders to handle IPv6 scopes incorrectly;
  also fixed but that could grabble $AllowedSender wildcards. Thanks to
  mildew@gmail.com for the patch
- minor code cleanup - thanks to Peter Vrabec for the patch
- fixed minimal memory leak on HUP (caused by templates)
  thanks to varmojfekoj <varmojfekoj@gmail.com> for the patch
- fixed another memory leak on HUPing and on exiting rsyslogd
  again thanks to varmojfekoj <varmojfekoj@gmail.com> for the patch
- code cleanup (removed compiler warnings)
- fixed portability bug in configure.ac - thanks to Bartosz Kuźma for patch
- moved msg object into its own file set
- added the capability to continue trying to write log files when the
  file system is full. Functionality based on patch by Martin Schulze
  to sysklogd package.
---------------------------------------------------------------------------
Version 1.17.0 (RGer), 2007-07-17
- added $RepeatedLineReduction config parameter
- added $EscapeControlCharactersOnReceive config parameter
- added $ControlCharacterEscapePrefix config parameter
- added $DirCreateMode config parameter
- added $CreateDirs config parameter
- added $DebugPrintTemplateList config parameter
- added $ResetConfigVariables config parameter
- added $FileOwner config parameter
- added $FileGroup config parameter
- added $DirOwner config parameter
- added $DirGroup config parameter
- added $FailOnChownFailure config parameter
- added regular expression support to the filter engine
  thanks to Michel Samia for providing the patch!
- enhanced $AllowedSender functionality. Credits to mildew@gmail.com for
  the patch doing that
  - added IPv6 support
  - allowed DNS hostnames
  - allowed DNS wildcard names
- added new option $DropMsgsWithMaliciousDnsPTRRecords
- added autoconf so that rfc3195d, rsyslogd and klogd are stored to /sbin
- added capability to auto-create directories with dynaFiles
---------------------------------------------------------------------------
Version 1.16.0 (RGer/Peter Vrabec), 2007-07-13 - The Friday, 13th Release ;)
- build system switched to autotools
- removed SYSV preprocessor macro use, replaced with autotools equivalents
- fixed a bug that caused rsyslogd to segfault when TCP listening was
  disabled and it terminated
- added new properties "syslogfacility-text" and "syslogseverity-text"
  thanks to varmojfekoj <varmojfekoj@gmail.com> for the patch
- added the -x option to disable hostname dns reslution
  thanks to varmojfekoj <varmojfekoj@gmail.com> for the patch
- begun to better modularize syslogd.c - this is an ongoing project; moved
  type definitions to a separate file
- removed some now-unused fields from struct filed
- move file size limit fields in struct field to the "right spot" (the file
  writing part of the union - f_un.f_file)
- subdirectories linux and solaris are no longer part of the distribution
  package. This is not because we cease support for them, but there are no
  longer any files in them after the move to autotools
---------------------------------------------------------------------------
Version 1.15.1 (RGer), 2007-07-10
- fixed a bug that caused a dynaFile selector to stall when there was
  an open error with one file 
- improved template processing for dynaFiles; templates are now only
  looked up during initialization - speeds up processing
- optimized memory layout in struct filed when compiled with MySQL
  support
- fixed a bug that caused compilation without SYSLOG_INET to fail
- re-enabled the "last message repeated n times" feature. This
  feature was not taken care of while rsyslogd evolved from sysklogd
  and it was more or less defunct. Now it is fully functional again.
- added system properties: $NOW, $YEAR, $MONTH, $DAY, $HOUR, $MINUTE
- fixed a bug in iovAsString() that caused a memory leak under stress
  conditions (most probably memory shortage). This was unlikely to
  ever happen, but it doesn't hurt doing it right
- cosmetic: defined type "uchar", change all unsigned chars to uchar
---------------------------------------------------------------------------
Version 1.15.0 (RGer), 2007-07-05
- added ability to dynamically generate file names based on templates
  and thus properties. This was a much-requested feature. It makes
  life easy when it e.g. comes to splitting files based on the sender
  address.
- added $umask and $FileCreateMode config file directives
- applied a patch from Bartosz Kuzma to compile cleanly under NetBSD
- checks for extra (unexpected) characters in system config file lines
  have been added
- added IPv6 documentation - was accidently missing from CVS
- begun to change char to unsigned char
---------------------------------------------------------------------------
Version 1.14.2 (RGer), 2007-07-03
** this release fixes all known nits with IPv6 **
- restored capability to do /etc/service lookup for "syslog"
  service when -r 0 was given
- documented IPv6 handling of syslog messages
- integrate patch from Bartosz Kuźma to make rsyslog compile under
  Solaris again (the patch replaced a strndup() call, which is not
  available under Solaris
- improved debug logging when waiting on select
- updated rsyslogd man page with new options (-46A)
---------------------------------------------------------------------------
Version 1.14.1 (RGer/Peter Vrabec), 2007-06-29
- added Peter Vrabec's patch for IPv6 TCP
- prefixed all messages send to stderr in rsyslogd with "rsyslogd: "
---------------------------------------------------------------------------
Version 1.14.0 (RGer/Peter Vrabec), 2007-06-28
- Peter Vrabec provided IPv6 for rsyslog, so we are now IPv6 enabled
  IPv6 Support is currently for UDP only, TCP is to come soon.
  AllowedSender configuration does not yet work for IPv6.
- fixed code in iovCreate() that broke C's strict aliasing rules 
- fixed some char/unsigned char differences that forced the compiler
  to spit out warning messages
- updated the Red Hat init script to fix a known issue (thanks to
  Peter Vrabec)
---------------------------------------------------------------------------
Version 1.13.5 (RGer), 2007-06-22
- made the TCP session limit configurable via command line switch
  now -t <port>,<max sessions>
- added man page for rklogd(8) (basically a copy from klogd, but now
  there is one...)
- fixed a bug that caused internal messages (e.g. rsyslogd startup) to
  appear without a tag.
- removed a minor memory leak that occurred when TAG processing requalified
  a HOSTNAME to be a TAG (and a TAG already was set).
- removed potential small memory leaks in MsgSet***() functions. There
  would be a leak if a property was re-set, something that happened
  extremely seldom.
---------------------------------------------------------------------------
Version 1.13.4 (RGer), 2007-06-18
- added a new property "PRI-text", which holds the PRI field in
  textual form (e.g. "syslog.info")
- added alias "syslogseverity" for "syslogpriority", which is a
  misleading property name that needs to stay for historical
  reasons (and backward-compatility)
- added doc on how to record PRI value in log file
- enhanced signal handling in klogd, including removal of an unsafe
  call to the logging system during signal handling
---------------------------------------------------------------------------
Version 1.13.3 (RGer), 2007-06-15
- create a version of syslog.c from scratch. This is now
  - highly optimized for rsyslog
  - removes an incompatible license problem as the original
    version had a BSD license with advertising clause
  - fixed in the regard that rklogd will continue to work when
    rsysogd has been restarted (the original version, as well
    as sysklogd, will remain silent then)
  - solved an issue with an extra NUL char at message end that the
    original version had
- applied some changes to klogd to care for the new interface
- fixed a bug in syslogd.c which prevented compiling under debian
---------------------------------------------------------------------------
Version 1.13.2 (RGer), 2007-06-13
- lib order in makefile patched to facilitate static linking - thanks
  to Bennett Todd for providing the patch
- Integrated a patch from Peter Vrabec (pvrabec@redheat.com):
  - added klogd under the name of rklogd (remove dependency on
    original sysklogd package
  - createDB.sql now in UTF
  - added additional config files for use on Red Hat
---------------------------------------------------------------------------
Version 1.13.1 (RGer), 2007-02-05
- changed the listen backlog limit to a more reasonable value based on
  the maximum number of TCP connections configurd (10% + 5) - thanks to Guy
  Standen for the hint (actually, the limit was 5 and that was a 
  left-over from early testing).
- fixed a bug in makefile which caused DB-support to be disabled when
  NETZIP support was enabled
- added the -e option to allow transmission of every message to remote
  hosts (effectively turns off duplicate message suppression)
- (somewhat) improved memory consumption when compiled with MySQL support
- looks like we fixed an incompatibility with MySQL 5.x and above software
  At least in one case, the remote server name was destroyed, leading to 
  a connection failure. The new, improved code does not have this issue and
  so we see this as solved (the new code is generally somewhat better, so
  there is a good chance we fixed this incompatibility).
---------------------------------------------------------------------------
Version 1.13.0 (RGer), 2006-12-19
- added '$' as ToPos proptery replacer specifier - means "up to the
  end of the string"
- property replacer option "escape-cc", "drop-cc" and "space-cc"  added
- changed the handling of \0 characters inside syslog messages. We now
  consistently escape them to "#000". This is somewhat recommended in
  the draft-ietf-syslog-protocol-19 draft. While the real recomendation
  is to not escape any characters at all, we can not do this without
  considerable modification of the code. So we escape it to "#000", which
  is consistent with a sample found in the Internet-draft.
- removed message glue logic (see printchopped() comment for details)
  Also caused removal of parts table and thus some improvements in
  memory usage.
- changed the default MAXLINE to 2048 to take care of recent syslog
  standardization efforts (can easily be changed in syslogd.c)
- added support for byte-counted TCP syslog messages (much like
  syslog-transport-tls-05 Internet Draft). This was necessary to
  support compression over TCP.
- added support for receiving compressed syslog messages
- added support for sending compressed syslog messages
- fixed a bug where the last message in a syslog/tcp stream was
  lost if it was not properly terminated by a LF character
---------------------------------------------------------------------------
Version 1.12.3 (RGer), 2006-10-04
- implemented some changes to support Solaris (but support is not
  yet complete)
- commented out (via #if 0) some methods that are currently not being use
  but should be kept for further us
- added (interim) -u 1 option to turn off hostname and tag parsing
- done some modifications to better support Fedora
- made the field delimiter inside property replace configurable via
  template
- fixed a bug in property replacer: if fields were used, the delimitor
  became part of the field. Up until now, this was barely noticable as 
  the delimiter as TAB only and thus invisible to a human. With other
  delimiters available now, it quickly showed up. This bug fix might cause
  some grief to existing installations if they used the extra TAB for
  whatever reasons - sorry folks... Anyhow, a solution is easy: just add
  a TAB character contstant into your template. Thus, there has no attempt
  been made to do this in a backwards-compatible way.
---------------------------------------------------------------------------
Version 1.12.2 (RGer), 2006-02-15
- fixed a bug in the RFC 3339 date formatter. An extra space was added
  after the actual timestamp
- added support for providing high-precision RFC3339 timestamps for
  (rsyslogd-)internally-generated messages
- very (!) experimental support for syslog-protocol internet draft
  added (the draft is experimental, the code is solid ;))
- added support for field-extracting in the property replacer
- enhanced the legacy-syslog parser so that it can interpret messages
  that do not contain a TIMESTAMP
- fixed a bug that caused the default socket (usually /dev/log) to be
  opened even when -o command line option was given
- fixed a bug in the Debian sample startup script - it caused rsyslogd
  to listen to remote requests, which it shouldn't by default
---------------------------------------------------------------------------
Version 1.12.1 (RGer), 2005-11-23
- made multithreading work with BSD. Some signal-handling needed to be
  restructured. Also, there might be a slight delay of up to 10 seconds
  when huping and terminating rsyslogd under BSD
- fixed a bug where a NULL-pointer was passed to printf() in logmsg().
- fixed a bug during "make install" where rc3195d was not installed
  Thanks to Bennett Todd for spotting this.
- fixed a bug where rsyslogd dumped core when no TAG was found in the
  received message
- enhanced message parser so that it can deal with missing hostnames
  in many cases (may not be totally fail-safe)
- fixed a bug where internally-generated messages did not have the correct
  TAG
---------------------------------------------------------------------------
Version 1.12.0 (RGer), 2005-10-26
- moved to a multi-threaded design. single-threading is still optionally
  available. Multi-threading is experimental!
- fixed a potential race condition. In the original code, marking was done
  by an alarm handler, which could lead to all sorts of bad things. This
  has been changed now. See comments in syslogd.c/domark() for details.
- improved debug output for property-based filters
- not a code change, but: I have checked all exit()s to make sure that
  none occurs once rsyslogd has started up. Even in unusual conditions
  (like low-memory conditions) rsyslogd somehow remains active. Of course,
  it might loose a message or two, but at least it does not abort and it
  can also recover when the condition no longer persists.
- fixed a bug that could cause loss of the last message received
  immediately before rsyslogd was terminated.
- added comments on thread-safety of global variables in syslogd.c
- fixed a small bug: spurios printf() when TCP syslog was used
- fixed a bug that causes rsyslogd to dump core on termination when one
  of the selector lines did not receive a message during the run (very
  unlikely)
- fixed an one-too-low memory allocation in the TCP sender. Could result
  in rsyslogd dumping core.
- fixed a bug with regular expression support (thanks to Andres Riancho)
- a little bit of code restructuring (especially main(), which was
  horribly large)
---------------------------------------------------------------------------
Version 1.11.1 (RGer), 2005-10-19
- support for BSD-style program name and host blocks
- added a new property "programname" that can be used in templates
- added ability to specify listen port for rfc3195d
- fixed a bug that rendered the "startswith" comparison operation
  unusable.
- changed more functions to "static" storage class to help compiler
  optimize (should have been static in the first place...)
- fixed a potential memory leak in the string buffer class destructor.
  As the destructur was previously never called, the leak did not actually
  appear.
- some internal restructuring in anticipation/preparation of minimal
  multi-threading support
- rsyslogd still shares some code with the sysklogd project. Some patches
  for this shared code have been brought over from the sysklogd CVS.
---------------------------------------------------------------------------
Version 1.11.0 (RGer), 2005-10-12
- support for receiving messages via RFC 3195; added rfc3195d for that
  purpose
- added an additional guard to prevent rsyslogd from aborting when the
  2gb file size limit is hit. While a user can configure rsyslogd to
  handle such situations, it would abort if that was not done AND large
  file support was not enabled (ok, this is hopefully an unlikely scenario)
- fixed a bug that caused additional Unix domain sockets to be incorrectly
  processed - could lead to message loss in extreme cases
---------------------------------------------------------------------------
Version 1.10.2 (RGer), 2005-09-27
- added comparison operations in property-based filters:
  * isequal
  * startswith
- added ability to negate all property-based filter comparison operations
  by adding a !-sign right in front of the operation name
- added the ability to specify remote senders for UDP and TCP
  received messages. Allows to block all but well-known hosts
- changed the $-config line directives to be case-INsensitive
- new command line option -w added: "do not display warnings if messages
  from disallowed senders are received"
- fixed a bug that caused rsyslogd to dump core when the compare value
  was not quoted in property-based filters
- fixed a bug in the new CStr compare function which lead to invalid
  results (fortunately, this function was not yet used widely)
- added better support for "debugging" rsyslog.conf property filters
  (only if -d switch is given)
- changed some function definitions to static, which eventually enables
  some compiler optimizations
- fixed a bug in MySQL code; when a SQL error occured, rsyslogd could
  run in a tight loop. This was due to invalid sequence of error reporting
  and is now fixed.
---------------------------------------------------------------------------
Version 1.10.1 (RGer), 2005-09-23
- added the ability to execute a shell script as an action.
  Thanks to Bjoern Kalkbrenner for providing the code!
- fixed a bug in the MySQL code; due to the bug the automatic one-time
  retry after an error did not happen - this lead to error message in
  cases where none should be seen (e.g. after a MySQL restart)
- fixed a security issue with SQL-escaping in conjunction with
  non-(SQL-)standard MySQL features.
---------------------------------------------------------------------------
Version 1.10.0 (RGer), 2005-09-20
  REMINDER: 1.10 is the first unstable version if the 1.x series!
- added the capability to filter on any property in selector lines
  (not just facility and priority)
- changed stringbuf into a new counted string class
- added support for a "discard" action. If a selector line with
  discard (~ character) is found, no selector lines *after* that
  line will be processed.
- thanks to Andres Riancho, regular expression support has been
  added to the template engine
- added the FROMHOST property in the template processor, which could
  previously not be obtained. Thanks to Cristian Testa for pointing
  this out and even providing a fix.
- added display of compile-time options to -v output
- performance improvement for production build - made some checks
  to happen only during debug mode
- fixed a problem with compiling on SUSE and - while doing so - removed
  the socket call to set SO_BSDCOMPAT in cases where it is obsolete.
---------------------------------------------------------------------------
Version 1.0.4 (RGer), 2006-02-01
- a small but important fix: the tcp receiver had two forgotten printf's
  in it that caused a lot of unnecessary output to stdout. This was
  important enough to justify a new release
---------------------------------------------------------------------------
Version 1.0.3 (RGer), 2005-11-14
- added an additional guard to prevent rsyslogd from aborting when the
  2gb file size limit is hit. While a user can configure rsyslogd to
  handle such situations, it would abort if that was not done AND large
  file support was not enabled (ok, this is hopefully an unlikely scenario)
- fixed a bug that caused additional Unix domain sockets to be incorrectly
  processed - could lead to message loss in extreme cases
- applied some patches available from the sysklogd project to code
  shared from there
- fixed a bug that causes rsyslogd to dump core on termination when one
  of the selector lines did not receive a message during the run (very
  unlikely)
- fixed an one-too-low memory allocation in the TCP sender. Could result
  in rsyslogd dumping core.
- fixed a bug in the TCP sender that caused the retry logic to fail
  after an error or receiver overrun
- fixed a bug in init() that could lead to dumping core
- fixed a bug that could lead to dumping core when no HOSTNAME or no TAG
  was present in the syslog message
---------------------------------------------------------------------------
Version 1.0.2 (RGer), 2005-10-05
- fixed an issue with MySQL error reporting. When an error occured,
  the MySQL driver went into an endless loop (at least in most cases).
---------------------------------------------------------------------------
Version 1.0.1 (RGer), 2005-09-23
- fixed a security issue with SQL-escaping in conjunction with
  non-(SQL-)standard MySQL features.
---------------------------------------------------------------------------
Version 1.0.0 (RGer), 2005-09-12
- changed install doc to cover daily cron scripts - a trouble source
- added rc script for slackware (provided by Chris Elvidge - thanks!) 
- fixed a really minor bug in usage() - the -r option was still
  reported as without the port parameter
---------------------------------------------------------------------------
Version 0.9.8 (RGer), 2005-09-05
- made startup and shutdown message more consistent and included the
  pid, so that they can be easier correlated. Used syslog-protocol
  structured data format for this purpose.
- improved config info in startup message, now tells not only
  if it is listening remote on udp, but also for tcp. Also includes
  the port numbers. The previous startup message was misleading, because
  it did not say "remote reception" if rsyslogd was only listening via
  tcp (but not via udp).
- added a "how can you help" document to the doc set
---------------------------------------------------------------------------
Version 0.9.7 (RGer), 2005-08-15
- some of the previous doc files (like INSTALL) did not properly
  reflect the changes to the build process and the new doc. Fixed
  that.
- changed syslogd.c so that when compiled without database support,
  an error message is displayed when a database action is detected
  in the config file (previously this was used as an user rule ;))
- fixed a bug in the os-specific Makefiles which caused MySQL
  support to not be compiled, even if selected
---------------------------------------------------------------------------
Version 0.9.6 (RGer), 2005-08-09
- greatly enhanced documentation. Now available in html format in
  the "doc" folder and FreeBSD. Finally includes an install howto.
- improved MySQL error messages a little - they now show up as log
  messages, too (formerly only in debug mode)
- added the ability to specify the listen port for udp syslog.
  WARNING: This introduces an incompatibility. Formerly, udp
  syslog was enabled by the -r command line option. Now, it is
  "-r [port]", which is consistent with the tcp listener. However,
  just -r will now return an error message.
- added sample startup scripts for Debian and FreeBSD
- added support for easy feature selection in the makefile. Un-
  fortunately, this also means I needed to spilt the make file
  for different OS and distros. There are some really bad syntax
  differences between FreeBSD and Linux make.
---------------------------------------------------------------------------
Version 0.9.5 (RGer), 2005-08-01
- the "semicolon bug" was actually not (fully) solved in 0.9.4. One
  part of the bug was solved, but another still existed. This one
  is fixed now, too.
- the "semicolon bug" actually turned out to be a more generic bug.
  It appeared whenever an invalid template name was given. With some
  selector actions, rsyslogd dumped core, with other it "just" had
  a small ressource leak with others all worked well. These anomalies
  are now fixed. Note that they only appeared during system initaliziation
  once the system was running, nothing bad happened.
- improved error reporting for template errors on startup. They are now
  shown on the console and the start-up tty. Formerly, they were only
  visible in debug mode.
- support for multiple instances of rsyslogd on a single machine added
- added new option "-o" --> omit local unix domain socket. This option
  enables rsyslogd NOT to listen to the local socket. This is most
  helpful when multiple instances of rsyslogd (or rsyslogd and another
  syslogd) shall run on a single system.
- added new option "-i <pidfile>" which allows to specify the pidfile.
  This is needed when multiple instances of rsyslogd are to be run.
- the new project home page is now online at www.rsyslog.com
---------------------------------------------------------------------------
Version 0.9.4 (RGer), 2005-07-25
- finally added the TCP sender. It now supports non-blocking mode, no
  longer disabling message reception during connect. As it is now, it
  is usable in production. The code could be more sophisticated, but
  I've kept it short in anticipation of the move to liblogging, which
  will lead to the removal of the code just written ;)
- the "exiting on signal..." message still had the "syslogd" name in 
  it. Changed this to "rsyslogd", as we do not have a large user base
  yet, this should pose no problem.
- fixed "the semiconlon" bug. rsyslogd dumped core if a write-db action
  was specified but no semicolon was given after the password (an empty
  template was ok, but the semicolon needed to be present).
- changed a default for traditional output format. During testing, it
  was seen that the timestamp written to file in default format was
  the time of message reception, not the time specified in the TIMESTAMP
  field of the message itself. Traditionally, the message TIMESTAMP is
  used and this has been changed now.
---------------------------------------------------------------------------
Version 0.9.3 (RGer), 2005-07-19
- fixed a bug in the message parser. In June, the RFC 3164 timestamp
  was not correctly parsed (yes, only in June and some other months,
  see the code comment to learn why...)
- added the ability to specify the destination port when forwarding
  syslog messages (both for TCP and UDP)
- added an very experimental TCP sender (activated by
  @@machine:port in config). This is not yet for production use. If
  the receiver is not alive, rsyslogd will wait quite some time until
  the connection request times out, which most probably leads to
  loss of incoming messages.

---------------------------------------------------------------------------
Version 0.9.2 (RGer), around 2005-07-06
- I intended to change the maxsupported message size to 32k to
  support IHE - but given the memory inefficiency in the usual use
  cases, I have not done this. I have, however, included very
  specific instructions on how to do this in the source code. I have
  also done some testing with 32k messages, so you can change the
  max size without taking too much risk.
- added a syslog/tcp receiver; we now can receive messages via
  plain tcp, but we can still send only via UDP. The syslog/tcp
  receiver is the primary enhancement of this release.
- slightly changed some error messages that contained a spurios \n at
  the end of the line (which gives empty lines in your log...)

---------------------------------------------------------------------------
Version 0.9.1 (RGer)
- fixed code so that it compiles without errors under FreeBSD
- removed now unused function "allocate_log()" from syslogd.c
- changed the make file so that it contains more defines for
  different environments (in the long term, we need a better
  system for disabling/enabling features...)
- changed some printf's printing off_t types to %lld and
  explicit (long long) casts. I tried to figure out the exact type,
  but did not succeed in this. In the worst case, ultra-large peta-
  byte files will now display funny informational messages on rollover,
  something I think we can live with for the neersion 3.11.2 (rgerhards), 2008-02-??
---------------------------------------------------------------------------
Version 3.11.1 (rgerhards), 2008-02-12
- SNMP trap sender added thanks to Andre Lorbach (omsnmp)
- added input-plugin interface specification in form of a (copy) template
  input module
- applied documentation fix by Michael Biebl -- many thanks!
- bugfix: immark did not have MARK flags set...
- added x-info field to rsyslogd startup/shutdown message. Hopefully
  points users to right location for further info (many don't even know
  they run rsyslog ;))
- bugfix: trailing ":" of tag was lost while parsing legacy syslog messages
  without timestamp - thanks to Anders Blomdell for providing a patch!
- fixed a bug in stringbuf.c related to STRINGBUF_TRIM_ALLOCSIZE, which
  wasn't supposed to be used with rsyslog. Put a warning message up that
  tells this feature is not tested and probably not worth the effort.
  Thanks to Anders Blomdell fro bringing this to our attention
- somewhat improved performance of string buffers
- fixed bug that caused invalid treatment of tabs (HT) in rsyslog.conf
- bugfix: setting for $EscapeCopntrolCharactersOnReceive was not 
  properly initialized
- clarified usage of space-cc property replacer option
- improved abort diagnostic handler
- some initial effort for malloc/free runtime debugging support
- bugfix: using dynafile actions caused rsyslogd abort
- fixed minor man errors thanks to Michael Biebl
---------------------------------------------------------------------------
Version 3.11.0 (rgerhards), 2008-01-31
- implemented queued actions
- implemented simple rate limiting for actions
- implemented deliberate discarding of lower priority messages over higher
  priority ones when a queue runs out of space
- implemented disk quotas for disk queues
- implemented the $ActionResumeRetryCount config directive
- added $ActionQueueFilename config directive
- added $ActionQueueSize config directive
- added $ActionQueueHighWaterMark config directive
- added $ActionQueueLowWaterMark config directive
- added $ActionQueueDiscardMark config directive
- added $ActionQueueDiscardSeverity config directive
- added $ActionQueueCheckpointInterval config directive
- added $ActionQueueType config directive
- added $ActionQueueWorkerThreads config directive
- added $ActionQueueTimeoutshutdown config directive
- added $ActionQueueTimeoutActionCompletion config directive
- added $ActionQueueTimeoutenQueue config directive
- added $ActionQueueTimeoutworkerThreadShutdown config directive
- added $ActionQueueWorkerThreadMinimumMessages config directive
- added $ActionQueueMaxFileSize config directive
- added $ActionQueueSaveonShutdown config directive
- addded $ActionQueueDequeueSlowdown config directive
- addded $MainMsgQueueDequeueSlowdown config directive
- bugfix: added forgotten docs to package
- improved debugging support
- fixed a bug that caused $MainMsgQueueCheckpointInterval to work incorrectly
- when a long-running action needs to be cancelled on shutdown, the message
  that was processed by it is now preserved. This finishes support for
  guaranteed delivery of messages (if the output supports it, of course)
- fixed bug in output module interface, see
  http://sourceforge.net/tracker/index.php?func=detail&aid=1881008&group_id=123448&atid=696552
- changed the ommysql output plugin so that the (lengthy) connection
  initialization now takes place in message processing. This works much
  better with the new queued action mode (fast startup)
- fixed a bug that caused a potential hang in file and fwd output module
  varmojfekoj provided the patch - many thanks!
- bugfixed stream class offset handling on 32bit platforms
---------------------------------------------------------------------------
Version 3.10.3 (rgerhards), 2008-01-28
- fixed a bug with standard template definitions (not a big deal) - thanks
  to varmojfekoj for spotting it
- run-time instrumentation added
- implemented disk-assisted queue mode, which enables on-demand disk
  spooling if the queue's in-memory queue is exhausted
- implemented a dynamic worker thread pool for processing incoming
  messages; workers are started and shut down as need arises
- implemented a run-time instrumentation debug package
- implemented the $MainMsgQueueSaveOnShutdown config directive
- implemented the $MainMsgQueueWorkerThreadMinimumMessages config directive
- implemented the $MainMsgQueueTimeoutWorkerThreadShutdown config directive
---------------------------------------------------------------------------
Version 3.10.2 (rgerhards), 2008-01-14
- added the ability to keep stop rsyslogd without the need to drain
  the main message queue. In disk queue mode, rsyslog continues to
  run from the point where it stopped. In case of a system failure, it
  continues to process messages from the last checkpoint.
- fixed a bug that caused a segfault on startup when no $WorkDir directive
  was specified in rsyslog.conf
- provided more fine-grain control over shutdown timeouts and added a
  way to specify the enqueue timeout when the main message queue is full
- implemented $MainMsgQueueCheckpointInterval config directive
- implemented $MainMsgQueueTimeoutActionCompletion config directive
- implemented $MainMsgQueueTimeoutEnqueue config directive
- implemented $MainMsgQueueTimeoutShutdown config directive
---------------------------------------------------------------------------
Version 3.10.1 (rgerhards), 2008-01-10
- implemented the "disk" queue mode. However, it currently is of very
  limited use, because it does not support persistence over rsyslogd
  runs. So when rsyslogd is stopped, the queue is drained just as with
  the in-memory queue modes. Persistent queues will be a feature of
  the next release.
- performance-optimized string class, should bring an overall improvement
- fixed a memory leak in imudp -- thanks to varmojfekoj for the patch
- fixed a race condition that could lead to a rsyslogd hang when during
  HUP or termination
- done some doc updates
- added $WorkDirectory config directive
- added $MainMsgQueueFileName config directive
- added $MainMsgQueueMaxFileSize config directive
---------------------------------------------------------------------------
Version 3.10.0 (rgerhards), 2008-01-07
- implemented input module interface and initial input modules
- enhanced threading for input modules (each on its own thread now)
- ability to bind UDP listeners to specific local interfaces/ports and
  ability to run multiple of them concurrently
- added ability to specify listen IP address for UDP syslog server
- license changed to GPLv3
- mark messages are now provided by loadble module immark
- rklogd is no longer provided. Its functionality has now been taken over
  by imklog, a loadable input module. This offers a much better integration
  into rsyslogd and makes sure that the kernel logger process is brought
  up and down at the appropriate times
- enhanced $IncludeConfig directive to support wildcard characters
  (thanks to Michael Biebl)
- all inputs are now implemented as loadable plugins
- enhanced threading model: each input module now runs on its own thread
- enhanced message queue which now supports different queueing methods
  (among others, this can be used for performance fine-tuning)
- added a large number of new configuration directives for the new
  input modules
- enhanced multi-threading utilizing a worker thread pool for the
  main message queue
- compilation without pthreads is no longer supported
- much cleaner code due to new objects and removal of single-threading
  mode
---------------------------------------------------------------------------
Version 2.0.1 STABLE (rgerhards), 2008-01-24
- fixed a bug in integer conversion - but this function was never called,
  so it is not really a useful bug fix ;)
- fixed a bug with standard template definitions (not a big deal) - thanks
  to varmojfekoj for spotting it
- fixed a bug that caused a potential hang in file and fwd output module
  varmojfekoj provided the patch - many thanks!
---------------------------------------------------------------------------
Version 2.0.0 STABLE (rgerhards), 2008-01-02
- re-release of 1.21.2 as STABLE with no modifications except some
  doc updates
---------------------------------------------------------------------------
Version 1.21.2 (rgerhards), 2007-12-28
- created a gss-api output module. This keeps GSS-API code and
  TCP/UDP code separated. It is also important for forward-
  compatibility with v3. Please note that this change breaks compatibility
  with config files created for 1.21.0 and 1.21.1 - this was considered
  acceptable.
- fixed an error in forwarding retry code (could lead to message corruption
  but surfaced very seldom)
- increased portability for older platforms (AI_NUMERICSERV moved)
- removed socket leak in omfwd.c
- cross-platform patch for GSS-API compile problem on some platforms
  thanks to darix for the patch!
---------------------------------------------------------------------------
Version 1.21.1 (rgerhards), 2007-12-23
- small doc fix for $IncludeConfig
- fixed a bug in llDestroy()
- bugfix: fixing memory leak when message queue is full and during
  parsing. Thanks to varmojfekoj for the patch.
- bugfix: when compiled without network support, unix sockets were
  not properply closed
- bugfix: memory leak in cfsysline.c/doGetWord() fixed
---------------------------------------------------------------------------
Version 1.21.0 (rgerhards), 2007-12-19
- GSS-API support for syslog/TCP connections was added. Thanks to
  varmojfekoj for providing the patch with this functionality
- code cleanup
- enhanced $IncludeConfig directive to support wildcard filenames
- changed some multithreading synchronization
---------------------------------------------------------------------------
Version 1.20.1 (rgerhards), 2007-12-12
- corrected a debug setting that survived release. Caused TCP connections
  to be retried unnecessarily often.
- When a hostname ACL was provided and DNS resolution for that name failed,
  ACL processing was stopped at that point. Thanks to mildew for the patch.
  Fedora Bugzilla: http://bugzilla.redhat.com/show_bug.cgi?id=395911
- fixed a potential race condition, see link for details:
  http://rgerhards.blogspot.com/2007/12/rsyslog-race-condition.html
  Note that the probability of problems from this bug was very remote
- fixed a memory leak that happend when PostgreSQL date formats were
  used
---------------------------------------------------------------------------
Version 1.20.0 (rgerhards), 2007-12-07
- an output module for postgres databases has been added. Thanks to
  sur5r for contributing this code
- unloading dynamic modules has been cleaned up, we now have a
  real implementation and not just a dummy "good enough for the time
  being".
- enhanced platform independence - thanks to Bartosz Kuzma and Michael
  Biebl for their very useful contributions
- some general code cleanup (including warnings on 64 platforms, only)
---------------------------------------------------------------------------
Version 1.19.12 (rgerhards), 2007-12-03
- cleaned up the build system (thanks to Michael Biebl for the patch)
- fixed a bug where ommysql was still not compiled with -pthread option
---------------------------------------------------------------------------
Version 1.19.11 (rgerhards), 2007-11-29
- applied -pthread option to build when building for multi-threading mode
  hopefully solves an issue with segfaulting
---------------------------------------------------------------------------
Version 1.19.10 (rgerhards), 2007-10-19
- introdcued the new ":modulename:" syntax for calling module actions
  in selector lines; modified ommysql to support it. This is primarily
  an aid for further modules and a prequisite to actually allow third
  party modules to be created.
- minor fix in slackware startup script, "-r 0" is now "-r0"
- updated rsyslogd doc set man page; now in html format
- undid creation of a separate thread for the main loop -- this did not
  turn out to be needed or useful, so reduce complexity once again.
- added doc fixes provided by Michael Biebl - thanks
---------------------------------------------------------------------------
Version 1.19.9 (rgerhards), 2007-10-12
- now packaging system which again contains all components in a single
  tarball
- modularized main() a bit more, resulting in less complex code
- experimentally added an additional thread - will see if that affects
  the segfault bug we experience on some platforms. Note that this change
  is scheduled to be removed again later.
---------------------------------------------------------------------------
Version 1.19.8 (rgerhards), 2007-09-27
- improved repeated message processing
- applied patch provided by varmojfekoj to support building ommysql
  in its own way (now also resides in a plugin subdirectory);
  ommysql is now a separate package
- fixed a bug in cvthname() that lead to message loss if part
  of the source hostname would have been dropped
- created some support for distributing ommysql together with the
  main rsyslog package. I need to re-think it in the future, but
  for the time being the current mode is best. I now simply include
  one additional tarball for ommysql inside the main distribution.
  I look forward to user feedback on how this should be done best. In the
  long term, a separate project should be spawend for ommysql, but I'd
  like to do that only after the plugin interface is fully stable (what
  it is not yet).
---------------------------------------------------------------------------
Version 1.19.7 (rgerhards), 2007-09-25
- added code to handle situations where senders send us messages ending with
  a NUL character. It is now simply removed. This also caused trailing LF
  reduction to fail, when it was followed by such a NUL. This is now also
  handled.
- replaced some non-thread-safe function calls by their thread-safe
  counterparts
- fixed a minor memory leak that occured when the %APPNAME% property was
  used (I think nobody used that in practice)
- fixed a bug that caused signal handlers in cvthname() not to be restored when
  a malicious pointer record was detected and processing of the message been
  stopped for that reason (this should be really rare and can not be related
  to the segfault bug we are hunting).
- fixed a bug in cvthname that lead to passing a wrong parameter - in
  practice, this had no impact.
- general code cleanup (e.g. compiler warnings, comments)
---------------------------------------------------------------------------
Version 1.19.6 (rgerhards), 2007-09-11
- applied patch by varmojfekoj to change signal handling to the new
  sigaction API set (replacing the depreciated signal() calls and its
  friends.
- fixed a bug that in --enable-debug mode caused an assertion when the
  discard action was used
- cleaned up compiler warnings
- applied patch by varmojfekoj to FIX a bug that could cause 
  segfaults if empty properties were processed using modifying
  options (e.g. space-cc, drop-cc)
- fixed man bug: rsyslogd supports -l option
---------------------------------------------------------------------------
Version 1.19.5 (rgerhards), 2007-09-07
- changed part of the CStr interface so that better error tracking
  is provided and the calling sequence is more intuitive (there were
  invalid calls based on a too-weired interface)
- (hopefully) fixed some remaining bugs rooted in wrong use of 
  the CStr class. These could lead to program abort.
- applied patch by varmojfekoj two fix two potential segfault situations
- added $ModDir config directive
- modified $ModLoad so that an absolute path may be specified as
  module name (e.g. /rsyslog/ommysql.so)
---------------------------------------------------------------------------
Version 1.19.4 (rgerhards/varmojfekoj), 2007-09-04
- fixed a number of small memory leaks - thanks varmojfekoj for patching
- fixed an issue with CString class that could lead to rsyslog abort
  in tplToString() - thanks varmojfekoj for patching
- added a man-version of the config file documenation - thanks to Michel
  Samia for providing the man file
- fixed bug: a template like this causes an infinite loop:
  $template opts,"%programname:::a,b%"
  thanks varmojfekoj for the patch
- fixed bug: case changing options crash freeing the string pointer
  because they modify it: $template opts2,"%programname::1:lowercase%"
  thanks varmojfekoj for the patch
---------------------------------------------------------------------------
Version 1.19.3 (mmeckelein/varmojfekoj), 2007-08-31
- small mem leak fixed (after calling parseSelectorAct) - Thx varmojkekoj
- documentation section "Regular File" und "Blocks" updated
- solved an issue with dynamic file generation - Once again many thanks
  to varmojfekoj
- the negative selector for program name filter (Blocks) does not work as
  expected - Thanks varmojfekoj for patching
- added forwarding information to sysklogd (requires special template)
  to config doc
---------------------------------------------------------------------------
Version 1.19.2 (mmeckelein/varmojfekoj), 2007-08-28
- a specifically formed message caused a segfault - Many thanks varmojfekoj
  for providing a patch
- a typo and a weird condition are fixed in msg.c - Thanks again
  varmojfekoj 
- on file creation the file was always owned by root:root. This is fixed
  now - Thanks ypsa for solving this issue
---------------------------------------------------------------------------
Version 1.19.1 (mmeckelein), 2007-08-22
- a bug that caused a high load when a TCP/UDP connection was closed is 
  fixed now - Thanks mildew for solving this issue
- fixed a bug which caused a segfault on reinit - Thx varmojfekoj for the
  patch
- changed the hardcoded module path "/lib/rsyslog" to $(pkglibdir) in order
  to avoid trouble e.g. on 64 bit platforms (/lib64) - many thanks Peter
  Vrabec and darix, both provided a patch for solving this issue
- enhanced the unloading of modules - thanks again varmojfekoj
- applied a patch from varmojfekoj which fixes various little things in
  MySQL output module
---------------------------------------------------------------------------
Version 1.19.0 (varmojfekoj/rgerhards), 2007-08-16
- integrated patch from varmojfekoj to make the mysql module a loadable one
  many thanks for the patch, MUCH appreciated
---------------------------------------------------------------------------
Version 1.18.2 (rgerhards), 2007-08-13
- fixed a bug in outchannel code that caused templates to be incorrectly
  parsed
- fixed a bug in ommysql that caused a wrong ";template" missing message
- added some code for unloading modules; not yet fully complete (and we do
  not yet have loadable modules, so this is no problem)
- removed debian subdirectory by request of a debian packager (this is a special
  subdir for debian and there is also no point in maintaining it when there
  is a debian package available - so I gladly did this) in some cases
- improved overall doc quality (some pages were quite old) and linked to
  more of the online resources.
- improved /contrib/delete_mysql script by adding a host option and some
  other minor modifications
---------------------------------------------------------------------------
Version 1.18.1 (rgerhards), 2007-08-08
- applied a patch from varmojfekoj which solved a potential segfault
  of rsyslogd on HUP
- applied patch from Michel Samia to fix compilation when the pthreads
  feature is disabled
- some code cleanup (moved action object to its own file set)
- add config directive $MainMsgQueueSize, which now allows to configure the
  queue size dynamically
- all compile-time settings are now shown in rsyslogd -v, not just the
  active ones
- enhanced performance a little bit more
- added config file directive $ActionResumeInterval
- fixed a bug that prevented compilation under debian sid
- added a contrib directory for user-contributed useful things
---------------------------------------------------------------------------
Version 1.18.0 (rgerhards), 2007-08-03
- rsyslog now supports fallback actions when an action did not work. This
  is a great feature e.g. for backup database servers or backup syslog
  servers
- modified rklogd to only change the console log level if -c is specified
- added feature to use multiple actions inside a single selector
- implemented $ActionExecOnlyWhenPreviousIsSuspended config directive
- error messages during startup are now spit out to the configured log
  destinations
---------------------------------------------------------------------------
Version 1.17.6 (rgerhards), 2007-08-01
- continued to work on output module modularization - basic stage of
  this work is now FINISHED
- fixed bug in OMSRcreate() - always returned SR_RET_OK
- fixed a bug that caused ommysql to always complain about missing
  templates
- fixed a mem leak in OMSRdestruct - freeing the object itself was
  forgotten - thanks to varmojfekoj for the patch
- fixed a memory leak in syslogd/init() that happend when the config
  file could not be read - thanks to varmojfekoj for the patch
- fixed insufficient memory allocation in addAction() and its helpers.
  The initial fix and idea was developed by mildew, I fine-tuned
  it a bit. Thanks a lot for the fix, I'd probably had pulled out my
  hair to find the bug...
- added output of config file line number when a parsing error occured
- fixed bug in objomsr.c that caused program to abort in debug mode with
  an invalid assertion (in some cases)
- fixed a typo that caused the default template for MySQL to be wrong.
  thanks to mildew for catching this.
- added configuration file command $DebugPrintModuleList and
  $DebugPrintCfSysLineHandlerList
- fixed an invalid value for the MARK timer - unfortunately, there was
  a testing aid left in place. This resulted in quite frequent MARK messages
- added $IncludeConfig config directive
- applied a patch from mildew to prevent rsyslogd from freezing under heavy
  load. This could happen when the queue was full. Now, we drop messages
  but rsyslogd remains active.
---------------------------------------------------------------------------
Version 1.17.5 (rgerhards), 2007-07-30
- continued to work on output module modularization
- fixed a missing file bug - thanks to Andrea Montanari for reporting
  this problem
- fixed a problem with shutting down the worker thread and freeing the
  selector_t list - this caused messages to be lost, because the
  message queue was not properly drained before the selectors got
  destroyed.
---------------------------------------------------------------------------
Version 1.17.4 (rgerhards), 2007-07-27
- continued to work on output module modularization
- fixed a situation where rsyslogd could create zombie processes
  thanks to mildew for the patch
- applied patch from Michel Samia to fix compilation when NOT
  compiled for pthreads
---------------------------------------------------------------------------
Version 1.17.3 (rgerhards), 2007-07-25
- continued working on output module modularization
- fixed a bug that caused rsyslogd to segfault on exit (and
  probably also on HUP), when there was an unsent message in a selector
  that required forwarding and the dns lookup failed for that selector
  (yes, it was pretty unlikely to happen;))
  thanks to varmojfekoj <varmojfekoj@gmail.com> for the patch
- fixed a memory leak in config file parsing and die()
  thanks to varmojfekoj <varmojfekoj@gmail.com> for the patch
- rsyslogd now checks on startup if it is capable to performa any work
  at all. If it cant, it complains and terminates
  thanks to Michel Samia for providing the patch!
- fixed a small memory leak when HUPing syslogd. The allowed sender
  list now gets freed. thanks to mildew for the patch.
- changed the way error messages in early startup are logged. They
  now do no longer use the syslogd code directly but are rather
  send to stderr.
---------------------------------------------------------------------------
Version 1.17.2 (rgerhards), 2007-07-23
- made the port part of the -r option optional. Needed for backward
  compatibility with sysklogd
- replaced system() calls with something more reasonable. Please note that
  this might break compatibility with some existing configuration files.
  We accept this in favour of the gained security.
- removed a memory leak that could occur if timegenerated was used in
  RFC 3164 format in templates
- did some preparation in msg.c for advanced multithreading - placed the
  hooks, but not yet any active code
- worked further on modularization
- added $ModLoad MySQL (dummy) config directive
- added DropTrailingLFOnReception config directive
---------------------------------------------------------------------------
Version 1.17.1 (rgerhards), 2007-07-20
- fixed a bug that caused make install to install rsyslogd and rklogd under
  the wrong names
- fixed bug that caused $AllowedSenders to handle IPv6 scopes incorrectly;
  also fixed but that could grabble $AllowedSender wildcards. Thanks to
  mildew@gmail.com for the patch
- minor code cleanup - thanks to Peter Vrabec for the patch
- fixed minimal memory leak on HUP (caused by templates)
  thanks to varmojfekoj <varmojfekoj@gmail.com> for the patch
- fixed another memory leak on HUPing and on exiting rsyslogd
  again thanks to varmojfekoj <varmojfekoj@gmail.com> for the patch
- code cleanup (removed compiler warnings)
- fixed portability bug in configure.ac - thanks to Bartosz Kuźma for patch
- moved msg object into its own file set
- added the capability to continue trying to write log files when the
  file system is full. Functionality based on patch by Martin Schulze
  to sysklogd package.
---------------------------------------------------------------------------
Version 1.17.0 (RGer), 2007-07-17
- added $RepeatedLineReduction config parameter
- added $EscapeControlCharactersOnReceive config parameter
- added $ControlCharacterEscapePrefix config parameter
- added $DirCreateMode config parameter
- added $CreateDirs config parameter
- added $DebugPrintTemplateList config parameter
- added $ResetConfigVariables config parameter
- added $FileOwner config parameter
- added $FileGroup config parameter
- added $DirOwner config parameter
- added $DirGroup config parameter
- added $FailOnChownFailure config parameter
- added regular expression support to the filter engine
  thanks to Michel Samia for providing the patch!
- enhanced $AllowedSender functionality. Credits to mildew@gmail.com for
  the patch doing that
  - added IPv6 support
  - allowed DNS hostnames
  - allowed DNS wildcard names
- added new option $DropMsgsWithMaliciousDnsPTRRecords
- added autoconf so that rfc3195d, rsyslogd and klogd are stored to /sbin
- added capability to auto-create directories with dynaFiles
---------------------------------------------------------------------------
Version 1.16.0 (RGer/Peter Vrabec), 2007-07-13 - The Friday, 13th Release ;)
- build system switched to autotools
- removed SYSV preprocessor macro use, replaced with autotools equivalents
- fixed a bug that caused rsyslogd to segfault when TCP listening was
  disabled and it terminated
- added new properties "syslogfacility-text" and "syslogseverity-text"
  thanks to varmojfekoj <varmojfekoj@gmail.com> for the patch
- added the -x option to disable hostname dns reslution
  thanks to varmojfekoj <varmojfekoj@gmail.com> for the patch
- begun to better modularize syslogd.c - this is an ongoing project; moved
  type definitions to a separate file
- removed some now-unused fields from struct filed
- move file size limit fields in struct field to the "right spot" (the file
  writing part of the union - f_un.f_file)
- subdirectories linux and solaris are no longer part of the distribution
  package. This is not because we cease support for them, but there are no
  longer any files in them after the move to autotools
---------------------------------------------------------------------------
Version 1.15.1 (RGer), 2007-07-10
- fixed a bug that caused a dynaFile selector to stall when there was
  an open error with one file 
- improved template processing for dynaFiles; templates are now only
  looked up during initialization - speeds up processing
- optimized memory layout in struct filed when compiled with MySQL
  support
- fixed a bug that caused compilation without SYSLOG_INET to fail
- re-enabled the "last message repeated n times" feature. This
  feature was not taken care of while rsyslogd evolved from sysklogd
  and it was more or less defunct. Now it is fully functional again.
- added system properties: $NOW, $YEAR, $MONTH, $DAY, $HOUR, $MINUTE
- fixed a bug in iovAsString() that caused a memory leak under stress
  conditions (most probably memory shortage). This was unlikely to
  ever happen, but it doesn't hurt doing it right
- cosmetic: defined type "uchar", change all unsigned chars to uchar
---------------------------------------------------------------------------
Version 1.15.0 (RGer), 2007-07-05
- added ability to dynamically generate file names based on templates
  and thus properties. This was a much-requested feature. It makes
  life easy when it e.g. comes to splitting files based on the sender
  address.
- added $umask and $FileCreateMode config file directives
- applied a patch from Bartosz Kuzma to compile cleanly under NetBSD
- checks for extra (unexpected) characters in system config file lines
  have been added
- added IPv6 documentation - was accidently missing from CVS
- begun to change char to unsigned char
---------------------------------------------------------------------------
Version 1.14.2 (RGer), 2007-07-03
** this release fixes all known nits with IPv6 **
- restored capability to do /etc/service lookup for "syslog"
  service when -r 0 was given
- documented IPv6 handling of syslog messages
- integrate patch from Bartosz Kuźma to make rsyslog compile under
  Solaris again (the patch replaced a strndup() call, which is not
  available under Solaris
- improved debug logging when waiting on select
- updated rsyslogd man page with new options (-46A)
---------------------------------------------------------------------------
Version 1.14.1 (RGer/Peter Vrabec), 2007-06-29
- added Peter Vrabec's patch for IPv6 TCP
- prefixed all messages send to stderr in rsyslogd with "rsyslogd: "
---------------------------------------------------------------------------
Version 1.14.0 (RGer/Peter Vrabec), 2007-06-28
- Peter Vrabec provided IPv6 for rsyslog, so we are now IPv6 enabled
  IPv6 Support is currently for UDP only, TCP is to come soon.
  AllowedSender configuration does not yet work for IPv6.
- fixed code in iovCreate() that broke C's strict aliasing rules 
- fixed some char/unsigned char differences that forced the compiler
  to spit out warning messages
- updated the Red Hat init script to fix a known issue (thanks to
  Peter Vrabec)
---------------------------------------------------------------------------
Version 1.13.5 (RGer), 2007-06-22
- made the TCP session limit configurable via command line switch
  now -t <port>,<max sessions>
- added man page for rklogd(8) (basically a copy from klogd, but now
  there is one...)
- fixed a bug that caused internal messages (e.g. rsyslogd startup) to
  appear without a tag.
- removed a minor memory leak that occurred when TAG processing requalified
  a HOSTNAME to be a TAG (and a TAG already was set).
- removed potential small memory leaks in MsgSet***() functions. There
  would be a leak if a property was re-set, something that happened
  extremely seldom.
---------------------------------------------------------------------------
Version 1.13.4 (RGer), 2007-06-18
- added a new property "PRI-text", which holds the PRI field in
  textual form (e.g. "syslog.info")
- added alias "syslogseverity" for "syslogpriority", which is a
  misleading property name that needs to stay for historical
  reasons (and backward-compatility)
- added doc on how to record PRI value in log file
- enhanced signal handling in klogd, including removal of an unsafe
  call to the logging system during signal handling
---------------------------------------------------------------------------
Version 1.13.3 (RGer), 2007-06-15
- create a version of syslog.c from scratch. This is now
  - highly optimized for rsyslog
  - removes an incompatible license problem as the original
    version had a BSD license with advertising clause
  - fixed in the regard that rklogd will continue to work when
    rsysogd has been restarted (the original version, as well
    as sysklogd, will remain silent then)
  - solved an issue with an extra NUL char at message end that the
    original version had
- applied some changes to klogd to care for the new interface
- fixed a bug in syslogd.c which prevented compiling under debian
---------------------------------------------------------------------------
Version 1.13.2 (RGer), 2007-06-13
- lib order in makefile patched to facilitate static linking - thanks
  to Bennett Todd for providing the patch
- Integrated a patch from Peter Vrabec (pvrabec@redheat.com):
  - added klogd under the name of rklogd (remove dependency on
    original sysklogd package
  - createDB.sql now in UTF
  - added additional config files for use on Red Hat
---------------------------------------------------------------------------
Version 1.13.1 (RGer), 2007-02-05
- changed the listen backlog limit to a more reasonable value based on
  the maximum number of TCP connections configurd (10% + 5) - thanks to Guy
  Standen for the hint (actually, the limit was 5 and that was a 
  left-over from early testing).
- fixed a bug in makefile which caused DB-support to be disabled when
  NETZIP support was enabled
- added the -e option to allow transmission of every message to remote
  hosts (effectively turns off duplicate message suppression)
- (somewhat) improved memory consumption when compiled with MySQL support
- looks like we fixed an incompatibility with MySQL 5.x and above software
  At least in one case, the remote server name was destroyed, leading to 
  a connection failure. The new, improved code does not have this issue and
  so we see this as solved (the new code is generally somewhat better, so
  there is a good chance we fixed this incompatibility).
---------------------------------------------------------------------------
Version 1.13.0 (RGer), 2006-12-19
- added '$' as ToPos proptery replacer specifier - means "up to the
  end of the string"
- property replacer option "escape-cc", "drop-cc" and "space-cc"  added
- changed the handling of \0 characters inside syslog messages. We now
  consistently escape them to "#000". This is somewhat recommended in
  the draft-ietf-syslog-protocol-19 draft. While the real recomendation
  is to not escape any characters at all, we can not do this without
  considerable modification of the code. So we escape it to "#000", which
  is consistent with a sample found in the Internet-draft.
- removed message glue logic (see printchopped() comment for details)
  Also caused removal of parts table and thus some improvements in
  memory usage.
- changed the default MAXLINE to 2048 to take care of recent syslog
  standardization efforts (can easily be changed in syslogd.c)
- added support for byte-counted TCP syslog messages (much like
  syslog-transport-tls-05 Internet Draft). This was necessary to
  support compression over TCP.
- added support for receiving compressed syslog messages
- added support for sending compressed syslog messages
- fixed a bug where the last message in a syslog/tcp stream was
  lost if it was not properly terminated by a LF character
---------------------------------------------------------------------------
Version 1.12.3 (RGer), 2006-10-04
- implemented some changes to support Solaris (but support is not
  yet complete)
- commented out (via #if 0) some methods that are currently not being use
  but should be kept for further us
- added (interim) -u 1 option to turn off hostname and tag parsing
- done some modifications to better support Fedora
- made the field delimiter inside property replace configurable via
  template
- fixed a bug in property replacer: if fields were used, the delimitor
  became part of the field. Up until now, this was barely noticable as 
  the delimiter as TAB only and thus invisible to a human. With other
  delimiters available now, it quickly showed up. This bug fix might cause
  some grief to existing installations if they used the extra TAB for
  whatever reasons - sorry folks... Anyhow, a solution is easy: just add
  a TAB character contstant into your template. Thus, there has no attempt
  been made to do this in a backwards-compatible way.
---------------------------------------------------------------------------
Version 1.12.2 (RGer), 2006-02-15
- fixed a bug in the RFC 3339 date formatter. An extra space was added
  after the actual timestamp
- added support for providing high-precision RFC3339 timestamps for
  (rsyslogd-)internally-generated messages
- very (!) experimental support for syslog-protocol internet draft
  added (the draft is experimental, the code is solid ;))
- added support for field-extracting in the property replacer
- enhanced the legacy-syslog parser so that it can interpret messages
  that do not contain a TIMESTAMP
- fixed a bug that caused the default socket (usually /dev/log) to be
  opened even when -o command line option was given
- fixed a bug in the Debian sample startup script - it caused rsyslogd
  to listen to remote requests, which it shouldn't by default
---------------------------------------------------------------------------
Version 1.12.1 (RGer), 2005-11-23
- made multithreading work with BSD. Some signal-handling needed to be
  restructured. Also, there might be a slight delay of up to 10 seconds
  when huping and terminating rsyslogd under BSD
- fixed a bug where a NULL-pointer was passed to printf() in logmsg().
- fixed a bug during "make install" where rc3195d was not installed
  Thanks to Bennett Todd for spotting this.
- fixed a bug where rsyslogd dumped core when no TAG was found in the
  received message
- enhanced message parser so that it can deal with missing hostnames
  in many cases (may not be totally fail-safe)
- fixed a bug where internally-generated messages did not have the correct
  TAG
---------------------------------------------------------------------------
Version 1.12.0 (RGer), 2005-10-26
- moved to a multi-threaded design. single-threading is still optionally
  available. Multi-threading is experimental!
- fixed a potential race condition. In the original code, marking was done
  by an alarm handler, which could lead to all sorts of bad things. This
  has been changed now. See comments in syslogd.c/domark() for details.
- improved debug output for property-based filters
- not a code change, but: I have checked all exit()s to make sure that
  none occurs once rsyslogd has started up. Even in unusual conditions
  (like low-memory conditions) rsyslogd somehow remains active. Of course,
  it might loose a message or two, but at least it does not abort and it
  can also recover when the condition no longer persists.
- fixed a bug that could cause loss of the last message received
  immediately before rsyslogd was terminated.
- added comments on thread-safety of global variables in syslogd.c
- fixed a small bug: spurios printf() when TCP syslog was used
- fixed a bug that causes rsyslogd to dump core on termination when one
  of the selector lines did not receive a message during the run (very
  unlikely)
- fixed an one-too-low memory allocation in the TCP sender. Could result
  in rsyslogd dumping core.
- fixed a bug with regular expression support (thanks to Andres Riancho)
- a little bit of code restructuring (especially main(), which was
  horribly large)
---------------------------------------------------------------------------
Version 1.11.1 (RGer), 2005-10-19
- support for BSD-style program name and host blocks
- added a new property "programname" that can be used in templates
- added ability to specify listen port for rfc3195d
- fixed a bug that rendered the "startswith" comparison operation
  unusable.
- changed more functions to "static" storage class to help compiler
  optimize (should have been static in the first place...)
- fixed a potential memory leak in the string buffer class destructor.
  As the destructur was previously never called, the leak did not actually
  appear.
- some internal restructuring in anticipation/preparation of minimal
  multi-threading support
- rsyslogd still shares some code with the sysklogd project. Some patches
  for this shared code have been brought over from the sysklogd CVS.
---------------------------------------------------------------------------
Version 1.11.0 (RGer), 2005-10-12
- support for receiving messages via RFC 3195; added rfc3195d for that
  purpose
- added an additional guard to prevent rsyslogd from aborting when the
  2gb file size limit is hit. While a user can configure rsyslogd to
  handle such situations, it would abort if that was not done AND large
  file support was not enabled (ok, this is hopefully an unlikely scenario)
- fixed a bug that caused additional Unix domain sockets to be incorrectly
  processed - could lead to message loss in extreme cases
---------------------------------------------------------------------------
Version 1.10.2 (RGer), 2005-09-27
- added comparison operations in property-based filters:
  * isequal
  * startswith
- added ability to negate all property-based filter comparison operations
  by adding a !-sign right in front of the operation name
- added the ability to specify remote senders for UDP and TCP
  received messages. Allows to block all but well-known hosts
- changed the $-config line directives to be case-INsensitive
- new command line option -w added: "do not display warnings if messages
  from disallowed senders are received"
- fixed a bug that caused rsyslogd to dump core when the compare value
  was not quoted in property-based filters
- fixed a bug in the new CStr compare function which lead to invalid
  results (fortunately, this function was not yet used widely)
- added better support for "debugging" rsyslog.conf property filters
  (only if -d switch is given)
- changed some function definitions to static, which eventually enables
  some compiler optimizations
- fixed a bug in MySQL code; when a SQL error occured, rsyslogd could
  run in a tight loop. This was due to invalid sequence of error reporting
  and is now fixed.
---------------------------------------------------------------------------
Version 1.10.1 (RGer), 2005-09-23
- added the ability to execute a shell script as an action.
  Thanks to Bjoern Kalkbrenner for providing the code!
- fixed a bug in the MySQL code; due to the bug the automatic one-time
  retry after an error did not happen - this lead to error message in
  cases where none should be seen (e.g. after a MySQL restart)
- fixed a security issue with SQL-escaping in conjunction with
  non-(SQL-)standard MySQL features.
---------------------------------------------------------------------------
Version 1.10.0 (RGer), 2005-09-20
  REMINDER: 1.10 is the first unstable version if the 1.x series!
- added the capability to filter on any property in selector lines
  (not just facility and priority)
- changed stringbuf into a new counted string class
- added support for a "discard" action. If a selector line with
  discard (~ character) is found, no selector lines *after* that
  line will be processed.
- thanks to Andres Riancho, regular expression support has been
  added to the template engine
- added the FROMHOST property in the template processor, which could
  previously not be obtained. Thanks to Cristian Testa for pointing
  this out and even providing a fix.
- added display of compile-time options to -v output
- performance improvement for production build - made some checks
  to happen only during debug mode
- fixed a problem with compiling on SUSE and - while doing so - removed
  the socket call to set SO_BSDCOMPAT in cases where it is obsolete.
---------------------------------------------------------------------------
Version 1.0.4 (RGer), 2006-02-01
- a small but important fix: the tcp receiver had two forgotten printf's
  in it that caused a lot of unnecessary output to stdout. This was
  important enough to justify a new release
---------------------------------------------------------------------------
Version 1.0.3 (RGer), 2005-11-14
- added an additional guard to prevent rsyslogd from aborting when the
  2gb file size limit is hit. While a user can configure rsyslogd to
  handle such situations, it would abort if that was not done AND large
  file support was not enabled (ok, this is hopefully an unlikely scenario)
- fixed a bug that caused additional Unix domain sockets to be incorrectly
  processed - could lead to message loss in extreme cases
- applied some patches available from the sysklogd project to code
  shared from there
- fixed a bug that causes rsyslogd to dump core on termination when one
  of the selector lines did not receive a message during the run (very
  unlikely)
- fixed an one-too-low memory allocation in the TCP sender. Could result
  in rsyslogd dumping core.
- fixed a bug in the TCP sender that caused the retry logic to fail
  after an error or receiver overrun
- fixed a bug in init() that could lead to dumping core
- fixed a bug that could lead to dumping core when no HOSTNAME or no TAG
  was present in the syslog message
---------------------------------------------------------------------------
Version 1.0.2 (RGer), 2005-10-05
- fixed an issue with MySQL error reporting. When an error occured,
  the MySQL driver went into an endless loop (at least in most cases).
---------------------------------------------------------------------------
Version 1.0.1 (RGer), 2005-09-23
- fixed a security issue with SQL-escaping in conjunction with
  non-(SQL-)standard MySQL features.
---------------------------------------------------------------------------
Version 1.0.0 (RGer), 2005-09-12
- changed install doc to cover daily cron scripts - a trouble source
- added rc script for slackware (provided by Chris Elvidge - thanks!) 
- fixed a really minor bug in usage() - the -r option was still
  reported as without the port parameter
---------------------------------------------------------------------------
Version 0.9.8 (RGer), 2005-09-05
- made startup and shutdown message more consistent and included the
  pid, so that they can be easier correlated. Used syslog-protocol
  structured data format for this purpose.
- improved config info in startup message, now tells not only
  if it is listening remote on udp, but also for tcp. Also includes
  the port numbers. The previous startup message was misleading, because
  it did not say "remote reception" if rsyslogd was only listening via
  tcp (but not via udp).
- added a "how can you help" document to the doc set
---------------------------------------------------------------------------
Version 0.9.7 (RGer), 2005-08-15
- some of the previous doc files (like INSTALL) did not properly
  reflect the changes to the build process and the new doc. Fixed
  that.
- changed syslogd.c so that when compiled without database support,
  an error message is displayed when a database action is detected
  in the config file (previously this was used as an user rule ;))
- fixed a bug in the os-specific Makefiles which caused MySQL
  support to not be compiled, even if selected
---------------------------------------------------------------------------
Version 0.9.6 (RGer), 2005-08-09
- greatly enhanced documentation. Now available in html format in
  the "doc" folder and FreeBSD. Finally includes an install howto.
- improved MySQL error messages a little - they now show up as log
  messages, too (formerly only in debug mode)
- added the ability to specify the listen port for udp syslog.
  WARNING: This introduces an incompatibility. Formerly, udp
  syslog was enabled by the -r command line option. Now, it is
  "-r [port]", which is consistent with the tcp listener. However,
  just -r will now return an error message.
- added sample startup scripts for Debian and FreeBSD
- added support for easy feature selection in the makefile. Un-
  fortunately, this also means I needed to spilt the make file
  for different OS and distros. There are some really bad syntax
  differences between FreeBSD and Linux make.
---------------------------------------------------------------------------
Version 0.9.5 (RGer), 2005-08-01
- the "semicolon bug" was actually not (fully) solved in 0.9.4. One
  part of the bug was solved, but another still existed. This one
  is fixed now, too.
- the "semicolon bug" actually turned out to be a more generic bug.
  It appeared whenever an invalid template name was given. With some
  selector actions, rsyslogd dumped core, with other it "just" had
  a small ressource leak with others all worked well. These anomalies
  are now fixed. Note that they only appeared during system initaliziation
  once the system was running, nothing bad happened.
- improved error reporting for template errors on startup. They are now
  shown on the console and the start-up tty. Formerly, they were only
  visible in debug mode.
- support for multiple instances of rsyslogd on a single machine added
- added new option "-o" --> omit local unix domain socket. This option
  enables rsyslogd NOT to listen to the local socket. This is most
  helpful when multiple instances of rsyslogd (or rsyslogd and another
  syslogd) shall run on a single system.
- added new option "-i <pidfile>" which allows to specify the pidfile.
  This is needed when multiple instances of rsyslogd are to be run.
- the new project home page is now online at www.rsyslog.com
---------------------------------------------------------------------------
Version 0.9.4 (RGer), 2005-07-25
- finally added the TCP sender. It now supports non-blocking mode, no
  longer disabling message reception during connect. As it is now, it
  is usable in production. The code could be more sophisticated, but
  I've kept it short in anticipation of the move to liblogging, which
  will lead to the removal of the code just written ;)
- the "exiting on signal..." message still had the "syslogd" name in 
  it. Changed this to "rsyslogd", as we do not have a large user base
  yet, this should pose no problem.
- fixed "the semiconlon" bug. rsyslogd dumped core if a write-db action
  was specified but no semicolon was given after the password (an empty
  template was ok, but the semicolon needed to be present).
- changed a default for traditional output format. During testing, it
  was seen that the timestamp written to file in default format was
  the time of message reception, not the time specified in the TIMESTAMP
  field of the message itself. Traditionally, the message TIMESTAMP is
  used and this has been changed now.
---------------------------------------------------------------------------
Version 0.9.3 (RGer), 2005-07-19
- fixed a bug in the message parser. In June, the RFC 3164 timestamp
  was not correctly parsed (yes, only in June and some other months,
  see the code comment to learn why...)
- added the ability to specify the destination port when forwarding
  syslog messages (both for TCP and UDP)
- added an very experimental TCP sender (activated by
  @@machine:port in config). This is not yet for production use. If
  the receiver is not alive, rsyslogd will wait quite some time until
  the connection request times out, which most probably leads to
  loss of incoming messages.

---------------------------------------------------------------------------
Version 0.9.2 (RGer), around 2005-07-06
- I intended to change the maxsupported message size to 32k to
  support IHE - but given the memory inefficiency in the usual use
  cases, I have not done this. I have, however, included very
  specific instructions on how to do this in the source code. I have
  also done some testing with 32k messages, so you can change the
  max size without taking too much risk.
- added a syslog/tcp receiver; we now can receive messages via
  plain tcp, but we can still send only via UDP. The syslog/tcp
  receiver is the primary enhancement of this release.
- slightly changed some error messages that contained a spurios \n at
  the end of the line (which gives empty lines in your log...)

---------------------------------------------------------------------------
Version 0.9.1 (RGer)
- fixed code so that it compiles without errors under FreeBSD
- removed now unused function "allocate_log()" from syslogd.c
- changed the make file so that it contains more defines for
  different environments (in the long term, we need a better
  system for disabling/enabling features...)
- changed some printf's printing off_t types to %lld and
  explicit (long long) casts. I tried to figure out the exact type,
  but did not succeed in this. In the worst case, ultra-large peta-
  byte files will now display funny informational messages on rollover,
  something I think we can live with for the next 10 years or so...

---------------------------------------------------------------------------
Version 0.9.0 (RGer)
- changed the filed structure to be a linked list. Previously, it
  was a table - well, for non-SYSV it was defined as linked list,
  but from what I see that code did no longer work after my
  modifications. I am now using a linked list in general because
  that is needed for other upcoming modifications.
- fixed a bug that caused rsyslogd not to listen to anything if
  the configuration file could not be read
- pervious versions disabled network logging (send/receive) if
  syslog/udp port was not in /etc/services. Now defaulting to
  port 514 in this case.
- internal error messages are now supported up to 256 bytes
- error message seen during config file read are now also displayed
  to the attached tty and not only the console
- changed some error messages during init to be sent to the console
  and/or emergency log. Previously, they were only seen if the
  -d (debug) option was present on the command line.
- fixed the "2gb file issue on 32bit systems". If a file grew to
  more than 2gb, the syslogd was aborted with "file size exceeded". 
  Now, defines have been added according to
  http://www.daimi.au.dk/~kasperd/comp.os.linux.development.faq.html#LARGEFILE
  Testing revealed that they work ;)
  HOWEVER, if your file system, glibc, kernel, whatever does not
  support files larger 2gb, you need to set a file size limit with
  the new output channel mechanism.
- updated man pages to reflect the changes

---------------------------------------------------------------------------
Version 0.8.4

- improved -d debug output (removed developer-only content)
- now compiles under FreeBSD and NetBSD (only quick testing done on NetBSD)
---------------------------------------------------------------------------
Version 0.8.3

- security model in "make install" changed
- minor doc updates
---------------------------------------------------------------------------
Version 0.8.2

- added man page for rsyslog.conf and rsyslogd
- gave up on the concept of rsyslog being a "drop in" replacement
  for syslogd. Now, the user installs rsyslogd and also needs to
  adjust his system settings to this specifically. This also lead
  to these changes:
  * changed Makefile so that install now installs rsyslogd instead
    of dealing with syslogd
  * changed the default config file name to rsyslog.conf
---------------------------------------------------------------------------
Version 0.8.1

- fixed a nasty memory leak (probably not the last one with this release)
- some enhancements to Makefile as suggested by Bennett Todd
- syslogd-internal messages (like restart) were missing the hostname
  this has been corrected
---------------------------------------------------------------------------
Version 0.8.0

Initial testing release. Based on the sysklogd package. Thanks to the
sysklogd maintainers for all their good work!
---------------------------------------------------------------------------

----------------------------------------------------------------------
The following comments were left in the syslogd source. While they provide
not too much detail, the help to date when Rainer started work on the
project (which was 2003, now even surprising for Rainer himself ;)).
 * \author Rainer Gerhards <rgerhards@adiscon.com>
 * \date 2003-10-17
 *       Some initial modifications on the sysklogd package to support
 *       liblogging. These have actually not yet been merged to the
 *       source you see currently (but they hopefully will)
 *
 * \date 2004-10-28
 *       Restarted the modifications of sysklogd. This time, we
 *       focus on a simpler approach first. The initial goal is to
 *       provide MySQL database support (so that syslogd can log
 *       to the database).
----------------------------------------------------------------------
The following comments are from the stock syslogd.c source. They provide
some insight into what happened to the source before we forked
rsyslogd. However, much of the code already has been replaced and more
is to be replaced. So over time, these comments become less valuable.
I have moved them out of the syslogd.c file to shrink it, especially
as a lot of them do no longer apply. For historical reasons and
understanding of how the daemon evolved, they are probably still
helpful.
 * Author: Eric Allman
 * extensive changes by Ralph Campbell
 * more extensive changes by Eric Allman (again)
 *
 * Steve Lord:	Fix UNIX domain socket code, added linux kernel logging
 *		change defines to
 *		SYSLOG_INET	- listen on a UDP socket
 *		SYSLOG_UNIXAF	- listen on unix domain socket
 *		SYSLOG_KERNEL	- listen to linux kernel
 *
 * Mon Feb 22 09:55:42 CST 1993:  Dr. Wettstein
 * 	Additional modifications to the source.  Changed priority scheme
 *	to increase the level of configurability.  In its stock configuration
 *	syslogd no longer logs all messages of a certain priority and above
 *	to a log file.  The * wildcard is supported to specify all priorities.
 *	Note that this is a departure from the BSD standard.
 *
 *	Syslogd will now listen to both the inetd and the unixd socket.  The
 *	strategy is to allow all local programs to direct their output to
 *	syslogd through the unixd socket while the program listens to the
 *	inetd socket to get messages forwarded from other hosts.
 *
 * Fri Mar 12 16:55:33 CST 1993:  Dr. Wettstein
 *	Thanks to Stephen Tweedie (dcs.ed.ac.uk!sct) for helpful bug-fixes
 *	and an enlightened commentary on the prioritization problem.
 *
 *	Changed the priority scheme so that the default behavior mimics the
 *	standard BSD.  In this scenario all messages of a specified priority
 *	and above are logged.
 *
 *	Add the ability to specify a wildcard (=) as the first character
 *	of the priority name.  Doing this specifies that ONLY messages with
 *	this level of priority are to be logged.  For example:
 *
 *		*.=debug			/usr/adm/debug
 *
 *	Would log only messages with a priority of debug to the /usr/adm/debug
 *	file.
 *
 *	Providing an * as the priority specifies that all messages are to be
 *	logged.  Note that this case is degenerate with specifying a priority
 *	level of debug.  The wildcard * was retained because I believe that
 *	this is more intuitive.
 *
 * Thu Jun 24 11:34:13 CDT 1993:  Dr. Wettstein
 *	Modified sources to incorporate changes in libc4.4.  Messages from
 *	syslog are now null-terminated, syslogd code now parses messages
 *	based on this termination scheme.  Linux as of libc4.4 supports the
 *	fsync system call.  Modified code to fsync after all writes to
 *	log files.
 *
 * Sat Dec 11 11:59:43 CST 1993:  Dr. Wettstein
 *	Extensive changes to the source code to allow compilation with no
 *	complaints with -Wall.
 *
 *	Reorganized the facility and priority name arrays so that they
 *	compatible with the syslog.h source found in /usr/include/syslog.h.
 *	NOTE that this should really be changed.  The reason I do not
 *	allow the use of the values defined in syslog.h is on account of
 *	the extensions made to allow the wildcard character in the
 *	priority field.  To fix this properly one should malloc an array,
 *	copy the contents of the array defined by syslog.h and then
 *	make whatever modifications that are desired.  Next round.
 *
 * Thu Jan  6 12:07:36 CST 1994:  Dr. Wettstein
 *	Added support for proper decomposition and re-assembly of
 *	fragment messages on UNIX domain sockets.  Lack of this capability
 *	was causing 'partial' messages to be output.  Since facility and
 *	priority information is encoded as a leader on the messages this
 *	was causing lines to be placed in erroneous files.
 *
 *	Also added a patch from Shane Alderton (shane@ion.apana.org.au) to
 *	correct a problem with syslogd dumping core when an attempt was made
 *	to write log messages to a logged-on user.  Thank you.
 *
 *	Many thanks to Juha Virtanen (jiivee@hut.fi) for a series of
 *	interchanges which lead to the fixing of problems with messages set
 *	to priorities of none and emerg.  Also thanks to Juha for a patch
 *	to exclude users with a class of LOGIN from receiving messages.
 *
 *	Shane Alderton provided an additional patch to fix zombies which
 *	were conceived when messages were written to multiple users.
 *
 * Mon Feb  6 09:57:10 CST 1995:  Dr. Wettstein
 *	Patch to properly reset the single priority message flag.  Thanks
 *	to Christopher Gori for spotting this bug and forwarding a patch.
 *
 * Wed Feb 22 15:38:31 CST 1995:  Dr. Wettstein
 *	Added version information to startup messages.
 *
 *	Added defines so that paths to important files are taken from
 *	the definitions in paths.h.  Hopefully this will insure that
 *	everything follows the FSSTND standards.  Thanks to Chris Metcalf
 *	for a set of patches to provide this functionality.  Also thanks
 *	Elias Levy for prompting me to get these into the sources.
 *
 * Wed Jul 26 18:57:23 MET DST 1995:  Martin Schulze
 *	Linux' gethostname only returns the hostname and not the fqdn as
 *	expected in the code. But if you call hostname with an fqdn then
 *	gethostname will return an fqdn, so we have to mention that. This
 *	has been changed.
 *
 *	The 'LocalDomain' and the hostname of a remote machine is
 *	converted to lower case, because the original caused some
 *	inconsistency, because the (at least my) nameserver did respond an
 *	fqdn containing of upper- _and_ lowercase letters while
 *	'LocalDomain' consisted only of lowercase letters and that didn't
 *	match.
 *
 * Sat Aug  5 18:59:15 MET DST 1995:  Martin Schulze
 *	Now no messages that were received from any remote host are sent
 *	out to another. At my domain this missing feature caused ugly
 *	syslog-loops, sometimes.
 *
 *	Remember that no message is sent out. I can't figure out any
 *	scenario where it might be useful to change this behavior and to
 *	send out messages to other hosts than the one from which we
 *	received the message, but I might be shortsighted. :-/
 *
 * Thu Aug 10 19:01:08 MET DST 1995:  Martin Schulze
 *	Added my pidfile.[ch] to it to perform a better handling with
 *	pidfiles. Now both, syslogd and klogd, can only be started
 *	once. They check the pidfile.
 *
 * Sun Aug 13 19:01:41 MET DST 1995:  Martin Schulze
 *	Add an addition to syslog.conf's interpretation. If a priority
 *	begins with an exclamation mark ('!') the normal interpretation
 *	of the priority is inverted: ".!*" is the same as ".none", ".!=info"
 *	don't logs the info priority, ".!crit" won't log any message with
 *	the priority crit or higher. For example:
 *
 *		mail.*;mail.!=info		/usr/adm/mail
 *
 *	Would log all messages of the facility mail except those with
 *	the priority info to /usr/adm/mail. This makes the syslogd
 *	much more flexible.
 *
 *	Defined TABLE_ALLPRI=255 and changed some occurrences.
 *
 * Sat Aug 19 21:40:13 MET DST 1995:  Martin Schulze
 *	Making the table of facilities and priorities while in debug
 *	mode more readable.
 *
 *	If debugging is turned on, printing the whole table of
 *	facilities and priorities every hexadecimal or 'X' entry is
 *	now 2 characters wide.
 *
 *	The number of the entry is prepended to each line of
 *	facilities and priorities, and F_UNUSED lines are not shown
 *	anymore.
 *
 *	Corrected some #ifdef SYSV's.
 *
 * Mon Aug 21 22:10:35 MET DST 1995:  Martin Schulze
 *	Corrected a strange behavior during parsing of configuration
 *	file. The original BSD syslogd doesn't understand spaces as
 *	separators between specifier and action. This syslogd now
 *	understands them. The old behavior caused some confusion over
 *	the Linux community.
 *
 * Thu Oct 19 00:02:07 MET 1995:  Martin Schulze
 *	The default behavior has changed for security reasons. The
 *	syslogd will not receive any remote message unless you turn
 *	reception on with the "-r" option.
 *
 *	Not defining SYSLOG_INET will result in not doing any network
 *	activity, i.e. not sending or receiving messages.  I changed
 *	this because the old idea is implemented with the "-r" option
 *	and the old thing didn't work anyway.
 *
 * Thu Oct 26 13:14:06 MET 1995:  Martin Schulze
 *	Added another logfile type F_FORW_UNKN.  The problem I ran into
 *	was a name server that runs on my machine and a forwarder of
 *	kern.crit to another host.  The hosts address can only be
 *	fetched using the nameserver.  But named is started after
 *	syslogd, so syslogd complained.
 *
 *	This logfile type will retry to get the address of the
 *	hostname ten times and then complain.  This should be enough to
 *	get the named up and running during boot sequence.
 *
 * Fri Oct 27 14:08:15 1995:  Dr. Wettstein
 *	Changed static array of logfiles to a dynamic array. This
 *	can grow during process.
 *
 * Fri Nov 10 23:08:18 1995:  Martin Schulze
 *	Inserted a new tabular sys_h_errlist that contains plain text
 *	for error codes that are returned from the net subsystem and
 *	stored in h_errno. I have also changed some wrong lookups to
 *	sys_errlist.
 *
 * Wed Nov 22 22:32:55 1995:  Martin Schulze
 *	Added the fabulous strip-domain feature that allows us to
 *	strip off (several) domain names from the fqdn and only log
 *	the simple hostname. This is useful if you're in a LAN that
 *	has a central log server and also different domains.
 *
 *	I have also also added the -l switch do define hosts as
 *	local. These will get logged with their simple hostname, too.
 *
 * Thu Nov 23 19:02:56 MET DST 1995:  Martin Schulze
 *	Added the possibility to omit fsyncing of logfiles after every
 *	write. This will give some performance back if you have
 *	programs that log in a very verbose manner (like innd or
 *	smartlist). Thanks to Stephen R. van den Berg <srb@cuci.nl>
 *	for the idea.
 *
 * Thu Jan 18 11:14:36 CST 1996:  Dr. Wettstein
 *	Added patche from beta-testers to stop compile error.  Also
 *	added removal of pid file as part of termination cleanup.
 *
 * Wed Feb 14 12:42:09 CST 1996:  Dr. Wettstein
 *	Allowed forwarding of messages received from remote hosts to
 *	be controlled by a command-line switch.  Specifying -h allows
 *	forwarding.  The default behavior is to disable forwarding of
 *	messages which were received from a remote host.
 *
 *	Parent process of syslogd does not exit until child process has
 *	finished initialization process.  This allows rc.* startup to
 *	pause until syslogd facility is up and operating.
 *
 *	Re-arranged the select code to move UNIX domain socket accepts
 *	to be processed later.  This was a contributed change which
 *	has been proposed to correct the delays sometimes encountered
 *	when syslogd starts up.
 *
 *	Minor code cleanups.
 *
 * Thu May  2 15:15:33 CDT 1996:  Dr. Wettstein
 *	Fixed bug in init function which resulted in file descripters
 *	being orphaned when syslogd process was re-initialized with SIGHUP
 *	signal.  Thanks to Edvard Tuinder
 *	(Edvard.Tuinder@praseodymium.cistron.nl) for putting me on the
 *	trail of this bug.  I am amazed that we didn't catch this one
 *	before now.
 *
 * Tue May 14 00:03:35 MET DST 1996:  Martin Schulze
 *	Corrected a mistake that causes the syslogd to stop logging at
 *	some virtual consoles under Linux. This was caused by checking
 *	the wrong error code. Thanks to Michael Nonweiler
 *	<mrn20@hermes.cam.ac.uk> for sending me a patch.
 *
 * Mon May 20 13:29:32 MET DST 1996:  Miquel van Smoorenburg <miquels@cistron.nl>
 *	Added continuation line supported and fixed a bug in
 *	the init() code.
 *
 * Tue May 28 00:58:45 MET DST 1996:  Martin Schulze
 *	Corrected behaviour of blocking pipes - i.e. the whole system
 *	hung.  Michael Nonweiler <mrn20@hermes.cam.ac.uk> has sent us
 *	a patch to correct this.  A new logfile type F_PIPE has been
 *	introduced.
 *
 * Mon Feb 3 10:12:15 MET DST 1997:  Martin Schulze
 *	Corrected behaviour of logfiles if the file can't be opened.
 *	There was a bug that causes syslogd to try to log into non
 *	existing files which ate cpu power.
 *
 * Sun Feb 9 03:22:12 MET DST 1997:  Martin Schulze
 *	Modified syslogd.c to not kill itself which confuses bash 2.0.
 *
 * Mon Feb 10 00:09:11 MET DST 1997:  Martin Schulze
 *	Improved debug code to decode the numeric facility/priority
 *	pair into textual information.
 *
 * Tue Jun 10 12:35:10 MET DST 1997:  Martin Schulze
 *	Corrected freeing of logfiles.  Thanks to Jos Vos <jos@xos.nl>
 *	for reporting the bug and sending an idea to fix the problem.
 *
 * Tue Jun 10 12:51:41 MET DST 1997:  Martin Schulze
 *	Removed sleep(10) from parent process.  This has caused a slow
 *	startup in former times - and I don't see any reason for this.
 *
 * Sun Jun 15 16:23:29 MET DST 1997: Michael Alan Dorman
 *	Some more glibc patches made by <mdorman@debian.org>.
 *
 * Thu Jan  1 16:04:52 CET 1998: Martin Schulze <joey@infodrom.north.de
 *	Applied patch from Herbert Thielen <Herbert.Thielen@lpr.e-technik.tu-muenchen.de>.
 *	This included some balance parentheses for emacs and a bug in
 *	the exclamation mark handling.
 *
 *	Fixed small bug which caused syslogd to write messages to the
 *	wrong logfile under some very rare conditions.  Thanks to
 *	Herbert Xu <herbert@gondor.apana.org.au> for fiddling this out.
 *
 * Thu Jan  8 22:46:35 CET 1998: Martin Schulze <joey@infodrom.north.de>
 *	Reworked one line of the above patch as it prevented syslogd
 *	from binding the socket with the result that no messages were
 *	forwarded to other hosts.
 *
 * Sat Jan 10 01:33:06 CET 1998: Martin Schulze <joey@infodrom.north.de>
 *	Fixed small bugs in F_FORW_UNKN meachanism.  Thanks to Torsten
 *	Neumann <torsten@londo.rhein-main.de> for pointing me to it.
 *
 * Mon Jan 12 19:50:58 CET 1998: Martin Schulze <joey@infodrom.north.de>
 *	Modified debug output concerning remote receiption.
 *
 * Mon Feb 23 23:32:35 CET 1998: Topi Miettinen <Topi.Miettinen@ml.tele.fi>
 *	Re-worked handling of Unix and UDP sockets to support closing /
 *	opening of them in order to have it open only if it is needed
 *	either for forwarding to a remote host or by receiption from
 *	the network.
 *
 * Wed Feb 25 10:54:09 CET 1998: Martin Schulze <joey@infodrom.north.de>
 *	Fixed little comparison mistake that prevented the MARK
 *	feature to work properly.
 *
 * Wed Feb 25 13:21:44 CET 1998: Martin Schulze <joey@infodrom.north.de>
 *	Corrected Topi's patch as it prevented forwarding during
 *	startup due to an unknown LogPort.
 *
 * Sat Oct 10 20:01:48 CEST 1998: Martin Schulze <joey@infodrom.north.de>
 *	Added support for TESTING define which will turn syslogd into
 *	stdio-mode used for debugging.
 *
 * Sun Oct 11 20:16:59 CEST 1998: Martin Schulze <joey@infodrom.north.de>
 *	Reworked the initialization/fork code.  Now the parent
 *	process activates a signal handler which the daughter process
 *	will raise if it is initialized.  Only after that one the
 *	parent process may exit.  Otherwise klogd might try to flush
 *	its log cache while syslogd can't receive the messages yet.
 *
 * Mon Oct 12 13:30:35 CEST 1998: Martin Schulze <joey@infodrom.north.de>
 *	Redirected some error output with regard to argument parsing to
 *	stderr.
 *
 * Mon Oct 12 14:02:51 CEST 1998: Martin Schulze <joey@infodrom.north.de>
 *	Applied patch provided vom Topi Miettinen with regard to the
 *	people from OpenBSD.  This provides the additional '-a'
 *	argument used for specifying additional UNIX domain sockets to
 *	listen to.  This is been used with chroot()'ed named's for
 *	example.  See for http://www.psionic.com/papers/dns.html
 *
 * Mon Oct 12 18:29:44 CEST 1998: Martin Schulze <joey@infodrom.north.de>
 *	Added `ftp' facility which was introduced in glibc version 2.
 *	It's #ifdef'ed so won't harm with older libraries.
 *
 * Mon Oct 12 19:59:21 MET DST 1998: Martin Schulze <joey@infodrom.north.de>
 *	Code cleanups with regard to bsd -> posix transition and
 *	stronger security (buffer length checking).  Thanks to Topi
 *	Miettinen <tom@medialab.sonera.net>
 *	. index() --> strchr()
 *	. sprintf() --> snprintf()
 *	. bcopy() --> memcpy()
 *	. bzero() --> memset()
 *	. UNAMESZ --> UT_NAMESIZE
 *	. sys_errlist --> strerror()
 *
 * Mon Oct 12 20:22:59 CEST 1998: Martin Schulze <joey@infodrom.north.de>
 *	Added support for setutent()/getutent()/endutend() instead of
 *	binary reading the UTMP file.  This is the the most portable
 *	way.  This allows /var/run/utmp format to change, even to a
 *	real database or utmp daemon. Also if utmp file locking is
 *	implemented in libc, syslog will use it immediately.  Thanks
 *	to Topi Miettinen <tom@medialab.sonera.net>.
 *
 * Mon Oct 12 20:49:18 MET DST 1998: Martin Schulze <joey@infodrom.north.de>
 *	Avoid logging of SIGCHLD when syslogd is in the process of
 *	exiting and closing its files.  Again thanks to Topi.
 *
 * Mon Oct 12 22:18:34 CEST 1998: Martin Schulze <joey@infodrom.north.de>
 *	Modified printline() to support 8bit characters - such as
 *	russion letters.  Thanks to Vladas Lapinskas <lapinskas@mail.iae.lt>.
 *
 * Sat Nov 14 02:29:37 CET 1998: Martin Schulze <joey@infodrom.north.de>
 *	``-m 0'' now turns of MARK logging entirely.
 *
 * Tue Jan 19 01:04:18 MET 1999: Martin Schulze <joey@infodrom.north.de>
 *	Finally fixed an error with `-a' processing, thanks to Topi
 *	Miettinen <tom@medialab.sonera.net>.
 *
 * Sun May 23 10:08:53 CEST 1999: Martin Schulze <joey@infodrom.north.de>
 *	Removed superflous call to utmpname().  The path to the utmp
 *	file is defined in the used libc and should not be hardcoded
 *	into the syslogd binary referring the system it was compiled on.
 *
 * Sun Sep 17 20:45:33 CEST 2000: Martin Schulze <joey@infodrom.ffis.de>
 *	Fixed some bugs in printline() code that did not escape
 *	control characters '\177' through '\237' and contained a
 *	single-byte buffer overflow.  Thanks to Solar Designer
 *	<solar@false.com>.
 *
 * Sun Sep 17 21:26:16 CEST 2000: Martin Schulze <joey@infodrom.ffis.de>
 *	Don't close open sockets upon reload.  Thanks to Bill
 *	Nottingham.
 *
 * Mon Sep 18 09:10:47 CEST 2000: Martin Schulze <joey@infodrom.ffis.de>
 *	Fixed bug in printchopped() that caused syslogd to emit
 *	kern.emerg messages when splitting long lines.  Thanks to
 *	Daniel Jacobowitz <dan@debian.org> for the fix.
 *
 * Mon Sep 18 15:33:26 CEST 2000: Martin Schulze <joey@infodrom.ffis.de>
 *	Removed unixm/unix domain sockets and switch to Datagram Unix
 *	Sockets.  This should remove one possibility to play DoS with
 *	syslogd.  Thanks to Olaf Kirch <okir@caldera.de> for the patch.
 *
 * Sun Mar 11 20:23:44 CET 2001: Martin Schulze <joey@infodrom.ffis.de>
 *	Don't return a closed fd if `-a' is called with a wrong path.
 *	Thanks to Bill Nottingham <notting@redhat.com> for providing
 *	a patch.<|MERGE_RESOLUTION|>--- conflicted
+++ resolved
@@ -1,5 +1,10 @@
 ---------------------------------------------------------------------------
-<<<<<<< HEAD
+Version 6.4.1  [V6-STABLE] 2012-08-??
+- bugfix: multiple main queues with same queue file name were not detected
+  This lead to queue file corruption. While the root cause is a config
+  error, it is a bug that this important and hard to find config error
+  was not detected by rsyslog.
+---------------------------------------------------------------------------
 Version 6.4.0  [V6-STABLE] 2012-08-20
 - THIS IS THE FIRST VERSION OF THE 6.4.x STABLE BRANCH
   It includes all enhancements made in 6.3.x plus what is written in the
@@ -522,15 +527,12 @@
   syslog plain tcp input plugin (NOT supporting TLS!)
   [ported from v4]
 ---------------------------------------------------------------------------
-Version 5.9.8  [V5-BETA], 2012-05-??
-=======
 Version 5.10.0  [V5-STABLE], 2012-08-23
 
 NOTE: this is the new rsyslog v5-stable, incorporating all changes from the
       5.9.x series. In addition to that, it contains the fixes and
       enhancements listed below in this entry.
 
->>>>>>> 0c65e629
 - bugfix: delayble source could block action queue, even if there was
   a disk queue associated with it. The root cause of this problem was
   that it makes no sense to delay messages once they arrive in the 
@@ -559,15 +561,12 @@
   If it is not present, it must have the nilvalue "-" as of RFC5424
   closes: http://bugzilla.adiscon.com/show_bug.cgi?id=332
   Thanks to John N for reporting this issue.
-<<<<<<< HEAD
-=======
 - bugfix: "last message repeated n times" message was missing hostname
   Thanks to Zdenek Salvet for finding this bug and to Bodik for reporting
 - bugfix: multiple main queues with same queue file name was not detected
   This lead to queue file corruption. While the root cause is a config
   error, it is a bug that this important and hard to find config error
   was not detected by rsyslog.
->>>>>>> 0c65e629
 ---------------------------------------------------------------------------
 Version 5.9.7  [V5-BETA], 2012-05-10
 - added capability to specify substrings for field extraction mode
@@ -599,12 +598,9 @@
   for imptcp, directive is $InputPTCPServerSupportOctetCountedFraming 
 - added capability to use a local interface IP address as fromhost-ip for
   locally originating messages. New directive $LocalHostIPIF
-<<<<<<< HEAD
 - added configuration directives to customize queue light delay marks
   $MainMsgQueueLightDelayMark, $ActionQueueLightDelayMark; both
   specify number of messages starting at which a delay happens.
-=======
->>>>>>> 0c65e629
 ---------------------------------------------------------------------------
 Version 5.9.5  [V5-DEVEL], 2012-01-27
 - improved impstats subsystem, added many new counters
@@ -652,11 +648,7 @@
 Version 5.9.2  [V5-DEVEL] (rgerhards), 2011-07-11
 - systemd support: set stdout/stderr to null - thx to Lennart for the patch
 - added support for the ":omusrmsg:" syntax in configuring user messages
-<<<<<<< HEAD
 - added support for the ":omfile:" syntax for actions
-=======
-- added support for the ":omfile:" syntax in configuring user messages
->>>>>>> 0c65e629
 ---------------------------------------------------------------------------
 Version 5.9.1  [V5-DEVEL] (rgerhards), 2011-06-30
 - added support for obtaining timestamp for kernel message from message
@@ -725,11 +717,7 @@
   affected directive was: $ActionExecOnlyWhenPreviousIsSuspended on
   closes: http://bugzilla.adiscon.com/show_bug.cgi?id=236
 ---------------------------------------------------------------------------
-<<<<<<< HEAD
-Version 5.8.13  [V5-stable] 2012-06-??
-=======
 Version 5.8.13  [V5-stable] 2012-08-22
->>>>>>> 0c65e629
 - bugfix: DA queue could cause abort
 - bugfix: "last message repeated n times" message was missing hostname
   Thanks to Zdenek Salvet for finding this bug and to Bodik for reporting
