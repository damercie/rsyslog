--- conflicted
+++ resolved
@@ -1,8 +1,8 @@
 ---------------------------------------------------------------------------
-<<<<<<< HEAD
 Version 5.5.4  [DEVEL] (rgerhards), 2010-04-??
 - bugfix: netstream ptcp support class was not correctly build on systems
   without epoll() support
+- bugfix: [NOT YET FIXED] segfault on Solaris/Sparc
 ---------------------------------------------------------------------------
 Version 5.5.3  [DEVEL] (rgerhards), 2010-04-09
 - added basic but functional support for Solaris
@@ -404,12 +404,9 @@
 - increased ompgsql performance by adapting to new transactional
   output module interface
 ---------------------------------------------------------------------------
-Version 4.7.1  [v4-devel] (rgerhards), 2010-04-??
-=======
 Version 4.7.2  [v4-devel] (rgerhards), 2010-04-??
 ---------------------------------------------------------------------------
 Version 4.7.1  [v4-devel] (rgerhards), 2010-04-22
->>>>>>> bbde403b
 - Solaris support much improved -- was not truely usable in 4.7.0
   Solaris is no longer supported in imklog, but rather there is a new
   plugin imsolaris, which is used to pull local log sources on a Solaris
