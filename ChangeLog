--- conflicted
+++ resolved
@@ -31,7 +31,6 @@
   re-opened again.
 - bugfix: busy loop in tcp listener when running out of file descriptors
   Thanks to Susant Sahani for the patch.
-<<<<<<< HEAD
 - bugfix: mishandling of input modules not supporting new input instances
   If they did not support this, accidently the output module part of the
   module union was written, leading to unpredictable results. Note: all
@@ -40,7 +39,6 @@
 - bugfix: double-free when ruleset() parser parameters were used
   While unlikely, this could cause stability issues even after the
   config phase.
-=======
 - bugfix: output modules with parameters with multiple passing modes
   could caused strange behaviour including aborts
   This was due to the fact that the action module only preserved and
@@ -48,7 +46,6 @@
   for the plugins provided by the rsyslog git: none of them uses different
   passing modes.
   Thanks to Tomas Heinrich for providing a very detailled bug report.
->>>>>>> cda27324
 ---------------------------------------------------------------------------
 Version 7.6.3 [v7.6-stable] 2014-03-27
 - add capability to override GnuTLS path in build process
