--- conflicted
+++ resolved
@@ -1,4 +1,3 @@
-<<<<<<< HEAD
 ---------------------------------------------------------------------------
 Version 5.9.6  [V5-BETA], 2012-04-12
 - added configuration directives to customize queue light delay marks
@@ -9,10 +8,8 @@
   his help in testing the fix.
 - bugfix: imklog invalidly computed facility and severity
   closes: http://bugzilla.adiscon.com/show_bug.cgi?id=313
-=======
 - bugfix: imptcp input name could not be set
   config directive was accepted, but had no effect
->>>>>>> 2ad747ca
 - added configuration directive to disable octet-counted framing
   for imtcp, directive is $InputTCPServerSupportOctetCountedFraming 
   for imptcp, directive is $InputPTCPServerSupportOctetCountedFraming 
