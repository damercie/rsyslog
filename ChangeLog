---------------------------------------------------------------------------
<<<<<<< HEAD
Version 7.5.8 [v7-devel] 2013-11-??
- actions now report if they suspend and resume themselves
  this is by default on and controllable by the action.reportSuspension
  global parameter
- bugfix: mmrfc5424addhmac: "key" parameter was not properly processed
- add new impstats action counters:
  * suspended
  * suspended.duration
  * resumed
---------------------------------------------------------------------------
Version 7.5.7 [v7-devel] 2013-11-25
- queue defaults have changed
  * high water mark is now dynamically 90% of queue size
  * low water makr is now dynamically 70% of queue size
  * queue.discardMark is now dynamically 98% of queue size
  * queue.workerThreadMinimumMessage set to queue.size / num workers
  For queues with very low queue.maxSize (< 100), "emergency" defaults
  will be used.
- worker thread pool handling has been improved
  Among others, permits pool to actually shrink (was quite hard with
  previous implementation. This will also improve performance and/or
  lower system overhead on busy systems.
  Thanks to Pavel Levshin for the enhancement.
- bugfix: mmpstrucdata generated inaccessible properties
- bugfix: RainerScript optimizer did not optimize PRI filters
  things like "if $syslogfacility-text == "local3"" were not converted
  to PRIFILT. This was a regression introduced in 7.5.6.
- bugfix: legacy directive $ActionQueueWorkerThreads was not honored
- bugfix: segfault on startup when certain script constructs are used
  e.g. "if not $msg ..."
- bugfix: ommysql lost configfile/section parameters after first close
  This means that when a connection was broken, it was probably
  re-instantiated with different parameters than configured.
- bugfix: regression in template processing with subtrees in templates
  Thanks to Pavel Levshin for the fix
- bugfix: regular worker threads are not properly (re)started if DA
  mode is active.
  This occurs only under rare conditions, but definitely is a bug that
  needed to be addressed. It probably is present since version 4.
  Note that this patch has not been applied to v7.4-stable, as it
  is very unlikely to happen and the fix itself has some regression
  potential (the fix looks very solid, but it addresses a core component).
  Thanks to Pavel Levshin for the fix
- now emit warning message if om with msg passing mode uses action queue
  These can modify the message, and this causes races.
- bugfix: $SystemLogUseSysTimeStamp/$SystemLogUsePIDFromSystem did not work
  Thanks to Tomas Heinrich for the patch.
---------------------------------------------------------------------------
Version 7.5.6 [devel] 2013-10-29
- impstats: add capability to bind to a ruleset
- improved performance of RainerScript variable access
  by refactoring the whole body of variable handling code. This also
  solves some of the anomalies experienced in some versions of rsyslog.
  All variable types are now handled in unified code, including
  access via templates.
- RainerScript: make use of 64 bit for numbers where available
  Thanks to Pavel Levshin for enhancement.
- slight performance optimization if GCC is used
  We give branch prediction hints for the frequent RETiRet macro which is
  used for error handling. Some slight performance gain is to be expected
  from that.
- removed global variable support
  The original idea was not well thought out and global variables, as
  implemented, worked far different from what anybody would expect. As
  such, we consider the current approach as an experiment that did not
  work out and opt to removing it, clearing the way for a better future
  solution. Note: global vars were introduced in 7.5.3 on Sept, 11th 2013.
- new module mmsequence, primarily used for action load balancing
  Thanks to Pavel Levshin for contributing this module.
- bugfix: unset statement always worked on message var, even if local
  var was given
- imudp: support for binding to ruleset added
- bugfix: segfault if variable was assigned to non-container subtree
  Thanks to Pavel Levshin for the fix
- bugfix: imuxsock did not suport addtl sockets if syssock was disabled
  Thanks to Pavel Levshin for the fix
- bugfix: running imupd on multiple threads lead to segfault if recvmmsg
  is available
- bugfix: imudp when using recvmmsg could report wrong sender IP
- bugfix: segfault if re_extract() function was used and no match found
- bugfix: omelasticsearch did not compile on platforms without atomic
  instructions
- bugfix: potential misadressing on startup if property-filter was used
  This could happen if the property name was longer than 127 chars, a case
  that would not happen in practice.
- bugfix: invalid property filter was not properly disabled in ruleset
  Note: the cosmetic memory leak introduced with that patch in 7.4.5 is
  now also fixed.
- imported bugfixes from 7.4.6 stable release
---------------------------------------------------------------------------
Version 7.5.5 [devel] 2013-10-16
- imfile: permit to monitor an unlimited number of files
- imptcp: add "defaultTZ" input parameter
- imudp: support for multiple receiver threads added
- imudp: add "dfltTZ" input config parameter
- bugfix: memory leak in mmnormalize
- bugfix: mmutf8fix did not properly handle invalid UTF-8 at END of message
  if the very last character sequence was too long, this was not detected
  Thanks to Risto Vaarandi for reporting this problem.
- mmanon: removed the check for specific "terminator characters" after 
  last octet. As it turned out, this didn't work in practice as there
  was an enormous set of potential terminator chars -- so removing
  them was the best thing to do. Note that this may change behaviour of
  existing installations. Yet, we still consider this an important
  bugfix, that should be applied to the stable branch.
  closes: http://bugzilla.adiscon.com/show_bug.cgi?id=477
  Thanks to Muri Cicanor for initiating the discussion
- now requires libestr 0.1.7 as early versions had a nasty bug in
  string comparisons
- bugfix: mmanon did not detect all IP addresses in rewrite mode
  The problem occured if two IPs were close to each other and the first one
  was shrunk.
  closes: http://bugzilla.adiscon.com/show_bug.cgi?id=485
  Thanks to micah-at-riseup.net for reporting this bug
- bugfix: mmanon sometimes used invalid replacement char in simple mode
  depending on configuration sequence, the replacement character was set
  to 's' instead of the correct value. Most importantly, it was set to
  's' if simple mode was selected and no replacement char set.
  closes: http://bugzilla.adiscon.com/show_bug.cgi?id=484
  Thanks to micah-at-riseup.net for reporting this bug
- bugfix: memory leak in mmnormalize
- bugfix: array-based ==/!= comparisions lead to invalid results
  This was a regression introduced in 7.3.5 bei the PRI optimizer
---------------------------------------------------------------------------
Version 7.5.4 [devel] 2013-10-07
- mmpstrucdata: new module to parse RFC5424 structured data into json
  message properties
- change main/ruleset queue defaults to be more enterprise-like
  new defaults are queue.size 100,000 max workers 2, worker
  activation after 40,000 msgs are queued, batch size 256. These settings
  are much more useful for enterprises and will not hurt low-end systems
  that much. This is part of our re-focus on enterprise needs.
- omfwd: new action parameter "maxErrorMessages" added
- omfile: new module parameters to set action defaults added
  * dirCreateMode
  * fileCreateMode
- mmutf8fix: new module to fix invalid UTF-8 sequences
- imuxsock: handle unlimited number of additional listen sockets
- doc: improve usability by linking to relevant web ressources
  The idea is to enable users to quickly find additional information,
  samples, HOWTOs and the like on the main site.
  At the same time, (very) slightly remove memory footprint when
  few listeners are monitored.
- bugfix: omfwd parameter streamdrivermmode was not properly handled
  it was always overwritten by whatever value was set via the 
  legacy directive $ActionSendStreamDriverMode
- imtcp: add streamdriver.name module parameter
  permits overriding the system default stream driver (gtls, ptcp)
- bugfix: build system: libgcrypt.h needed even if libgrcypt was disabled
  Thanks to Jonny Törnbom for reporting this problem
- imported bugfixes from 7.4.4
---------------------------------------------------------------------------
Version 7.5.3 [devel] 2013-09-11
- imfile: support for escaping LF characters added
  embedded LF in syslog messages cause a lot of trouble. imfile now has
  the capability to escape them to "#012" (just like the regular control
  character escape option). This requires new-style input statements to be
  used. If legacy configuration statements are used, LF escaping is always
  turned off to preserve compatibility.
  NOTE: if input() statements were already used, there is a CHANGE OF
        BEHAVIOUR: starting with this version, escaping is enabled by
	default. So if you do not want it, you need to add
	escapeLF="off"
	to the input statement. Given the trouble LFs cause and the fact
	that the majority of installations still use legacy config, we
	considered this behaviour change acceptable and useful.
  see also: http://blog.gerhards.net/2013/09/imfile-multi-line-messages.html
- add support for global and local variables
- bugfix: queue file size was not correctly processed
  this could lead to using one queue file per message for sizes >2GiB
  Thanks to Tomas Heinrich for the patch.
- add main_queue() configuration object to configure main message queue
- bugfix: stream compression in imptcp caused timestamp to be corrupted
- imudp: add ability to specify SO_RCVBUF size (rcvbufSize parameter)
- imudp: use inputname for statistics, if configured
- impstats: add process resource usage counters [via getrusage()]
- impstats: add paramter "resetCounters" to report delta values
  possible for most, but not all, counters. See doc for details.
- librelp 1.2.0 is now required
- make use of new librelp generic error reporting facility
  This leads to more error messages being passed to the user and
  thus simplified troubleshooting.
- bugfix: very small memory leak in imrelp
  more or less cosmetic, a single memory block was not freed, but this
  only happens immediately before termination (when the OS automatically
  frees all memory). Still an annoyance e.g. in valgrind.
- fix compile problem in debug build
- imported fixes from 7.4.4
---------------------------------------------------------------------------
Version 7.5.2 [devel] 2013-07-04
- librelp 1.1.4 is now required
  We use API extensions for better error reporting and higher performance.
- omrelp: use transactional mode to make imrelp emit bulk sends
- omrelp: add "windowSize" parameter to set custom RELP window size
- bugfix: double-free in omelasticsearch
  closes: http://bugzilla.adiscon.com/show_bug.cgi?id=461
  a security advisory for this bug is available at:
     http://www.lsexperts.de/advisories/lse-2013-07-03.txt
  CVE: CVE-2013-4758 
  PLEASE NOTE: This issue only existed if omelasticsearch was used
  in a non-default configuration, where the "errorfile" parameter
  was specified. Without that parameter set, the bug could not
  be triggered.
  Thanks to Markus Vervier and Marius Ionescu for providing a detailled
  bug report. Special thanks to Markus for coordinating his security
  advisory with us.
- doc: fixed various typos
  closes: http://bugzilla.adiscon.com/show_bug.cgi?id=391
  Thanks to Georgi Georgiev for the patch.
---------------------------------------------------------------------------
Version 7.5.1 [devel] 2013-06-26
- librelp 1.1.3 is required - older versions can lead to a segfault
- add mmfields, which among others supports easy parsing of CEF messages
- omrelp:
  * new parameter "compression.prioritystring" to control encryption
    parameters used by GnuTLS
- imrelp:
  * new parameter "compression.dhbits" to control the number of
    bits being used for Diffie-Hellman key generation
  * new parameter "compression.prioritystring" to control encryption
    parameters used by GnuTLS
  * support for impstats added
  * support for setting permitted peers (client authentication) added
  * bugfix: potential segfault at startup on invalid config parameters
- imjournal: imported patches from 7.4.1
- omprog: add support for command line parameters
- added experimental TCP stream compression (imptcp only, currently)
- added BSD-specific syslog facilities
  * "console"
  * "bsd_security" - this is called "security" under BSD, but that name
    was unfortunately already taken by some standard facility. So I 
    did the (hopefully) second-best thing and renamed it a little.
- imported fixes from 7.4.2 (especially build problems on FreeBSD)
- bugfix: imptcp did not properly initialize compression status variable
  could lead to segfault if stream:always compression mode was selected
---------------------------------------------------------------------------
Version 7.5.0 [devel] 2013-06-11
- imrelp: implement "ruleset" module parameter
- imrelp/omrelp: add TLS & compression (zip) support
- omrelp: add "rebindInterval" parameter
- add -S command line option to specify IP address to use for RELP client
  connections
  Thanks to Axel Rau for the patch.
---------------------------------------------------------------------------
Version 7.4.7  [v7.4-stable] 2013-11-??
=======
Version 7.4.7  [v7.4-stable] 2013-12-09
>>>>>>> f1aa114c
- bugfix: limiting queue disk space did not work properly
  * queue.maxdiskspace actually initializes queue.maxfilesize
  * total size of queue files was not checked against
    queue.maxdiskspace for disk assisted queues.
  Thanks to Karol Jurak for the patch.
- bugfix: linux kernel-like ratelimiter did not work properly with all
  inputs (for example, it did not work with imdup). The reason was that
  the PRI value was used, but that needed parsing of the message, which
  was done too late.
- bugfix: disk queues created files in wrong working directory
  if the $WorkDirectory was changed multiple times, all queues only
  used the last value set.
- bugfix: legacy directive $ActionQueueWorkerThreads was not honored
- bugfix: segfault on startup when certain script constructs are used
  e.g. "if not $msg ..."
- bugfix: imuxsock: UseSysTimeStamp config parameter did not work correctly
  Thanks to Tomas Heinrich for alerting us and provinding a solution
  suggestion.
- bugfix: $SystemLogUseSysTimeStamp/$SystemLogUsePIDFromSystem did not work
  Thanks to Tomas Heinrich for the patch.
- improved checking of queue config parameters on startup
- bugfix: call to ruleset with async queue did not use the queue
  closes: http://bugzilla.adiscon.com/show_bug.cgi?id=443
- bugfix: if imtcp is loaded and no listeners are configured (which is
  uncommon), rsyslog crashes during shutdown.
---------------------------------------------------------------------------
Version 7.4.6  [v7.4-stable] 2013-10-31
- bugfix: potential abort during HUP
  This could happen when one of imklog, imzmq3, imkmsg, impstats,
  imjournal, or imuxsock were under heavy load during a HUP.
  closes: http://bugzilla.adiscon.com/show_bug.cgi?id=489
  Thanks to Guy Rozendorn for reporting the problem and Peval Levhshin for
  his analysis.
- bugfix: imtcp flowControl parameter incorrectly defaulted to "off"
  This could cause message loss on systems under heavy load and was
  a change-of-behaviour to previous version. This is a regression
  most probably introduced in 5.9.0 (but did not try hard to find the
  exact point of its introduction).
- now requires libestr 0.1.9 as earlier versions lead to problems with
  number handling in RainerScript
- bugfix: memory leak in strlen() RainerScript function
  Thanks to Gregoire Seux for reportig this bug.
  closes: http://bugzilla.adiscon.com/show_bug.cgi?id=486
- bugfix: buffer overrun if re_extract function was called for submatch 50
  Thanks to Pavel Levshin for reporting the problem and its location.
- bugfix: memleak in re_extract() function
  Thanks to Pavel Levshin for reporting this problem.
- bugfix: potential abort in RainerScript optimizer
  closes: http://bugzilla.adiscon.com/show_bug.cgi?id=488
  Thanks to Thomas Doll for reporting the problem and Pavel Levshin for
  fixing it.
- bugfix: memory leak in omhiredis
  Thanks to Pavel Levshin for the fix
- bugfix: segfault if variable was assigned to non-container subtree
  Thanks to Pavel Levshin for the fix
---------------------------------------------------------------------------
Version 7.4.5  [v7.4-stable] 2013-10-22
- mmanon: removed the check for specific "terminator characters" after 
  last octet. As it turned out, this didn't work in practice as there
  was an enormous set of potential terminator chars -- so removing
  them was the best thing to do. Note that this may change behaviour of
  existing installations. Yet, we still consider this an important
  bugfix, that should be applied to the stable branch.
  closes: http://bugzilla.adiscon.com/show_bug.cgi?id=477
  Thanks to Muri Cicanor for initiating the discussion
- now requires libestr 0.1.8 as early versions had a nasty bug in
  string comparisons
- omelasticsearch: add failed.httprequests stats counter
- bugfix: invalid property filter was not properly disabled in ruleset
  Note that this bugfix introduces a very slight memory leak, which is
  cosmetic, as it just holds data until termination that is no longer
  needed. It is just the part of the config that was invalid. We will
  "fix" this "issue" in the devel version first, as the fix is a bit
  too intrusive to do without hard need in the stable version.
- bugfix: segfault if re_extract() function was used and no match found
- bugfix: potential misadressing on startup if property-filter was used
  This could happen if the property name was longer than 127 chars, a case
  that would not happen in practice.
- bugfix: omelasticsearch: correct failed.http stats counter
- bugfix: omelasticsearch: did not correctly initialize stats counters
- bugfix: omelasticsearch: failed.es counter was only maintained in bulk mode
  This usually did not lead to any problems, because they are in static
  memory, which is initialized to zero by the OS when the plugin is
  loaded. But it may cause problems especially on systems that do not
  support atomic instructions - in this case the associated mutexes also
  did not get properly initialized.
- bugfix: mmanon did not detect all IP addresses in rewrite mode
  The problem occured if two IPs were close to each other and the first one
  was shrunk.
  closes: http://bugzilla.adiscon.com/show_bug.cgi?id=485
  Thanks to micah-at-riseup.net for reporting this bug
- bugfix: mmanon sometimes used invalid replacement char in simple mode
  depending on configuration sequence, the replacement character was set
  to 's' instead of the correct value. Most importantly, it was set to
  's' if simple mode was selected and no replacement char set.
  closes: http://bugzilla.adiscon.com/show_bug.cgi?id=484
  Thanks to micah-at-riseup.net for reporting this bug
- bugfix: memory leak in mmnormalize
- bugfix: array-based ==/!= comparisions lead to invalid results
  This was a regression introduced in 7.3.5 bei the PRI optimizer
- bugfix: omprog blocked signals to executed programs
  The made it impossible to send signals to programs executed via
  omprog.
  Thanks to Risto Vaarandi for the analysis and a patch.
- bugfix: doc: imuxsock legacy param $SystemLogSocketParseTrusted was
  misspelled
  Thanks to David Lang for alerting us
- bugfix: imfile "facility" input parameter improperly handled
  caused facility not to be set, and severity to be overwritten with
  the facility value.
  Thanks to forum user dmunny for reporting this bug.
- bugfix: small memory leak in imfile when $ResetConfigVariables was used
  Thanks to Grégory Nuyttens for reporting this bug and providig a fix
- bugfix: segfault on startup if TLS was used but no CA cert set
- bugfix: segfault on startup if TCP TLS was used but no cert or key set
- bugfix: some more build problems with newer json-c versions
  Thanks to Michael Biebl for mentioning the problem.
- bugfix: build system: libgcrypt.h needed even if libgrcypt was disabled
  Thanks to Jonny Törnbom for reporting this problem
---------------------------------------------------------------------------
Version 7.4.4  [v7.4-stable] 2013-09-03
- better error messages in GuardTime signature provider
  Thanks to Ahto Truu for providing the patch.
- make rsyslog use the new json-c pkgconfig file if available
  Thanks to the Gentoo team for the patches.
- bugfix: imfile parameter "persistStateInterval" was unusable
  due to a case typo in imfile; work-around was to use legacy config
  Thanks to Brandon Murphy for reporting this bug.
- bugfix: TLV16 flag encoding error in signature files from GT provider
  This fixes a problem where the TLV16 flag was improperly encoded.
  Unfortunately, existing files already have the bug and may not properly
  be processed. The fix uses constants from the GuardTime API lib to
  prevent such problems in the future.
  Thanks to Ahto Truu for providing the patch.
- bugfix: slightly malformed SMTP handling in ommail
- bugfix: segfault in omprog if no template was provided (now dflt is used)
- bugfix: segfault in ompipe if no template was provided (now dflt is used)
- bugfix: segfault in omsnmp if no template was provided (now dflt is used)
- bugfix: some omsnmp optional config params were flagged as mandatory
- bugfix: segfault in omelasticsearch when resuming queued messages
  after restarting Elasticsearch
  closes: http://bugzilla.adiscon.com/show_bug.cgi?id=464
- bugfix: imtcp addtlframedelimiter could not be set to zero
  Thanks to Chris Norton for alerting us.
- doc bugfix: remove no-longer existing omtemplate from developer doc
  was specifically mentioned as a sample for creating new plugins
  Thanks to Yannick Brosseau for alerting us of this problem.
  closes: http://bugzilla.adiscon.com/show_bug.cgi?id=473
---------------------------------------------------------------------------
Version 7.4.3  [v7.4-stable] 2013-07-18
- bugfix: queue file size was not correctly processed
  this could lead to using one queue file per message for sizes >2GiB
  Thanks to Tomas Heinrich for the patch.
- bugfix: $QHOUR/$HHOUR were always "00" or "01"
  regression some time between v5 and here
  Thanks to forum user rjmcinty for reporting this bug
- bugfix: testbench tool chkseq did improperly report invalid file
  This happened when permitted duplicate values existed in the very
  last lines, right before end-of-file.
  Thanks to Radu Gheorghe for reporting this bug.
---------------------------------------------------------------------------
Version 7.4.3  [v7.4-stable] 2013-07-18
- bugfix: memory leak if disk queues were used and json data present
- bugfix: CEE/json data was lost during disk queue operation
- bugfix: potential segfault during startup on invalid config
  could happen if invalid actions were present, which could lead
  to improper handling in optimizer.
- bugfix: 100% CPU utilization when DA queue became full
- bugfix: omlibdbi did not properly close connection on some errors
  This happened to errors occuring in Begin/End Transaction entry
  points.
- cosmetic bugfix: file name buffer was not freed on disk queue destruction
  This was an extremely small one-time per run memleak, so nothing of
  concern. However, it bugs under valgrind and similar memory debuggers.
- fix build on FreeBSD
  Thanks to Christiano Rolim for the patch
---------------------------------------------------------------------------
Version 7.4.2  [v7.4-stable] 2013-07-04
- bugfix: in RFC5425 TLS, multiple wildcards in auth could cause segfault
- bugfix: RainerScript object required parameters were not properly
  checked - this clould result to segfaults on startup if parameters
  were missing.
- bugfix: double-free in omelasticsearch
  closes: http://bugzilla.adiscon.com/show_bug.cgi?id=461
  a security advisory for this bug is available at:
     http://www.lsexperts.de/advisories/lse-2013-07-03.txt
  CVE: CVE-2013-4758 
  PLEASE NOTE: This issue only existed if omelasticsearch was used
  in a non-default configuration, where the "errorfile" parameter
  was specified. Without that parameter set, the bug could not
  be triggered.
  Thanks to Markus Vervier and Marius Ionescu for providing a detailled
  bug report. Special thanks to Markus for coordinating his security
  advisory with us.
- bugfix: omrelp potential segfault at startup on invalid config parameters
- bugfix: small memory leak when $uptime property was used
- bugfix: potential segfault on rsyslog termination in imudp
  closes: http://bugzilla.adiscon.com/show_bug.cgi?id=456
- bugfix: lmsig_gt abort on invalid configuration parameters
  closes: http://bugzilla.adiscon.com/show_bug.cgi?id=448
  Thanks to Risto Laanoja for the patch.
- imtcp: fix typo in "listner" parameter, which is "listener"
  Currently, both names are accepted.
- solved build problems on FreeBSD
  closes: http://bugzilla.adiscon.com/show_bug.cgi?id=457
  closes: http://bugzilla.adiscon.com/show_bug.cgi?id=458
  Thanks to Christiano for reproting and suggesting patches
- solved build problems on CENTOS5
---------------------------------------------------------------------------
Version 7.4.1  [v7.4-stable] 2013-06-17
- imjournal: add ratelimiting capability
  The original imjournal code did not support ratelimiting at all. We
  now have our own ratelimiter. This can mitigate against journal
  database corruption, when the journal re-sends old data. This is a
  current bug in systemd journal, but we won't outrule this to happen
  in the future again. So it is better to have a safeguard in place.
  By default, we permit 20,000 messages witin 10 minutes. This may
  be a bit restrictive, but given the risk potential it seems reasonable.
  Users requiring larger traffic flows can always adjust the value.
- bugfix: potential loop in rate limiting
  if the message that tells about rate-limiting gets rate-limited itself,
  it will potentially create and endless loop
- bugfix: potential segfault in imjournal if journal DB is corrupted
- bugfix: prevent a segfault in imjournal if state file is not defined
- bugfix imzmq3: potential segfault on startup
  if no problem happend at startup, everything went fine
  Thanks to Hongfei Cheng and Brian Knox for the patch
---------------------------------------------------------------------------
Version 7.4.0  [v7.4-stable] 2013-06-06
This starts a new stable branch based on 7.3.15 plus the following changes:
- add --enable-cached-man-pages ./configure option
  permits to build rsyslog on a system where rst2man is not installed. In
  that case, cached versions of the man pages are used (they were built
  during "make dist", so they should be current for the version in
  question.
- doc bugfix: ReadMode wrong in imfile doc, two values were swapped
  Thanks to jokajak@gmail.com for mentioning this
  closes: http://bugzilla.adiscon.com/show_bug.cgi?id=450
- imjournal: no longer do periodic wakeup
- bugfix: potential hang *in debug mode* on rsyslogd termination
  This ONLY affected rsyslogd if it were running with debug output
  enabled.
- bugfix: $template statement with multiple spaces lead to invalid tpl name
  If multiple spaces were used in front of the template name, all but one
  of them became actually part of the template name. So
  $template   a,"..." would be name "  a", and as such "a" was not
  available, e.g. in 
  *.* /var/log/file;a
  This is a legacy config problem. As it was unreported for many years,
  no backport of the fix to old versions will happen.
  This is a long-standing bug that was only recently reported by forum
  user mc-sim.
  Reference: http://kb.monitorware.com/post23448.html
- 0mq fixes; credits to Hongfei Cheng and Brian Knox
---------------------------------------------------------------------------
Version 7.3.15  [beta] 2013-05-15
- bugfix: problem in build system (especially when cross-compiling)
  Thanks to Tomas Heinrich and winfried_mb2@xmsnet.nl for the patch.
  closes: http://bugzilla.adiscon.com/show_bug.cgi?id=445
- bugfix: imjournal had problem with systemd journal API change
- imjournal: now obtain and include PID
- bugfix: .logsig files had tlv16 indicator bit at wrong offset
- bugfix: omrelp legacy config parameters set a timeout of zero
  which lead the legacy config to be unusable.
- bugfix: segfault on startup if a disk queue was configure without file
  name
  Now this triggers an error message and the queue is changed to
  linkedList type.
- bugfix: invalid addressing in string class (recent regression)
---------------------------------------------------------------------------
Version 7.3.14  [beta] 2013-05-06
- bugfix: some man pages were not properly installed
  either rscryutil or rsgtutil man was installed, but not both
  Thanks to Marius Tomaschewski for the patch.
- bugfix: potential segfault on startup when builtin module was specified
  in module() statement.
  Thanks to Marius Tomaschewski for reporting the bug.
- bugfix: segfault due to invalid dynafile cache handling
  Accidently, the old-style cache size parameter was used when the
  dynafile cache was created in a RainerScript action. If the old-style
  size was lower than the one actually set, this lead to misadressing
  when the size was overrun, and that could lead to all kinds of
  "interesting things", often in segfaults.
  closes: http://bugzilla.adiscon.com/show_bug.cgi?id=440
---------------------------------------------------------------------------
Version 7.3.13  [beta] 2013-04-29
- added omrabbitmq module (contributed, untested)
  Note: this is unsupported and as such was moved immediately into the
  beta version.
  Thanks to Vaclav Tomec for providing this module.
- bugfix: build problem when --enable-encryption was not selected
  Thanks to Michael Biebl for fixing this.
- doc bugfix: omfile parameter "VeryRobustZip" was documentas as
  "VeryReliableZip"
  closes: http://bugzilla.adiscon.com/show_bug.cgi?id=437
  Thanks to Thomas Doll for reporting this.
---------------------------------------------------------------------------
Version 7.3.12  [devel] 2013-04-25
- added doc for omelasticsearch
  Thanks to Radu Gheorghe for the doc contribution.
- omelasticsearch: _id field support for bulk operations
  closes: http://bugzilla.adiscon.com/show_bug.cgi?id=392
  Thanks to Jérôme Renard for the idea and patches.
- max number of templates for plugin use has been increased to five
- platform compatibility enhancement: solve compile issue with libgcrypt
  do not use GCRY_CIPHER_MODE_AESWRAP where not available
- fix compile on Solaris
  Thanks to Martin Carpenter for the patch.
- bugfix: off-by-one error in handling local FQDN name (regression)
  A remporary buffer was allocated one byte too small. Did only
  affect startup, not actual operations. Came up during routine tests,
  and can have no effect once the engine runs. Bug was introduced in
  7.3.11.
- bugfix: build problems on Solaris
  closes: http://bugzilla.adiscon.com/show_bug.cgi?id=436
- bugfix: block size limit was not properly honored
- bugfix: potential segfault in guardtime signature provider
  it could segfault if an error was reported by the GuardTime API, because
  an invalid free could happen then
---------------------------------------------------------------------------
Version 7.3.11  [devel] 2013-04-23
- added support for encrypting log files
- omhiredis: added support for redis pipeline support
  Thanks to Brian Knox for the patch.
- bugfix:  $PreserveFQDN is not properly working
  Thanks to Louis Bouchard for the patch
  closes: http://bugzilla.adiscon.com/show_bug.cgi?id=426
- bugfix: imuxsock aborted due to problem in ratelimiting code
  Thanks to Tomas Heinrich for the patch.
- bugfix: imuxsock aborted under some conditions
  regression from ratelimiting enhancements - this was a different one
  to the one Tomas Heinrich patched.
- bugfix: timestamp problems in imkmsg
---------------------------------------------------------------------------
Version 7.3.10  [devel] 2013-04-10
- added RainerScript re_extract() function
- omrelp: added support for RainerScript-based configuration
- omrelp: added ability to specify session timeout
- templates now permit substring extraction relative to end-of-string
- bugfix: failover/action suspend did not work correctly
  This was experienced if the retry action took more than one second
  to complete. For suspending, a cached timestamp was used, and if the
  retry took longer, that timestamp was already in the past. As a 
  result, the action never was kept in suspended state, and as such
  no failover happened. The suspend functionalit now does no longer use
  the cached timestamp (should not have any performance implication, as
  action suspend occurs very infrequently).
- bugfix: gnutls RFC5425 driver had some undersized buffers
  Thanks to Tomas Heinrich for the patch.
- bugfix: nested if/prifilt conditions did not work properly
  closes: http://bugzilla.adiscon.com/show_bug.cgi?id=415
- bugfix: imuxsock aborted under some conditions
  regression from ratelimiting enhancements
- bugfix: build problems on Solaris
  Thanks to Martin Carpenter for the patches.
---------------------------------------------------------------------------
Version 7.3.9  [devel] 2013-03-27
- support for signing logs added
- imudp: now supports user-selectable inputname
- omlibdbi: now supports transaction interface
  if recent enough lbdbi is present
- imuxsock: add ability to NOT create/delete sockets during startup and
  shutdown
  closes: http://bugzilla.adiscon.com/show_bug.cgi?id=259
- imfile: errors persisting state file are now reported
  closes: http://bugzilla.adiscon.com/show_bug.cgi?id=292
- imfile: now detects file change when rsyslog was inactive
  Previosly, this case could not be detected, so if a file was overwritten
  or rotated away while rsyslog was stopped, some data was missing. This
  is now detected and the new file being forwarded right from the
  beginning.
  closes: http://bugzilla.adiscon.com/show_bug.cgi?id=228
- updated systemd files to match current systemd source
- bugfix: imudp scheduling parameters did affect main thread, not imudp
  closes: http://bugzilla.adiscon.com/show_bug.cgi?id=409
- bugfix: build problem on platforms without GLOB_NOMAGIC
- bugfix: build problems on non-Linux platforms
- bugfix: stdout/stderr were not closed on forking
  but were closed when running in the forground - this was just reversed
  of what it should be. This is a regression of a recent change.
---------------------------------------------------------------------------
Version 7.3.8  [devel] 2013-03-18
- imrelp: now supports listening to IPv4/v6 only instead of always both
  build now requires librelp 1.0.2
  closes: http://bugzilla.adiscon.com/show_bug.cgi?id=378
- bugfix: mmanon did not build on some platforms (e.g. Ubuntu)
- bugfix: segfault in expression optimizer
  closes: http://bugzilla.adiscon.com/show_bug.cgi?id=423
- bugfix: imuxsock was missing SysSock.ParseTrusted module parameter
  To use that functionality, legacy rsyslog.conf syntax had to be used.
  Also, the doc was missing information on the "ParseTrusted" set of
  config directives.
- bugfix: include files got included in the wrong order
  closes: http://bugzilla.adiscon.com/show_bug.cgi?id=411
  This happens if an $IncludeConfig directive was done on multiple
  files (e.g. the distro default of $IncludeConfig /etc/rsyslog.d/*.conf).
  In that case, the order of include file processing is reversed, which
  could lead to all sorts of problems.
  Thanks to Nathan Stratton Treadway for his great analysis of the problem,
  which made bug fixing really easy.
---------------------------------------------------------------------------
Version 7.3.7  [devel] 2013-03-12
- add support for anonymizing IPv4 addresses
- add support for writing to the Linux Journal (omjournal)
- imuxsock: add capability to ignore messages from ourselfes
  This helps prevent message routing loops, and is vital to have
  if omjournal is used together with traditional syslog.
- field() function now supports a string as field delimiter
- added ability to configure debug system via rsyslog.conf
- bugfix: imuxsock segfault when system log socket was used
- bugfix: mmjsonparse segfault if new-style config was used
- bugfix: script == comparison did not work properly on JSON objects
- bugfix: field() function did never return "***FIELD NOT FOUND***"
  instead it returned "***ERROR in field() FUNCTION***" in that case
---------------------------------------------------------------------------
Version 7.3.6  [devel] 2013-01-28
- greatly improved speed of large-array  [N]EQ RainerScript comparisons
  Thanks to David Lang for a related discussion that inspired the idea
  to do this with a much simpler (yet sufficient) approach than orignally
  planned for.
- greatly improved speed of DNS cache for large cache sizes
- general performance improvements
- omfile: added stats counters for dynafile caches
- omfile: improved async writing, finally enabled full async write
  also fixed a couple of smaller issues along that way
- impstats: added ability to write stats records to local file
  and avoid going through the syslog log stream. syslog logging can now
  also be turned off (see doc for details).
- bugfix: imklog issued wrong facility in error messages
  ...what could lead to problems in other parts of the code
- fix compile problem in imklog
- added capability to output thread-id-to-function debug info
  This is a useful debug aid, but nothing of concern for regular users.
---------------------------------------------------------------------------
Version 7.3.5  [devel] 2012-12-19
- ommysql: addded batching/transaction support
- enhanced script optimizer to optimize common PRI-based comparisons
  These constructs are especially used in SUSE default config files,
  but also by many users (as they are more readable than the equivalent
  PRI-based filter).
- omudpspoof: add support for new config system
- omudpspoof: add support for packets larger than 1472 bytes
  On Ethernet, they need to be transmitted in multiple fragments. While
  it is known that fragmentation can cause issues, it is the best choice
  to be made in that case. Also improved debug output.
- bugfix: omudpspoof failed depending on the execution environment
  The v7 engine closes fds, and closed some of libnet's fds as well, what
  lead to problems (unfortunately, at least some libnet versions do not
  report a proper error state but still "success"...). The order of libnet
  calls has been adjusted to by in sync with what the core engine does.
- bugfix: segfault on imuxsock startup if system log socket is used
  and no ratelimiting supported. Happens only during initial config
  read phase, once this is over, everything works stable.
- bugfix: mmnormalize build problems
- bugfix: mmnormalize could abort rsyslog if config parameter was in error
- bugfix: no error message for invalid string template parameters
  rather a malformed template was generated, and error information emitted
  at runtime. However, this could be quite confusing. Note that with this
  "bugfix" user experience changes: formerly, rsyslog and the affected
  actions properly started up, but the actions did not produce proper
  data. Now, there are startup error messages and the actions are NOT
  executed (due to missing template due to template error).
- bugfix[minor]: invalid error code when mmnormalize could not access
  rulebase
- bugfix(kind of): script optimizer did not work for complex boolean
  expressions
- doc bugfix: corrections and improvements in mmnormalize html doc page
- bugfix: some message properties could be garbled due to race condition
  This happened only on very high volume systems, if the same message was
  being processed by two different actions. This was a regression caused
  by the new config processor, which did no longer properly enable msg
  locking in multithreaded cases. The bugfix is actually a refactoring of
  the msg locking code - we no longer do unlocked operations, as the use
  case for it has mostly gone away. It is potentially possible only at
  very low-end systems, and there the small additional overhead of doing
  the locking does not really hurt. Instead, the removal of that 
  capability can actually slightly improve performance in common cases,
  as the code path is smaller and requires slightly less memory writes.
  That probably outperforms the extra locking overhead (which in the 
  low-end case always happens in user space, without need for kernel
  support as we can always directly aquire the lock - there is no
  contention at all).
- build system cleanup (thanks to Michael Biebl for this!)
- bugfix: omelasticsearch did not properly compile on some platforms
  due to missing libmath. Thanks to Michael Biebl for the fix
---------------------------------------------------------------------------
Version 7.3.4  [devel] 2012-11-23
- further (and rather drastically) improved disk queue performance
  we now save one third of the IO calls
- imklog: added ParseKernelTimestamp parameter (import from 5.10.2)
  Thanks to Marius Tomaschewski for the patch.
- imklog: added KeepKernelTimestamp parameter (import from 5.10.2)
  Thanks to Marius Tomaschewski for the patch.
- bugfix: improper handling of backslash in string-type template()s
- bugfix: leading quote (") in string-type template() lead to thight loop
  on startup
- bugfix: no error msg on invalid field option in legacy/string template
- bugfix: imklog mistakenly took kernel timestamp subseconds as nanoseconds
  ... actually, they are microseconds. So the fractional part of the 
  timestamp was not properly formatted. (import from 5.10.2)
  Thanks to Marius Tomaschewski for the bug report and the patch idea.
---------------------------------------------------------------------------
Version 7.3.3  [devel] 2012-11-07
- improved disk queue performance
- bugfix: dynafile zip files could be corrupted
  This could happen if a dynafile was destructed before the first write.
  In practice, this could happen if few lines were written to a file and
  it then became evicted from the dynafile cache. This would probably
  look very random, because it depended on the timing in regard to 
  message volume and dynafile cache size.
---------------------------------------------------------------------------
Version 7.3.2  [devel] 2012-10-30
- mmnormalize: support for v6+ config interface added
- mmjsonparse: support for v6+ config interface added
---------------------------------------------------------------------------
Version 7.3.2  [devel] 2012-10-30
- totally reworked ratelimiting and "last message repeated n times"
  all over rsyslog code. Each of the supported inputs now supports 
  linux-like ratelimiting (formerly only imuxsock did). Also, the
  "last message repeated n times" is now processed at the input side
  and no longer at the output side of rsyslog processing. This 
  provides the basis for new future additions as well as usually more
  performance and a much simpler output part (which can be even further
  refactored).
- imtcp: support for Linux-Type ratelimiting added
- imptcp: support for Linux-Type ratelimiting added
- imudp enhancements:
  * support for input batching added (performance improvement)
  * support for Linux-Type ratelimiting added
- permited action-like statements (stop, call, ...) in action lists
- bugfix: segfault on startup when modules using MSG_PASSING mode are used
- omelasticsearch: support for writing data errors to local file added
- omelasticsearch: fix check for bulk processing status response
---------------------------------------------------------------------------
Version 7.3.1  [devel] 2012-10-19
- optimized template processing performance, especially for $NOW family
  of properties
- change lumberjack cookie to "@cee:" from "@cee: "
  CEE originally specified the cookie with SP, whereas other lumberjack
  tools used it without space. In order to keep interop with lumberjack,
  we now use the cookie without space as well. I hope this can be changed
  in CEE as well when it is released at a later time.
  Thanks to Miloslav Trmač for pointing this out and a similiar v7 patch.
- bugfix: imuxsock and imklog truncated head of received message
  This happened only under some circumstances. Thanks to Marius
  Tomaschewski, Florian Piekert and Milan Bartos for their help in
  solving this issue.
- bugfix: imuxsock did not properly honor $LocalHostIPIF
---------------------------------------------------------------------------
Version 7.3.0  [devel] 2012-10-09
- omlibdbi improvements, added
  * support for config load phases & module() parameters
  * support for default templates
  * driverdirectory is now cleanly a global parameter, but can no longer
    be specified as an action paramter. Note that in previous versions
    this parameter was ignored in all but the first action definition
- improved omfile zip writer to increase compression
  This was achieved by somewhat reducing the robustness of the zip archive.
  This is controlled by the new action parameter "VeryReliableZip".
----------------------------------------------------------------------------
Version 7.2.8  [v7-stable] 2013-0?-??
- bugfix: potential segfault on startup when builtin module was specified
  in module() statement.
  Thanks to Marius Tomaschewski for reporting the bug.
- bugfix: segfault due to invalid dynafile cache handling
  Accidently, the old-style cache size parameter was used when the
  dynafile cache was created in a RainerScript action. If the old-style
  size was lower than the one actually set, this lead to misadressing
  when the size was overrun, and that could lead to all kinds of
  "interesting things", often in segfaults.
  closes: http://bugzilla.adiscon.com/show_bug.cgi?id=440
----------------------------------------------------------------------------
Version 7.2.7  [v7-stable] 2013-04-17
- rsyslogd startup information is now properly conveyed back to init
  when privileges are beging dropped
  Actually, we have moved termination of the parent in front of the
  priv drop. So it shall work now in all cases. See code comments in
  commit for more details.
- If forking, the parent now waits for a maximum of 60 seconds for
  termination by the child
- improved debugging support in forked (auto-backgrounding) mode
  The rsyslog debug log file is now continued to be written across the
  fork.
- updated systemd files to match current systemd source
- bugfix: failover/action suspend did not work correctly
  This was experienced if the retry action took more than one second
  to complete. For suspending, a cached timestamp was used, and if the
  retry took longer, that timestamp was already in the past. As a 
  result, the action never was kept in suspended state, and as such
  no failover happened. The suspend functionalit now does no longer use
  the cached timestamp (should not have any performance implication, as
  action suspend occurs very infrequently).
- bugfix: nested if/prifilt conditions did not work properly
  closes: http://bugzilla.adiscon.com/show_bug.cgi?id=415
- bugfix: script == comparison did not work properly on JSON objects
  [backport from 7.3 branch]
- bugfix: imudp scheduling parameters did affect main thread, not imudp
  closes: http://bugzilla.adiscon.com/show_bug.cgi?id=409
- bugfix: imuxsock rate-limiting could not be configured via legacy conf
  Rate-limiting for the system socket could not be configured via legacy
  configuration directives. However, the new-style RainerScript config
  options worked.
  Thanks to Milan Bartos for the patch.
  closes: http://bugzilla.adiscon.com/show_bug.cgi?id=390
- bugfix: using group resolution could lead to endless loop
  Thanks to Tomas Heinrich for the patch.
  closes: http://bugzilla.adiscon.com/show_bug.cgi?id=310
- bugfix: $mmnormalizeuseramsg paramter was specified with wrong type
  Thank to Renzhong Zhang for alerting us of the problem.
  closes: http://bugzilla.adiscon.com/show_bug.cgi?id=420
- bugfix: RainerScript getenv() function caused segfault when var was
  not found.
  Thanks to Philippe Muller for the patch.
- bugfix: several issues in imkmsg
  see bug tracker: http://bugzilla.adiscon.com/show_bug.cgi?id=421#c8
- bugfix: imuxsock was missing SysSock.ParseTrusted module parameter
  To use that functionality, legacy rsyslog.conf syntax had to be used.
  Also, the doc was missing information on the "ParseTrusted" set of
  config directives.
- bugfix: parameter action.execOnlyWhenPreviousIsSuspended was accidently 
  of integer-type. For obvious reasons, it needs to be boolean. Note
  that this change can break existing configurations if they circumvented
  the problem by using 0/1 values.
- doc bugfix: rsyslog.conf man page had invalid file format info
  closes: http://bugzilla.adiscon.com/show_bug.cgi?id=418
----------------------------------------------------------------------------
Version 7.2.6  [v7-stable] 2013-03-05
- slightly improved config parser error messages when invalid escapes happen
- bugfix: include files got included in the wrong order
  closes: http://bugzilla.adiscon.com/show_bug.cgi?id=411
  This happens if an $IncludeConfig directive was done on multiple
  files (e.g. the distro default of $IncludeConfig /etc/rsyslog.d/*.conf).
  In that case, the order of include file processing is reversed, which
  could lead to all sorts of problems.
  Thanks to Nathan Stratton Treadway for his great analysis of the problem,
  which made bug fixing really easy.
- bugfix: omelasticsearch failed when authentication data was provided
  ... at least in most cases it emitted an error message:
  "snprintf failed when trying to build auth string"
  Thanks to Joerg Heinemann for alerting us.
  closes: http://bugzilla.adiscon.com/show_bug.cgi?id=404
- bugfix: some property-based filter were incorrectly parsed
  This usually lead to a syntax error on startup and rsyslogd not actually
  starting up. The problem was the regex, which did not care for double
  quote characters to follow in the action part - unfortunately something
  that can frequently happen with v6+ format. An example:
  :programname, isequal, "as" {action(type="omfile" ...) }
  Here, the part 
  :programname, isequal, "as" {action(type="omfile"
  was treated as the property filter, and the rest as action part.
  Obviously, this did not work out. Unfortunately, such situations usually
  resulted in very hard to understand error messages.
----------------------------------------------------------------------------
Version 7.2.5  [v7-stable] 2013-01-08
- build system cleanup (thanks to Michael Biebl for this!)
- bugfix: omelasticsearch did not properly compile on some platforms
  due to missing libmath. Thanks to Michael Biebl for the fix
- bugfix: invalid DST handling under Solaris
  Thanks to Scott Severtson for the patch.
- bugfix: on termination, actions were incorrectly called
  The problem was that incomplete fiter evaluation was done *during the
  shutdown phase*. This affected only the LAST batches being processed. No
  problem existed during the regular run. Could usually only happen on
  very busy systems, which were still busy during shutdown.
- bugfix: very large memory consumption (and probably out of memory) when
  FromPos was specified in template, but ToPos not.
  Thanks to Radu Gheorghe for alerting us of this bug.
- bugfix: timeval2syslogTime cause problems on some platforms
  due to invalid assumption on structure data types.
  closes: http://bugzilla.adiscon.com/show_bug.cgi?id=394
  Thanks to David Hill for the patch [under ASL2.0 as per email conversation
  2013-01-03].
- bugfix: compile errors in im3195
  Thanks to Martin Körper for the patch
- bugfix: doGetFileCreateMode() had invalid validity check ;)
  Thanks to Chandler Latour for the patch.
- bugfix: mmjsonparse errornously returned action error when no CEE cookie
  was present.
----------------------------------------------------------------------------
Version 7.2.4  [v7-stable] 2012-12-07
- enhance: permit RFC3339 timestamp in local log socket messages
  Thanks to Sebastien Ponce for the patch.
- imklog: added ParseKernelTimestamp parameter (import from 5.10.2)
  Thanks to Marius Tomaschewski for the patch.
- fix missing functionality: ruleset(){} could not specify ruleset queue
  The "queue.xxx" parameter set was not supported, and legacy ruleset
  config statements did not work (by intention). The fix introduces the
  "queue.xxx" parameter set. It has some regression potential, but only
  for the new functionality. Note that using that interface it is possible
  to specify duplicate queue file names, which will cause trouble. This
  will be solved in v7.3, because there is a too-large regression
  potential for the v7.2 stable branch.
- imklog: added KeepKernelTimestamp parameter (import from 5.10.2)
  Thanks to Marius Tomaschewski for the patch.
- bugfix: imklog mistakenly took kernel timestamp subseconds as nanoseconds
  ... actually, they are microseconds. So the fractional part of the 
  timestamp was not properly formatted. (import from 5.10.2)
  Thanks to Marius Tomaschewski for the bug report and the patch idea.
- bugfix: supportoctetcountedframing parameter did not work in imptcp
- bugfix: modules not (yet) supporting new conf format were not properly
  registered. This lead to a "module not found" error message instead of
  the to-be-expected "module does not support new style" error message.
  That invalid error message could be quite misleading and actually stop
  people from addressing the real problem (aka "go nuts" ;))
- bugfix: template "type" parameter is mandatory (but was not)
- bugfix: some message properties could be garbled due to race condition
  This happened only on very high volume systems, if the same message was
  being processed by two different actions. This was a regression caused
  by the new config processor, which did no longer properly enable msg
  locking in multithreaded cases. The bugfix is actually a refactoring of
  the msg locking code - we no longer do unlocked operations, as the use
  case for it has mostly gone away. It is potentially possible only at
  very low-end systems, and there the small additional overhead of doing
  the locking does not really hurt. Instead, the removal of that 
  capability can actually slightly improve performance in common cases,
  as the code path is smaller and requires slightly less memory writes.
  That probably outperforms the extra locking overhead (which in the 
  low-end case always happens in user space, without need for kernel
  support as we can always directly aquire the lock - there is no
  contention at all).
----------------------------------------------------------------------------
Version 7.2.3  [v7-stable] 2012-10-21
- regression fix: rsyslogd terminated when wild-card $IncludeConfig did not
  find actual include files. For example, if this directive is present:
  $IncludeConfig /etc/rsyslog.d/*.conf
  and there are no *.conf files in /etc/rsyslog.d (but rsyslog.d exists),
  rsyslogd will emit an error message and terminate. Previous (and expected)
  behaviour is that an empty file set is no problem. HOWEVER, if the
  directory itself does not exist, this is flagged as an error and will
  load to termination (no startup).
  Unfortunately, this is often the case by default in many distros, so this
  actually prevents rsyslog startup.
----------------------------------------------------------------------------
Version 7.2.2  [v7-stable] 2012-10-16
- doc improvements
- enabled to build without libuuid, at loss of uuid functionality
  this enables smoother builds on older systems that do not support
  libuuid. Loss of functionality should usually not matter too much as
  uuid support has only recently been added and is very seldom used.
- bugfix: omfwd did not properly support "template" parameter
- bugfix: potential segfault when re_match() function was used
  Thanks to oxpa for the patch.
  closes: http://bugzilla.adiscon.com/show_bug.cgi?id=371
- bugfix: potential abort of imtcp on rsyslogd shutdown
- bugfix: imzmq3 segfault with PULL subscription
  Thanks to Martin Nilsson for the patch.
- bugfix: improper handling of backslash in string-type template()s
- bugfix: leading quote (") in string-type template() lead to thight loop
  on startup
- bugfix: no error msg on invalid field option in legacy/string template
- bugfix: potential segfault due to invalid param handling in comparisons
  This could happen in RainerScript comparisons (like contains); in some
  cases an unitialized variable was accessed, which could lead to an
  invalid free and in turn to a segfault.
  closes: http://bugzilla.adiscon.com/show_bug.cgi?id=372
  Thanks to Georgi Georgiev for reporting this bug and his great help
  in solving it.
- bugfix: no error msg on unreadable $IncludeConfig path
- bugfix: $IncludeConfig did not correctly process directories
  closes: http://bugzilla.adiscon.com/show_bug.cgi?id=376
  The testbench was also enhanced to check for these cases.
  Thanks to Georgi Georgiev for the bug report.
- bugfix: make rsyslog compile on kfreebsd again
  closes: http://bugzilla.adiscon.com/show_bug.cgi?id=380
  Thanks to Guillem Jover for the patch.
- bugfix: garbled message if field name was used with jsonf property option
  The length for the field name was invalidly computed, resulting in either
  truncated field names or including extra random data. If the random data
  contained NULs, the rest of the message became unreadable.
  closes: http://bugzilla.adiscon.com/show_bug.cgi?id=374
- bugfix: potential segfault at startup with property-based filter
  If the property name was followed by a space before the comma, rsyslogd
  aborted on startup. Note that no segfault could happen if the initial
  startup went well (this was a problem with the config parser).
  closes: http://bugzilla.adiscon.com/show_bug.cgi?id=381
- bugfix: imfile discarded some file parts
  File lines that were incomplete (LF missing) *at the time imfile polled
  the file* were partially discarded. That part of the line that was read 
  without the LF was discarded, and the rest of the line was submitted in
  the next polling cycle. This is now changed so that the partial content
  is saved until the complete line is read. Note that the patch affects
  only read mode 0.
  Thanks to Milan Bartos for providing the base idea for the solution.
----------------------------------------------------------------------------
Version 7.2.1  [v7-stable] 2012-10-29
- bugfix: ruleset()-object did only support a single statement
- added -D rsyslogd option to enable config parser debug mode
- improved syntax error messages by outputting the error token
- the rsyslog core now suspeneds actions after 10 failures in a row
  This was former the case after 1,000 failures and could cause rsyslog
  to be spammed/ressources misused. See the v6 compatibility doc for more
  details.
- ommongodb rate-limits error messages to prevent spamming the syslog
  closes (for v7.2): http://bugzilla.adiscon.com/show_bug.cgi?id=366
----------------------------------------------------------------------------
Version 7.2.0  [v7-stable] 2012-10-22
This starts a new stable branch based on 7.1.12 plus the following changes:
- bugfix: imuxsock did not properly honor $LocalHostIPIF
- omruleset/omdiscard do no longer issue "deprecated" warings, as 7.1
  grammar does not permit to use the replacements under all circumstances
----------------------------------------------------------------------------
Version 7.1.12  [beta] 2012-10-18
- minor updates to better support newer systemd developments
  Thanks to Michael Biebl for the patches.
- build system cleanup
  Thanks to Michael Biebl for the patch series.
- cleanup: removed remains of -c option (compatibility mode)
  both from code & doc and emitted warning message if still used
  closes: http://bugzilla.adiscon.com/show_bug.cgi?id=361
  Thanks to Michael Biebl for reporting & suggestions
- bugfix: imklog truncated head of received message
  This happened only under some circumstances. Thanks to Marius
  Tomaschewski and Florian Piekert for their help in solving this issue.
----------------------------------------------------------------------------
Version 7.1.11  [beta] 2012-10-16
- bugfix: imuxsock truncated head of received message
  This happened only under some circumstances. Thanks to Marius
  Tomaschewski, Florian Piekert and Milan Bartos for their help in
  solving this issue.
- bugfix: do not crash if set statement is used with date field
  Thanks to Miloslav Trmač for the patch.
- change lumberjack cookie to "@cee:" from "@cee: "
  CEE originally specified the cookie with SP, whereas other lumberjack
  tools used it without space. In order to keep interop with lumberjack,
  we now use the cookie without space as well. I hope this can be changed
  in CEE as well when it is released at a later time.
  Thanks to Miloslav Trmač for pointing this out and a similiar v7 patch.
- added deprecated note to omruleset (plus clue to use "call")
- added deprecated note to discard action (plus clue to use "stop")
---------------------------------------------------------------------------
Version 7.1.10  [beta] 2012-10-11
 - bugfix: m4 directory was not present in release tarball
 - bugfix: small memory leak with string-type templates
 - bugfix: small memory leak when template was specified in omfile
 - bugfix: some config processing warning messages were treated as errors
 - bugfix: small memory leak when processing action() statements
 - bugfix: unknown action() parameters were not reported
---------------------------------------------------------------------------
Version 7.1.9  [beta] 2012-10-09
- bugfix: comments inside objects (e.g. action()) were not properly handled
- bugfix: in (non)equal comparisons the position of arrays influenced result
  This behaviour is OK for "contains"-type of comparisons (which have quite
  different semantics), but not for == and <>, which shall be commutative.
  This has been fixed now, so there is no difference any longer if the
  constant string array is the left or right hand operand. We solved this
  via the optimizer, as it keeps the actual script execution code small.
---------------------------------------------------------------------------
Version 7.1.8  [beta] 2012-10-02
- bugfix: ruleset(){} directive errornously changed default ruleset
  much like the $ruleset legacy conf statement. This potentially lead
  to statements being assigned to the wrong ruleset.
- improved module doc
- added "parser" parameter to ruleset(), so that parser chain can be
  configured
- implemented "continue" RainerScript statement
---------------------------------------------------------------------------
Version 7.1.7  [devel] 2012-10-01
- implemented RainerScript "call" statement
- implemented RainerScript array-based string comparison operations
- implemented imtcp "permittedPeers" module-global parameter
- imudp: support for specifying multiple ports via array added
---------------------------------------------------------------------------
Version 7.1.6  [devel] 2012-09-28
- implemented RainerScript input() statement, including support for it
  in major input plugins
- implemented RainerScript ruleset() statement
---------------------------------------------------------------------------
Version 7.1.5  [devel] 2012-09-25
- implemented RainerScript prifield() function
- implemented RainerScript field() function
- added new module imkmsg to process structured kernel log
  Thanks to Milan Bartos for contributing this module
- implemented basic RainerScript optimizer, which will speed up script
  operations
- bugfix: invalid free if function re_match() was incorrectly used
  if the config file parser detected that param 2 was not constant, some
  data fields were not initialized. The destructor did not care about that.
  This bug happened only if rsyslog startup was unclean.
---------------------------------------------------------------------------
Version 7.1.4  [devel] 2012-09-19
- implemented ability for CEE-based properties to be stored in disk queues
- implemented string concatenation in expressions via &-operator
- implemented json subtree copy in variable assignment
- implemented full JSON support for variable manipulation
- introduced "subtree"-type templates
- bugfix: omfile action did not respect "template" parameter
  ... and used default template in all cases
- bugfix: MsgDup() did not copy CEE structure
  This function was called at various places, most importantly during
  "last messages repeated n times" processing and omruleset. If CEE(JSON)
  data was present, it was lost as part of the copy process.
- bugfix: debug output indicated improper queue type
---------------------------------------------------------------------------
Version 7.1.3  [devel] 2012-09-17
- introduced "set" and "unset" config statements
- bugfix: missing support for escape sequences in RainerScript
  only \' was supported. Now the usual set is supported. Note that v5
  used \x as escape where x was any character (e.g. "\n" meant "n" and NOT
  LF). This also means there is some incompatibility to v5 for well-know
  sequences. Better break it now than later.
- bugfix: invalid property name in property-filter could cause abort
  if action chaining (& operator) was used
  http://bugzilla.adiscon.com/show_bug.cgi?id=355
  Thanks to pilou@gmx.com for the bug report
---------------------------------------------------------------------------
Version 7.1.2  [devel] 2012-09-12
- bugfix: messages were duplicated, sometimes massively
  regression from new code in 7.1.1 and reason for early release
- bugfix: remove invalid socket option call from imuxsock
  Thanks to Cristian Ionescu-Idbohrn and Jonny Törnbom 
- bugfix: abort when invalid property name was configured
  in property-based filter
- bugfix: multiple rulesets did no longer work correctly (7.1.1 regression)
---------------------------------------------------------------------------
Version 7.1.1  [devel] 2012-09-11
- MAJOR NEW FEATURE: rulengine now fully supports nesting
  including if ... then ... else ... constructs. This is a big change
  and it obviously has a lot of bug potential.
- BSD-style (filter) blocks are no longer supported
  see http://www.rsyslog.com/g/BSD for details and solution
- imuxsock now stores trusted properties by default in the CEE root
  This was done in order to keep compatible with other implementations of
  the lumberjack schema
  Thanks to Miloslav Trmač for pointing to this.
- bugfix: string-generating templates caused abort if CEE field could not
  be found
---------------------------------------------------------------------------
Version 7.1.0  [devel] 2012-09-06
- added support for hierarchical properties (CEE/lumberjack)
- added pure JSON output plugin parameter passing mode
- ommongodb now supports templates
- bugfix: imtcp could abort on exit due to invalid free()
- imported bugfixes from 6.4.1
---------------------------------------------------------------------------
Version 6.6.1  [v6-stable] 2012-10-??
- bugfix: build problems on some platforms
- bugfix: misaddressing of $mmnormalizeuserawmsg parameter
  On many platforms, this has no effect at all. At some, it may cause
  a segfault. The problem occurs only during config phase, no segfault
  happens when rsyslog has fully started.
- fix API "glitch" in some plugins
  This did not affect users, but could have caused trouble in the future
  for developers.
- bugfix: no error msg on invalid field option in legacy/string template
- bugfix: no error msg on unreadable $IncludeConfig path
- bugfix: $IncludeConfig did not correctly process directories
  closes: http://bugzilla.adiscon.com/show_bug.cgi?id=376
  The testbench was also enhanced to check for these cases.
  Thanks to Georgi Georgiev for the bug report.
- bugfix: spurios error messages from imuxsock about (non-error) EAGAIN
  Thanks to Marius Tomaschewski for the patch.
- imklog: added $klogParseKernelTimestamp option
  When enabled, kernel message [timestamp] is converted for message time.
  Default is to use receive time as in 5.8.x and before, because the clock
  used to create the timestamp is not supposed to be as accurate as the
  monotonic clock (depends on hardware and kernel) resulting in differences
  between kernel and system messages which occurred at same time.
  Thanks to Marius Tomaschewski for the patch.
- imklog: added $klogKeepKernelTimestamp option
  When enabled, the kernel [timestamp] remains at begin of
  each message, even it is used for the message time too.
  Thanks to Marius Tomaschewski for the patch.
- bugfix: imklog mistakenly took kernel timestamp subseconds as nanoseconds
  ... actually, they are microseconds. So the fractional part of the 
  timestamp was not properly formatted.
  Thanks to Marius Tomaschewski for the bug report and the patch idea.
- bugfix: hostname set in rsyslog.conf was not picked up until HUP
  which could also mean "never" or "not for a very long time".
  Thanks to oxpa for providing analysis and a patch
- bugfix: some message properties could be garbled due to race condition
  This happened only on very high volume systems, if the same message was
  being processed by two different actions. This was a regression caused
  by the new config processor, which did no longer properly enable msg
  locking in multithreaded cases. The bugfix is actually a refactoring of
  the msg locking code - we no longer do unlocked operations, as the use
  case for it has mostly gone away. It is potentially possible only at
  very low-end systems, and there the small additional overhead of doing
  the locking does not really hurt. Instead, the removal of that 
  capability can actually slightly improve performance in common cases,
  as the code path is smaller and requires slightly less memory writes.
  That probably outperforms the extra locking overhead (which in the 
  low-end case always happens in user space, without need for kernel
  support as we can always directly aquire the lock - there is no
  contention at all).
- bugfix: invalid DST handling under Solaris
  Thanks to Scott Severtson for the patch.
---------------------------------------------------------------------------
Version 6.6.0  [v6-stable] 2012-10-22
This starts a new stable branch, based on the 6.5.x series, plus:
- bugfix: imuxsock did not properly honor $LocalHostIPIF
---------------------------------------------------------------------------
Version 6.5.1  [beta] 2012-10-11
- added tool "logctl" to handle lumberjack logs in MongoDB
- imfile ported to new v6 config interface
- imfile now supports config parameter for maximum number of submits
  which is a fine-tuning parameter in regard to input baching
- added pure JSON output plugin parameter passing mode
- ommongodb now supports templates
- bugfix: imtcp could abort on exit due to invalid free()
- bugfix: remove invalid socket option call from imuxsock
  Thanks to Cristian Ionescu-Idbohrn and Jonny Törnbom 
- added pure JSON output plugin parameter passing mode
- ommongodb now supports templates
- bugfix: imtcp could abort on exit due to invalid free()
- bugfix: missing support for escape sequences in RainerScript
  only \' was supported. Now the usual set is supported. Note that v5
  used \x as escape where x was any character (e.g. "\n" meant "n" and NOT
  LF). This also means there is some incompatibility to v5 for well-know
  sequences. Better break it now than later.
- bugfix: small memory leaks in template() statements
  these were one-time memory leaks during startup, so they did NOT grow
  during runtime
- bugfix: config validation run did not always return correct return state
- bugfix: config errors did not always cause statement to fail
  This could lead to startup with invalid parameters.
---------------------------------------------------------------------------
Version 6.5.0  [devel] 2012-08-28
- imrelp now supports non-cancel thread termination
  (but now requires at least librelp 1.0.1)
- implemented freeCnf() module interface
  This was actually not present in older versions, even though some modules
  already used it. The implementation was now done, and not in 6.3/6.4 
  because the resulting memory leak was ultra-slim and the new interface
  handling has some potential to seriously break things. Not the kind of
  thing you want to add in late beta state, if avoidable.
- added --enable-debugless configure option for very high demanding envs
  This actually at compile time disables a lot of debug code, resulting
  in some speedup (but serious loss of debugging capabilities)
- added new 0mq plugins (via czmq lib)
  Thanks to David Kelly for contributing these modules
- bugfix: omhdfs did no longer compile
- bugfix: SystemLogSocketAnnotate did not work correctly
  Thanks to Miloslav Trmač for the patch
- $SystemLogParseTrusted config file option
  Thanks to Milan Bartos for the patch
- added template config directive
- added new uuid message property
  Thanks to Jérôme Renard for the idea and patches.
  Note: patches were released under ASL 2.0, see
  http://bugzilla.adiscon.com/show_bug.cgi?id=353
---------------------------------------------------------------------------
Version 6.4.3  [V6-STABLE/NEVER RELEASED] 2012-??-??
This version was never released as 6.6.0 came quickly enough. Note that
all these patches here are present in 6.6.0.
- cleanup: removed remains of -c option (compatibility mode)
  both from code & doc and emitted warning message if still used
  closes: http://bugzilla.adiscon.com/show_bug.cgi?id=361
  Thanks to Michael Biebl for reporting & suggestions
- bugfix: imuxsock and imklog truncated head of received message
  This happened only under some circumstances. Thanks to Marius
  Tomaschewski, Florian Piekert and Milan Bartos for their help in
  solving this issue.
- change lumberjack cookie to "@cee:" from "@cee: "
  CEE originally specified the cookie with SP, whereas other lumberjack
  tools used it without space. In order to keep interop with lumberjack,
  we now use the cookie without space as well. I hope this can be changed
  in CEE as well when it is released at a later time.
  Thanks to Miloslav Trmač for pointing this out and a similiar v7 patch.
- bugfix: comments inside objects (e.g. action()) were not properly handled
- bugfix: sysklogd-emulating standard template was no longer present in v6
  This was obviously lost during the transition to the new config format.
  Thanks to Milan Bartos for alerting us and a patch!
- bugfix: some valid legacy PRI filters were flagged as errornous
  closes: http://bugzilla.adiscon.com/show_bug.cgi?id=358
  This happend to filters of the style "local0,local1.*", where the 
  multiple facilities were comma-separated.
- bugfix: imuxsock did not properly honor $LocalHostIPIF
---------------------------------------------------------------------------
Version 6.4.2  [V6-STABLE] 2012-09-20
- bugfix: potential abort, if action queue could not be properly started
  This most importantly could happen due to configuration errors.
- bugfix: remove invalid socket option call from imuxsock
  Thanks to Cristian Ionescu-Idbohrn and Jonny Törnbom 
- bugfix: missing support for escape sequences in RainerScript
  only \' was supported. Now the usual set is supported. Note that v5
  used \x as escape where x was any character (e.g. "\n" meant "n" and NOT
  LF). This also means there is some incompatibility to v5 for well-know
  sequences. Better break it now than later.
- bugfix: config validation run did not always return correct return state
---------------------------------------------------------------------------
Version 6.4.1  [V6-STABLE] 2012-09-06
- bugfix: multiple main queues with same queue file name were not detected
  This lead to queue file corruption. While the root cause is a config
  error, it is a bug that this important and hard to find config error
  was not detected by rsyslog.
- bugfix: "jsonf" property replacer option did generate invalid JSON
  in JSON, we have "fieldname":"value", but the option emitted 
  "fieldname"="value". Interestingly, this was accepted by a couple
  of sinks, most importantly elasticsearch. Now the correct format is
  emitted, which causes a remote chance that some things that relied on
  the wrong format will break.
  Thanks to Miloslav Trmač for the patch
- change $!all-json did emit an empty (thus non-JSON) string if no libee
  data was present. It now emits {} and thus valid JSON. There is a
  small risk that this may break some things that relied on the previous
  inconsistency.
  Thanks to Miloslav Trmač for the patch
- bugfix: omusrsmsg incorrect return state & config warning handling
  During config file processing, Omusrmsg often incorrectly returned a
  warning status, even when no warning was present (caused by
  uninitialized variable). Also, the core handled warning messages
  incorrectly, and treated them as errors. As a result, omusrmsg
  (most often) could not properly be loaded. Note that this only
  occurs with legacy config action syntax. This was a regression
  caused by an incorrect merge in to the 6.3.x codebase.
  Thanks to Stefano Mason for alerting us of this bug.
- bugfix: Fixed TCP CheckConnection handling in omfwd.c. Interface needed 
  to be changed in lower stream classes. Syslog TCP Sending is now resumed
  properly. Unfixed, that lead to non-detection of downstate of remote
  hosts.
---------------------------------------------------------------------------
Version 6.4.0  [V6-STABLE] 2012-08-20
- THIS IS THE FIRST VERSION OF THE 6.4.x STABLE BRANCH
  It includes all enhancements made in 6.3.x plus what is written in the
  ChangeLog below. 
- omelasticsearch: support for parameters parent & dynparent added
- bugfix: imtcp aborted when more than 2 connections were used.
  Incremented pthread stack size to 4MB for imtcp, imptcp and imttcp
  closes: http://bugzilla.adiscon.com/show_bug.cgi?id=342
- bugfix: imptcp aborted when $InputPTCPServerBindRuleset was used
- bugfix: problem with cutting first 16 characters from message with
  bAnnotate
  Thanks to Milan Bartos for the patch.
---------------------------------------------------------------------------
Version 6.3.12  [BETA] 2012-07-02
- support for elasticsearch via omelasticsearch added
  Note that this module has been tested quite well by a number of folks,
  and this is why we merge in new functionality in a late beta stage.
  Even if problems would exist, only users of omelasticsearch would
  experience them, making it a pretty safe addition.
- bugfix: $ActionName was not properly honored
  Thanks to Abby Edwards for alerting us
---------------------------------------------------------------------------
Version 6.3.11  [BETA] 2012-06-18
- bugfix: expression-based filters with AND/OR could segfault
  due to a problem with boolean shortcut operations. From the user's
  perspective, the segfault is almost non-deterministic (it occurs when
  a shortcut is used).
  Thanks to Lars Peterson for providing the initial bug report and his
  support in solving it.
- bugfix: "last message repeated n times" message was missing hostname
  Thanks to Zdenek Salvet for finding this bug and to Bodik for reporting
---------------------------------------------------------------------------
Version 6.3.10  [BETA] 2012-06-04
- bugfix: delayble source could block action queue, even if there was
  a disk queue associated with it. The root cause of this problem was
  that it makes no sense to delay messages once they arrive in the 
  action queue - the "input" that is being held in that case is the main
  queue worker, what makes no sense.
  Thanks to Marcin for alerting us on this problem and providing 
  instructions to reproduce it.
- bugfix: invalid free in imptcp could lead to abort during startup
- bugfix: if debug message could end up in log file when forking
  if rsyslog was set to auto-background (thus fork, the default) and debug
  mode to stdout was enabled, debug messages ended up in the first log file
  opened. Currently, stdout logging is completely disabled in forking mode
  (but writing to the debug log file is still possible). This is a change 
  in behaviour, which is under review. If it causes problems to you,
  please let us know.
  Thanks to Tomas Heinrich for the patch.
- bugfix: --enable-smcustbindcdr configure directive did not work
  closes: http://bugzilla.adiscon.com/show_bug.cgi?id=330
  Thanks to Ultrabug for the patch.
- bugfix: made rsyslog compile when libestr ist not installed in /usr
  Thanks to Miloslav Trmač for providing patches and suggestions
---------------------------------------------------------------------------
Version 6.3.9  [BETA] 2012-05-22
- bugfix: imtcp could cause hang during reception
  this also applied to other users of core file tcpsrv.c, but imtcp was
  by far the most prominent and widely-used, the rest rather exotic
  (like imdiag)
- added capability to specify substrings for field extraction mode
- added the "jsonf" property replacer option (and fieldname)
- bugfix: omudpspoof did not work correctly if no spoof hostname was
  configured
- bugfix: property replacer option "json" could lead to content loss
  message was truncated if escaping was necessary
- bugfix: assigned ruleset was lost when using disk queues
  This looked quite hard to diagnose for disk-assisted queues, as the
  pure memory part worked well, but ruleset info was lost for messages
  stored inside the disk queue.
- bugfix/imuxsock: solving abort if hostname was not set; configured
  hostname was not used (both merge regressions)
 -bugfix/omfile: template action parameter was not accepted
  (and template name set to "??" if the parameter was used)
  Thanks to Brian Knox for alerting us on this bug.
- bugfix: ommysql did not properly init/exit the mysql runtime library
  this could lead to segfaults. Triggering condition: multiple action
  instances using ommysql.  Thanks to Tomas Heinrich for reporting this
  problem and providing an initial patch (which my solution is based on,
  I need to add more code to clean the mess up).
- bugfix: rsyslog did not terminate when delayable inputs were blocked
  due to unvailable sources. Fixes:
  http://bugzilla.adiscon.com/show_bug.cgi?id=299
  Thanks to Marcin M for bringing up this problem and Andre Lorbach
  for helping to reproduce and fix it.
- added capability to specify substrings for field extraction mode
- bugfix: disk queue was not persisted on shutdown, regression of fix to
  http://bugzilla.adiscon.com/show_bug.cgi?id=299
  The new code also handles the case of shutdown of blocking light and 
  full delayable sources somewhat smarter and permits, assuming sufficient
  timouts, to persist message up to the max queue capacity. Also some nits
  in debug instrumentation have been fixed.
---------------------------------------------------------------------------
Version 6.3.8  [DEVEL] 2012-04-16
- added $PStatJSON directive to permit stats records in JSON format
- added "date-unixtimestamp" property replacer option to format as a
  unix timestamp (seconds since epoch)
- added "json" property replacer option to support JSON encoding on a
  per-property basis
- added omhiredis (contributed module)
- added mmjsonparse to support recognizing and parsing JSON enhanced syslog
  messages
- upgraded more plugins to support the new v6 config format:
  - ommysql
  - omlibdbi
  - omsnmp
- added configuration directives to customize queue light delay marks
  $MainMsgQueueLightDelayMark, $ActionQueueLightDelayMark; both
  specify number of messages starting at which a delay happens.
- added message property parsesuccess to indicate if the last run
  higher-level parser could successfully parse the message or not
  (see property replacer html doc for details)
- bugfix: abort during startup when rsyslog.conf v6+ format was used in
  a certain way
- bugfix: property $!all-json made rsyslog abort if no normalized data
  was available
- bugfix: memory leak in array passing output module mode
- added configuration directives to customize queue light delay marks
- permit size modifiers (k,m,g,...) in integer config parameters
  Thanks to Jo Rhett for the suggestion.
- bugfix: hostname was not requeried on HUP
  Thanks to Per Jessen for reporting this bug and Marius Tomaschewski for
  his help in testing the fix.
- bugfix: imklog invalidly computed facility and severity
  closes: http://bugzilla.adiscon.com/show_bug.cgi?id=313
- added configuration directive to disable octet-counted framing
  for imtcp, directive is $InputTCPServerSupportOctetCountedFraming 
  for imptcp, directive is $InputPTCPServerSupportOctetCountedFraming 
- added capability to use a local interface IP address as fromhost-ip for
  locally originating messages. New directive $LocalHostIPIF
---------------------------------------------------------------------------
Version 6.3.7  [DEVEL] 2012-02-02
- imported refactored v5.9.6 imklog linux driver, now combined with BSD
  driver
- removed imtemplate/omtemplate template modules, as this was waste of time
  The actual input/output modules are better copy templates. Instead, the
  now-removed modules cost time for maintenance AND often caused confusion
  on what their role was.
- added a couple of new stats objects
- improved support for new v6 config system. The build-in output modules
  now all support the new config language
- bugfix: facility local<x> was not correctly interpreted in legacy filters
  Was only accepted if it was the first PRI in a multi-filter PRI.
  Thanks to forum user Mark for bringing this to our attention.
- bugfix: potential abort after reading invalid X.509 certificate
  closes: http://bugzilla.adiscon.com/show_bug.cgi?id=290
  Thanks to Tomas Heinrich for the patch
- bufgix: legacy parsing of some filters did not work correctly
- bugfix: rsyslog aborted during startup if there is an error in loading
  an action and legacy configuration mode is used
- bugfix: bsd klog driver did no longer compile
- relicensed larger parts of the code under Apache (ASL) 2.0
---------------------------------------------------------------------------
Version 6.3.6  [DEVEL] 2011-09-19
- added $InputRELPServerBindRuleset directive to specify rulesets for RELP
- bugfix: config parser did not support properties with dashes in them
  inside property-based filters. Thanks to Gerrit Seré for reporting this.
---------------------------------------------------------------------------
Version 6.3.5  [DEVEL] (rgerhards/al), 2011-09-01
- bugfix/security: off-by-two bug in legacy syslog parser, CVE-2011-3200
- bugfix: mark message processing did not work correctly
- imudp&imtcp now report error if no listener at all was defined
  Thanks to Marcin for suggesting this error message.
- bugfix: potential misadressing in property replacer
---------------------------------------------------------------------------
Version 6.3.4  [DEVEL] (rgerhards), 2011-08-02
- added support for action() config object
  * in rsyslog core engine
  * in omfile
  * in omusrmsg
- bugfix: omusrmsg format usr1,usr2 was no longer supported
- bugfix: misaddressing in config handler
  In theory, can cause segfault, in practice this is extremely unlikely
  Thanks to Marcin for alertig me.
---------------------------------------------------------------------------
Version 6.3.3  [DEVEL] (rgerhards), 2011-07-13
- rsyslog.conf format: now parsed by RainerScript parser
  this provides the necessary base for future enhancements as well as some
  minor immediate ones. For details see:
  http://blog.gerhards.net/2011/07/rsyslog-633-config-format-improvements.html
- performance of script-based filters notably increased
- removed compatibility mode as we expect people have adjusted their
  confs by now
- added support for the ":omfile:" syntax for actions
---------------------------------------------------------------------------
Version 6.3.2  [DEVEL] (rgerhards), 2011-07-06
- added support for the ":omusrmsg:" syntax in configuring user messages
- systemd support: set stdout/stderr to null - thx to Lennart for the patch
- added support for obtaining timestamp for kernel message from message
  If the kernel time-stamps messages, time is now take from that
  timestamp instead of the system time when the message was read. This
  provides much better accuracy. Thanks to Lennart Poettering for
  suggesting this feature and his help during implementation.
- added support for obtaining timestamp from system for imuxsock
  This permits to read the time a message was submitted to the system
  log socket. Most importantly, this is provided in microsecond resolution.
  So we are able to obtain high precision timestampis even for messages
  that were - as is usual - not formatted with them. This also simplifies
  things in regard to local time calculation in chroot environments.
  Many thanks to Lennart Poettering for suggesting this feature,
  providing some guidance on implementing it and coordinating getting the
  necessary support into the Linux kernel.
- bugfix: timestamp was incorrectly calculated for timezones with minute
  offset
  closes: http://bugzilla.adiscon.com/show_bug.cgi?id=271
- bugfix: memory leak in imtcp & subsystems under some circumstances
  This leak is tied to error conditions which lead to incorrect cleanup
  of some data structures.
---------------------------------------------------------------------------
Version 6.3.1  [DEVEL] (rgerhards), 2011-06-07
- added a first implementation of a DNS name cache
  this still has a couple of weaknesses, like no expiration of entries,
  suboptimal algorithms -- but it should perform much better than
  what we had previously. Implementation will be improved based on
  feedback during the next couple of releases
---------------------------------------------------------------------------
Version 6.3.0  [DEVEL] (rgerhards), 2011-06-01
- introduced new config system
  http://blog.gerhards.net/2011/06/new-rsyslog-config-system-materializes.html
---------------------------------------------------------------------------
Version 6.2.2  [v6-stable], 2012-06-13
- build system improvements and spec file templates
  Thanks to Abby Edwards for providing these enhancements
- bugfix: disk queue was not persisted on shutdown, regression of fix to
  http://bugzilla.adiscon.com/show_bug.cgi?id=299
  The new code also handles the case of shutdown of blocking light and 
  full delayable sources somewhat smarter and permits, assuming sufficient
  timouts, to persist message up to the max queue capacity. Also some nits
  in debug instrumentation have been fixed.
- bugfix: --enable-smcustbindcdr configure directive did not work
  closes: http://bugzilla.adiscon.com/show_bug.cgi?id=330
  Thanks to Ultrabug for the patch.
- add small delay (50ms) after sending shutdown message
  There seem to be cases where the shutdown message is otherwise not
  processed, not even on an idle system. Thanks to Marcin for
  bringing this problem up.
- support for resolving huge groups
  closes: http://bugzilla.adiscon.com/show_bug.cgi?id=310
  Thanks to Alec Warner for the patch
- bugfix: potential hang due to mutex deadlock
  closes: http://bugzilla.adiscon.com/show_bug.cgi?id=316
  Thanks to Andreas Piesk for reporting&analyzing this bug as well as
  providing patches and other help in resolving it.
- bugfix: property PROCID empty instead of proper nilvalue if not present
  If it is not present, it must have the nilvalue "-" as of RFC5424
  closes: http://bugzilla.adiscon.com/show_bug.cgi?id=332
  Thanks to John N for reporting this issue.
- bugfix: did not compile under solaris due to $uptime property code
  For the time being, $uptime is not supported on Solaris
- bugfix: "last message repeated n times" message was missing hostname
  Thanks to Zdenek Salvet for finding this bug and to Bodik for reporting
---------------------------------------------------------------------------
Version 6.2.1  [v6-stable], 2012-05-10
- change plugin config interface to be compatible with pre-v6.2 system
  The functionality was already removed (because it is superseeded by the
  v6.3+ config language), but code was still present. I have now removed
  those parts that affect interface. Full removal will happen in v6.3, in
  order to limit potential regressions. However, it was considered useful
  enough to do the interface change in v6-stable; this also eases merging
  branches!
- re-licensed larger parts of the codebase under the Apache license 2.0
- bugfix: omprog made rsyslog abort on startup if not binary to
  execute was configured
- bugfix: imklog invalidly computed facility and severity
  closes: http://bugzilla.adiscon.com/show_bug.cgi?id=313
- bugfix: stopped DA queue was never processed after a restart due to a
  regression from statistics module
- bugfix: memory leak in array passing output module mode
- bugfix: ommysql did not properly init/exit the mysql runtime library
  this could lead to segfaults. Triggering condition: multiple action
  instances using ommysql.  Thanks to Tomas Heinrich for reporting this
  problem and providing an initial patch (which my solution is based on,
  I need to add more code to clean the mess up).
- bugfix: rsyslog did not terminate when delayable inputs were blocked
  due to unvailable sources. Fixes:
  http://bugzilla.adiscon.com/show_bug.cgi?id=299
  Thanks to Marcin M for bringing up this problem and Andre Lorbach
  for helping to reproduce and fix it.
- bugfix/tcpflood: sending small test files did not work correctly
---------------------------------------------------------------------------
Version 6.2.0  [v6-stable], 2012-01-09
- bugfix (kind of): removed numerical part from pri-text
  see v6 compatibility document for reasons
- bugfix: race condition when extracting program name, APPNAME, structured
  data and PROCID (RFC5424 fields) could lead to invalid characters e.g.
  in dynamic file names or during forwarding (general malfunction of these
  fields in templates, mostly under heavy load)
- bugfix: imuxsock did no longer ignore message-provided timestamp, if
  so configured (the *default*). Lead to no longer sub-second timestamps.
  closes: http://bugzilla.adiscon.com/show_bug.cgi?id=281
- bugfix: omfile returns fatal error code for things that go really wrong
  previously, RS_RET_RESUME was returned, which lead to a loop inside the
  rule engine as omfile could not really recover.
- bugfix: rsyslogd -v always said 64 atomics were not present
  thanks to mono_matsuko for the patch
- bugfix: potential abort after reading invalid X.509 certificate
  closes: http://bugzilla.adiscon.com/show_bug.cgi?id=290
  Thanks to Tomas Heinrich for the patch
- enhanced module loader to not rely on PATH_MAX
- imuxsock: added capability to "annotate" messages with "trusted
  information", which contains some properties obtained from the system
  and as such sure to not be faked. This is inspired by the similiar idea
  introduced in systemd.
---------------------------------------------------------------------------
Version 6.1.12  [BETA], 2011-09-01
- bugfix/security: off-by-two bug in legacy syslog parser, CVE-2011-3200
- bugfix: mark message processing did not work correctly
- bugfix: potential misadressing in property replacer
- bugfix: memcpy overflow can occur in allowed sender checkig
  if a name is resolved to IPv4-mapped-on-IPv6 address
  Found by Ismail Dönmez at suse
- bugfix: The NUL-Byte for the syslogtag was not copied in MsgDup (msg.c)
- bugfix: fixed incorrect state handling for Discard Action (transactions)
  Note: This caused all messages in a batch to be set to COMMITTED, 
  even if they were discarded. 
---------------------------------------------------------------------------
Version 6.1.11  [BETA] (rgerhards), 2011-07-11
- systemd support: set stdout/stderr to null - thx to Lennart for the patch
- added support for the ":omusrmsg:" syntax in configuring user messages
- added support for the ":omfile:" syntax in configuring user messages
---------------------------------------------------------------------------
Version 6.1.10  [BETA] (rgerhards), 2011-06-22
- bugfix: problems in failover action handling
  closes: http://bugzilla.adiscon.com/show_bug.cgi?id=270
  closes: http://bugzilla.adiscon.com/show_bug.cgi?id=254
- bugfix: mutex was invalidly left unlocked during action processing
  At least one case where this can occur is during thread shutdown, which
  may be initiated by lower activity. In most cases, this is quite
  unlikely to happen. However, if it does, data structures may be 
  corrupted which could lead to fatal failure and segfault. I detected
  this via a testbench test, not a user report. But I assume that some
  users may have had unreproducable aborts that were cause by this bug.
---------------------------------------------------------------------------
Version 6.1.9  [BETA] (rgerhards), 2011-06-14
- bugfix: problems in failover action handling
  closes: http://bugzilla.adiscon.com/show_bug.cgi?id=270
  closes: http://bugzilla.adiscon.com/show_bug.cgi?id=254
- bugfix: mutex was invalidly left unlocked during action processing
  At least one case where this can occur is during thread shutdown, which
  may be initiated by lower activity. In most cases, this is quite
  unlikely to happen. However, if it does, data structures may be 
  corrupted which could lead to fatal failure and segfault. I detected
  this via a testbench test, not a user report. But I assume that some
  users may have had unreproducable aborts that were cause by this bug.
- bugfix/improvement:$WorkDirectory now gracefully handles trailing slashes
- bugfix: memory leak in imtcp & subsystems under some circumstances
  This leak is tied to error conditions which lead to incorrect cleanup
  of some data structures. [backport from v6.3]
- bugfix: $ActionFileDefaultTemplate did not work
  closes: http://bugzilla.adiscon.com/show_bug.cgi?id=262
---------------------------------------------------------------------------
Version 6.1.8  [BETA] (rgerhards), 2011-05-20
- official new beta version (note that in a sense 6.1.7 was already beta,
  so we may release the first stable v6 earlier than usual)
- new module mmsnmptrapd, a sample message modification module
- import of minor bug fixes from v4 & v5
---------------------------------------------------------------------------
Version 6.1.7  [DEVEL] (rgerhards), 2011-04-15
- added log classification capabilities (via mmnormalize & tags)
- speeded up tcp forwarding by reducing number of API calls
  this especially speeds up TLS processing
- somewhat improved documentation index
- bugfix: enhanced imudp config processing code disabled due to wrong
  merge (affected UDP realtime capabilities)
- bugfix (kind of): memory leak with tcp reception epoll handler
  This was an extremely unlikely leak and, if it happend, quite small.
  Still it is better to handle this border case.
- bugfix: IPv6-address could not be specified in omrelp
  this was due to improper parsing of ":"
  closes: http://bugzilla.adiscon.com/show_bug.cgi?id=250
- bugfix: do not open files with full privileges, if privs will be dropped
  This make the privilege drop code more bulletproof, but breaks Ubuntu's
  work-around for log files created by external programs with the wrong
  user and/or group. Note that it was long said that this "functionality"
  would break once we go for serious privilege drop code, so hopefully
  nobody still depends on it (and, if so, they lost...).
- bugfix: pipes not opened in full priv mode when privs are to be dropped
---------------------------------------------------------------------------
Version 6.1.6  [DEVEL] (rgerhards), 2011-03-14
- enhanced omhdfs to support batching mode. This permits to increase
  performance, as we now call the HDFS API with much larger message
  sizes and far more infrequently
- improved testbench
  among others, life tests for ommysql (against a test database) have
  been added, valgrind-based testing enhanced, ...
- bugfix: minor memory leak in omlibdbi (< 1k per instance and run)
- bugfix: (regression) omhdfs did no longer compile
- bugfix: omlibdbi did not use password from rsyslog.con
  closes: http://bugzilla.adiscon.com/show_bug.cgi?id=203
- systemd support somewhat improved (can now take over existing log sockt)
- bugfix: discard action did not work under some circumstances
  fixes: http://bugzilla.adiscon.com/show_bug.cgi?id=217
- bugfix: file descriptor leak in gnutls netstream driver
  fixes: http://bugzilla.adiscon.com/show_bug.cgi?id=222
- fixed compile problem in imtemplate
  fixes: http://bugzilla.adiscon.com/show_bug.cgi?id=235
---------------------------------------------------------------------------
Version 6.1.5  [DEVEL] (rgerhards), 2011-03-04
- improved testbench
- enhanced imtcp to use a pool of worker threads to process incoming
  messages. This enables higher processing rates, especially in the TLS
  case (where more CPU is needed for the crypto functions)
- added support for TLS (in anon mode) to tcpflood
- improved TLS error reporting
- improved TLS startup (Diffie-Hellman bits do not need to be generated,
  as we do not support full anon key exchange -- we always need certs)
- bugfix: fixed a memory leak and potential abort condition
  this could happen if multiple rulesets were used and some output batches
  contained messages belonging to more than one ruleset.
  fixes: http://bugzilla.adiscon.com/show_bug.cgi?id=226
  fixes: http://bugzilla.adiscon.com/show_bug.cgi?id=218
- bugfix: memory leak when $RepeatedMsgReduction on was used
  bug tracker: http://bugzilla.adiscon.com/show_bug.cgi?id=225
- bugfix: potential abort condition when $RepeatedMsgReduction set to on
  as well as potentially in a number of other places where MsgDup() was
  used. This only happened when the imudp input module was used and it
  depended on name resolution not yet had taken place. In other words,
  this was a strange problem that could lead to hard to diagnose 
  instability. So if you experience instability, chances are good that
  this fix will help.
---------------------------------------------------------------------------
Version 6.1.4  [DEVEL] (rgerhards), 2011-02-18
- bugfix/omhdfs: directive $OMHDFSFileName rendered unusable 
  due to a search and replace-induced bug ;)
- bugfix: minor race condition in action.c - considered cosmetic
  This is considered cosmetic as multiple threads tried to write exactly
  the same value into the same memory location without sync. The method
  has been changed so this can no longer happen.
- added pmsnare parser module (written by David Lang)
- enhanced imfile to support non-cancel input termination
- improved systemd socket activation thanks to Marius Tomaschewski
- improved error reporting for $WorkDirectory
  non-existance and other detectable problems are now reported,
  and the work directory is NOT set in this case
- bugfix: pmsnare causded abort under some conditions
- bugfix: abort if imfile reads file line of more than 64KiB
  Thanks to Peter Eisentraut for reporting and analysing this problem.
  bug tracker: http://bugzilla.adiscon.com/show_bug.cgi?id=221
- bugfix: queue engine did not properly slow down inputs in FULL_DELAY mode
  when in disk-assisted mode. This especially affected imfile, which
  created unnecessarily queue files if a large set of input file data was
  to process.
- bugfix: very long running actions could prevent shutdown under some
  circumstances. This has now been solved, at least for common
  situations.
- bugfix: fixed compile problem due to empty structs
  this occured only on some platforms/compilers. thanks to Dražen Kačar 
  for the fix
---------------------------------------------------------------------------
Version 6.1.3  [DEVEL] (rgerhards), 2011-02-01
- experimental support for monogodb added
- added $IMUDPSchedulingPolicy and $IMUDPSchedulingPriority config settings
- added $LocalHostName config directive
- improved tcpsrv performance by enabling multiple-entry epoll
  so far, we always pulled a single event from the epoll interface. 
  Now 128, what should result in performance improvement (less API
  calls) on busy systems. Most importantly affects imtcp.
- imptcp now supports non-cancel termination mode, a plus in stability
- imptcp speedup: multiple worker threads can now be used to read data
- new directive $InputIMPTcpHelperThreads added
- bugfix: fixed build problems on some platforms
  namely those that have 32bit atomic operations but not 64 bit ones
- bugfix: local hostname was pulled too-early, so that some config 
  directives (namely FQDN settings) did not have any effect
- enhanced tcpflood to support multiple sender threads
  this is required for some high-throughput scenarios (and necessary to
  run some performance tests, because otherwise the sender is too slow).
- added some new custom parsers (snare, aix, some Cisco "specialities")
  thanks to David Lang
---------------------------------------------------------------------------
Version 6.1.2  [DEVEL] (rgerhards), 2010-12-16
- added experimental support for log normalizaton (via liblognorm)
  support for normalizing log messages has been added in the form of
  mmnormalize. The core engine (property replacer, filter engine) has
  been enhanced to support properties from normalized events.
  Note: this is EXPERIMENTAL code. It is currently know that
  there are issues if the functionality is used with
  - disk-based queues
  - asynchronous action queues
  You can not use the new functionality together with these features.
  This limitation will be removed in later releases. However, we 
  preferred to release early, so that one can experiment with the new
  feature set and accepted the price that this means the full set of
  functionality is not yet available. If not used together with
  these features, log normalizing should be pretty stable.
- enhanced testing tool tcpflood
  now supports sending via UDP and the capability to run multiple
  iterations and generate statistics data records
- bugfix: potential abort when output modules with different parameter
  passing modes were used in configured output modules
---------------------------------------------------------------------------
Version 6.1.1  [DEVEL] (rgerhards), 2010-11-30
- bugfix(important): problem in TLS handling could cause rsyslog to loop
  in a tight loop, effectively disabling functionality and bearing the
  risk of unresponsiveness of the whole system.
  Bug tracker: http://bugzilla.adiscon.com/show_bug.cgi?id=194
- support for omhdfs officially added (import from 5.7.1)
- merged imuxsock improvements from 5.7.1 (see there)
- support for systemd officially added (import from 5.7.0)
- bugfix: a couple of problems that imfile had on some platforms, namely
  Ubuntu (not their fault, but occured there)
- bugfix: imfile utilizes 32 bit to track offset. Most importantly,
  this problem can not experienced on Fedora 64 bit OS (which has
  64 bit long's!)
- a number of other bugfixes from older versions imported
---------------------------------------------------------------------------
Version 6.1.0  [DEVEL] (rgerhards), 2010-08-12

*********************************** NOTE **********************************
The v6 versions of rsyslog feature a greatly redesigned config system 
which, among others, supports scoping. However, the initial version does
not contain the whole new system. Rather it will evolve. So it is
expected that interfaces, even new ones, break during the initial
6.x.y releases.
*********************************** NOTE **********************************

- added $Begin, $End and $ScriptScoping config scope statments
  (at this time for actions only).
- added imptcp, a simplified, Linux-specific and potentielly fast
  syslog plain tcp input plugin (NOT supporting TLS!)
  [ported from v4]
---------------------------------------------------------------------------
Version 5.10.2  [V5-STABLE], 201?-??-??
- bugfix: queue file size was not correctly processed
  this could lead to using one queue file per message for sizes >2GiB
  Thanks to Tomas Heinrich for the patch.
- updated systemd files to match current systemd source
- bugfix: spurios error messages from imuxsock about (non-error) EAGAIN
  Thanks to Marius Tomaschewski for the patch.
- imklog: added $klogParseKernelTimestamp option
  When enabled, kernel message [timestamp] is converted for message time.
  Default is to use receive time as in 5.8.x and before, because the clock
  used to create the timestamp is not supposed to be as accurate as the
  monotonic clock (depends on hardware and kernel) resulting in differences
  between kernel and system messages which occurred at same time.
  Thanks to Marius Tomaschewski for the patch.
- imklog: added $klogKeepKernelTimestamp option
  When enabled, the kernel [timestamp] remains at begin of
  each message, even it is used for the message time too.
  Thanks to Marius Tomaschewski for the patch.
- bugfix: imklog mistakenly took kernel timestamp subseconds as nanoseconds
  ... actually, they are microseconds. So the fractional part of the 
  timestamp was not properly formatted.
  Thanks to Marius Tomaschewski for the bug report and the patch idea.
- imklog: added $klogKeepKernelTimestamp option
  When enabled, the kernel [timestamp] remains at begin of
  each message, even it is used for the message time too.
  Thanks to Marius Tomaschewski for the patch.
- bugfix: imklog mistakenly took kernel timestamp subseconds as nanoseconds
  ... actually, they are microseconds. So the fractional part of the 
  timestamp was not properly formatted.
  Thanks to Marius Tomaschewski for the bug report and the patch idea.
- bugfix: invalid DST handling under Solaris
  Thanks to Scott Severtson for the patch.
- bugfix: invalid decrement in pm5424 could lead to log truncation
  Thanks to Tomas Heinrich for the patch.
- bugfix[kind of]: omudpspoof discarded messages >1472 bytes (MTU size)
  it now truncates these message, but ensures they are sent. Note that
  7.3.5+ will switch to fragmented UDP messages instead (up to 64K)
---------------------------------------------------------------------------
Version 5.10.1  [V5-STABLE], 2012-10-17
- bugfix: imuxsock and imklog truncated head of received message
  This happened only under some circumstances. Thanks to Marius
  Tomaschewski, Florian Piekert and Milan Bartos for their help in
  solving this issue.
- enable DNS resolution in imrelp
  Thanks to Apollon Oikonomopoulos for the patch
- bugfix: invalid property name in property-filter could cause abort
  if action chaining (& operator) was used
  http://bugzilla.adiscon.com/show_bug.cgi?id=355
  Thanks to pilou@gmx.com for the bug report
- bugfix: remove invalid socket option call from imuxsock
  Thanks to Cristian Ionescu-Idbohrn and Jonny Törnbom 
- bugfix: fixed wrong bufferlength for snprintf in tcpflood.c when using 
  the -f (dynafiles) option. 
- fixed issues in build system (namely related to cust1 dummy plugin)
---------------------------------------------------------------------------
Version 5.10.0  [V5-STABLE], 2012-08-23

NOTE: this is the new rsyslog v5-stable, incorporating all changes from the
      5.9.x series. In addition to that, it contains the fixes and
      enhancements listed below in this entry.

- bugfix: delayble source could block action queue, even if there was
  a disk queue associated with it. The root cause of this problem was
  that it makes no sense to delay messages once they arrive in the 
  action queue - the "input" that is being held in that case is the main
  queue worker, what makes no sense.
  Thanks to Marcin for alerting us on this problem and providing 
  instructions to reproduce it.
- bugfix: disk queue was not persisted on shutdown, regression of fix to
  http://bugzilla.adiscon.com/show_bug.cgi?id=299
  The new code also handles the case of shutdown of blocking light and 
  full delayable sources somewhat smarter and permits, assuming sufficient
  timouts, to persist message up to the max queue capacity. Also some nits
  in debug instrumentation have been fixed.
- add small delay (50ms) after sending shutdown message
  There seem to be cases where the shutdown message is otherwise not
  processed, not even on an idle system. Thanks to Marcin for
  bringing this problem up.
- support for resolving huge groups
  closes: http://bugzilla.adiscon.com/show_bug.cgi?id=310
  Thanks to Alec Warner for the patch
- bugfix: potential hang due to mutex deadlock
  closes: http://bugzilla.adiscon.com/show_bug.cgi?id=316
  Thanks to Andreas Piesk for reporting&analyzing this bug as well as
  providing patches and other help in resolving it.
- bugfix: property PROCID empty instead of proper nilvalue if not present
  If it is not present, it must have the nilvalue "-" as of RFC5424
  closes: http://bugzilla.adiscon.com/show_bug.cgi?id=332
  Thanks to John N for reporting this issue.
- bugfix: "last message repeated n times" message was missing hostname
  Thanks to Zdenek Salvet for finding this bug and to Bodik for reporting
- bugfix: multiple main queues with same queue file name was not detected
  This lead to queue file corruption. While the root cause is a config
  error, it is a bug that this important and hard to find config error
  was not detected by rsyslog.
---------------------------------------------------------------------------
Version 5.9.7  [V5-BETA], 2012-05-10
- added capability to specify substrings for field extraction mode
- bugfix: ommysql did not properly init/exit the mysql runtime library
  this could lead to segfaults. Triggering condition: multiple action
  instances using ommysql.  Thanks to Tomas Heinrich for reporting this
  problem and providing an initial patch (which my solution is based on,
  I need to add more code to clean the mess up).
- bugfix: rsyslog did not terminate when delayable inputs were blocked
  due to unvailable sources. Fixes:
  http://bugzilla.adiscon.com/show_bug.cgi?id=299
  Thanks to Marcin M for bringing up this problem and Andre Lorbach
  for helping to reproduce and fix it.
- bugfix/tcpflood: sending small test files did not work correctly
---------------------------------------------------------------------------
Version 5.9.6  [V5-BETA], 2012-04-12
- added configuration directives to customize queue light delay marks
- permit size modifiers (k,m,g,...) in integer config parameters
  Thanks to Jo Rhett for the suggestion.
- bugfix: hostname was not requeried on HUP
  Thanks to Per Jessen for reporting this bug and Marius Tomaschewski for
  his help in testing the fix.
- bugfix: imklog invalidly computed facility and severity
  closes: http://bugzilla.adiscon.com/show_bug.cgi?id=313
- bugfix: imptcp input name could not be set
  config directive was accepted, but had no effect
- added configuration directive to disable octet-counted framing
  for imtcp, directive is $InputTCPServerSupportOctetCountedFraming 
  for imptcp, directive is $InputPTCPServerSupportOctetCountedFraming 
- added capability to use a local interface IP address as fromhost-ip for
  locally originating messages. New directive $LocalHostIPIF
- added configuration directives to customize queue light delay marks
  $MainMsgQueueLightDelayMark, $ActionQueueLightDelayMark; both
  specify number of messages starting at which a delay happens.
---------------------------------------------------------------------------
Version 5.9.5  [V5-DEVEL], 2012-01-27
- improved impstats subsystem, added many new counters
- enhanced module loader to not rely on PATH_MAX
- refactored imklog linux driver, now combined with BSD driver
  The Linux driver no longer supports outdated kernel symbol resolution,
  which was disabled by default for very long. Also overall cleanup,
  resulting in much smaller code. Linux and BSD are now covered by a
  single small driver.
- $IMUXSockRateLimitInterval DEFAULT CHANGED, was 5, now 0
  The new default turns off rate limiting. This was chosen as people
  experienced problems with rate-limiting activated by default. Now it
  needs an explicit opt-in by setting this parameter.
  Thanks to Chris Gaffney for suggesting to make it opt-in; thanks to
  many unnamed others who already had complained at the time Chris made
  the suggestion ;-)
---------------------------------------------------------------------------
Version 5.9.4  [V5-DEVEL], 2011-11-29
- imuxsock: added capability to "annotate" messages with "trusted
  information", which contains some properties obtained from the system
  and as such sure to not be faked. This is inspired by the similiar idea
  introduced in systemd.
- removed dependency on gcrypt for recently-enough GnuTLS
  see: http://bugzilla.adiscon.com/show_bug.cgi?id=289
- bugfix: imuxsock did no longer ignore message-provided timestamp, if
  so configured (the *default*). Lead to no longer sub-second timestamps.
  closes: http://bugzilla.adiscon.com/show_bug.cgi?id=281
- bugfix: omfile returns fatal error code for things that go really wrong
  previously, RS_RET_RESUME was returned, which lead to a loop inside the
  rule engine as omfile could not really recover.
- bugfix: rsyslogd -v always said 64 atomics were not present
  thanks to mono_matsuko for the patch
---------------------------------------------------------------------------
Version 5.9.3  [V5-DEVEL], 2011-09-01
- bugfix/security: off-by-two bug in legacy syslog parser, CVE-2011-3200
- bugfix: mark message processing did not work correctly
- added capability to emit config error location info for warnings 
  otherwise, omusrmsg's warning about new config format was not
  accompanied by problem location.
- bugfix: potential misadressing in property replacer
- bugfix: MSGID corruption in RFC5424 parser under some circumstances
  closes: http://bugzilla.adiscon.com/show_bug.cgi?id=275
- bugfix: The NUL-Byte for the syslogtag was not copied in MsgDup (msg.c)
---------------------------------------------------------------------------
Version 5.9.2  [V5-DEVEL] (rgerhards), 2011-07-11
- systemd support: set stdout/stderr to null - thx to Lennart for the patch
- added support for the ":omusrmsg:" syntax in configuring user messages
- added support for the ":omfile:" syntax for actions
---------------------------------------------------------------------------
Version 5.9.1  [V5-DEVEL] (rgerhards), 2011-06-30
- added support for obtaining timestamp for kernel message from message
  If the kernel time-stamps messages, time is now take from that
  timestamp instead of the system time when the message was read. This
  provides much better accuracy. Thanks to Lennart Poettering for
  suggesting this feature and his help during implementation.
- added support for obtaining timestamp from system for imuxsock
  This permits to read the time a message was submitted to the system
  log socket. Most importantly, this is provided in microsecond resolution.
  So we are able to obtain high precision timestampis even for messages
  that were - as is usual - not formatted with them. This also simplifies
  things in regard to local time calculation in chroot environments.
  Many thanks to Lennart Poettering for suggesting this feature,
  providing some guidance on implementing it and coordinating getting the
  necessary support into the Linux kernel.
- bugfix: timestamp was incorrectly calculated for timezones with minute
  offset
  closes: http://bugzilla.adiscon.com/show_bug.cgi?id=271
- bugfix: problems in failover action handling
  closes: http://bugzilla.adiscon.com/show_bug.cgi?id=270
  closes: http://bugzilla.adiscon.com/show_bug.cgi?id=254
- bugfix: mutex was invalidly left unlocked during action processing
  At least one case where this can occur is during thread shutdown, which
  may be initiated by lower activity. In most cases, this is quite
  unlikely to happen. However, if it does, data structures may be 
  corrupted which could lead to fatal failure and segfault. I detected
  this via a testbench test, not a user report. But I assume that some
  users may have had unreproducable aborts that were cause by this bug.
- bugfix: memory leak in imtcp & subsystems under some circumstances
  This leak is tied to error conditions which lead to incorrect cleanup
  of some data structures. [backport from v6]
- bugfix/improvement:$WorkDirectory now gracefully handles trailing slashes
---------------------------------------------------------------------------
Version 5.9.0  [V5-DEVEL] (rgerhards), 2011-06-08
- imfile: added $InputFileMaxLinesAtOnce directive
- enhanced imfile to support input batching
- added capability for imtcp and imptcp to activate keep-alive packets
  at the socket layer. This has not been added to imttcp, as the latter is
  only an experimental module, and one which did not prove to be useful.
  reference: http://kb.monitorware.com/post20791.html
- added support to control KEEPALIVE settings in imptcp
  this has not yet been added to imtcp, but could be done on request.
- $ActionName is now also used for naming of queues in impstats
  as well as in the debug output
- bugfix: do not open files with full privileges, if privs will be dropped
  This make the privilege drop code more bulletproof, but breaks Ubuntu's
  work-around for log files created by external programs with the wrong
  user and/or group. Note that it was long said that this "functionality"
  would break once we go for serious privilege drop code, so hopefully
  nobody still depends on it (and, if so, they lost...).
- bugfix: pipes not opened in full priv mode when privs are to be dropped
- this begins a new devel branch for v5
- better handling of queue i/o errors in disk queues. This is kind of a
  bugfix, but a very intrusive one, this it goes into the devel version
  first. Right now, "file not found" is handled and leads to the new
  emergency mode, in which disk action is stopped and the queue run
  in direct mode. An error message is emited if this happens.
- added support for user-level PRI provided via systemd
- added new config directive $InputTCPFlowControl to select if tcp
  received messages shall be flagged as light delayable or not.
- enhanced omhdfs to support batching mode. This permits to increase
  performance, as we now call the HDFS API with much larger message
  sizes and far more infrequently
- bugfix: failover did not work correctly if repeated msg reduction was on
  affected directive was: $ActionExecOnlyWhenPreviousIsSuspended on
  closes: http://bugzilla.adiscon.com/show_bug.cgi?id=236
---------------------------------------------------------------------------
Version 5.8.13  [V5-stable] 2012-08-22
- bugfix: DA queue could cause abort
- bugfix: "last message repeated n times" message was missing hostname
  Thanks to Zdenek Salvet for finding this bug and to Bodik for reporting
- bugfix "$PreserveFQDN on" was not honored in some modules
  Thanks to bodik for reporting this bug.
- bugfix: randomized IP option header in omudpspoof caused problems
  closes: http://bugzilla.adiscon.com/show_bug.cgi?id=327
  Thanks to Rick Brown for helping to test out the patch.
- bugfix: potential abort if output plugin logged message during shutdown
  note that none of the rsyslog-provided plugins does this
  Thanks to bodik and Rohit Prasad for alerting us on this bug and
  analyzing it.
  fixes: http://bugzilla.adiscon.com/show_bug.cgi?id=347
- bugfix: multiple main queues with same queue file name was not detected
  This lead to queue file corruption. While the root cause is a config
  error, it is a bug that this important and hard to find config error
  was not detected by rsyslog.
---------------------------------------------------------------------------
Version 5.8.12  [V5-stable] 2012-06-06
- add small delay (50ms) after sending shutdown message
  There seem to be cases where the shutdown message is otherwise not
  processed, not even on an idle system. Thanks to Marcin for
  bringing this problem up.
- support for resolving huge groups
  closes: http://bugzilla.adiscon.com/show_bug.cgi?id=310
  Thanks to Alec Warner for the patch
- bugfix: delayble source could block action queue, even if there was
  a disk queue associated with it. The root cause of this problem was
  that it makes no sense to delay messages once they arrive in the 
  action queue - the "input" that is being held in that case is the main
  queue worker, what makes no sense.
  Thanks to Marcin for alerting us on this problem and providing 
  instructions to reproduce it.
- bugfix: disk queue was not persisted on shutdown, regression of fix to
  http://bugzilla.adiscon.com/show_bug.cgi?id=299
  The new code also handles the case of shutdown of blocking light and 
  full delayable sources somewhat smarter and permits, assuming sufficient
  timouts, to persist message up to the max queue capacity. Also some nits
  in debug instrumentation have been fixed.
- bugfix/omudpspoof: problems, including abort, happend when run on
  multiple threads. Root cause is that libnet is not thread-safe. 
  omudpspoof now guards libnet calls with their own mutex.
- bugfix: if debug message could end up in log file when forking
  if rsyslog was set to auto-background (thus fork, the default) and debug
  mode to stdout was enabled, debug messages ended up in the first log file
  opened. Currently, stdout logging is completely disabled in forking mode
  (but writing to the debug log file is still possible). This is a change 
  in behaviour, which is under review. If it causes problems to you,
  please let us know.
  Thanks to Tomas Heinrich for the patch.
- bugfix/tcpflood: sending small test files did not work correctly
- bugfix: potential hang due to mutex deadlock
  closes: http://bugzilla.adiscon.com/show_bug.cgi?id=316
  Thanks to Andreas Piesk for reporting&analyzing this bug as well as
  providing patches and other help in resolving it.
- bugfix: property PROCID empty instead of proper nilvalue if not present
  If it is not present, it must have the nilvalue "-" as of RFC5424
  closes: http://bugzilla.adiscon.com/show_bug.cgi?id=332
  Thanks to John N for reporting this issue.
---------------------------------------------------------------------------
Version 5.8.11  [V5-stable] 2012-05-03
- bugfix: ommysql did not properly init/exit the mysql runtime library
  this could lead to segfaults. Triggering condition: multiple action
  instances using ommysql.  Thanks to Tomas Heinrich for reporting this
  problem and providing an initial patch (which my solution is based on,
  I need to add more code to clean the mess up).
- bugfix: rsyslog did not terminate when delayable inputs were blocked
  due to unvailable sources. Fixes:
  http://bugzilla.adiscon.com/show_bug.cgi?id=299
  Thanks to Marcin M for bringing up this problem and Andre Lorbach
  for helping to reproduce and fix it.
- bugfix: active input in "light delay state" could block rsyslog
  termination, at least for prolonged period of time
- bugfix: imptcp input name could not be set
  config directive was accepted, but had no effect
- bugfix: assigned ruleset was lost when using disk queues
  This looked quite hard to diagnose for disk-assisted queues, as the
  pure memory part worked well, but ruleset info was lost for messages
  stored inside the disk queue.
- bugfix: hostname was not requeried on HUP
  Thanks to Per Jessen for reporting this bug and Marius Tomaschewski for
  his help in testing the fix.
- bugfix: inside queue.c, some thread cancel states were not correctly
  reset. While this is a bug, we assume it did have no practical effect
  because the reset as it was done was set to the state the code actually
  had at this point. But better fix this...
---------------------------------------------------------------------------
Version 5.8.10  [V5-stable] 2012-04-05
- bugfix: segfault on startup if $actionqueuefilename was missing for disk
  queue config
  Thanks to Tomas Heinrich for the patch.
- bugfix: segfault if disk-queue was started up with old queue file
  Thanks to Tomas Heinrich for the patch.
- bugfix: memory leak in array passing output module mode
---------------------------------------------------------------------------
Version 5.8.9  [V5-stable] 2012-03-15
- added tool to recover disk queue if .qi file is missing (recover_qi.pl)
  Thanks to Kaiwang Chen for contributing this tool
- bugfix: stopped DA queue was never processed after a restart due to a
  regression from statistics module
- added better doc for statsobj interface
  Thanks to Kaiwang Chen for his suggestions and analysis in regard to the
  stats subsystem.
---------------------------------------------------------------------------
Version 5.8.8  [V5-stable] 2012-03-05
- added capability to use a local interface IP address as fromhost-ip for
  imuxsock imklog
  new config directives: $IMUXSockLocalIPIF, $klogLocalIPIF
- added configuration directives to customize queue light delay marks
  $MainMsgQueueLightDelayMark, $ActionQueueLightDelayMark; both
  specify number of messages starting at which a delay happens.
- bugfix: omprog made rsyslog abort on startup if not binary to
  execute was configured
- bugfix: imklog invalidly computed facility and severity
  closes: http://bugzilla.adiscon.com/show_bug.cgi?id=313
---------------------------------------------------------------------------
Version 5.8.7  [V5-stable] 2012-01-17
- bugfix: instabilities when using RFC5424 header fields
  Thanks to Kaiwang Chen for the patch
- bugfix: imuxsock did truncate part of received message if it did not
  contain a proper date. The truncation occured because we removed that
  part of the messages that was expected to be the date.
  closes: http://bugzilla.adiscon.com/show_bug.cgi?id=295
- bugfix: potential abort after reading invalid X.509 certificate
  closes: http://bugzilla.adiscon.com/show_bug.cgi?id=290
  Thanks to Tomas Heinrich for the patch
- bugfix: stats counter were not properly initialized on creation
- FQDN hostname for multihomed host was not always set to the correct name
  if multiple aliases existed. Thanks to Tomas Heinreich for the patch.
- re-licensed larger parts of the codebase under the Apache license 2.0
---------------------------------------------------------------------------
Version 5.8.6  [V5-stable] 2011-10-21
- bugfix: missing whitespace after property-based filter was not detected
- bugfix: $OMFileFlushInterval period was doubled - now using correct value
- bugfix: ActionQueue could malfunction due to index error
  Thanks to Vlad Grigorescu for the patch
- bugfix: $ActionExecOnlyOnce interval did not work properly
  Thanks to Tomas Heinrich for the patch
- bugfix: race condition when extracting program name, APPNAME, structured
  data and PROCID (RFC5424 fields) could lead to invalid characters e.g.
  in dynamic file names or during forwarding (general malfunction of these
  fields in templates, mostly under heavy load)
- bugfix: imuxsock did no longer ignore message-provided timestamp, if
  so configured (the *default*). Lead to no longer sub-second timestamps.
  closes: http://bugzilla.adiscon.com/show_bug.cgi?id=281
- bugfix: omfile returns fatal error code for things that go really wrong
  previously, RS_RET_RESUME was returned, which lead to a loop inside the
  rule engine as omfile could not really recover.
- bugfix: imfile did invalid system call under some circumstances
  when a file that was to be monitored did not exist BUT the state file
  actually existed. Mostly a cosmetic issue. Root cause was incomplete
  error checking in stream.c; so patch may affect other code areas.
- bugfix: rsyslogd -v always said 64 atomics were not present
  thanks to mono_matsuko for the patch
---------------------------------------------------------------------------
Version 5.8.5  [V5-stable] (rgerhards/al), 2011-09-01
- bugfix/security: off-by-two bug in legacy syslog parser, CVE-2011-3200
- bugfix: mark message processing did not work correctly
- bugfix: potential hang condition during tag emulation
- bugfix: too-early string termination during tag emulation
- bugfix: The NUL-Byte for the syslogtag was not copied in MsgDup (msg.c)
- bugfix: fixed incorrect state handling for Discard Action (transactions)
  Note: This caused all messages in a batch to be set to COMMITTED, 
  even if they were discarded. 
---------------------------------------------------------------------------
Version 5.8.4  [V5-stable] (al), 2011-08-10
- bugfix: potential misadressing in property replacer
- bugfix: memcpy overflow can occur in allowed sender checkig
  if a name is resolved to IPv4-mapped-on-IPv6 address
  Found by Ismail Dönmez at suse
- bugfix: potential misadressing in property replacer
- bugfix: MSGID corruption in RFC5424 parser under some circumstances
  closes: http://bugzilla.adiscon.com/show_bug.cgi?id=275
---------------------------------------------------------------------------
Version 5.8.3  [V5-stable] (rgerhards), 2011-07-11
- systemd support: set stdout/stderr to null - thx to Lennart for the patch
- added support for the ":omusrmsg:" syntax in configuring user messages
- added support for the ":omfile:" syntax for actions
  Note: previous outchannel syntax will generate a warning message. This
  may be surprising to some users, but it is quite urgent to alert them
  of the new syntax as v6 can no longer support the previous one.
---------------------------------------------------------------------------
Version 5.8.2  [V5-stable] (rgerhards), 2011-06-21
- bugfix: problems in failover action handling
  closes: http://bugzilla.adiscon.com/show_bug.cgi?id=270
  closes: http://bugzilla.adiscon.com/show_bug.cgi?id=254
- bugfix: mutex was invalidly left unlocked during action processing
  At least one case where this can occur is during thread shutdown, which
  may be initiated by lower activity. In most cases, this is quite
  unlikely to happen. However, if it does, data structures may be 
  corrupted which could lead to fatal failure and segfault. I detected
  this via a testbench test, not a user report. But I assume that some
  users may have had unreproducable aborts that were cause by this bug.
- bugfix: memory leak in imtcp & subsystems under some circumstances
  This leak is tied to error conditions which lead to incorrect cleanup
  of some data structures. [backport from v6]
- bugfix/improvement:$WorkDirectory now gracefully handles trailing slashes
---------------------------------------------------------------------------
Version 5.8.1  [V5-stable] (rgerhards), 2011-05-19
- bugfix: invalid processing in QUEUE_FULL condition
  If the the multi-submit interface was used and a QUEUE_FULL condition
  occured, the failed message was properly destructed. However, the
  rest of the input batch, if it existed, was not processed. So this
  lead to potential loss of messages and a memory leak. The potential
  loss of messages was IMHO minor, because they would have been dropped
  in most cases due to the queue remaining full, but very few lucky ones
  from the batch may have made it. Anyhow, this has now been changed so
  that the rest of the batch is properly tried to be enqueued and, if
  not possible, destructed.
- new module mmsnmptrapd, a sample message modification module
  This can be useful to reformat snmptrapd messages and also serves as
  a sample for how to write message modification modules using the
  output module interface. Note that we introduced this new 
  functionality directly into the stable release, as it does not 
  modify the core and as such cannot have any side-effects if it is
  not used (and thus the risk is solely on users requiring that
  functionality).
- bugfix: rate-limiting inside imuxsock did not work 100% correct
  reason was that a global config variable was invalidly accessed where a
  listener variable should have been used.
  Also performance-improved the case when rate limiting is turned off (this
  is a very unintrusive change, thus done directly to the stable version).
- bugfix: $myhostname not available in RainerScript (and no error message)
  closes: http://bugzilla.adiscon.com/show_bug.cgi?id=233
- bugfix: memory and file descriptor leak in stream processing
  Leaks could occur under some circumstances if the file stream handler
  errored out during the open call. Among others, this could cause very
  big memory leaks if there were a problem with unreadable disk queue
  files. In regard to the memory leak, this
  closes: http://bugzilla.adiscon.com/show_bug.cgi?id=256
- bugfix: doc for impstats had wrong config statements
  also, config statements were named a bit inconsistent, resolved that
  problem by introducing an alias and only documenting the consistent
  statements
  Thanks to Marcin for bringing up this problem.
- bugfix: IPv6-address could not be specified in omrelp
  this was due to improper parsing of ":"
  closes: http://bugzilla.adiscon.com/show_bug.cgi?id=250
- bugfix: TCP connection invalidly aborted when messages needed to be
  discarded (due to QUEUE_FULL or similar problem)
- bugfix: $LocalHostName was not honored under all circumstances
  closes: http://bugzilla.adiscon.com/show_bug.cgi?id=258
- bugfix(minor): improper template function call in syslogd.c
---------------------------------------------------------------------------
Version 5.8.0  [V5-stable] (rgerhards), 2011-04-12

This is the new v5-stable branch, importing all feature from the 5.7.x
versions. To see what has changed in regard to the previous v5-stable,
check the Changelog for 5.7.x below.

- bugfix: race condition in deferred name resolution
  closes: http://bugzilla.adiscon.com/show_bug.cgi?id=238
  Special thanks to Marcin for his persistence in helping to solve this
  bug.
- bugfix: DA queue was never shutdown once it was started
  closes: http://bugzilla.adiscon.com/show_bug.cgi?id=241
---------------------------------------------------------------------------
Version 5.7.10  [V5-BETA] (rgerhards), 2011-03-29
- bugfix: ompgsql did not work properly with ANSI SQL strings
  closes: http://bugzilla.adiscon.com/show_bug.cgi?id=229
- bugfix: rsyslog did not build with --disable-regexp configure option
  closes: http://bugzilla.adiscon.com/show_bug.cgi?id=243
- bugfix: PRI was invalid on Solaris for message from local log socket
- enhance: added $BOM system property to ease writing byte order masks
- bugfix: RFC5424 parser confused by empty structured data
  closes: http://bugzilla.adiscon.com/show_bug.cgi?id=237
- bugfix: error return from strgen caused abort, now causes action to be
  ignored (just like a failed filter)
- new sample plugin for a strgen to generate sql statement consumable
  by a database plugin
- bugfix: strgen could not be used together with database outputs
  because the sql/stdsql option could not be specified. This has been
  solved by permitting the strgen to include the opton inside its name.
  closes: http://bugzilla.adiscon.com/show_bug.cgi?id=195
---------------------------------------------------------------------------
Version 5.7.9  [V5-BETA] (rgerhards), 2011-03-16
- improved testbench
  among others, life tests for ommysql (against a test database) have
  been added, valgrind-based testing enhanced, ...
- enhance: fallback *at runtime* to epoll_create if epoll_create1 is not
  available. Thanks to Michael Biebl for analysis and patch!
- bugfix: failover did not work correctly if repeated msg reduction was on
  closes: http://bugzilla.adiscon.com/show_bug.cgi?id=236
  affected directive was: $ActionExecOnlyWhenPreviousIsSuspended on
- bugfix: minor memory leak in omlibdbi (< 1k per instance and run)
- bugfix: (regression) omhdfs did no longer compile
- bugfix: omlibdbi did not use password from rsyslog.conf
  closes: http://bugzilla.adiscon.com/show_bug.cgi?id=203
---------------------------------------------------------------------------
Version 5.7.8  [V5-BETA] (rgerhards), 2011-03-09
- systemd support somewhat improved (can now take over existing log sockt)
- bugfix: discard action did not work under some circumstances
  fixes: http://bugzilla.adiscon.com/show_bug.cgi?id=217
- bugfix: file descriptor leak in gnutls netstream driver
  fixes: http://bugzilla.adiscon.com/show_bug.cgi?id=222
---------------------------------------------------------------------------
Version 5.7.7  [V5-BETA] (rgerhards), 2011-03-02
- bugfix: potential abort condition when $RepeatedMsgReduction set to on
  as well as potentially in a number of other places where MsgDup() was
  used. This only happened when the imudp input module was used and it
  depended on name resolution not yet had taken place. In other words,
  this was a strange problem that could lead to hard to diagnose 
  instability. So if you experience instability, chances are good that
  this fix will help.
---------------------------------------------------------------------------
Version 5.7.6  [V5-BETA] (rgerhards), 2011-02-25
- bugfix: fixed a memory leak and potential abort condition
  this could happen if multiple rulesets were used and some output batches
  contained messages belonging to more than one ruleset.
  fixes: http://bugzilla.adiscon.com/show_bug.cgi?id=226
  fixes: http://bugzilla.adiscon.com/show_bug.cgi?id=218
- bugfix: memory leak when $RepeatedMsgReduction on was used
  bug tracker: http://bugzilla.adiscon.com/show_bug.cgi?id=225
---------------------------------------------------------------------------
Version 5.7.5  [V5-BETA] (rgerhards), 2011-02-23
- enhance: imfile did not yet support multiple rulesets, now added
  we do this directly in the beta because a) it does not affect existing
  functionality and b) one may argue that this missing functionality is
  close to a bug.
- improved testbench, added tests for imuxsock
- bugfix: imuxsock did no longer sanitize received messages
  This was a regression from the imuxsock partial rewrite. Happened
  because the message is no longer run through the standard parsers. 
  bug tracker: http://bugzilla.adiscon.com/show_bug.cgi?id=224
- bugfix: minor race condition in action.c - considered cosmetic
  This is considered cosmetic as multiple threads tried to write exactly
  the same value into the same memory location without sync. The method
  has been changed so this can no longer happen.
---------------------------------------------------------------------------
Version 5.7.4  [V5-BETA] (rgerhards), 2011-02-17
- added pmsnare parser module (written by David Lang)
- enhanced imfile to support non-cancel input termination
- improved systemd socket activation thanks to Marius Tomaschewski
- improved error reporting for $WorkDirectory
  non-existance and other detectable problems are now reported,
  and the work directory is NOT set in this case
- bugfix: pmsnare causded abort under some conditions
- bugfix: abort if imfile reads file line of more than 64KiB
  Thanks to Peter Eisentraut for reporting and analysing this problem.
  bug tracker: http://bugzilla.adiscon.com/show_bug.cgi?id=221
- bugfix: queue engine did not properly slow down inputs in FULL_DELAY mode
  when in disk-assisted mode. This especially affected imfile, which
  created unnecessarily queue files if a large set of input file data was
  to process.
- bugfix: very long running actions could prevent shutdown under some
  circumstances. This has now been solved, at least for common
  situations.
- bugfix: fixed compile problem due to empty structs
  this occured only on some platforms/compilers. thanks to Dražen Kačar 
  for the fix
---------------------------------------------------------------------------
Version 5.7.3  [V5-BETA] (rgerhards), 2011-02-07
- added support for processing multi-line messages in imfile
- added $IMUDPSchedulingPolicy and $IMUDPSchedulingPriority config settings
- added $LocalHostName config directive
- bugfix: fixed build problems on some platforms
  namely those that have 32bit atomic operations but not 64 bit ones
- bugfix: local hostname was pulled too-early, so that some config 
  directives (namely FQDN settings) did not have any effect
- bugfix: imfile did duplicate messages under some circumstances
- added $OMMySQLConfigFile config directive
- added $OMMySQLConfigSection config directive
---------------------------------------------------------------------------
Version 5.7.2  [V5-DEVEL] (rgerhards), 2010-11-26
- bugfix(important): problem in TLS handling could cause rsyslog to loop
  in a tight loop, effectively disabling functionality and bearing the
  risk of unresponsiveness of the whole system.
  Bug tracker: http://bugzilla.adiscon.com/show_bug.cgi?id=194
- bugfix: imfile state file was not written when relative file name
  for it was specified
- bugfix: compile failed on systems without epoll_create1()
  Thanks to David Hill for providing a fix.
- bugfix: atomic increment for msg object may not work correct on all
  platforms. Thanks to Chris Metcalf for the patch
- bugfix: replacements for atomic operations for non-int sized types had
  problems. At least one instance of that problem could potentially lead
  to abort (inside omfile).
---------------------------------------------------------------------------
Version 5.7.1  [V5-DEVEL] (rgerhards), 2010-10-05
- support for Hadoop's HDFS added (via omhdfs)
- imuxsock now optionally use SCM_CREDENTIALS to pull the pid from the log
  socket itself
  (thanks to Lennart Poettering for the suggesting this feature)
- imuxsock now optionally uses per-process input rate limiting, guarding the
  user against processes spamming the system log
  (thanks to Lennart Poettering for suggesting this feature)
- added new config statements
  * $InputUnixListenSocketUsePIDFromSystem 
  * $SystemLogUsePIDFromSystem 
  * $SystemLogRateLimitInterval
  * $SystemLogRateLimitBurst
  * $SystemLogRateLimitSeverity
  * $IMUxSockRateLimitInterval
  * $IMUxSockRateLimitBurst
  * $IMUxSockRateLimitSeverity
- imuxsock now supports up to 50 different sockets for input
- some code cleanup in imuxsock (consider this a release a major
  modification, especially if problems show up)
- bugfix: /dev/log was unlinked even when passed in from systemd
  in which case it should be preserved as systemd owns it
---------------------------------------------------------------------------
Version 5.7.0  [V5-DEVEL] (rgerhards), 2010-09-16
- added module impstat to emit periodic statistics on rsyslog counters
- support for systemd officially added
  * acquire /dev/log socket optionally from systemd
    thanks to Lennart Poettering for this patch
  * sd-systemd API added as part of rsyslog runtime library
---------------------------------------------------------------------------
Version 5.6.5  [V5-STABLE] (rgerhards), 2011-03-22
- bugfix: failover did not work correctly if repeated msg reduction was on
  affected directive was: $ActionExecOnlyWhenPreviousIsSuspended on
  closes: http://bugzilla.adiscon.com/show_bug.cgi?id=236
- bugfix: omlibdbi did not use password from rsyslog.con
  closes: http://bugzilla.adiscon.com/show_bug.cgi?id=203
- bugfix(kind of): tell users that config graph can currently not be
  generated
  closes: http://bugzilla.adiscon.com/show_bug.cgi?id=232
- bugfix: discard action did not work under some circumstances
  fixes: http://bugzilla.adiscon.com/show_bug.cgi?id=217
  (backport from 5.7.8)
---------------------------------------------------------------------------
Version 5.6.4  [V5-STABLE] (rgerhards), 2011-03-03
- bugfix: potential abort condition when $RepeatedMsgReduction set to on
  as well as potentially in a number of other places where MsgDup() was
  used. This only happened when the imudp input module was used and it
  depended on name resolution not yet had taken place. In other words,
  this was a strange problem that could lead to hard to diagnose 
  instability. So if you experience instability, chances are good that
  this fix will help.
- bugfix: fixed a memory leak and potential abort condition
  this could happen if multiple rulesets were used and some output batches
  contained messages belonging to more than one ruleset.
  fixes: http://bugzilla.adiscon.com/show_bug.cgi?id=226
  fixes: http://bugzilla.adiscon.com/show_bug.cgi?id=218
- bugfix: memory leak when $RepeatedMsgReduction on was used
  bug tracker: http://bugzilla.adiscon.com/show_bug.cgi?id=225
---------------------------------------------------------------------------
Version 5.6.3  [V5-STABLE] (rgerhards), 2011-01-26
- bugfix: action processor released memory too early, resulting in
  potential issue in retry cases (but very unlikely due to another
  bug, which I also fixed -- only after the fix this problem here
  became actually visible).
- bugfix: batch processing flagged invalid message as "bad" under some
  circumstances
- bugfix: unitialized variable could cause issues under extreme conditions
  plus some minor nits. This was found after a clang static code analyzer
  analysis (great tool, and special thanks to Marcin for telling me about
  it!)
- bugfix: batches which had actions in error were not properly retried in
  all cases
- bugfix: imfile did duplicate messages under some circumstances
- bugfix: testbench was not activated if no Java was present on system
  ... what actually was a left-over. Java is no longer required.
---------------------------------------------------------------------------
Version 5.6.2  [V5-STABLE] (rgerhards), 2010-11-30
- bugfix: compile failed on systems without epoll_create1()
  Thanks to David Hill for providing a fix.
- bugfix: atomic increment for msg object may not work correct on all
  platforms. Thanks to Chris Metcalf for the patch
- bugfix: replacements for atomic operations for non-int sized types had
  problems. At least one instance of that problem could potentially lead
  to abort (inside omfile).
- added the $InputFilePersistStateInterval config directive to imfile
- changed imfile so that the state file is never deleted (makes imfile
  more robust in regard to fatal failures)
- bugfix: a slightly more informative error message when a TCP
  connections is aborted
---------------------------------------------------------------------------
Version 5.6.1  [V5-STABLE] (rgerhards), 2010-11-24
- bugfix(important): problem in TLS handling could cause rsyslog to loop
  in a tight loop, effectively disabling functionality and bearing the
  risk of unresponsiveness of the whole system.
  Bug tracker: http://bugzilla.adiscon.com/show_bug.cgi?id=194
- permitted imptcp to work on systems which support epoll(), but not
  epoll_create().
  Bug: http://bugzilla.adiscon.com/show_bug.cgi?id=204
  Thanks to Nicholas Brink for reporting this problem.
- bugfix: testbench failed if imptcp was not enabled
- bugfix: segfault when an *empty* template was used
  Bug: http://bugzilla.adiscon.com/show_bug.cgi?id=206
  Thanks to David Hill for alerting us.
- bugfix: compile failed with --enable-unlimited-select
  thanks varmojfekoj for the patch
---------------------------------------------------------------------------
Version 5.6.0  [V5-STABLE] (rgerhards), 2010-10-19

This release brings all changes and enhancements of the 5.5.x series
to the v5-stable branch.

- bugfix: a couple of problems that imfile had on some platforms, namely
  Ubuntu (not their fault, but occured there)
- bugfix: imfile utilizes 32 bit to track offset. Most importantly,
  this problem can not experienced on Fedora 64 bit OS (which has
  64 bit long's!)
---------------------------------------------------------------------------
Version 5.5.7  [V5-BETA] (rgerhards), 2010-08-09
- changed omudpspoof default spoof address to simplify typical use case
  thanks to David Lang for suggesting this
- doc bugfix: pmlastmsg doc samples had errors
- bugfix[minor]: pmrfc3164sd had invalid name (resided in rsyslog name 
  space, what should not be the case for a contributed module)
- added omuxsock, which permits to write message to local Unix sockets
  this is the counterpart to imuxsock, enabling fast local forwarding
---------------------------------------------------------------------------
Version 5.5.6  [DEVEL] (rgerhards), 2010-07-21
- added parser modules
  * pmlastmsg, which supports the notoriously malformed "last message
    repeated n times" messages from some syslogd's (namely sysklogd)
  * pmrfc3164sd (contributed), supports RFC5424 structured data in 
    RFC3164 messages [untested]
- added new module type "string generator", used to speed up output
  processing. Expected speedup for (typical) rsyslog processing is
  roughly 5 to 6 percent compared to using string-based templates.
  They may also be used to do more complex formatting with custom
  C code, what provided greater flexibility and probably far higher
  speed, for example if using multiple regular expressions within a 
  template.
- added 4 string generators for
  * RSYSLOG_FileFormat
  * RSYSLOG_TraditionalFileFormat
  * RSYSLOG_ForwardFormat
  * RSYSLOG_TraditionalForwardFormat
- bugfix: mutexes used to simulate atomic instructions were not destructed
- bugfix: regression caused more locking action in msg.c than necessary
- bugfix: "$ActionExecOnlyWhenPreviousIsSuspended on" was broken
- bugfix: segfault on HUP when "HUPIsRestart" was set to "on"
  thanks varmojfekoj for the patch
- bugfix: default for $OMFileFlushOnTXEnd was wrong ("off").
  This, in default mode, caused buffered writing to be used, what
  means that it looked like no output were written or partial
  lines. Thanks to Michael Biebl for pointing out this bug.
- bugfix: programname filter in ! configuration can not be reset
  Thanks to Kiss Gabor for the patch.
---------------------------------------------------------------------------
Version 5.5.5  [DEVEL] (rgerhards), 2010-05-20
- added new cancel-reduced action thread termination method
  We now manage to cancel threads that block inside a retry loop to
  terminate without the need to cancel the thread. Avoiding cancellation
  helps keep the system complexity minimal and thus provides for better
  stability. This also solves some issues with improper shutdown when
  inside an action retry loop.
---------------------------------------------------------------------------
Version 5.5.4  [DEVEL] (rgerhards), 2010-05-03
- This version offers full support for Solaris on Intel and Sparc
- bugfix: problems with atomic operations emulation
  replaced atomic operation emulation with new code. The previous code
  seemed to have some issue and also limited concurrency severely. The
  whole atomic operation emulation has been rewritten.
- bugfix: netstream ptcp support class was not correctly build on systems
  without epoll() support
- bugfix: segfault on Solaris/Sparc
---------------------------------------------------------------------------
Version 5.5.3  [DEVEL] (rgerhards), 2010-04-09
- added basic but functional support for Solaris
- imported many bugfixes from 3.6.2/4.6.1 (see ChangeLog below!)
- added new property replacer option "date-rfc3164-buggyday" primarily
  to ease migration from syslog-ng. See property replacer doc for
  details.
- added capability to turn off standard LF delimiter in TCP server
  via new directive "$InputTCPServerDisableLFDelimiter on"
- bugfix: failed to compile on systems without epoll support
- bugfix: comment char ('#') in literal terminated script parsing
  and thus could not be used.
  but tracker: http://bugzilla.adiscon.com/show_bug.cgi?id=119
  [merged in from v3.22.2]
- imported patches from 4.6.0:
  * improved testbench to contain samples for totally malformed messages
    which miss parts of the message content
  * bugfix: some malformed messages could lead to a missing LF inside files
    or some other missing parts of the template content.
  * bugfix: if a message ended immediately with a hostname, the hostname
    was mistakenly interpreted as TAG, and localhost be used as hostname
---------------------------------------------------------------------------
Version 5.5.2  [DEVEL] (rgerhards), 2010-02-05
- applied patches that make rsyslog compile under Apple OS X.
  Thanks to trey for providing these.
- replaced data type "bool" by "sbool" because this created some
  portability issues.
- added $Escape8BitCharactersOnReceive directive
  Thanks to David Lang for suggesting it.
- worked around an issue where omfile failed to compile on 32 bit platforms
  under some circumstances (this smells like a gcc problem, but a simple
  solution was available). Thanks to Kenneth Marshall for some advice.
- extended testbench
---------------------------------------------------------------------------
Version 5.5.1  [DEVEL] (rgerhards), 2009-11-27
- introduced the ablity for netstream drivers to utilize an epoll interface
  This offers increased performance and removes the select() FDSET size
  limit from imtcp. Note that we fall back to select() if there is no
  epoll netstream drivers. So far, an epoll driver has only been
  implemented for plain tcp syslog, the rest will follow once the code
  proves well in practice AND there is demand.
- re-implemented $EscapeControlCharacterTab config directive
  Based on Jonathan Bond-Caron's patch for v4. This now also includes some
  automatted tests.
- bugfix: enabling GSSServer crashes rsyslog startup
  Thanks to Tomas Kubina for the patch [imgssapi]
- bugfix (kind of): check if TCP connection is still alive if using TLS
  Thanks to Jonathan Bond-Caron for the patch.
---------------------------------------------------------------------------
Version 5.5.0  [DEVEL] (rgerhards), 2009-11-18
- moved DNS resolution code out of imudp and into the backend processing
  Most importantly, DNS resolution now never happens if the resolved name
  is not required. Note that this applies to imudp - for the other inputs,
  DNS resolution almost comes for free, so we do not do it there. However,
  the new method has been implemented in a generic way and as such may 
  also be used by other modules in the future.
- added option to use unlimited-size select() calls
  Thanks to varmjofekoj for the patch
  This is not done in imudp, as it natively supports epoll().
- doc: improved description of what loadable modules can do
---------------------------------------------------------------------------
Version 5.4.2  [v5-stable] (rgerhards), 2010-03-??
- bugfix(kind of): output plugin retry behaviour could cause engine to loop
  The rsyslog engine did not guard itself against output modules that do
  not properly convey back the tryResume() behaviour. This then leads to
  what looks like an endless loop. I consider this to be a bug of the 
  engine not only because it should be hardened against plugin misbehaviour,
  but also because plugins may not be totally able to avoid this situation
  (depending on the type of and processing done by the plugin).
- bugfix: testbench failed when not executed in UTC+1 timezone
  accidently, the time zone information was kept inside some
  to-be-checked-for responses
- temporary bugfix replaced by permanent one for
  message-induced off-by-one error (potential segfault) (see 4.6.2)
  The analysis has been completed and a better fix been crafted and 
  integrated.
- bugfix(minor): status variable was uninitialized
  However, this would have caused harm only if NO parser modules at
  all were loaded, which would lead to a defunctional configuration
  at all. And, even more important, this is impossible as two parser
  modules are built-in and thus can not be "not loaded", so we always
  have a minimum of two.
---------------------------------------------------------------------------
Version 5.4.1  [v5-stable] (rgerhards), 2010-03-??
- added new property replacer option "date-rfc3164-buggyday" primarily
  to ease migration from syslog-ng. See property replacer doc for
  details. [backport from 5.5.3 because urgently needed by some]
- imported all bugfixes vom 4.6.2 (see below)
---------------------------------------------------------------------------
Version 5.4.0  [v5-stable] (rgerhards), 2010-03-08
***************************************************************************
* This is a new stable v5 version. It contains all fixes and enhancements *
* made during the 5.3.x phase as well as those listed below.              *
* Note that the 5.2.x series was quite buggy and as such all users are    *
* strongly advised to upgrade to 5.4.0.                                   *
***************************************************************************
- bugfix: omruleset failed to work in many cases
  bug tracker: http://bugzilla.adiscon.com/show_bug.cgi?id=179
  Thanks to Ryan B. Lynch for reporting this issue.
- bugfix: comment char ('#') in literal terminated script parsing
  and thus could not be used.
  but tracker: http://bugzilla.adiscon.com/show_bug.cgi?id=119
  [merged in from v3.22.2]
---------------------------------------------------------------------------
Version 5.3.7  [BETA] (rgerhards), 2010-01-27
- bugfix: queues in direct mode could case a segfault, especially if an
  action failed for action queues. The issue was an invalid increment of
  a stack-based pointer which lead to destruction of the stack frame and
  thus a segfault on function return.
  Thanks to Michael Biebl for alerting us on this problem.
- bugfix: hostname accidently set to IP address for some message sources,
  for example imudp. Thanks to Anton for reporting this bug. [imported v4]
- bugfix: ompgsql had problems with transaction support, what actually 
  rendered it unsuable. Thanks to forum user "horhe" for alerting me
  on this bug and helping to debug/fix it! [imported from 5.3.6]
- bugfix: $CreateDirs variable not properly initialized, default thus
  was random (but most often "on") [imported from v3]
- bugfix: potential segfaults during queue shutdown
  (bugs require certain non-standard settings to appear)
  Thanks to varmojfekoj for the patch [imported from 4.5.8]
  [backport from 5.5.2]
- bugfix: wrong memory assignment for a config variable (probably
  without causing any harm) [backport from 5.2.2]
- bugfix: rsyslog hangs when writing to a named pipe which nobody was
  reading. Thanks to Michael Biebl for reporting this bug.
  Bugzilla entry: http://bugzilla.adiscon.com/show_bug.cgi?id=169
  [imported from 4.5.8]
---------------------------------------------------------------------------
Version 5.3.6  [BETA] (rgerhards), 2010-01-13
- bugfix: ompgsql did not properly check the server connection in
  tryResume(), which could lead to rsyslog running in a thight loop
- bugfix: suspension during beginTransaction() was not properly handled
  by rsyslog core
- bugfix: omfile output was only written when buffer was full, not at
  end of transaction
- bugfix: commit transaction was not properly conveyed to message layer,
  potentially resulting in non-message destruction and thus hangs
- bugfix: enabling GSSServer crashes rsyslog startup
  Thanks to Tomas Kubina for the patch [imgssapi]
- bugfix (kind of): check if TCP connection is still alive if using TLS
  Thanks to Jonathan Bond-Caron for the patch.
- bugfix: $CreateDirs variable not properly initialized, default thus
  was random (but most often "on") [imported from v3]
- bugfix: ompgsql had problems with transaction support, what actually 
  rendered it unsuable. Thanks to forum user "horhe" for alerting me
  on this bug and helping to debug/fix it!
- bugfix: memory leak when sending messages in zip-compressed format
  Thanks to Naoya Nakazawa for analyzing this issue and providing a patch.
- worked around an issue where omfile failed to compile on 32 bit platforms
  under some circumstances (this smells like a gcc problem, but a simple
  solution was available). Thanks to Kenneth Marshall for some advice.
  [backported from 5.5.x branch]
---------------------------------------------------------------------------
Version 5.3.5  [BETA] (rgerhards), 2009-11-13
- some light performance enhancement by replacing time() call with much
  faster (at least under linux) gettimeofday() calls.
- some improvement of omfile performance with dynafiles
  saved costly time() calls by employing a logical clock, which is 
  sufficient for the use case
- bugfix: omudpspoof miscalculated source and destination ports
  while this was probably not noticed for source ports, it resulted in
  almost all destination ports being wrong, except for the default port
  of 514, which by virtue of its binary representation was calculated 
  correct (and probably thus the bug not earlier detected).
- bugfixes imported from earlier releases
  * bugfix: named pipes did no longer work (they always got an open error)
    this was a regression from the omfile rewrite in 4.5.0
  * bugfix(testbench): sequence check was not always performed correctly,
    that could result in tests reporting success when they actually failed
- improved testbench: added tests for UDP forwarding and omudpspoof
- doc bugfix: omudpspoof had wrong config command names ("om" missing)
- bugfix [imported from 4.4.3]: $ActionExecOnlyOnceEveryInterval did
  not work.
- [inport v4] improved testbench, contains now tcp and gzip test cases
- [import v4] added a so-called "On Demand Debug" mode, in which debug
  output can be generated only after the process has started, but not right
  from the beginning. This is assumed to be useful for hard-to-find bugs.
  Also improved the doc on the debug system.
- bugfix: segfault on startup when -q or -Q option was given
  [imported from v3-stable]
---------------------------------------------------------------------------
Version 5.3.4  [DEVEL] (rgerhards), 2009-11-04
- added the ability to create custom message parsers
- added $RulesetParser config directive that permits to bind specific
  parsers to specific rulesets
- added omruleset output module, which provides great flexibility in 
  action processing. THIS IS A VERY IMPORTANT ADDITION, see its doc
  for why.
- added the capability to have ruleset-specific main message queues
  This offers considerable additional flexibility AND superior performance
  (in cases where multiple inputs now can avoid lock contention)
- bugfix: correct default for escape ('#') character restored
  This was accidently changed to '\\', thanks to David Lang for reporting
- bugfix(testbench): testcase did not properly wait for rsyslogd shutdown
  thus some unpredictable behavior and a false negative test result
  could occur.
---------------------------------------------------------------------------
Version 5.3.3  [DEVEL] (rgerhards), 2009-10-27
- simplified and thus speeded up the queue engine, also fixed some
  potential race conditions (in very unusual shutdown conditions)
  along the way. The threading model has seriously changes, so there may
  be some regressions.
- enhanced test environment (inlcuding testbench): support for enhancing
  probability of memory addressing failure by using non-NULL default
  value for malloced memory (optional, only if requested by configure
  option). This helps to track down some otherwise undetected issues
  within the testbench.
- bugfix: potential abort if inputname property was not set 
  primarily a problem of imdiag
- bugfix: message processing states were not set correctly in all cases
  however, this had no negative effect, as the message processing state
  was not evaluated when a batch was deleted, and that was the only case
  where the state could be wrong.
---------------------------------------------------------------------------
Version 5.3.2  [DEVEL] (rgerhards), 2009-10-21
- enhanced omfile to support transactional interface. This will increase
  performance in many cases.
- added multi-ruleset support to imudp
- re-enabled input thread termination handling that does avoid thread
  cancellation where possible. This provides a more reliable mode of
  rsyslogd termination (canceling threads my result in not properly
  freed resouces and potential later hangs, even though we perform
  proper cancel handling in our code). This is part of an effort to
  reduce thread cancellation as much as possible in rsyslog.
  NOTE: the code previously written code for this functionality had a
  subtle race condition. The new code solves that.
- enhanced immark to support non-cancel input module termination
- improved imudp so that epoll can be used in more environments,
  fixed potential compile time problem if EPOLL_CLOEXEC is not available.
- some cleanup/slight improvement:
  * changed imuxsock to no longer use deprecated submitAndParseMsg() IF
  * changed submitAndParseMsg() interface to be a wrapper around the new
    way of message creation/submission. This enables older plugins to be
    used together with the new interface. The removal also enables us to
    drop a lot of duplicate code, reducing complexity and increasing
    maintainability.
- bugfix: segfault when starting up with an invalid .qi file for a disk queue
  Failed for both pure disk as well as DA queues. Now, we emit an error
  message and disable disk queueing facility.
- bugfix: potential segfault on messages with empty MSG part. This was a
  recently introduced regression.
- bugfix: debug string larger than 1K were improperly displayed. Max size
  is now 32K, and if a string is even longer it is meaningfully truncated.
---------------------------------------------------------------------------
Version 5.3.1  [DEVEL] (rgerhards), 2009-10-05
- added $AbortOnUncleanConfig directive - permits to prevent startup when
  there are problems with the configuration file. See it's doc for
  details.
- included some important fixes from v4-stable:
  * bugfix: invalid handling of zero-sized messages
  * bugfix: zero-sized UDP messages are no longer processed
  * bugfix: random data could be appended to message
  * bugfix: reverse lookup reduction logic in imudp do DNS queries too often
- bugfixes imported from 4.5.4:
  * bugfix: potential segfault in stream writer on destruction
  * bugfix: potential race in object loader (obj.c) during use/release
  * bugfixes: potential problems in out file zip writer
---------------------------------------------------------------------------
Version 5.3.0  [DEVEL] (rgerhards), 2009-09-14
- begun to add simple GUI programs to gain insight into running rsyslogd
  instances and help setup and troubleshooting (active via the
  --enable-gui ./configure switch)
- changed imudp to utilize epoll(), where available. This shall provide
  slightly better performance (just slightly because we called select()
  rather infrequently on a busy system)
---------------------------------------------------------------------------
Version 5.2.2  [v5-stable] (rgerhards), 2009-11-??
- bugfix: enabling GSSServer crashes rsyslog startup
  Thanks to Tomas Kubina for the patch [imgssapi]
---------------------------------------------------------------------------
Version 5.2.1  [v5-stable] (rgerhards), 2009-11-02
- bugfix [imported from 4.4.3]: $ActionExecOnlyOnceEveryInterval did
  not work.
- bugfix: segfault on startup when -q or -Q option was given
  [imported from v3-stable]
---------------------------------------------------------------------------
Version 5.2.0  [v5-stable] (rgerhards), 2009-11-02
This is a re-release of version 5.1.6 as stable after we did not get any bug 
reports during the whole beta phase. Still, this first v5-stable may not be 
as stable as one hopes for, I am not sure if we did not get bug reports
just because nobody tried it. Anyhow, we need to go forward and so we
have the initial v5-stable.
---------------------------------------------------------------------------
Version 5.1.6  [v5-beta] (rgerhards), 2009-10-15
- feature imports from v4.5.6
- bugfix: potential race condition when queue worker threads were
  terminated
- bugfix: solved potential (temporary) stall of messages when the queue was
  almost empty and few new data added (caused testbench to sometimes hang!)
- fixed some race condition in testbench
- added more elaborate diagnostics to parts of the testbench
- bugfixes imported from 4.5.4:
  * bugfix: potential segfault in stream writer on destruction
  * bugfix: potential race in object loader (obj.c) during use/release
  * bugfixes: potential problems in out file zip writer
- included some important fixes from 4.4.2:
  * bugfix: invalid handling of zero-sized messages
  * bugfix: zero-sized UDP messages are no longer processed
  * bugfix: random data could be appended to message
  * bugfix: reverse lookup reduction logic in imudp do DNS queries too often
---------------------------------------------------------------------------
Version 5.1.5  [v5-beta] (rgerhards), 2009-09-11
- added new config option $ActionWriteAllMarkMessages
  this option permites to process mark messages under all circumstances,
  even if an action was recently called. This can be useful to use mark
  messages as a kind of heartbeat.
- added new config option $InputUnixListenSocketCreatePath
  to permit the auto-creation of pathes to additional log sockets. This
  turns out to be useful if they reside on temporary file systems and
  rsyslogd starts up before the daemons that create these sockets
  (rsyslogd always creates the socket itself if it does not exist).
- added $LogRSyslogStatusMessages configuration directive
  permitting to turn off rsyslog start/stop/HUP messages. See Debian
  ticket http://bugs.debian.org/cgi-bin/bugreport.cgi?bug=463793
- bugfix: hostnames with dashes in them were incorrectly treated as
  malformed, thus causing them to be treated as TAG (this was a regression
  introduced from the "rfc3164 strict" change in 4.5.0). Testbench has been
  updated to include a smaple message with a hostname containing a dash.
- bugfix: strings improperly reused, resulting in some message properties
  be populated with strings from previous messages. This was caused by
  an improper predicate check.
- added new config directive $omfileForceChown [import from 4.7.0]
---------------------------------------------------------------------------
Version 5.1.4  [DEVEL] (rgerhards), 2009-08-20
- legacy syslog parser changed so that it now accepts date stamps in
  wrong case. Some devices seem to create them and I do not see any harm
  in supporting that.
- added $InputTCPMaxListeners directive - permits to specify how many 
  TCP servers shall be possible (default is 20).
- bugfix: memory leak with some input modules. Those inputs that
  use parseAndSubmitMsg() leak two small memory blocks with every message.
  Typically, those process only relatively few messages, so the issue 
  does most probably not have any effect in practice.
- bugfix: if tcp listen port could not be created, no error message was
  emitted
- bugfix: discard action did not work (did not discard messages)
- bugfix: discard action caused segfault
- bugfix: potential segfault in output file writer (omfile)
  In async write mode, we use modular arithmetic to index the output
  buffer array. However, the counter variables accidently were signed,
  thus resulting in negative indizes after integer overflow. That in turn
  could lead to segfaults, but was depending on the memory layout of 
  the instance in question (which in turn depended on a number of
  variables, like compile settings but also configuration). The counters
  are now unsigned (as they always should have been) and so the dangling
  mis-indexing does no longer happen. This bug potentially affected all
  installations, even if only some may actually have seen a segfault.
---------------------------------------------------------------------------
Version 5.1.3  [DEVEL] (rgerhards), 2009-07-28
- architecture change: queue now always has at least one worker thread
  if not running in direct mode. Previous versions could run without 
  any active workers. This simplifies the code at a very small expense.
  See v5 compatibility note document for more in-depth discussion.
- enhance: UDP spoofing supported via new output module omudpspoof
  See the omudpspoof documentation for details and samples
- bugfix: message could be truncated after TAG, often when forwarding
  This was a result of an internal processing error if maximum field
  sizes had been specified in the property replacer.
- bugfix: minor static memory leak while reading configuration
  did NOT leak based on message volume
- internal: added ability to terminate input modules not via pthread_cancel
  but an alternate approach via pthread_kill. This is somewhat safer as we
  do not need to think about the cancel-safeness of all libraries we use.
  However, not all inputs can easily supported, so this now is a feature
  that can be requested by the input module (the most important ones
  request it).
---------------------------------------------------------------------------
Version 5.1.2  [DEVEL] (rgerhards), 2009-07-08
- bugfix: properties inputname, fromhost, fromhost-ip, msg were lost when
  working with disk queues
- some performance enhancements
- bugfix: abort condition when RecvFrom was not set and message reduction
  was on. Happend e.g. with imuxsock.
- added $klogConsoleLogLevel directive which permits to set a new
  console log level while rsyslog is active
- some internal code cleanup
---------------------------------------------------------------------------
Version 5.1.1  [DEVEL] (rgerhards), 2009-07-03
- bugfix: huge memory leak in queue engine (made rsyslogd unusable in
  production). Occured if at least one queue was in direct mode 
  (the default for action queues)
- imported many performance optimizations from v4-devel (4.5.0)
- bugfix: subtle (and usually irrelevant) issue in timout processing
  timeout could be one second too early if nanoseconds wrapped
- set a more sensible timeout for shutdow, now 1.5 seconds to complete
  processing (this also removes those cases where the shutdown message
  was not written because the termination happened before it)
---------------------------------------------------------------------------
Version 5.1.0  [DEVEL] (rgerhards), 2009-05-29

*********************************** NOTE **********************************
The v5 versions of rsyslog feature a greatly redesigned queue engine. The
major theme for the v5 release is twofold:

a) greatly improved performance
b) enable audit-grade processing

Here, audit-grade processing means that rsyslog, if used together with
audit-grade transports and configured correctly, will never lose messages
that already have been acknowledged, not even in fatal failure cases like
sudden loss of power.

Note that large parts of rsyslog's important core components have been
restructured to support these design goals. As such, early versions of
the engine will probably be less stable than the v3/v4 engine.

Also note that the initial versions do not cover all and everything. As
usual, the code will evolve toward the final goal as version numbers
increase.
*********************************** NOTE **********************************

- redesigned queue engine so that it supports ultra-reliable operations
  This resulted in a rewrite of large parts. The new capability can be
  used to build audit-grade systems on the basis of rsyslog.
- added $MainMsgQueueDequeueBatchSize and $ActionQueueDequeueBatchSize 
  configuration directives
- implemented a new transactional output module interface which provides
  superior performance (for databases potentially far superior performance)
- increased ompgsql performance by adapting to new transactional
  output module interface
---------------------------------------------------------------------------
Version 4.8.1  [v4-stable], 2011-09-??
- increased max config file line size to 64k
  We now also emit an error message if even 64k is not enough (not
  doing so previously may rightfully be considered as a bug)
- bugfix: omprog made rsyslog abort on startup if not binary to
  execute was configured
- bugfix: $ActionExecOnlyOnce interval did not work properly
  Thanks to Tomas Heinrich for the patch
- bugfix: potential abort if ultra-large file io buffers are used and
  dynafile cache exhausts address space (primarily a problem on 32 bit
  platforms)
- bugfix: potential abort after reading invalid X.509 certificate
  closes: http://bugzilla.adiscon.com/show_bug.cgi?id=290
  Thanks to Tomas Heinrich for the patch.
- bugfix: potential fatal abort in omgssapi
  Thanks to Tomas Heinrich for the patch.
- added doc for omprog
- FQDN hostname for multihomed host was not always set to the correct name
  if multiple aliases existed. Thanks to Tomas Heinreich for the patch.
- re-licensed larger parts of the codebase under the Apache license 2.0
---------------------------------------------------------------------------
Version 4.8.0  [v4-stable] (rgerhards), 2011-09-07
***************************************************************************
* This is a new stable v4 version. It contains all fixes and enhancements *
* made during the 4.7.x phase as well as those listed below.              *
* Note: major new development to v4 is concluded  and will only be done   *
*       for custom projects.                                              *
***************************************************************************
There are no changes compared to 4.7.5, just a re-release with the new
version number as new v4-stable. The most important new feature is Solaris
support.
---------------------------------------------------------------------------
Version 4.7.5  [v4-beta], 2011-09-01
- bugfix/security: off-by-two bug in legacy syslog parser, CVE-2011-3200
- bugfix: potential misadressing in property replacer
- bugfix: The NUL-Byte for the syslogtag was not copied in MsgDup (msg.c)
---------------------------------------------------------------------------
Version 4.7.4  [v4-beta] (rgerhards), 2011-07-11
- added support for the ":omusrmsg:" syntax in configuring user messages
- added support for the ":omfile:" syntax in configuring user messages
- added $LocalHostName config directive
- bugfix: PRI was invalid on Solaris for message from local log socket
Version 4.7.3  [v4-devel] (rgerhards), 2010-11-25
- added omuxsock, which permits to write message to local Unix sockets
  this is the counterpart to imuxsock, enabling fast local forwarding
- added imptcp, a simplified, Linux-specific and potentielly fast
  syslog plain tcp input plugin (NOT supporting TLS!)
- bugfix: a couple of problems that imfile had on some platforms, namely
  Ubuntu (not their fault, but occured there)
- bugfix: imfile utilizes 32 bit to track offset. Most importantly,
  this problem can not experienced on Fedora 64 bit OS (which has
  64 bit long's!)
- added the $InputFilePersistStateInterval config directive to imfile
- changed imfile so that the state file is never deleted (makes imfile
  more robust in regard to fatal failures)
---------------------------------------------------------------------------
Version 4.7.2  [v4-devel] (rgerhards), 2010-05-03
- bugfix: problems with atomic operations emulaton
  replaced atomic operation emulation with new code. The previous code
  seemed to have some issue and also limited concurrency severely. The
  whole atomic operation emulation has been rewritten.
- added new $Sleep directive to hold processing for a couple of seconds
  during startup
- bugfix: programname filter in ! configuration can not be reset
  Thanks to Kiss Gabor for the patch.
---------------------------------------------------------------------------
Version 4.7.1  [v4-devel] (rgerhards), 2010-04-22
- Solaris support much improved -- was not truely usable in 4.7.0
  Solaris is no longer supported in imklog, but rather there is a new
  plugin imsolaris, which is used to pull local log sources on a Solaris
  machine.
- testbench improvement: Java is no longer needed for testing tool creation
---------------------------------------------------------------------------
Version 4.7.0  [v4-devel] (rgerhards), 2010-04-14
- new: support for Solaris added (but not yet the Solaris door API)
- added function getenv() to RainerScript
- added new config option $InputUnixListenSocketCreatePath
  to permit the auto-creation of pathes to additional log sockets. This
  turns out to be useful if they reside on temporary file systems and
  rsyslogd starts up before the daemons that create these sockets
  (rsyslogd always creates the socket itself if it does not exist).
- added $LogRSyslogStatusMessages configuration directive
  permitting to turn off rsyslog start/stop/HUP messages. See Debian
  ticket http://bugs.debian.org/cgi-bin/bugreport.cgi?bug=463793
- added new config directive $omfileForceChown to (try to) fix some broken
  system configs.
  See ticket for details: http://bugzilla.adiscon.com/show_bug.cgi?id=150
- added $EscapeControlCharacterTab config directive
  Thanks to Jonathan Bond-Caron for the patch.
- added option to use unlimited-size select() calls
  Thanks to varmjofekoj for the patch
- debugondemand mode caused backgrounding to fail - close to a bug, but I'd
  consider the ability to background in this mode a new feature...
- bugfix (kind of): check if TCP connection is still alive if using TLS
  Thanks to Jonathan Bond-Caron for the patch.
- imported changes from 4.5.7 and below
- bugfix: potential segfault when -p command line option was used
  Thanks for varmojfekoj for pointing me at this bug.
- imported changes from 4.5.6 and below
---------------------------------------------------------------------------
Version 4.6.8  [v4-stable] (rgerhards), 2011-09-01
- bugfix/security: off-by-two bug in legacy syslog parser, CVE-2011-3200
- bugfix: potential misadressing in property replacer
- bugfix: memcpy overflow can occur in allowed sender checking
  if a name is resolved to IPv4-mapped-on-IPv6 address
  Found by Ismail Dönmez at suse
- bugfix: The NUL-Byte for the syslogtag was not copied in MsgDup (msg.c)
---------------------------------------------------------------------------
Version 4.6.7  [v4-stable] (rgerhards), 2011-07-11
- added support for the ":omusrmsg:" syntax in configuring user messages
- added support for the ":omfile:" syntax for actions
---------------------------------------------------------------------------
Version 4.6.6  [v4-stable] (rgerhards), 2011-06-24
- bugfix: memory leak in imtcp & subsystems under some circumstances
  This leak is tied to error conditions which lead to incorrect cleanup
  of some data structures. [backport from v6, limited testing under v4]
- bugfix: invalid processing in QUEUE_FULL condition
  If the the multi-submit interface was used and a QUEUE_FULL condition
  occured, the failed message was properly destructed. However, the
  rest of the input batch, if it existed, was not processed. So this
  lead to potential loss of messages and a memory leak. The potential
  loss of messages was IMHO minor, because they would have been dropped
  in most cases due to the queue remaining full, but very few lucky ones
  from the batch may have made it. Anyhow, this has now been changed so
  that the rest of the batch is properly tried to be enqueued and, if
  not possible, destructed.
- bugfix: invalid storage type for config variables
- bugfix: stream driver mode was not correctly set on tcp ouput on big
  endian systems.
  thanks varmojfekoj for the patch
- bugfix: IPv6-address could not be specified in omrelp
  this was due to improper parsing of ":"
  closes: http://bugzilla.adiscon.com/show_bug.cgi?id=250
- bugfix: memory and file descriptor leak in stream processing
  Leaks could occur under some circumstances if the file stream handler
  errored out during the open call. Among others, this could cause very
  big memory leaks if there were a problem with unreadable disk queue
  files. In regard to the memory leak, this
  closes: http://bugzilla.adiscon.com/show_bug.cgi?id=256
- bugfix: imfile potentially duplicates lines
  This can happen when 0 bytes are read from the input file, and some
  writer appends data to the file BEFORE we check if a rollover happens.
  The check for rollover uses the inode and size as a criterion. So far,
  we checked for equality of sizes, which is not given in this scenario,
  but that does not indicate a rollover. From the source code comments:
     Note that when we check the size, we MUST NOT check for equality.
     The reason is that the file may have been written right after we
     did try to read (so the file size has increased). That is NOT in
     indicator of a rollover (this is an actual bug scenario we 
     experienced). So we need to check if the new size is smaller than
     what we already have seen!
  Also, under some circumstances an invalid truncation was detected. This
  code has now been removed, a file change (and thus resent) is only
  detected if the inode number changes.
- bugfix: a couple of problems that imfile had on some platforms, namely
  Ubuntu (not their fault, but occured there)
- bugfix: imfile utilizes 32 bit to track offset. Most importantly,
  this problem can not experienced on Fedora 64 bit OS (which has
  64 bit long's!)
- bugfix: abort if imfile reads file line of more than 64KiB
  Thanks to Peter Eisentraut for reporting and analysing this problem.
  bug tracker: http://bugzilla.adiscon.com/show_bug.cgi?id=221
- bugfix: omlibdbi did not use password from rsyslog.con
  closes: http://bugzilla.adiscon.com/show_bug.cgi?id=203
- bugfix: TCP connection invalidly aborted when messages needed to be
  discarded (due to QUEUE_FULL or similar problem)
- bugfix: a slightly more informative error message when a TCP
  connections is aborted
- bugfix: timestamp was incorrectly calculated for timezones with minute
  offset
  closes: http://bugzilla.adiscon.com/show_bug.cgi?id=271
- some improvements thanks to clang's static code analyzer
  o overall cleanup (mostly unnecessary writes and otherwise unused stuff)
  o bugfix: fixed a very remote problem in msg.c which could occur when
    running under extremely low memory conditions
---------------------------------------------------------------------------
Version 4.6.5  [v4-stable] (rgerhards), 2010-11-24
- bugfix(important): problem in TLS handling could cause rsyslog to loop
  in a tight loop, effectively disabling functionality and bearing the
  risk of unresponsiveness of the whole system.
  Bug tracker: http://bugzilla.adiscon.com/show_bug.cgi?id=194
---------------------------------------------------------------------------
Version 4.6.4  [v4-stable] (rgerhards), 2010-08-05
- bugfix: zero-sized (empty) messages were processed by imtcp
  they are now dropped as they always should have been
- bugfix: programname filter in ! configuration can not be reset
  Thanks to Kiss Gabor for the patch.
---------------------------------------------------------------------------
Version 4.6.3  [v4-stable] (rgerhards), 2010-07-07
- improvded testbench
  - added test with truly random data received via syslog to test
    robustness
  - added new configure option that permits to disable and enable an
    extended testbench
- bugfix: segfault on HUP when "HUPIsRestart" was set to "on"
  thanks varmojfekoj for the patch
- bugfix: default for $OMFileFlushOnTXEnd was wrong ("off").
  This, in default mode, caused buffered writing to be used, what
  means that it looked like no output were written or partial
  lines. Thanks to Michael Biebl for pointing out this bug.
- bugfix: testbench failed when not executed in UTC+1 timezone
  accidently, the time zone information was kept inside some
  to-be-checked-for responses
- temporary bugfix replaced by permanent one for
  message-induced off-by-one error (potential segfault) (see 4.6.2)
  The analysis has been completed and a better fix been crafted and 
  integrated.
- bugfix: the T/P/E config size specifiers did not work properly under
  all 32-bit platforms
- bugfix: local unix system log socket was deleted even when it was
  not configured
- some doc fixes; incorrect config samples could cause confusion
  thanks to Anthony Edwards for pointing the problems out
---------------------------------------------------------------------------
Version 4.6.2  [v4-stable] (rgerhards), 2010-03-26
- new feature: "." action type added to support writing files to relative
  pathes (this is primarily meant as a debug aid)
- added replacements for atomic instructions on systems that do not
  support them. [backport of Stefen Sledz' patch for v5)
- new feature: $OMFileAsyncWriting directive added
  it permits to specifiy if asynchronous writing should be done or not
- bugfix(temporary): message-induced off-by-one error (potential segfault)
  Some types of malformed messages could trigger an off-by-one error
  (for example, \0 or \n as the last character, and generally control
  character escaption is questionable). This is due to not strictly
  following a the \0 or string counted string paradigm (during the last
  optimization on the cstring class). As a temporary fix, we have 
  introduced a proper recalculation of the size. However, a final
  patch is expected in the future. See bug tracker for further details
  and when the final patch will be available:
  http://bugzilla.adiscon.com/show_bug.cgi?id=184
  Note that the current patch is considered sufficient to solve the
  situation, but it requires a bit more runtime than desirable.
- bugfix: potential segfault in dynafile cache
  This bug was triggered by an open failure. The the cache was full and
  a new entry needed to be placed inside it, a victim for eviction was
  selected. That victim was freed, then the open of the new file tried. If
  the open failed, the victim entry was still freed, and the function
  exited. However, on next invocation and cache search, the victim entry
  was used as if it were populated, most probably resulting in a segfault.
- bugfix: race condition during directory creation
  If multiple files try to create a directory at (almost) the same time,
  some of them may fail. This is a data race and also exists with other
  processes that may create the same directory. We do now check for this
  condition and gracefully handle it.
- bugfix: potential re-use of free()ed file stream object in omfile
  when dynaCache is enabled, the cache is full, a new entry needs to
  be allocated, thus the LRU discarded, then a new entry is opend and that
  fails. In that case, it looks like the discarded stream may be reused
  improperly (based on code analysis, test case and confirmation pending)
- added new property replacer option "date-rfc3164-buggyday" primarily
  to ease migration from syslog-ng. See property replacer doc for
  details. [backport from 5.5.3 because urgently needed by some]
- improved testbench
- bugfix: invalid buffer write in (file) stream class
  currently being accessed buffer could be overwritten with new data.
  While this probably did not cause access violations, it could case loss
  and/or duplication of some data (definitely a race with no deterministic
  outcome)
- bugfix: potential hang condition during filestream close
  predicate was not properly checked when waiting for the background file
  writer
- bugfix: improper synchronization when "$OMFileFlushOnTXEnd on" was used
  Internal data structures were not properly protected due to missing
  mutex calls.
- bugfix: potential data loss during file stream shutdown
- bugfix: potential problems during file stream shutdown
  The shutdown/close sequence was not clean, what potentially (but
  unlikely) could lead to some issues. We have not been able to describe
  any fatal cases, but there was some bug potential. Sequence has now
  been straighted out.
- bugfix: potential problem (loop, abort) when file write error occured
  When a write error occured in stream.c, variable iWritten had the error
  code but this was handled as if it were the actual number of bytes
  written. That was used in pointer arithmetic later on, and thus could
  lead to all sorts of problems. However, this could only happen if the
  error was EINTR or the file in question was a tty. All other cases were
  handled properly. Now, iWritten is reset to zero in such cases, resulting
  in proper retries.
- bugfix: $omfileFlushOnTXEnd was turned on when set to off and vice
  versa due to an invalid check
- bugfix: recent patch to fix small memory leak could cause invalid free.
  This could only happen during config file parsing.
- bugfix(minor): handling of extremely large strings in dbgprintf() fixed
  Previously, it could lead to garbagge output and, in extreme cases, also
  to segfaults. Note: this was a problem only when debug output was 
  actually enabled, so it caused no problem in production use.
- bugfix(minor): BSD_SO_COMPAT query function had some global vars not
  properly initialized. However, in practice the loader initializes them 
  with zero, the desired value, so there were no actual issue in almost 
  all cases.
---------------------------------------------------------------------------
Version 4.6.1  [v4-stable] (rgerhards), 2010-03-04
- re-enabled old pipe output (using new module ompipe, built-in) after
  some problems with pipes (and especially in regard to xconsole) were
  discovered. Thanks to Michael Biebl for reporting the issues.
- bugfix: potential problems with large file support could cause segfault
  ... and other weird problems. This seemed to affect 32bit-platforms
  only, but I can not totally outrule there were issues on other
  platforms as well. The previous code could cause system data types
  to be defined inconsistently, and that could lead to various 
  troubles. Special thanks go to the Mandriva team for identifying
  an initial problem, help discussing it and ultimately a fix they
  contributed.
- bugfix: fixed problem that caused compilation on FreeBSD 9.0 to fail.
  bugtracker: http://bugzilla.adiscon.com/show_bug.cgi?id=181
  Thanks to Christiano for reporting.
- bugfix: potential segfault in omfile when a dynafile open failed
  In that case, a partial cache entry was written, and some internal
  pointers (iCurrElt) not correctly updated. In the next iteration, that
  could lead to a segfault, especially if iCurrElt then points to the
  then-partial record. Not very likely, but could happen in practice.
- bugfix (theoretical): potential segfault in omfile under low memory
  condition. This is only a theoretical bug, because it would only 
  happen when strdup() fails to allocate memory - which is highly 
  unlikely and will probably lead to all other sorts of errors.
- bugfix: comment char ('#') in literal terminated script parsing
  and thus could not be used.
  but tracker: http://bugzilla.adiscon.com/show_bug.cgi?id=119
  [merged in from v3.22.2]
---------------------------------------------------------------------------
Version 4.6.0  [v4-stable] (rgerhards), 2010-02-24
***************************************************************************
* This is a new stable v4 version. It contains all fixes and enhancements *
* made during the 4.5.x phase as well as those listed below.              *
* Note: this version is scheduled to conclude the v4 development process. *
*       Do not expect any more new developments in v4. The focus is now   *
*       on v5 (what also means we have a single devel branch again).      *
*       ("development" means new feature development, bug fixes are of    *
*       course provided for v4-stable)                                    *
***************************************************************************
- improved testbench to contain samples for totally malformed messages
  which miss parts of the message content
- bugfix: some malformed messages could lead to a missing LF inside files
  or some other missing parts of the template content.
- bugfix: if a message ended immediately with a hostname, the hostname
  was mistakenly interpreted as TAG, and localhost be used as hostname
- bugfix: message without MSG part could case a segfault
  [backported from v5 commit 98d1ed504ec001728955a5bcd7916f64cd85f39f]
  This actually was a "recent" regression, but I did not realize that it
  was introduced by the performance optimization in v4-devel. Shame on
  me for having two devel versions at the same time...
---------------------------------------------------------------------------
Version 4.5.8  [v4-beta] (rgerhards), 2010-02-10
- enhanced doc for using PostgreSQL
  Thanks to Marc Schiffbauer for the new/updated doc
- bugfix: property replacer returned invalid parameters under some (unusual)
  conditions. In extreme cases, this could lead to garbled logs and/or
  a system failure.
- bugfix: invalid length returned (often) when using regular expressions
  inside the property replacer
- bugfix: submatch regex in property replacer did not honor "return 0 on
  no match" config case
- bugfix: imuxsock incorrectly stated inputname "imudp"
  Thanks to Ryan Lynch for reporting this.
- (slightly) enhanced support for FreeBSD by setting _PATH_MODDIR to
  the correct value on FreeBSD.
  Thanks to Cristiano for the patch.
- bugfix: -d did not enable display of debug messages
  regression from introduction of "debug on demand" mode
  Thanks to Michael Biebl for reporting this bug
- bugfix: blanks inside file names did not terminate file name parsing.
  This could reslult in the whole rest of a line (including comments)
  to be treated as file name in "write to file" actions.
  Thanks to Jack for reporting this issue.
- bugfix: rsyslog hang when writing to a named pipe which nobody was
  reading. Thanks to Michael Biebl for reporting this bug.
  Bugzilla entry: http://bugzilla.adiscon.com/show_bug.cgi?id=169
- bugfix: potential segfaults during queue shutdown
  (bugs require certain non-standard settings to appear)
  Thanks to varmojfekoj for the patch
---------------------------------------------------------------------------
Version 4.5.7  [v4-beta] (rgerhards), 2009-11-18
- added a so-called "On Demand Debug" mode, in which debug output can
  be generated only after the process has started, but not right from
  the beginning. This is assumed to be useful for hard-to-find bugs.
  Also improved the doc on the debug system.
- bugfix (kind of): check if TCP connection is still alive if using TLS
  Thanks to Jonathan Bond-Caron for the patch.
- bugfix: hostname accidently set to IP address for some message sources,
  for example imudp. Thanks to Anton for reporting this bug.
- bugfix [imported from 4.4.3]: $ActionExecOnlyOnceEveryInterval did
  not work.
---------------------------------------------------------------------------
Version 4.5.6  [v4-beta] (rgerhards), 2009-11-05
- bugfix: named pipes did no longer work (they always got an open error)
  this was a regression from the omfile rewrite in 4.5.0
- bugfix(minor): diag function returned wrong queue memeber count
  for the main queue if an active DA queue existed. This had no relevance
  to real deployments (assuming they are not running the debug/diagnostic
  module...), but sometimes caused grief and false alerts in the 
  testbench.
- included some important fixes from v4-stable:
  * bugfix: invalid handling of zero-sized messages
  * bugfix: zero-sized UDP messages are no longer processed
  * bugfix: random data could be appended to message
  * bugfix: reverse lookup reduction logic in imudp do DNS queries too often
- bugfix(testbench): testcase did not properly wait for rsyslod shutdown
  thus some unpredictable behavior and a false negative test result
  could occur. [BACKPORTED from v5]
- bugfix(testbench): sequence check was not always performed correctly,
  that could result in tests reporting success when they actually failed
---------------------------------------------------------------------------
Version 4.5.5  [v4-beta] (rgerhards), 2009-10-21
- added $InputTCPServerNotifyOnConnectionClose config directive
  see doc for details
- bugfix: debug string larger than 1K were improperly displayed. Max size
  is now 32K
- bugfix: invalid storage class selected for some size config parameters.
  This resulted in wrong values. The most prominent victim was the
  directory creation mode, which was set to zero in some cases. For 
  details, see related blog post:
  http://blog.gerhards.net/2009/10/another-note-on-hard-to-find-bugs.html
---------------------------------------------------------------------------
Version 4.5.4  [v4-beta] (rgerhards), 2009-09-29
- bugfix: potential segfault in stream writer on destruction
  Most severely affected omfile. The problem was that some buffers were
  freed before the asynchronous writer thread was shut down. So the
  writer thread accessed invalid data, which may even already be
  overwritten. Symptoms (with omfile) were segfaults, grabled data
  and files with random names placed around the file system (most
  prominently into the root directory). Special thanks to Aaron for
  helping to track this down.
- bugfix: potential race in object loader (obj.c) during use/release
  of object interface
- bugfixes: potential problems in out file zip writer. Problems could
  lead to abort and/or memory leak. The module is now hardened in a very
  conservative way, which is sub-optimal from a performance point of view.
  This should be improved if it has proven reliable in practice.
---------------------------------------------------------------------------
Version 4.5.3  [v4-beta] (rgerhards), 2009-09-17
- bugfix: repeated messages were incorrectly processed
  this could lead to loss of the repeated message content. As a side-
  effect, it could probably also be possible that some segfault occurs
  (quite unlikely). The root cause was that some counters introduced
  during the malloc optimizations were not properly duplicated in
  MsgDup(). Note that repeated message processing is not enabled
  by default.
- bugfix: message sanitation had some issues:
  - control character DEL was not properly escaped
  - NUL and LF characters were not properly stripped if no control
    character replacement was to be done
  - NUL characters in the message body were silently dropped (this was
    a regeression introduced by some of the recent optimizations)
- bugfix: strings improperly reused, resulting in some message properties
  be populated with strings from previous messages. This was caused by
  an improper predicate check. [backported from v5]
- fixed some minor portability issues
- bugfix: reverse lookup reduction logic in imudp do DNS queries too often
  [imported from 4.4.2]
---------------------------------------------------------------------------
Version 4.5.2  [v4-beta] (rgerhards), 2009-08-21
- legacy syslog parser changed so that it now accepts date stamps in
  wrong case. Some devices seem to create them and I do not see any harm
  in supporting that.
- added $InputTCPMaxListeners directive - permits to specify how many 
  TCP servers shall be possible (default is 20).
- bugfix: memory leak with some input modules. Those inputs that
  use parseAndSubmitMsg() leak two small memory blocks with every message.
  Typically, those process only relatively few messages, so the issue 
  does most probably not have any effect in practice.
- bugfix: if tcp listen port could not be created, no error message was
  emitted
- bugfix: potential segfault in output file writer (omfile)
  In async write mode, we use modular arithmetic to index the output
  buffer array. However, the counter variables accidently were signed,
  thus resulting in negative indizes after integer overflow. That in turn
  could lead to segfaults, but was depending on the memory layout of 
  the instance in question (which in turn depended on a number of
  variables, like compile settings but also configuration). The counters
  are now unsigned (as they always should have been) and so the dangling
  mis-indexing does no longer happen. This bug potentially affected all
  installations, even if only some may actually have seen a segfault.
- bugfix: hostnames with dashes in them were incorrectly treated as
  malformed, thus causing them to be treated as TAG (this was a regression
  introduced from the "rfc3164 strict" change in 4.5.0).
---------------------------------------------------------------------------
Version 4.5.1  [DEVEL] (rgerhards), 2009-07-15
- CONFIG CHANGE: $HUPisRestart default is now "off". We are doing this
  to support removal of restart-type HUP in v5.
- bugfix: fromhost-ip was sometimes truncated
- bugfix: potential segfault when zip-compressed syslog records were
  received (double free)
- bugfix: properties inputname, fromhost, fromhost-ip, msg were lost when
  working with disk queues
- performance enhancement: much faster, up to twice as fast (depending
  on configuration)
- bugfix: abort condition when RecvFrom was not set and message reduction
  was on. Happend e.g. with imuxsock.
- added $klogConsoleLogLevel directive which permits to set a new
  console log level while rsyslog is active
- bugfix: message could be truncated after TAG, often when forwarding
  This was a result of an internal processing error if maximum field
  sizes had been specified in the property replacer.
- added ability for the TCP output action to "rebind" its send socket after
  sending n messages (actually, it re-opens the connection, the name is 
  used because this is a concept very similiar to $ActionUDPRebindInterval).
  New config directive $ActionSendTCPRebindInterval added for the purpose.
  By default, rebinding is disabled. This is considered useful for load
  balancers.
- testbench improvements
---------------------------------------------------------------------------
Version 4.5.0  [DEVEL] (rgerhards), 2009-07-02
- activation order of inputs changed, they are now activated only after
  privileges are dropped. Thanks to Michael Terry for the patch.
- greatly improved performance
- greatly reduced memory requirements of msg object
  to around half of the previous demand. This means that more messages can
  be stored in core! Due to fewer cache misses, this also means some
  performance improvement.
- improved config error messages: now contain a copy of the config line
  that (most likely) caused the error
- reduced max value for $DynaFileCacheSize to 1,000 (the former maximum
  of 10,000 really made no sense, even 1,000 is very high, but we like
  to keep the user in control ;)).
- added capability to fsync() queue disk files for enhanced reliability
  (also add's speed, because you do no longer need to run the whole file
  system in sync mode)
- more strict parsing of the hostname in rfc3164 mode, hopefully
  removes false positives (but may cause some trouble with hostname
  parsing). For details, see this bug tracker:
  http://bugzilla.adiscon.com/show_bug.cgi?id=126
- omfile rewrite to natively support zip files (includes large extension
  of the stream class)
- added configuration commands (see doc for explanations)
  * $OMFileZipLevel
  * $OMFileIOBufferSize
  * $OMFileFlushOnTXEnd
  * $MainMsgQueueSyncQueueFiles
  * $ActionQueueSyncQueueFiles
- done some memory accesses explicitely atomic
- bugfix: subtle (and usually irrelevant) issue in timout processing
  timeout could be one second too early if nanoseconds wrapped
- set a more sensible timeout for shutdow, now 1.5 seconds to complete
  processing (this also removes those cases where the shutdown message
  was not written because the termination happened before it)
- internal bugfix: object pointer was only reset to NULL when an object
  was actually destructed. This most likely had no effect to existing code,
  but it may also have caused trouble in remote cases. Similarly, the fix
  may also cause trouble...
- bugfix: missing initialization during timestamp creation
  This could lead to timestamps written in the wrong format, but not to
  an abort
---------------------------------------------------------------------------
Version 4.4.3  [v4-stable] (rgerhards), 2009-10-??
- bugfix: several smaller bugs resolved after flexelint review
  Thanks to varmojfekoj for the patch.
- bugfix: $ActionExecOnlyOnceEveryInterval did not work.
  This was a regression from the time() optimizations done in v4.
  Bug tracker: http://bugzilla.adiscon.com/show_bug.cgi?id=143
  Thanks to Klaus Tachtler for reporting this bug.
- bugfix: potential segfault on queue shutdown
  Thanks to varmojfekoj for the patch.
- bugfix: potential hang condition on queue shutdown
  [imported from v3-stable]
- bugfix: segfault on startup when -q or -Q option was given
  [imported from v3-stable]
---------------------------------------------------------------------------
Version 4.4.2  [v4-stable] (rgerhards), 2009-10-09
- bugfix: invalid handling of zero-sized messages, could lead to mis-
  addressing and potential memory corruption/segfault
- bugfix: zero-sized UDP messages are no longer processed
  until now, they were forwarded to processing, but this makes no sense
  Also, it looks like the system seems to provide a zero return code
  on a UDP recvfrom() from time to time for some internal reasons. These
  "receives" are now silently ignored.
- bugfix: random data could be appended to message, possibly causing
  segfaults
- bugfix: reverse lookup reduction logic in imudp do DNS queries too often
  A comparison was done between the current and the former source address.
  However, this was done on the full sockaddr_storage structure and not
  on the host address only. This has now been changed for IPv4 and IPv6.
  The end result of this bug could be a higher UDP message loss rate than
  necessary (note that UDP message loss can not totally be avoided due
  to the UDP spec)
---------------------------------------------------------------------------
Version 4.4.1  [v4-stable] (rgerhards), 2009-09-02
- features requiring Java are automatically disabled if Java is not
  present (thanks to Michael Biebl for his help!)
- bugfix: invalid double-quoted PRI, among others in outgoing messages
  This causes grief with all receivers.
  Bug tracker: http://bugzilla.adiscon.com/show_bug.cgi?id=147
- bugfix: Java testing tools were required, even if testbench was disabled
  This resulted in build errors if no Java was present on the build system,
  even though none of the selected option actually required Java.
  (I forgot to backport a similar fix to newer releases).
- bugfix (backport): omfwd segfault
  Note that the orginal (higher version) patch states this happens only
  when debugging mode is turned on. That statement is wrong: if debug
  mode is turned off, the message is not being emitted, but the division
  by zero in the actual parameters still happens.
---------------------------------------------------------------------------
Version 4.4.0  [v4-stable] (rgerhards), 2009-08-21
- bugfix: stderr/stdout were not closed to be able to emit error messages,
  but this caused ssh sessions to hang. Now we close them after the 
  initial initialization. See forum thread:
  http://kb.monitorware.com/controlling-terminal-issues-t9875.html
- bugfix: sending syslog messages with zip compression did not work
---------------------------------------------------------------------------
Version 4.3.2  [v4-beta] (rgerhards), 2009-06-24
- removed long-obsoleted property UxTradMsg
- added a generic network stream server (in addition to rather specific
  syslog tcp server)
- added ability for the UDP output action to rebind its send socket after
  sending n messages. New config directive $ActionSendUDPRebindInterval
  added for the purpose. By default, rebinding is disabled. This is 
  considered useful for load balancers.
- bugfix: imdiag/imtcp had a race condition
- improved testbench (now much better code design and reuse)
- added config switch --enable-testbench=no to turn off testbench
---------------------------------------------------------------------------
Version 4.3.1  [DEVEL] (rgerhards), 2009-05-25
- added capability to run multiple tcp listeners (on different ports)
- performance enhancement: imtcp calls parser no longer on input thread
  but rather inside on of the potentially many main msg queue worker
  threads (an enhancement scheduled for all input plugins where this is
  possible)
- added $GenerateConfigGraph configuration command which can be used
  to generate nice-looking (and very informative) rsyslog configuration
  graphs.
- added $ActionName configuration directive (currently only used for
  graph generation, but may find other uses)
- improved doc
  * added (hopefully) easier to grasp queue explanation
- improved testbench
  * added tests for queue disk-only mode (checks disk queue logic)
- bugfix: light and full delay watermarks had invalid values, badly
  affecting performance for delayable inputs
- build system improvements - thanks to Michael Biebl
- added new testing module imdiag, which enables to talk to the 
  rsyslog core at runtime. The current implementation is only a 
  beginning, but can be expanded over time
---------------------------------------------------------------------------
Version 4.3.0  [DEVEL] (rgerhards), 2009-04-17
- new feature: new output plugin omprog, which permits to start program
  and feed it (via its stdin) with syslog messages. If the program
  terminates, it is restarted.
- improved internal handling of RainerScript functions, building the
  necessary plumbing to support more functions with decent runtime
  performance. This is also necessary towards the long-term goal
  of loadable library modules.
- added new RainerScript function "tolower"
- improved testbench
  * added tests for tcp-based reception
  * added tcp-load test (1000 connections, 20,000 messages)
- added $MaxOpenFiles configuration directive
- bugfix: solved potential memory leak in msg processing, could manifest
  itself in imtcp
- bugfix: ompgsql did not detect problems in sql command execution
  this could cause loss of messages. The handling was correct if the
  connection broke, but not if there was a problem with statement
  execution. The most probable case for such a case would be invalid
  sql inside the template, and this is now much easier to diagnose.
---------------------------------------------------------------------------
Version 4.2.0  [v4-stable] (rgerhards), 2009-06-23
- bugfix: light and full delay watermarks had invalid values, badly
  affecting performance for delayable inputs
- imported all patches from 3.22.1 as of today (see below)
- bugfix: compile problems in im3195
---------------------------------------------------------------------------
Version 4.1.7  [BETA] (rgerhards), 2009-04-22
- bugfix: $InputTCPMaxSessions config directive was accepted, but not
  honored. This resulted in a fixed upper limit of 200 connections.
- bugfix: the default for $DirCreateMode was 0644, and as such wrong.
  It has now been changed to 0700. For some background, please see
  http://lists.adiscon.net/pipermail/rsyslog/2009-April/001986.html
- bugfix: ompgsql did not detect problems in sql command execution
  this could cause loss of messages. The handling was correct if the
  connection broke, but not if there was a problem with statement
  execution. The most probable case for such a case would be invalid
  sql inside the template, and this is now much easier to diagnose.
---------------------------------------------------------------------------
Version 4.1.6  [DEVEL] (rgerhards), 2009-04-07
- added new "csv" property replacer options to enable simple creation
  of CSV-formatted outputs (format from RFC4180 is used)
- implemented function support in RainerScript. That means the engine
  parses and compile functions, as well as executes a few build-in
  ones. Dynamic loading and registration of functions is not yet
  supported - but we now have a good foundation to do that later on.
- implemented the strlen() RainerScript function
- added a template output module
- added -T rsyslogd command line option, enables to specify a directory
  where to chroot() into on startup. This is NOT a security feature but
  introduced to support testing. Thus, -T does not make sure chroot()
  is used in a secure way. (may be removed later)
- added omstdout module for testing purposes. Spits out all messages to
  stdout - no config option, no other features
- added a parser testing suite (still needs to be extended, but a good
  start)
- modified $ModLoad statement so that for modules whom's name starts with
  a dot, no path is prepended (this enables relative-pathes and should
  not break any valid current config)
- fixed a bug that caused action retries not to work correctly
  situation was only cleared by a restart
- bugfix: closed dynafile was potentially never written until another
  dynafile name was generated - potential loss of messages
- improved omfile so that it properly suspends itself if there is an
  i/o or file name generation error. This enables it to be used with
  the full high availability features of rsyslog's engine
- bugfix: fixed some segaults on Solaris, where vsprintf() does not
  check for NULL pointers
- improved performance of regexp-based filters
  Thanks to Arnaud Cornet for providing the idea and initial patch.
- added a new way how output plugins may be passed parameters. This is
  more effcient for some outputs. They new can receive fields not only
  as a single string but rather in an array where each string is seperated.
- added (some) developer documentation for output plugin interface
- bugfix: potential abort with DA queue after high watermark is reached
  There exists a race condition that can lead to a segfault. Thanks
  go to vbernetr, who performed the analysis and provided patch, which
  I only tweaked a very little bit.
- bugfix: imtcp did incorrectly parse hostname/tag
  Thanks to Luis Fernando Muñoz Mejías for the patch.
---------------------------------------------------------------------------
Version 4.1.5  [DEVEL] (rgerhards), 2009-03-11
- bugfix: parser did not correctly parse fields in UDP-received messages
- added ERE support in filter conditions
  new comparison operation "ereregex"
- added new config directive $RepeatedMsgContainsOriginalMsg so that the
  "last message repeated n times" messages, if generated, may
  have an alternate format that contains the message that is being repeated
---------------------------------------------------------------------------
Version 4.1.4  [DEVEL] (rgerhards), 2009-01-29
- bugfix: inconsistent use of mutex/atomic operations could cause segfault
  details are too many, for full analysis see blog post at:
  http://blog.gerhards.net/2009/01/rsyslog-data-race-analysis.html
- bugfix: unitialized mutex was used in msg.c:getPRI
  This was subtle, because getPRI is called as part of the debugging code
  (always executed) in syslogd.c:logmsg.
- bufgix: $PreserveFQDN was not properly handled for locally emitted
  messages
---------------------------------------------------------------------------
Version 4.1.3  [DEVEL] (rgerhards), 2008-12-17
- added $InputTCPServerAddtlFrameDelimiter config directive, which
  enables to specify an additional, non-standard message delimiter
  for processing plain tcp syslog. This is primarily a fix for the invalid
  framing used in Juniper's NetScreen products. Credit to forum user
  Arv for suggesting this solution.
- added $InputTCPServerInputName property, which enables a name to be
  specified that will be available during message processing in the
  inputname property. This is considered useful for logic that treats
  messages differently depending on which input received them.
- added $PreserveFQDN config file directive
  Enables to use FQDNs in sender names where the legacy default
  would have stripped the domain part.
  Thanks to BlinkMind, Inc. http://www.blinkmind.com for sponsoring this
  development.
- bugfix: imudp went into an endless loop under some circumstances
  (but could also leave it under some other circumstances...)
  Thanks to David Lang and speedfox for reporting this issue.
---------------------------------------------------------------------------
Version 4.1.2  [DEVEL] (rgerhards), 2008-12-04
- bugfix: code did not compile without zlib
- security bugfix: $AllowedSender was not honored, all senders were
  permitted instead (see http://www.rsyslog.com/Article322.phtml)
- security fix: imudp emitted a message when a non-permitted sender
  tried to send a message to it. This behaviour is operator-configurable.
  If enabled, a message was emitted each time. That way an attacker could
  effectively fill the disk via this facility. The message is now
  emitted only once in a minute (this currently is a hard-coded limit,
  if someone comes up with a good reason to make it configurable, we
  will probably do that).
- doc bugfix: typo in v3 compatibility document directive syntax
  thanks to Andrej for reporting
- imported other changes from 3.21.8 and 3.20.1 (see there)
---------------------------------------------------------------------------
Version 4.1.1  [DEVEL] (rgerhards), 2008-11-26
- added $PrivDropToGroup, $PrivDropToUser, $PrivDropToGroupID,
  $PrivDropToUserID config directives to enable dropping privileges.
  This is an effort to provide a security enhancement. For the limits of this
  approach, see http://wiki.rsyslog.com/index.php/Security
- re-enabled imklog to compile on FreeBSD (brought in from beta)
---------------------------------------------------------------------------
Version 4.1.0  [DEVEL] (rgerhards), 2008-11-18

********************************* WARNING *********************************
This version has a slightly different on-disk format for message entries.
As a consequence, old queue files being read by this version may have
an invalid output timestamp, which could result to some malfunction inside
the output driver. It is recommended to drain queues with the previous
version before switching to this one.
********************************* WARNING *********************************

- greatly enhanced performance when compared to v3.
- added configuration directive "HUPisRestart" which enables to configure
  HUP to be either a full restart or "just" a leightweight way to
  close open files.
- enhanced legacy syslog parser to detect year if part of the timestamp
  the format is based on what Cisco devices seem to emit.
- added a setting "$OptimizeForUniprocessor" to enable users to turn off
  pthread_yield calls which are counter-productive on multiprocessor 
  machines (but have been shown to be useful on uniprocessors)
- reordered imudp processing. Message parsing is now done as part of main
  message queue worker processing (was part of the input thread)
  This should also improve performance, as potentially more work is
  done in parallel.
- bugfix: compressed syslog messages could be slightly mis-uncompressed
  if the last byte of the compressed record was a NUL
- added $UDPServerTimeRequery option which enables to work with
  less acurate timestamps in favor of performance. This enables querying
  of the time only every n-th time if imudp is running in the tight
  receive loop (aka receiving messsages at a high rate)
- doc bugfix: queue doc had wrong parameter name for setting controlling
  worker thread shutdown period
- restructured rsyslog.conf documentation
- bugfix: memory leak in ompgsql
  Thanks to Ken for providing the patch
---------------------------------------------------------------------------
Version 3.22.4 [v3-stable] (rgerhards), 2010-??-??
- bugfix: action resume interval incorrectly handled, thus took longer to
  resume
- bugfix: cosmetic: proper constant used instead of number in open call
- bugfix: timestamp was incorrectly calculated for timezones with minute
  offset
  closes: http://bugzilla.adiscon.com/show_bug.cgi?id=271
- improved some code based on clang static analyzer results
- bugfix: potential misadressing in property replacer
---------------------------------------------------------------------------
Version 3.22.3 [v3-stable] (rgerhards), 2010-11-24
- bugfix(important): problem in TLS handling could cause rsyslog to loop
  in a tight loop, effectively disabling functionality and bearing the
  risk of unresponsiveness of the whole system.
  Bug tracker: http://bugzilla.adiscon.com/show_bug.cgi?id=194
---------------------------------------------------------------------------
Version 3.22.2 [v3-stable] (rgerhards), 2010-08-05
- bugfix: comment char ('#') in literal terminated script parsing
  and thus could not be used.
  but tracker: http://bugzilla.adiscon.com/show_bug.cgi?id=119
- enhance: imrelp now also provides remote peer's IP address 
  [if librelp != 1.0.0 is used]
- bugfix: sending syslog messages with zip compression did not work
- bugfix: potential hang condition on queue shutdown
- bugfix: segfault on startup when -q or -Q option was given
  bug tracker: http://bugzilla.adiscon.com/show_bug.cgi?id=157
  Thanks to Jonas Nogueira for reporting this bug.
- clarified use of $ActionsSendStreamDriver[AuthMode/PermittedPeers]
  in doc set (require TLS drivers)
- bugfix: $CreateDirs variable not properly initialized, default thus
  was random (but most often "on")
- bugfix: potential segfault when -p command line option was used
  thanks to varmojfekoj for pointing me at this bug
- bugfix: programname filter in ! configuration can not be reset
  Thanks to Kiss Gabor for the patch.
---------------------------------------------------------------------------
Version 3.22.1 [v3-stable] (rgerhards), 2009-07-02
- bugfix: invalid error message issued if $inlcudeConfig was on an empty
  set of files (e.g. *.conf, where none such files existed)
  thanks to Michael Biebl for reporting this bug
- bugfix: when run in foreground (but not in debug mode), a 
  debug message ("DoDie called") was emitted at shutdown. Removed.
  thanks to Michael Biebl for reporting this bug
- bugfix: some garbagge was emitted to stderr on shutdown. This
  garbage consisted of file names, which were written during 
  startup (key point: not a pointer error)
  thanks to Michael Biebl for reporting this bug
- bugfix: startup and shutdown message were emitted to stdout
  thanks to Michael Biebl for reporting this bug
- bugfix: error messages were not emitted to stderr in forked mode
  (stderr and stdo are now kept open across forks)
- bugfix: internal messages were emitted to whatever file had fd2 when
  rsyslogd ran in forked mode (as usual!)
  Thanks to varmojfekoj for the patch
- small enhancement: config validation run now exits with code 1 if an
  error is detected. This change is considered important but small enough
  to apply it directly to the stable version. [But it is a border case,
  the change requires more code than I had hoped. Thus I have NOT tried
  to actually catch all cases, this is left for the current devel
  releases, if necessary]
- bugfix: light and full delay watermarks had invalid values, badly
  affecting performance for delayable inputs
- bugfix: potential segfault issue when multiple $UDPServerRun directives
  are specified. Thanks to Michael Biebl for helping to debug this one.
- relaxed GnuTLS version requirement to 1.4.0 after confirmation from the
  field that this version is sufficient
- bugfix: parser did not properly handle empty structured data
- bugfix: invalid mutex release in msg.c (detected under thread debugger,
  seems not to have any impact on actual deployments)
---------------------------------------------------------------------------
Version 3.22.0 [v3-stable] (rgerhards), 2009-04-21
This is the first stable release that includes the full functionality
of the 3.21.x version tree.
- bugfix: $InputTCPMaxSessions config directive was accepted, but not
  honored. This resulted in a fixed upper limit of 200 connections.
- bugfix: the default for $DirCreateMode was 0644, and as such wrong.
  It has now been changed to 0700. For some background, please see
  http://lists.adiscon.net/pipermail/rsyslog/2009-April/001986.html
- bugfix: ompgsql did not detect problems in sql command execution
  this could cause loss of messages. The handling was correct if the
  connection broke, but not if there was a problem with statement
  execution. The most probable case for such a case would be invalid
  sql inside the template, and this is now much easier to diagnose.
---------------------------------------------------------------------------
Version 3.21.11 [BETA] (rgerhards), 2009-04-03
- build system improvements contributed by Michael Biebl - thx!
- all patches from 3.20.5 incorporated (see it's ChangeLog entry)
---------------------------------------------------------------------------
Version 3.21.10 [BETA] (rgerhards), 2009-02-02
- bugfix: inconsistent use of mutex/atomic operations could cause segfault
  details are too many, for full analysis see blog post at:
  http://blog.gerhards.net/2009/01/rsyslog-data-race-analysis.html
- the string "Do Die" was accidently emited upon exit in non-debug mode
  This has now been corrected. Thanks to varmojfekoj for the patch.
- some legacy options were not correctly processed.
  Thanks to varmojfekoj for the patch.
- doc bugfix: v3-compatiblity document had typo in config directive
  thanks to Andrej for reporting this
---------------------------------------------------------------------------
Version 3.21.9 [BETA] (rgerhards), 2008-12-04
- re-release of 3.21.8 with an additional fix, that could also lead
  to DoS; 3.21.8 has been removed from the official download archives
- security fix: imudp emitted a message when a non-permitted sender
  tried to send a message to it. This behaviour is operator-configurable.
  If enabled, a message was emitted each time. That way an attacker could
  effectively fill the disk via this facility. The message is now
  emitted only once in a minute (this currently is a hard-coded limit,
  if someone comes up with a good reason to make it configurable, we
  will probably do that).
---------------------------------------------------------------------------
Version 3.21.8  [BETA] (rgerhards), 2008-12-04
- bugfix: imklog did not compile on FreeBSD
- security bugfix: $AllowedSender was not honored, all senders were
  permitted instead (see http://www.rsyslog.com/Article322.phtml)
- merged in all other changes from 3.20.1 (see there)
---------------------------------------------------------------------------
Version 3.21.7  [BETA] (rgerhards), 2008-11-11
- this is the new beta branch, based on the former 3.21.6 devel
- new functionality: ZERO property replacer nomatch option (from v3-stable)
---------------------------------------------------------------------------
Version 3.21.6  [DEVEL] (rgerhards), 2008-10-22
- consolidated time calls during msg object creation, improves performance
  and consistency
- bugfix: solved a segfault condition
- bugfix: subsecond time properties generated by imfile, imklog and
  internal messages could be slightly inconsistent
- bugfix: (potentially big) memory leak on HUP if queues could not be
  drained before timeout - thanks to David Lang for pointing this out
- added capability to support multiple module search pathes. Thank
  to Marius Tomaschewski for providing the patch.
- bugfix: im3195 did no longer compile
- improved "make distcheck" by ensuring everything relevant is recompiled
---------------------------------------------------------------------------
Version 3.21.5  [DEVEL] (rgerhards), 2008-09-30
- performance optimization: unnecessary time() calls during message
  parsing removed - thanks to David Lang for his excellent performance
  analysis
- added new capability to property replacer: multiple immediately
  successive field delimiters are treated as a single one.
  Thanks to Zhuang Yuyao for the patch.
- added message property "inputname", which contains the name of the
  input (module) that generated it. Presence is depending on suport in
  each input module (else it is blank).
- added system property "$myhostname", which contains the name of the
  local host as it knows itself.
- imported a number of fixes and enhancements from the stable and
  devel branches, including a fix to a potential segfault on HUP
  when using UDP listners
- re-enabled gcc builtin atomic operations and added a proper
  ./configure check
- bugfix: potential race condition when adding messages to queue
  There was a wrong order of mutex lock operations. It is hard to
  believe that really caused problems, but in theory it could and with
  threading we often see that theory becomes practice if something is only
  used long enough on a fast enough machine with enough CPUs ;)
- cleaned up internal debug system code and made it behave better
  in regard to multi-threading
---------------------------------------------------------------------------
Version 3.21.4  [DEVEL] (rgerhards), 2008-09-04
- removed compile time fixed message size limit (was 2K), limit can now
  be set via $MaxMessageSize global config directive (finally gotten rid
  of MAXLINE ;))
- enhanced doc for $ActionExecOnlyEveryNthTimeTimeout
- integrated a number of patches from 3.18.4, namely
  - bugfix: order-of magnitude issue with base-10 size definitions
    in config file parser. Could lead to invalid sizes, constraints
    etc for e.g. queue files and any other object whose size was specified
    in base-10 entities. Did not apply to binary entities. Thanks to
    RB for finding this bug and providing a patch.
  - bugfix: action was not called when system time was set backwards
    (until the previous time was reached again). There are still some
    side-effects when time is rolled back (A time rollback is really a bad
    thing to do, ideally the OS should issue pseudo time (like NetWare did)
    when the user tries to roll back time). Thanks to varmojfekoj for this
    patch.
  - doc bugfix: rsyslog.conf man page improved and minor nit fixed
    thanks to Lukas Kuklinek for the patch.
---------------------------------------------------------------------------
Version 3.21.3  [DEVEL] (rgerhards), 2008-08-13
- added ability to specify flow control mode for imuxsock
- added ability to execute actions only after the n-th call of the action
  This also lead to the addition of two new config directives:
  $ActionExecOnlyEveryNthTime and $ActionExecOnlyEveryNthTimeTimeout
  This feature is useful, for example, for alerting: it permits you to
  send an alert only after at least n occurences of a specific message
  have been seen by rsyslogd. This protectes against false positives
  due to waiting for additional confirmation.
- bugfix: IPv6 addresses could not be specified in forwarding actions
  New syntax @[addr]:port introduced to enable that. Root problem was IPv6
  addresses contain colons.
- somewhat enhanced debugging messages
- imported from 3.18.3:
  - enhanced ommysql to support custom port to connect to server
    Port can be set via new $ActionOmmysqlServerPort config directive
    Note: this was a very minor change and thus deemed appropriate to be
    done in the stable release.
  - bugfix: misspelled config directive, previously was
    $MainMsgQueueWorkeTimeoutrThreadShutdown, is now
    $MainMsgQueueWorkerTimeoutThreadShutdown. Note that the misspelled
    directive is not preserved - if the misspelled directive was used
    (which I consider highly unlikely), the config file must be changed.
    Thanks to lperr for reporting the bug.
---------------------------------------------------------------------------
Version 3.21.2  [DEVEL] (rgerhards), 2008-08-04
- added $InputUnixListenSocketHostName config directive, which permits to
  override the hostname being used on a local unix socket. This is useful
  for differentiating "hosts" running in several jails. Feature was
  suggested by David Darville, thanks for the suggestion.
- enhanced ommail to support multiple email recipients. This is done by
  specifying $ActionMailTo multiple times. Note that this introduces a
  small incompatibility to previous config file syntax: the recipient
  list is now reset for each action (we honestly believe that will
  not cause any problem - apologies if it does).
- enhanced troubleshooting documentation
---------------------------------------------------------------------------
Version 3.21.1  [DEVEL] (rgerhards), 2008-07-30
- bugfix: no error was reported if the target of a $IncludeConfig
  could not be accessed.
- added testbed for common config errors
- added doc for -u option to rsyslogd man page
- enhanced config file checking - no active actions are detected
- added -N rsyslogd command line option for a config validation run
  (which does not execute actual syslogd code and does not interfere
  with a running instance)
- somewhat improved emergency configuration. It is now also selected
  if the config contains no active actions
- rsyslogd error messages are now reported to stderr by default. can be
  turned off by the new "$ErrorMessagesToStderr off" directive
 Thanks to HKS for suggesting the new features.
---------------------------------------------------------------------------
Version 3.21.0  [DEVEL] (rgerhards), 2008-07-18
- starts a new devel branch
- added a generic test driver for RainerScript plus some test cases
  to the testbench
- added a small diagnostic tool to obtain result of gethostname() API
- imported all changes from 3.18.1 until today (some quite important,
  see below)
---------------------------------------------------------------------------
Version 3.20.6 [v3-stable] (rgerhards), 2009-04-16
- this is the last v3-stable for the 3.20.x series
- bugfix: $InputTCPMaxSessions config directive was accepted, but not
  honored. This resulted in a fixed upper limit of 200 connections.
- bugfix: the default for $DirCreateMode was 0644, and as such wrong.
  It has now been changed to 0700. For some background, please see
  http://lists.adiscon.net/pipermail/rsyslog/2009-April/001986.html
---------------------------------------------------------------------------
Version 3.20.5 [v3-stable] (rgerhards), 2009-04-02
- bugfix: potential abort with DA queue after high watermark is reached
  There exists a race condition that can lead to a segfault. Thanks
  go to vbernetr, who performed the analysis and provided patch, which
  I only tweaked a very little bit.
- fixed bugs in RainerScript:
  o when converting a number and a string to a common type, both were 
    actually converted to the other variable's type.
  o the value of rsCStrConvertToNumber() was miscalculated.
  Thanks to varmojfekoj for the patch
- fixed a bug in configure.ac which resulted in problems with
  environment detection - thanks to Michael Biebl for the patch
- fixed a potential segfault problem in gssapi code
  thanks to varmojfekoj for the patch
- doc enhance: provide standard template for MySQL module and instructions
  on how to modify schema
---------------------------------------------------------------------------
Version 3.20.4 [v3-stable] (rgerhards), 2009-02-09
- bugfix: inconsistent use of mutex/atomic operations could cause segfault
  details are too many, for full analysis see blog post at:
  http://blog.gerhards.net/2009/01/rsyslog-data-race-analysis.html
- bugfix: invalid ./configure settings for RFC3195
  thanks to Michael Biebl for the patch
- bugfix: invalid mutex access in msg.c
- doc bugfix: dist tarball missed 2 files, had one extra file that no
  longer belongs into it. Thanks to Michael Biebl for pointing this out.
---------------------------------------------------------------------------
Version 3.20.3 [v3-stable] (rgerhards), 2009-01-19
- doc bugfix: v3-compatiblity document had typo in config directive
  thanks to Andrej for reporting this
- fixed a potential segfault condition with $AllowedSender directive
  On HUP, the root pointers were not properly cleaned up. Thanks to
  Michael Biebel, olgoat, and Juha Koho for reporting and analyzing
  the bug.
---------------------------------------------------------------------------
Version 3.20.2 [v3-stable] (rgerhards), 2008-12-04
- re-release of 3.20.1 with an additional fix, that could also lead
  to DoS; 3.20.1 has been removed from the official download archives
- security fix: imudp emitted a message when a non-permitted sender
  tried to send a message to it. This behaviour is operator-configurable.
  If enabled, a message was emitted each time. That way an attacker could
  effectively fill the disk via this facility. The message is now
  emitted only once in a minute (this currently is a hard-coded limit,
  if someone comes up with a good reason to make it configurable, we
  will probably do that).
---------------------------------------------------------------------------
Version 3.20.1 [v3-stable] (rgerhards), 2008-12-04
- security bugfix: $AllowedSender was not honored, all senders were
  permitted instead
- enhance: regex nomatch option "ZERO" has been added
  This allows to return the string 0 if a regular expression is
  not found. This is probably useful for storing numerical values into
  database columns.
- bugfix: memory leak in gtls netstream driver fixed
  memory was lost each time a TLS session was torn down. This could 
  result in a considerable memory leak if it happened quite frequently
  (potential system crash condition)
- doc update: documented how to specify multiple property replacer
  options + link to new online regex generator tool added
- minor bufgfix: very small memory leak in gtls netstream driver
  around a handful of bytes (< 20) for each HUP
- improved debug output for regular expressions inside property replacer
  RE's seem to be a big trouble spot and I would like to have more
  information inside the debug log. So I decided to add some additional
  debug strings permanently.
---------------------------------------------------------------------------
Version 3.20.0 [v3-stable] (rgerhards), 2008-11-05
- this is the inital release of the 3.19.x branch as a stable release
- bugfix: double-free in pctp netstream driver. Thank to varmojfeko
  for the patch
---------------------------------------------------------------------------
Version 3.19.12 [BETA] (rgerhards), 2008-10-16
- bugfix: subseconds where not correctly extracted from a timestamp
  if that timestamp did not contain any subsecond information (the
  resulting string was garbagge but should have been "0", what it
  now is).
- increased maximum size of a configuration statement to 4K (was 1K)
- imported all fixes from the stable branch (quite a lot)
- bugfix: (potentially big) memory leak on HUP if queues could not be
  drained before timeout - thanks to David Lang for pointing this out
---------------------------------------------------------------------------
Version 3.19.11 [BETA] (rgerhards), 2008-08-25
This is a refresh of the beta. No beta-specific fixes have been added.
- included fixes from v3-stable (most importantly 3.18.3)
---------------------------------------------------------------------------
Version 3.19.10 [BETA] (rgerhards), 2008-07-15
- start of a new beta branch based on former 3.19 devel branch
- bugfix: bad memory leak in disk-based queue modes
- bugfix: UDP syslog forwarding did not work on all platforms
  the ai_socktype was incorrectly set to 1. On some platforms, this
  lead to failing name resolution (e.g. FreeBSD 7). Thanks to HKS for
  reporting the bug.
- bugfix: priority was incorrectly calculated on FreeBSD 7,
  because the LOG_MAKEPRI() C macro has a different meaning there (it
  is just a simple addition of faciltity and severity). I have changed
  this to use own, consistent, code for PRI calculation. Thank to HKS
  for reporting this bug.
- bugfix (cosmetical): authorization was not checked when gtls handshake
  completed immediately. While this sounds scary, the situation can not
  happen in practice. We use non-blocking IO only for server-based gtls
  session setup. As TLS requires the exchange of multiple frames before
  the handshake completes, it simply is impossible to do this in one
  step. However, it is useful to have the code path correct even for 
  this case - otherwise, we may run into problems if the code is changed
  some time later (e.g. to use blocking sockets). Thanks to varmojfekoj
  for providing the patch.
- important queue bugfix from 3.18.1 imported (see below)
- cleanup of some debug messages
---------------------------------------------------------------------------
Version 3.19.9 (rgerhards), 2008-07-07
- added tutorial for creating a TLS-secured syslog infrastructure
- rewritten omusrmsg to no longer fork() a new process for sending messages
  this caused some problems with the threading model, e.g. zombies. Also,
  it was far less optimal than it is now.
- bugfix: machine certificate was required for client even in TLS anon mode
  Reference: http://bugzilla.adiscon.com/show_bug.cgi?id=85
  The fix also slightly improves performance by not storing certificates in
  client sessions when there is no need to do so.
- bugfix: RainerScript syntax error was not always detected
---------------------------------------------------------------------------
Version 3.19.8 (rgerhards), 2008-07-01
- bugfix: gtls module did not correctly handle EGAIN (and similar) recv()
  states. This has been fixed by introducing a new abstraction layer inside
  gtls.
- added (internal) error codes to error messages; added redirector to
  web description of error codes
  closes bug http://bugzilla.adiscon.com/show_bug.cgi?id=20
- disabled compile warnings caused by third-party libraries
- reduced number of compile warnings in gcc's -pedantic mode
- some minor documentation improvements
- included all fixes from beta 3.17.5
---------------------------------------------------------------------------
Version 3.19.7 (rgerhards), 2008-06-11
- added new property replacer option "date-subseconds" that enables
  to query just the subsecond part of a high-precision timestamp
- somewhat improved plain tcp syslog reliability by doing a connection
  check before sending. Credits to Martin Schuette for providing the
  idea. Details are available at
  http://blog.gerhards.net/2008/06/reliable-plain-tcp-syslog-once-again.html
- made rsyslog tickless in the (usual and default) case that repeated
  message reduction is turned off. More info:
  http://blog.gerhards.net/2008/06/coding-to-save-environment.html
- some build system cleanup, thanks to Michael Biebl
- bugfix: compile under (Free)BSD failed due to some invalid library
  definitions - this is fixed now. Thanks to Michael Biebl for the patch.
---------------------------------------------------------------------------
Version 3.19.6 (rgerhards), 2008-06-06
- enhanced property replacer to support multiple regex matches
- bugfix: part of permittedPeer structure was not correctly initialized
  thanks to varmojfekoj for spotting this
- bugfix: off-by-one bug during certificate check
- bugfix: removed some memory leaks in TLS code
---------------------------------------------------------------------------
Version 3.19.5 (rgerhards), 2008-05-30
- enabled Posix ERE expressions inside the property replacer
  (previously BRE was permitted only)
- provided ability to specify that a regular expression submatch shall
  be used inside the property replacer
- implemented in property replacer: if a regular expression does not match,
  it can now either return "**NO MATCH** (default, as before), a blank
  property or the full original property text
- enhanced property replacer to support multiple regex matches
---------------------------------------------------------------------------
Version 3.19.4 (rgerhards), 2008-05-27
- implemented x509/certvalid gtls auth mode
- implemented x509/name gtls auth mode (including wildcards)
- changed fingerprint gtls auth mode to new format fingerprint
- protected gtls error string function by a mutex. Without it, we
  could have a race condition in extreme cases. This was very remote,
  but now can no longer happen.
- changed config directive name to reflect different use
  $ActionSendStreamDriverCertFingerprint is now
  $ActionSendStreamDriverPermittedPeer and can be used both for
  fingerprint and name authentication (similar to the input side)
- bugfix: sender information (fromhost et al) was missing in imudp
  thanks to sandiso for reporting this bug
- this release fully inplements IETF's syslog-transport-tls-12 plus
  the latest text changes Joe Salowey provided via email. Not included
  is ipAddress subjectAltName authentication, which I think will be
  dropped from the draft. I don't think there is any real need for it.
This release also includes all bug fix up to today from the beta
and stable branches. Most importantly, this means the bugfix for
100% CPU utilization by imklog.
---------------------------------------------------------------------------
Version 3.19.3 (rgerhards), 2008-05-21
- added ability to authenticate the server against its certificate
  fingerprint
- added ability for client to provide its fingerprint
- added ability for server to obtain client cert's fingerprint
- bugfix: small mem leak in omfwd on exit (strmdriver name was not freed)
- bugfix: $ActionSendStreamDriver had no effect
- bugfix: default syslog port was no longer used if none was
  configured. Thanks to varmojfekoj for the patch
- bugfix: missing linker options caused build to fail on some
  systems. Thanks to Tiziano Mueller for the patch.
---------------------------------------------------------------------------
Version 3.19.2 (rgerhards), 2008-05-16
- bugfix: TCP input modules did incorrectly set fromhost property
  (always blank)
- bugfix: imklog did not set fromhost property
- added "fromhost-ip" property
  Note that adding this property changes the on-disk format for messages.
  However, that should not have any bad effect on existing spool files.
  But you will run into trouble if you create a spool file with this
  version and then try to process it with an older one (after a downgrade).
  Don't do that ;)
- added "RSYSLOG_DebugFormat" canned template
- bugfix: hostname and fromhost were swapped when a persisted message
  (in queued mode) was read in
- bugfix: lmtcpclt, lmtcpsrv and lmgssutil did all link to the static
  runtime library, resulting in a large size increase (and potential
  "interesting" effects). Thanks to Michael Biebel for reporting the size
  issue.
- bugfix: TLS server went into an endless loop in some situations.
  Thanks to Michael Biebl for reporting the problem.
- fixed potential segfault due to invalid call to cfsysline
  thanks to varmojfekoj for the patch
---------------------------------------------------------------------------
Version 3.19.1 (rgerhards), 2008-05-07
- configure help for --enable-gnutls wrong - said default is "yes" but
  default actually is "no" - thanks to darix for pointing this out
- file dirty.h was missing - thanks to darix for pointing this out
- bugfix: man files were not properly distributed - thanks to
  darix for reporting and to Michael Biebl for help with the fix
- some minor cleanup
---------------------------------------------------------------------------
Version 3.19.0 (rgerhards), 2008-05-06
- begins new devel branch version
- implemented TLS for plain tcp syslog (this is also the world's first
  implementation of IETF's upcoming syslog-transport-tls draft)
- partly rewritten and improved omfwd among others, now loads TCP
  code only if this is actually necessary
- split of a "runtime library" for rsyslog - this is not yet a clean
  model, because some modularization is still outstanding. In theory,
  this shall enable other utilities but rsyslogd to use the same
  runtime
- implemented im3195, the RFC3195 input as a plugin
- changed directory structure, files are now better organized
- a lot of cleanup in regard to modularization
- -c option no longer must be the first option - thanks to varmjofekoj
  for the patch
---------------------------------------------------------------------------
Version 3.18.7 (rgerhards), 2008-12-??
- bugfix: the default for $DirCreateMode was 0644, and as such wrong.
  It has now been changed to 0700. For some background, please see
  http://lists.adiscon.net/pipermail/rsyslog/2009-April/001986.html
- fixed a potential segfault condition with $AllowedSender directive
  On HUP, the root pointers were not properly cleaned up. Thanks to
  Michael Biebel, olgoat, and Juha Koho for reporting and analyzing
  the bug.
- some legacy options were not correctly processed.
  Thanks to varmojfekoj for the patch.
- doc bugfix: some spelling errors in man pages corrected. Thanks to
  Geoff Simmons for the patch.
---------------------------------------------------------------------------
Version 3.18.6 (rgerhards), 2008-12-08
- security bugfix: $AllowedSender was not honored, all senders were
  permitted instead (see http://www.rsyslog.com/Article322.phtml)
  (backport from v3-stable, v3.20.9)
- minor bugfix: dual close() call on tcp session closure
---------------------------------------------------------------------------
Version 3.18.5 (rgerhards), 2008-10-09
- bugfix: imudp input module could cause segfault on HUP
  It did not properly de-init a variable acting as a linked list head.
  That resulted in trying to access freed memory blocks after the HUP.
- bugfix:  rsyslogd could hang on HUP
  because getnameinfo() is not cancel-safe, but was not guarded against
  being cancelled. pthread_cancel() is routinely being called during
  HUP processing.
- bugfix[minor]: if queue size reached light_delay mark, enqueuing
  could potentially be blocked for a longer period of time, which
  was not the behaviour desired.
- doc bugfix: $ActionExecOnlyWhenPreviousIsSuspended was still misspelled
  as $...OnlyIfPrev... in some parts of the documentation. Thanks to 
  Lorenzo M. Catucci for reporting this bug.
- added doc on malformed messages, cause and how to work-around, to the
  doc set
- added doc on how to build from source repository
---------------------------------------------------------------------------
Version 3.18.4 (rgerhards), 2008-09-18
- bugfix: order-of magnitude issue with base-10 size definitions
  in config file parser. Could lead to invalid sizes, constraints
  etc for e.g. queue files and any other object whose size was specified
  in base-10 entities. Did not apply to binary entities. Thanks to
  RB for finding this bug and providing a patch.
- bugfix: action was not called when system time was set backwards
  (until the previous time was reached again). There are still some
  side-effects when time is rolled back (A time rollback is really a bad
  thing to do, ideally the OS should issue pseudo time (like NetWare did)
  when the user tries to roll back time). Thanks to varmojfekoj for this
  patch.
- doc bugfix: rsyslog.conf man page improved and minor nit fixed
  thanks to Lukas Kuklinek for the patch.
- bugfix: error code -2025 was used for two different errors. queue full
  is now -2074 and -2025 is unique again. (did cause no real problem
  except for troubleshooting)
- bugfix: default discard severity was incorrectly set to 4, which lead
  to discard-on-queue-full to be enabled by default. That could cause
  message loss where non was expected.  The default has now been changed
  to the correct value of 8, which disables the functionality. This
  problem applied both to the main message queue and the action queues.
  Thanks to Raoul Bhatia for pointing out this problem.
- bugfix: option value for legacy -a option could not be specified,
  resulting in strange operations. Thanks to Marius Tomaschewski
  for the patch.
- bugfix: colon after date should be ignored, but was not. This has
  now been corrected. Required change to the internal ParseTIMESTAMP3164()
  interface.
---------------------------------------------------------------------------
Version 3.18.3 (rgerhards), 2008-08-18
- bugfix: imfile could cause a segfault upon rsyslogd HUP and termination
  Thanks to lperr for an excellent bug report that helped detect this
  problem.
- enhanced ommysql to support custom port to connect to server
  Port can be set via new $ActionOmmysqlServerPort config directive
  Note: this was a very minor change and thus deemed appropriate to be
  done in the stable release.
- bugfix: misspelled config directive, previously was
  $MainMsgQueueWorkeTimeoutrThreadShutdown, is now
  $MainMsgQueueWorkerTimeoutThreadShutdown. Note that the misspelled
  directive is not preserved - if the misspelled directive was used
  (which I consider highly unlikely), the config file must be changed.
  Thanks to lperr for reporting the bug.
- disabled flow control for imuxsock, as it could cause system hangs
  under some circumstances. The devel (3.21.3 and above) will
  re-enable it and provide enhanced configurability to overcome the
  problems if they occur.
---------------------------------------------------------------------------
Version 3.18.2 (rgerhards), 2008-08-08
- merged in IPv6 forwarding address bugfix from v2-stable
---------------------------------------------------------------------------
Version 3.18.1 (rgerhards), 2008-07-21
- bugfix: potential segfault in creating message mutex in non-direct queue
  mode. rsyslogd segfaults on freeeBSD 7.0 (an potentially other platforms)
  if an action queue is running in any other mode than non-direct. The
  same problem can potentially be triggered by some main message queue
  settings. In any case, it will manifest during rsylog's startup. It is
  unlikely to happen after a successful startup (the only window of
  exposure may be a relatively seldom executed action running in queued
  mode). This has been corrected. Thank to HKS for point out the problem.
- bugfix: priority was incorrectly calculated on FreeBSD 7,
  because the LOG_MAKEPRI() C macro has a different meaning there (it
  is just a simple addition of faciltity and severity). I have changed
  this to use own, consistent, code for PRI calculation. [Backport from
  3.19.10]
- bugfix: remove PRI part from kernel message if it is present
  Thanks to Michael Biebl for reporting this bug
- bugfix: mark messages were not correctly written to text log files
  the markmessageinterval was not correctly propagated to all places
  where it was needed. This resulted in rsyslog using the default
  (20 minutes) in some code pathes, what looked to the user like mark
  messages were never written.
- added a new property replacer option "sp-if-no-1st-sp" to cover
  a problem with RFC 3164 based interpreation of tag separation. While
  it is a generic approach, it fixes a format problem introduced in
  3.18.0, where kernel messages no longer had a space after the tag.
  This is done by a modifcation of the default templates.
  Please note that this may affect some messages where there intentionally
  is no space between the tag and the first character of the message
  content. If so, this needs to be worked around via a specific
  template. However, we consider this scenario to be quite remote and,
  even if it exists, it is not expected that it will actually cause
  problems with log parsers (instead, we assume the new default template
  behaviour may fix previous problems with log parsers due to the 
  missing space).
- bugfix: imklog module was not correctly compiled for GNU/kFreeBSD.
  Thanks to Petr Salinger for the patch
- doc bugfix: property replacer options secpath-replace and
  secpath-drop were not documented
- doc bugfix: fixed some typos in rsyslog.conf man page
- fixed typo in source comment  - thanks to Rio Fujita
- some general cleanup (thanks to Michael Biebl)
---------------------------------------------------------------------------
Version 3.18.0 (rgerhards), 2008-07-11
- begun a new v3-stable based on former 3.17.4 beta plus patches to
  previous v3-stable
- bugfix in RainerScript: syntax error was not always detected
---------------------------------------------------------------------------
Version 3.17.5 (rgerhards), 2008-06-27
- added doc: howto set up a reliable connection to remote server via
  queued mode (and plain tcp protocol)
- bugfix: comments after actions were not properly treated. For some
  actions (e.g. forwarding), this could also lead to invalid configuration
---------------------------------------------------------------------------
Version 3.17.4 (rgerhards), 2008-06-16
- changed default for $KlogSymbolLookup to "off". The directive is
  also scheduled for removal in a later version. This was necessary
  because on kernels >= 2.6, the kernel does the symbol lookup itself. The
  imklog lookup logic then breaks the log message and makes it unusable.
---------------------------------------------------------------------------
Version 3.17.3 (rgerhards), 2008-05-28
- bugfix: imklog went into an endless loop if a PRI value was inside
  a kernel log message (unusual case under Linux, frequent under BSD)
---------------------------------------------------------------------------
Version 3.17.2 (rgerhards), 2008-05-04
- this version is the new beta, based on 3.17.1 devel feature set
- merged in imklog bug fix from v3-stable (3.16.1)
---------------------------------------------------------------------------
Version 3.17.1 (rgerhards), 2008-04-15
- removed dependency on MAXHOSTNAMELEN as much as it made sense.
  GNU/Hurd does not define it (because it has no limit), and we have taken
  care for cases where it is undefined now. However, some very few places
  remain where IMHO it currently is not worth fixing the code. If it is
  not defined, we have used a generous value of 1K, which is above IETF
  RFC's on hostname length at all. The memory consumption is no issue, as
  there are only a handful of this buffers allocated *per run* -- that's
  also the main reason why we consider it not worth to be fixed any further.
- enhanced legacy syslog parser to handle slightly malformed messages
  (with a space in front of the timestamp) - at least HP procurve is
  known to do that and I won't outrule that others also do it. The 
  change looks quite unintrusive and so we added it to the parser.
- implemented klogd functionality for BSD
- implemented high precision timestamps for the kernel log. Thanks to
  Michael Biebl for pointing out that the kernel log did not have them.
- provided ability to discard non-kernel messages if they are present
  in the kernel log (seems to happen on BSD)
- implemented $KLogInternalMsgFacility config directive
- implemented $KLogPermitNonKernelFacility config directive
Plus a number of bugfixes that were applied to v3-stable and beta
branches (not mentioned here in detail).
---------------------------------------------------------------------------
Version 3.17.0 (rgerhards), 2008-04-08
- added native ability to send mail messages
- removed no longer needed file relptuil.c/.h
- added $ActionExecOnlyOnceEveryInterval config directive
- bugfix: memory leaks in script engine
- bugfix: zero-length strings were not supported in object
  deserializer
- properties are now case-insensitive everywhere (script, filters,
  templates)
- added the capability to specify a processing (actually dequeue)
  timeframe with queues - so things can be configured to be done
  at off-peak hours
- We have removed the 32 character size limit (from RFC3164) on the
  tag. This had bad effects on existing envrionments, as sysklogd didn't
  obey it either (probably another bug in RFC3164...). We now receive
  the full size, but will modify the outputs so that only 32 characters
  max are used by default. If you need large tags in the output, you need
  to provide custom templates.
- changed command line processing. -v, -M, -c options are now parsed
  and processed before all other options. Inter-option dependencies
  have been relieved. Among others, permits to specify intial module
  load path via -M only (not the environment) which makes it much
  easier to work with non-standard module library locations. Thanks
  to varmojfekoj for suggesting this change. Matches bugzilla bug 55.
- bugfix: some messages were emited without hostname
Plus a number of bugfixes that were applied to v3-stable and beta
branches (not mentioned here in detail).
---------------------------------------------------------------------------
Version 3.16.3 (rgerhards), 2008-07-11
- updated information on rsyslog packages
- bugfix: memory leak in disk-based queue modes
---------------------------------------------------------------------------
Version 3.16.2 (rgerhards), 2008-06-25
- fixed potential segfault due to invalid call to cfsysline
  thanks to varmojfekoj for the patch
- bugfix: some whitespaces where incorrectly not ignored when parsing
  the config file. This is now corrected. Thanks to Michael Biebl for
  pointing out the problem.
---------------------------------------------------------------------------
Version 3.16.1 (rgerhards), 2008-05-02
- fixed a bug in imklog which lead to startup problems (including
  segfault) on some platforms under some circumsances. Thanks to
  Vieri for reporting this bug and helping to troubleshoot it.
---------------------------------------------------------------------------
Version 3.16.0 (rgerhards), 2008-04-24
- new v3-stable (3.16.x) based on beta 3.15.x (RELP support)
- bugfix: omsnmp had a too-small sized buffer for hostname+port. This
  could not lead to a segfault, as snprintf() was used, but could cause
  some trouble with extensively long hostnames.
- applied patch from Tiziano Müller to remove some compiler warnings
- added gssapi overview/howto thanks to Peter Vrabec
- changed some files to grant LGPLv3 extended persmissions on top of GPLv3
  this also is the first sign of something that will evolve into a
  well-defined "rsyslog runtime library"
---------------------------------------------------------------------------
Version 3.15.1 (rgerhards), 2008-04-11
- bugfix: some messages were emited without hostname
- disabled atomic operations for the time being because they introduce some
  cross-platform trouble - need to see how to fix this in the best 
  possible way
- bugfix: zero-length strings were not supported in object
  deserializer
- added librelp check via PKG_CHECK thanks to Michael Biebl's patch
- file relputil.c deleted, is not actually needed
- added more meaningful error messages to rsyslogd (when some errors
  happens during startup)
- bugfix: memory leaks in script engine
- bugfix: $hostname and $fromhost in RainerScript did not work
This release also includes all changes applied to the stable versions
up to today.
---------------------------------------------------------------------------
Version 3.15.0 (rgerhards), 2008-04-01
- major new feature: imrelp/omrelp support reliable delivery of syslog
  messages via the RELP protocol and librelp (http://www.librelp.com).
  Plain tcp syslog, so far the best reliability solution, can lose
  messages when something goes wrong or a peer goes down. With RELP,
  this can no longer happen. See imrelp.html for more details.
- bugfix: rsyslogd was no longer build by default; man pages are 
  only installed if corresponding option is selected. Thanks to
  Michael Biebl for pointing these problems out.
---------------------------------------------------------------------------
Version 3.14.2 (rgerhards), 2008-04-09
- bugfix: segfault with expression-based filters
- bugfix: omsnmp did not deref errmsg object on exit (no bad effects caused)
- some cleanup
- bugfix: imklog did not work well with kernel 2.6+. Thanks to Peter
  Vrabec for patching it based on the development in sysklogd - and thanks
  to the sysklogd project for upgrading klogd to support the new
  functionality
- some cleanup in imklog
- bugfix: potential segfault in imklog when kernel is compiled without
  /proc/kallsyms and the file System.map is missing. Thanks to
  Andrea Morandi for pointing it out and suggesting a fix.
- bugfixes, credits to varmojfekoj:
  * reset errno before printing a warning message
  * misspelled directive name in code processing legacy options
- bugfix: some legacy options not correctly interpreted - thanks to
  varmojfekoj for the patch
- improved detection of modules being loaded more than once
  thanks to varmojfekoj for the patch
---------------------------------------------------------------------------
Version 3.14.1 (rgerhards), 2008-04-04
- bugfix: some messages were emited without hostname
- bugfix: rsyslogd was no longer build by default; man pages are 
  only installed if corresponding option is selected. Thanks to
  Michael Biebl for pointing these problems out.
- bugfix: zero-length strings were not supported in object
  deserializer
- disabled atomic operations for this stable build as it caused
  platform problems
- bugfix: memory leaks in script engine
- bugfix: $hostname and $fromhost in RainerScript did not work
- bugfix: some memory leak when queue is runing in disk mode
- man pages improved thanks to varmofekoj and Peter Vrabec
- We have removed the 32 character size limit (from RFC3164) on the
  tag. This had bad effects on existing envrionments, as sysklogd didn't
  obey it either (probably another bug in RFC3164...). We now receive
  the full size, but will modify the outputs so that only 32 characters
  max are used by default. If you need large tags in the output, you need
  to provide custom templates.
- bugfix: some memory leak when queue is runing in disk mode
---------------------------------------------------------------------------
Version 3.14.0 (rgerhards), 2008-04-02
An interim version was accidently released to the web. It was named 3.14.0.
To avoid confusion, we have not assigned this version number to any
official release. If you happen to use 3.14.0, please update to 3.14.1.
---------------------------------------------------------------------------
Version 3.13.0-dev0 (rgerhards), 2008-03-31
- bugfix: accidently set debug option in 3.12.5 reset to production
  This option prevented dlclose() to be called. It had no real bad effects,
  as the modules were otherwise correctly deinitialized and dlopen()
  supports multiple opens of the same module without any memory footprint.
- removed --enable-mudflap, added --enable-valgrind ./configure setting
- bugfix: tcp receiver could segfault due to uninitialized variable
- docfix: queue doc had a wrong directive name that prevented max worker
  threads to be correctly set
- worked a bit on atomic memory operations to support problem-free
  threading (only at non-intrusive places)
- added a --enable/disable-rsyslogd configure option so that
  source-based packaging systems can build plugins without the need
  to compile rsyslogd
- some cleanup
- test of potential new version number scheme
---------------------------------------------------------------------------
Version 3.12.5 (rgerhards), 2008-03-28
- changed default for "last message repeated n times", which is now
  off by default
- implemented backward compatibility commandline option parsing
- automatically generated compatibility config lines are now also
  logged so that a user can diagnose problems with them
- added compatibility mode for -a, -o and -p options
- compatibility mode processing finished
- changed default file output format to include high-precision timestamps
- added a buid-in template for previous syslogd file format
- added new $ActionFileDefaultTemplate directive
- added support for high-precision timestamps when receiving legacy
  syslog messages
- added new $ActionForwardDefaultTemplate directive
- added new $ActionGSSForwardDefaultTemplate directive
- added build-in templates for easier configuration
- bugfix: fixed small memory leak in tcpclt.c
- bugfix: fixed small memory leak in template regular expressions
- bugfix: regular expressions inside property replacer did not work
  properly
- bugfix: QHOUR and HHOUR properties were wrongly calculated
- bugfix: fixed memory leaks in stream class and imfile
- bugfix: $ModDir did invalid bounds checking, potential overlow in
  dbgprintf() - thanks to varmojfekoj for the patch
- bugfix: -t and -g legacy options max number of sessions had a wrong
  and much too high value
---------------------------------------------------------------------------
Version 3.12.4 (rgerhards), 2008-03-25
- Greatly enhanced rsyslogd's file write performance by disabling
  file syncing capability of output modules by default. This
  feature is usually not required, not useful and an extreme performance
  hit (both to rsyslogd as well as the system at large). Unfortunately,
  most users enable it by default, because it was most intuitive to enable
  it in plain old sysklogd syslog.conf format. There is now the
  $ActionFileEnableSync config setting which must be enabled in order to
  support syncing. By default it is off. So even if the old-format config
  lines request syncing, it is not done unless explicitely enabled. I am
  sure this is a very useful change and not a risk at all. I need to think
  if I undo it under compatibility mode, but currently this does not
  happen (I fear a lot of lazy users will run rsyslogd in compatibility
  mode, again bringing up this performance problem...).
- added flow control options to other input sources
- added $HHOUR and $QHOUR system properties - can be used for half- and
  quarter-hour logfile rotation
- changed queue's discard severities default value to 8 (do not discard)
  to prevent unintentional message loss
- removed a no-longer needed callback from the output module 
  interface. Results in reduced code complexity.
- bugfix/doc: removed no longer supported -h option from man page
- bugfix: imklog leaked several hundered KB on each HUP. Thanks to
  varmojfekoj for the patch
- bugfix: potential segfault on module unload. Thanks to varmojfekoj for
  the patch
- bugfix: fixed some minor memory leaks
- bugfix: fixed some slightly invalid memory accesses
- bugfix: internally generated messages had "FROMHOST" property not set
---------------------------------------------------------------------------
Version 3.12.3 (rgerhards), 2008-03-18
- added advanced flow control for congestion cases (mode depending on message
  source and its capablity to be delayed without bad side effects)
- bugfix: $ModDir should not be reset on $ResetConfig - this can cause a lot
  of confusion and there is no real good reason to do so. Also conflicts with
  the new -M option and environment setting.
- bugfix: TCP and GSSAPI framing mode variable was uninitialized, leading to
  wrong framing (caused, among others, interop problems)
- bugfix: TCP (and GSSAPI) octet-counted frame did not work correctly in all
  situations. If the header was split across two packet reads, it was invalidly
  processed, causing loss or modification of messages.
- bugfix: memory leak in imfile
- bugfix: duplicate public symbol in omfwd and omgssapi could lead to
  segfault. thanks to varmojfekoj for the patch.
- bugfix: rsyslogd aborted on sigup - thanks to varmojfekoj for the patch
- some more internal cleanup ;)
- begun relp modules, but these are not functional yet
- Greatly enhanced rsyslogd's file write performance by disabling
  file syncing capability of output modules by default. This
  feature is usually not required, not useful and an extreme performance
  hit (both to rsyslogd as well as the system at large). Unfortunately,
  most users enable it by default, because it was most intuitive to enable
  it in plain old sysklogd syslog.conf format. There is now a new config
  setting which must be enabled in order to support syncing. By default it
  is off. So even if the old-format config lines request syncing, it is
  not done unless explicitely enabled. I am sure this is a very useful
  change and not a risk at all. I need to think if I undo it under
  compatibility mode, but currently this does not happen (I fear a lot of
  lazy users will run rsyslogd in compatibility mode, again bringing up
  this performance problem...).
---------------------------------------------------------------------------
Version 3.12.2 (rgerhards), 2008-03-13
- added RSYSLOGD_MODDIR environment variable
- added -M rsyslogd option (allows to specify module directory location)
- converted net.c into a loadable library plugin
- bugfix: debug module now survives unload of loadable module when
  printing out function call data
- bugfix: not properly initialized data could cause several segfaults if
  there were errors in the config file - thanks to varmojfekoj for the patch
- bugfix: rsyslogd segfaulted when imfile read an empty line - thanks
  to Johnny Tan for an excellent bug report
- implemented dynamic module unload capability (not visible to end user)
- some more internal cleanup
- bugfix: imgssapi segfaulted under some conditions; this fix is actually
  not just a fix but a change in the object model. Thanks to varmojfekoj
  for providing the bug report, an initial fix and lots of good discussion
  that lead to where we finally ended up.
- improved session recovery when outbound tcp connection breaks, reduces
  probability of message loss at the price of a highly unlikely potential
  (single) message duplication
---------------------------------------------------------------------------
Version 3.12.1 (rgerhards), 2008-03-06
- added library plugins, which can be automatically loaded
- bugfix: actions were not correctly retried; caused message loss
- changed module loader to automatically add ".so" suffix if not
  specified (over time, this shall also ease portability of config
  files)
- improved debugging support; debug runtime options can now be set via
  an environment variable
- bugfix: removed debugging code that I forgot to remove before releasing
  3.12.0 (does not cause harm and happened only during startup)
- added support for the MonitorWare syslog MIB to omsnmp
- internal code improvements (more code converted into classes)
- internal code reworking of the imtcp/imgssapi module
- added capability to ignore client-provided timestamp on unix sockets and
  made this mode the default; this was needed, as some programs (e.g. sshd)
  log with inconsistent timezone information, what messes up the local
  logs (which by default don't even contain time zone information). This
  seems to be consistent with what sysklogd did for the past four years.
  Alternate behaviour may be desirable if gateway-like processes send
  messages via the local log slot - in this case, it can be enabled
  via the $InputUnixListenSocketIgnoreMsgTimestamp and
  $SystemLogSocketIgnoreMsgTimestamp config directives
- added ability to compile on HP UX; verified that imudp worked on HP UX;
  however, we are still in need of people trying out rsyslogd on HP UX,
  so it can not yet be assumed it runs there
- improved session recovery when outbound tcp connection breaks, reduces
  probability of message loss at the price of a highly unlikely potential
  (single) message duplication
---------------------------------------------------------------------------
Version 3.12.0 (rgerhards), 2008-02-28
- added full expression support for filters; filters can now contain
  arbitrary complex boolean, string and arithmetic expressions
---------------------------------------------------------------------------
Version 3.11.6 (rgerhards), 2008-02-27
- bugfix: gssapi libraries were still linked to rsyslog core, what should
  no longer be necessary. Applied fix by Michael Biebl to solve this.
- enabled imgssapi to be loaded side-by-side with imtcp
- added InputGSSServerPermitPlainTCP config directive
- split imgssapi source code somewhat from imtcp
- bugfix: queue cancel cleanup handler could be called with
  invalid pointer if dequeue failed
- bugfix: rsyslogd segfaulted on second SIGHUP
  tracker: http://bugzilla.adiscon.com/show_bug.cgi?id=38
- improved stability of queue engine
- bugfix: queue disk file were not properly persisted when 
  immediately after closing an output file rsyslog was stopped
  or huped (the new output file open must NOT have happend at
  that point) - this lead to a sparse and invalid queue file
  which could cause several problems to the engine (unpredictable
  results). This situation should have happened only in very
  rare cases. tracker: http://bugzilla.adiscon.com/show_bug.cgi?id=40
- bugfix: during queue shutdown, an assert invalidly triggered when
  the primary queue's DA worker was terminated while the DA queue's
  regular worker was still executing. This could result in a segfault
  during shutdown.
  tracker: http://bugzilla.adiscon.com/show_bug.cgi?id=41
- bugfix: queue properties sizeOnDisk, bytesRead were persisted to 
  disk with wrong data type (long instead of int64) - could cause
  problems on 32 bit machines
- bugfix: queue aborted when it was shut down, DA-enabled, DA mode
  was just initiated but not fully initialized (a race condition)
- bugfix: imfile could abort under extreme stress conditions
  (when it was terminated before it could open all of its
  to be monitored files)
- applied patch from varmojfekoj to fix an issue with compatibility 
  mode and default module directories (many thanks!):
  I've also noticed a bug in the compatibility code; the problem is that 
  options are parsed before configuration file so options which need a 
  module to be loaded will currently ignore any $moddir directive. This 
  can be fixed by moving legacyOptsHook() after config file parsing. 
  (see the attached patch) This goes against the logical order of 
  processing, but the legacy options are only few and it doesn't seem to 
  be a problem.
- bugfix: object property deserializer did not handle negative numbers
---------------------------------------------------------------------------
Version 3.11.5 (rgerhards), 2008-02-25
- new imgssapi module, changed imtcp module - this enables to load/package
  GSSAPI support separately - thanks to varmojfekoj for the patch
- compatibility mode (the -c option series) is now at least partly
  completed - thanks to varmojfekoj for the patch
- documentation for imgssapi and imtcp added
- duplicate $ModLoad's for the same module are now detected and
  rejected -- thanks to varmojfekoj for the patch
---------------------------------------------------------------------------
Version 3.11.4 (rgerhards), 2008-02-21
- bugfix: debug.html was missing from release tarball - thanks to Michael
  Biebl for bringing this to my attention
- some internal cleanup on the stringbuf object calling interface
- general code cleanup and further modularization
- $MainMessageQueueDiscardSeverity can now also handle textual severities
  (previously only integers)
- bugfix: message object was not properly synchronized when the 
  main queue had a single thread and non-direct action queues were used
- some documentation improvements
---------------------------------------------------------------------------
Version 3.11.3 (rgerhards), 2008-02-18
- fixed a bug in imklog which lead to duplicate message content in
  kernel logs
- added support for better plugin handling in libdbi (we contributed
  a patch to do that, we just now need to wait for the next libdbi
  version)
- bugfix: fixed abort when invalid template was provided to an action
  bug http://bugzilla.adiscon.com/show_bug.cgi?id=4
- re-instantiated SIGUSR1 function; added SIGUSR2 to generate debug
  status output
- added some documentation on runtime-debug settings
- slightly improved man pages for novice users
---------------------------------------------------------------------------
Version 3.11.2 (rgerhards), 2008-02-15
- added the capability to monitor text files and process their content
  as syslog messages (including forwarding)
- added support for libdbi, a database abstraction layer. rsyslog now
  also supports the following databases via dbi drivers:
  * Firebird/Interbase
  * FreeTDS (access to MS SQL Server and Sybase)
  * SQLite/SQLite3
  * Ingres (experimental)
  * mSQL (experimental)
  * Oracle (experimental)
  Additional drivers may be provided by the libdbi-drivers project, which
  can be used by rsyslog as soon as they become available.
- removed some left-over unnecessary dbgprintf's (cluttered screen,
  cosmetic)
- doc bugfix: html documentation for omsnmp was missing
---------------------------------------------------------------------------
Version 3.11.1 (rgerhards), 2008-02-12
- SNMP trap sender added thanks to Andre Lorbach (omsnmp)
- added input-plugin interface specification in form of a (copy) template
  input module
- applied documentation fix by Michael Biebl -- many thanks!
- bugfix: immark did not have MARK flags set...
- added x-info field to rsyslogd startup/shutdown message. Hopefully
  points users to right location for further info (many don't even know
  they run rsyslog ;))
- bugfix: trailing ":" of tag was lost while parsing legacy syslog messages
  without timestamp - thanks to Anders Blomdell for providing a patch!
- fixed a bug in stringbuf.c related to STRINGBUF_TRIM_ALLOCSIZE, which
  wasn't supposed to be used with rsyslog. Put a warning message up that
  tells this feature is not tested and probably not worth the effort.
  Thanks to Anders Blomdell fro bringing this to our attention
- somewhat improved performance of string buffers
- fixed bug that caused invalid treatment of tabs (HT) in rsyslog.conf
- bugfix: setting for $EscapeCopntrolCharactersOnReceive was not 
  properly initialized
- clarified usage of space-cc property replacer option
- improved abort diagnostic handler
- some initial effort for malloc/free runtime debugging support
- bugfix: using dynafile actions caused rsyslogd abort
- fixed minor man errors thanks to Michael Biebl
---------------------------------------------------------------------------
Version 3.11.0 (rgerhards), 2008-01-31
- implemented queued actions
- implemented simple rate limiting for actions
- implemented deliberate discarding of lower priority messages over higher
  priority ones when a queue runs out of space
- implemented disk quotas for disk queues
- implemented the $ActionResumeRetryCount config directive
- added $ActionQueueFilename config directive
- added $ActionQueueSize config directive
- added $ActionQueueHighWaterMark config directive
- added $ActionQueueLowWaterMark config directive
- added $ActionQueueDiscardMark config directive
- added $ActionQueueDiscardSeverity config directive
- added $ActionQueueCheckpointInterval config directive
- added $ActionQueueType config directive
- added $ActionQueueWorkerThreads config directive
- added $ActionQueueTimeoutshutdown config directive
- added $ActionQueueTimeoutActionCompletion config directive
- added $ActionQueueTimeoutenQueue config directive
- added $ActionQueueTimeoutworkerThreadShutdown config directive
- added $ActionQueueWorkerThreadMinimumMessages config directive
- added $ActionQueueMaxFileSize config directive
- added $ActionQueueSaveonShutdown config directive
- addded $ActionQueueDequeueSlowdown config directive
- addded $MainMsgQueueDequeueSlowdown config directive
- bugfix: added forgotten docs to package
- improved debugging support
- fixed a bug that caused $MainMsgQueueCheckpointInterval to work incorrectly
- when a long-running action needs to be cancelled on shutdown, the message
  that was processed by it is now preserved. This finishes support for
  guaranteed delivery of messages (if the output supports it, of course)
- fixed bug in output module interface, see
  http://sourceforge.net/tracker/index.php?func=detail&aid=1881008&group_id=123448&atid=696552
- changed the ommysql output plugin so that the (lengthy) connection
  initialization now takes place in message processing. This works much
  better with the new queued action mode (fast startup)
- fixed a bug that caused a potential hang in file and fwd output module
  varmojfekoj provided the patch - many thanks!
- bugfixed stream class offset handling on 32bit platforms
---------------------------------------------------------------------------
Version 3.10.3 (rgerhards), 2008-01-28
- fixed a bug with standard template definitions (not a big deal) - thanks
  to varmojfekoj for spotting it
- run-time instrumentation added
- implemented disk-assisted queue mode, which enables on-demand disk
  spooling if the queue's in-memory queue is exhausted
- implemented a dynamic worker thread pool for processing incoming
  messages; workers are started and shut down as need arises
- implemented a run-time instrumentation debug package
- implemented the $MainMsgQueueSaveOnShutdown config directive
- implemented the $MainMsgQueueWorkerThreadMinimumMessages config directive
- implemented the $MainMsgQueueTimeoutWorkerThreadShutdown config directive
---------------------------------------------------------------------------
Version 3.10.2 (rgerhards), 2008-01-14
- added the ability to keep stop rsyslogd without the need to drain
  the main message queue. In disk queue mode, rsyslog continues to
  run from the point where it stopped. In case of a system failure, it
  continues to process messages from the last checkpoint.
- fixed a bug that caused a segfault on startup when no $WorkDir directive
  was specified in rsyslog.conf
- provided more fine-grain control over shutdown timeouts and added a
  way to specify the enqueue timeout when the main message queue is full
- implemented $MainMsgQueueCheckpointInterval config directive
- implemented $MainMsgQueueTimeoutActionCompletion config directive
- implemented $MainMsgQueueTimeoutEnqueue config directive
- implemented $MainMsgQueueTimeoutShutdown config directive
---------------------------------------------------------------------------
Version 3.10.1 (rgerhards), 2008-01-10
- implemented the "disk" queue mode. However, it currently is of very
  limited use, because it does not support persistence over rsyslogd
  runs. So when rsyslogd is stopped, the queue is drained just as with
  the in-memory queue modes. Persistent queues will be a feature of
  the next release.
- performance-optimized string class, should bring an overall improvement
- fixed a memory leak in imudp -- thanks to varmojfekoj for the patch
- fixed a race condition that could lead to a rsyslogd hang when during
  HUP or termination
- done some doc updates
- added $WorkDirectory config directive
- added $MainMsgQueueFileName config directive
- added $MainMsgQueueMaxFileSize config directive
---------------------------------------------------------------------------
Version 3.10.0 (rgerhards), 2008-01-07
- implemented input module interface and initial input modules
- enhanced threading for input modules (each on its own thread now)
- ability to bind UDP listeners to specific local interfaces/ports and
  ability to run multiple of them concurrently
- added ability to specify listen IP address for UDP syslog server
- license changed to GPLv3
- mark messages are now provided by loadble module immark
- rklogd is no longer provided. Its functionality has now been taken over
  by imklog, a loadable input module. This offers a much better integration
  into rsyslogd and makes sure that the kernel logger process is brought
  up and down at the appropriate times
- enhanced $IncludeConfig directive to support wildcard characters
  (thanks to Michael Biebl)
- all inputs are now implemented as loadable plugins
- enhanced threading model: each input module now runs on its own thread
- enhanced message queue which now supports different queueing methods
  (among others, this can be used for performance fine-tuning)
- added a large number of new configuration directives for the new
  input modules
- enhanced multi-threading utilizing a worker thread pool for the
  main message queue
- compilation without pthreads is no longer supported
- much cleaner code due to new objects and removal of single-threading
  mode
---------------------------------------------------------------------------
Version 2.0.8 V2-STABLE (rgerhards), 2008-??-??
- bugfix: ompgsql did not detect problems in sql command execution
  this could cause loss of messages. The handling was correct if the
  connection broke, but not if there was a problem with statement
  execution. The most probable case for such a case would be invalid
  sql inside the template, and this is now much easier to diagnose.
- doc bugfix: default for $DirCreateMode incorrectly stated
---------------------------------------------------------------------------
Version 2.0.7 V2-STABLE (rgerhards), 2008-04-14
- bugfix: the default for $DirCreateMode was 0644, and as such wrong.
  It has now been changed to 0700. For some background, please see
  http://lists.adiscon.net/pipermail/rsyslog/2009-April/001986.html
- bugfix: "$CreateDirs off" also disabled file creation
  Thanks to William Tisater for analyzing this bug and providing a patch.
  The actual code change is heavily based on William's patch.
- bugfix: memory leak in ompgsql
  Thanks to Ken for providing the patch
- bugfix: potential memory leak in msg.c
  This one did not surface yet and the issue was actually found due to
  a problem in v4 - but better fix it here, too
---------------------------------------------------------------------------
Version 2.0.6 V2-STABLE (rgerhards), 2008-08-07
- bugfix: memory leaks in rsyslogd, primarily in singlethread mode
  Thanks to Frederico Nunez for providing the fix
- bugfix: copy&paste error lead to dangling if - this caused a very minor
  issue with re-formatting a RFC3164 date when the message was invalidly
  formatted and had a colon immediately after the date. This was in the
  code for some years (even v1 had it) and I think it never had any
  effect at all in practice. Though, it should be fixed - but definitely
  nothing to worry about.
---------------------------------------------------------------------------
Version 2.0.6 V2-STABLE (rgerhards), 2008-08-07
- bugfix: IPv6 addresses could not be specified in forwarding actions
  New syntax @[addr]:port introduced to enable that. Root problem was IPv6
  addresses contain colons. (backport from 3.21.3)
---------------------------------------------------------------------------
Version 2.0.5 STABLE (rgerhards), 2008-05-15
- bugfix: regular expressions inside property replacer did not work
  properly
- adapted to liblogging 0.7.1+
---------------------------------------------------------------------------
Version 2.0.4 STABLE (rgerhards), 2008-03-27
- bugfix: internally generated messages had "FROMHOST" property not set
- bugfix: continue parsing if tag is oversize (discard oversize part) - thanks
  to mclaughlin77@gmail.com for the patch
- added $HHOUR and $QHOUR system properties - can be used for half- and
  quarter-hour logfile rotation
---------------------------------------------------------------------------
Version 2.0.3 STABLE (rgerhards), 2008-03-12
- bugfix: setting for $EscapeCopntrolCharactersOnReceive was not 
  properly initialized
- bugfix: resolved potential segfault condition on HUP (extremely
  unlikely to happen in practice), for details see tracker:
  http://bugzilla.adiscon.com/show_bug.cgi?id=38
- improved the man pages a bit - thanks to Michael Biebl for the patch
- bugfix: not properly initialized data could cause several segfaults if
  there were errors in the config file - thanks to varmojfekoj for the patch
---------------------------------------------------------------------------
Version 2.0.2 STABLE (rgerhards), 2008-02-12
- fixed a bug that could cause invalid string handling via strerror_r
  varmojfekoj provided the patch - many thanks!
- added x-info field to rsyslogd startup/shutdown message. Hopefully
  points users to right location for further info (many don't even know
  they run rsyslog ;))
- bugfix: suspended actions were not always properly resumed
  varmojfekoj provided the patch - many thanks!
- bugfix: errno could be changed during mark processing, leading to
  invalid error messages when processing inputs. Thank to varmojfekoj for
  pointing out this problem.
- bugfix: trailing ":" of tag was lost while parsing legacy syslog messages
  without timestamp - thanks to Anders Blomdell for providing a patch!
- bugfix (doc): misspelled config directive, invalid signal info
- applied some doc fixes from Michel Biebl and cleaned up some no longer
  needed files suggested by him
- cleaned up stringbuf.c to fix an annoyance reported by Anders Blomdell
- fixed bug that caused invalid treatment of tabs (HT) in rsyslog.conf
---------------------------------------------------------------------------
Version 2.0.1 STABLE (rgerhards), 2008-01-24
- fixed a bug in integer conversion - but this function was never called,
  so it is not really a useful bug fix ;)
- fixed a bug with standard template definitions (not a big deal) - thanks
  to varmojfekoj for spotting it
- fixed a bug that caused a potential hang in file and fwd output module
  varmojfekoj provided the patch - many thanks!
---------------------------------------------------------------------------
Version 2.0.0 STABLE (rgerhards), 2008-01-02
- re-release of 1.21.2 as STABLE with no modifications except some
  doc updates
---------------------------------------------------------------------------
Version 1.21.2 (rgerhards), 2007-12-28
- created a gss-api output module. This keeps GSS-API code and
  TCP/UDP code separated. It is also important for forward-
  compatibility with v3. Please note that this change breaks compatibility
  with config files created for 1.21.0 and 1.21.1 - this was considered
  acceptable.
- fixed an error in forwarding retry code (could lead to message corruption
  but surfaced very seldom)
- increased portability for older platforms (AI_NUMERICSERV moved)
- removed socket leak in omfwd.c
- cross-platform patch for GSS-API compile problem on some platforms
  thanks to darix for the patch!
---------------------------------------------------------------------------
Version 1.21.1 (rgerhards), 2007-12-23
- small doc fix for $IncludeConfig
- fixed a bug in llDestroy()
- bugfix: fixing memory leak when message queue is full and during
  parsing. Thanks to varmojfekoj for the patch.
- bugfix: when compiled without network support, unix sockets were
  not properply closed
- bugfix: memory leak in cfsysline.c/doGetWord() fixed
---------------------------------------------------------------------------
Version 1.21.0 (rgerhards), 2007-12-19
- GSS-API support for syslog/TCP connections was added. Thanks to
  varmojfekoj for providing the patch with this functionality
- code cleanup
- enhanced $IncludeConfig directive to support wildcard filenames
- changed some multithreading synchronization
---------------------------------------------------------------------------
Version 1.20.1 (rgerhards), 2007-12-12
- corrected a debug setting that survived release. Caused TCP connections
  to be retried unnecessarily often.
- When a hostname ACL was provided and DNS resolution for that name failed,
  ACL processing was stopped at that point. Thanks to mildew for the patch.
  Fedora Bugzilla: http://bugzilla.redhat.com/show_bug.cgi?id=395911
- fixed a potential race condition, see link for details:
  http://rgerhards.blogspot.com/2007/12/rsyslog-race-condition.html
  Note that the probability of problems from this bug was very remote
- fixed a memory leak that happend when PostgreSQL date formats were
  used
---------------------------------------------------------------------------
Version 1.20.0 (rgerhards), 2007-12-07
- an output module for postgres databases has been added. Thanks to
  sur5r for contributing this code
- unloading dynamic modules has been cleaned up, we now have a
  real implementation and not just a dummy "good enough for the time
  being".
- enhanced platform independence - thanks to Bartosz Kuzma and Michael
  Biebl for their very useful contributions
- some general code cleanup (including warnings on 64 platforms, only)
---------------------------------------------------------------------------
Version 1.19.12 (rgerhards), 2007-12-03
- cleaned up the build system (thanks to Michael Biebl for the patch)
- fixed a bug where ommysql was still not compiled with -pthread option
---------------------------------------------------------------------------
Version 1.19.11 (rgerhards), 2007-11-29
- applied -pthread option to build when building for multi-threading mode
  hopefully solves an issue with segfaulting
---------------------------------------------------------------------------
Version 1.19.10 (rgerhards), 2007-10-19
- introdcued the new ":modulename:" syntax for calling module actions
  in selector lines; modified ommysql to support it. This is primarily
  an aid for further modules and a prequisite to actually allow third
  party modules to be created.
- minor fix in slackware startup script, "-r 0" is now "-r0"
- updated rsyslogd doc set man page; now in html format
- undid creation of a separate thread for the main loop -- this did not
  turn out to be needed or useful, so reduce complexity once again.
- added doc fixes provided by Michael Biebl - thanks
---------------------------------------------------------------------------
Version 1.19.9 (rgerhards), 2007-10-12
- now packaging system which again contains all components in a single
  tarball
- modularized main() a bit more, resulting in less complex code
- experimentally added an additional thread - will see if that affects
  the segfault bug we experience on some platforms. Note that this change
  is scheduled to be removed again later.
---------------------------------------------------------------------------
Version 1.19.8 (rgerhards), 2007-09-27
- improved repeated message processing
- applied patch provided by varmojfekoj to support building ommysql
  in its own way (now also resides in a plugin subdirectory);
  ommysql is now a separate package
- fixed a bug in cvthname() that lead to message loss if part
  of the source hostname would have been dropped
- created some support for distributing ommysql together with the
  main rsyslog package. I need to re-think it in the future, but
  for the time being the current mode is best. I now simply include
  one additional tarball for ommysql inside the main distribution.
  I look forward to user feedback on how this should be done best. In the
  long term, a separate project should be spawend for ommysql, but I'd
  like to do that only after the plugin interface is fully stable (what
  it is not yet).
---------------------------------------------------------------------------
Version 1.19.7 (rgerhards), 2007-09-25
- added code to handle situations where senders send us messages ending with
  a NUL character. It is now simply removed. This also caused trailing LF
  reduction to fail, when it was followed by such a NUL. This is now also
  handled.
- replaced some non-thread-safe function calls by their thread-safe
  counterparts
- fixed a minor memory leak that occured when the %APPNAME% property was
  used (I think nobody used that in practice)
- fixed a bug that caused signal handlers in cvthname() not to be restored when
  a malicious pointer record was detected and processing of the message been
  stopped for that reason (this should be really rare and can not be related
  to the segfault bug we are hunting).
- fixed a bug in cvthname that lead to passing a wrong parameter - in
  practice, this had no impact.
- general code cleanup (e.g. compiler warnings, comments)
---------------------------------------------------------------------------
Version 1.19.6 (rgerhards), 2007-09-11
- applied patch by varmojfekoj to change signal handling to the new
  sigaction API set (replacing the depreciated signal() calls and its
  friends.
- fixed a bug that in --enable-debug mode caused an assertion when the
  discard action was used
- cleaned up compiler warnings
- applied patch by varmojfekoj to FIX a bug that could cause 
  segfaults if empty properties were processed using modifying
  options (e.g. space-cc, drop-cc)
- fixed man bug: rsyslogd supports -l option
---------------------------------------------------------------------------
Version 1.19.5 (rgerhards), 2007-09-07
- changed part of the CStr interface so that better error tracking
  is provided and the calling sequence is more intuitive (there were
  invalid calls based on a too-weired interface)
- (hopefully) fixed some remaining bugs rooted in wrong use of 
  the CStr class. These could lead to program abort.
- applied patch by varmojfekoj two fix two potential segfault situations
- added $ModDir config directive
- modified $ModLoad so that an absolute path may be specified as
  module name (e.g. /rsyslog/ommysql.so)
---------------------------------------------------------------------------
Version 1.19.4 (rgerhards/varmojfekoj), 2007-09-04
- fixed a number of small memory leaks - thanks varmojfekoj for patching
- fixed an issue with CString class that could lead to rsyslog abort
  in tplToString() - thanks varmojfekoj for patching
- added a man-version of the config file documenation - thanks to Michel
  Samia for providing the man file
- fixed bug: a template like this causes an infinite loop:
  $template opts,"%programname:::a,b%"
  thanks varmojfekoj for the patch
- fixed bug: case changing options crash freeing the string pointer
  because they modify it: $template opts2,"%programname::1:lowercase%"
  thanks varmojfekoj for the patch
---------------------------------------------------------------------------
Version 1.19.3 (mmeckelein/varmojfekoj), 2007-08-31
- small mem leak fixed (after calling parseSelectorAct) - Thx varmojkekoj
- documentation section "Regular File" und "Blocks" updated
- solved an issue with dynamic file generation - Once again many thanks
  to varmojfekoj
- the negative selector for program name filter (Blocks) does not work as
  expected - Thanks varmojfekoj for patching
- added forwarding information to sysklogd (requires special template)
  to config doc
---------------------------------------------------------------------------
Version 1.19.2 (mmeckelein/varmojfekoj), 2007-08-28
- a specifically formed message caused a segfault - Many thanks varmojfekoj
  for providing a patch
- a typo and a weird condition are fixed in msg.c - Thanks again
  varmojfekoj 
- on file creation the file was always owned by root:root. This is fixed
  now - Thanks ypsa for solving this issue
---------------------------------------------------------------------------
Version 1.19.1 (mmeckelein), 2007-08-22
- a bug that caused a high load when a TCP/UDP connection was closed is 
  fixed now - Thanks mildew for solving this issue
- fixed a bug which caused a segfault on reinit - Thx varmojfekoj for the
  patch
- changed the hardcoded module path "/lib/rsyslog" to $(pkglibdir) in order
  to avoid trouble e.g. on 64 bit platforms (/lib64) - many thanks Peter
  Vrabec and darix, both provided a patch for solving this issue
- enhanced the unloading of modules - thanks again varmojfekoj
- applied a patch from varmojfekoj which fixes various little things in
  MySQL output module
---------------------------------------------------------------------------
Version 1.19.0 (varmojfekoj/rgerhards), 2007-08-16
- integrated patch from varmojfekoj to make the mysql module a loadable one
  many thanks for the patch, MUCH appreciated
---------------------------------------------------------------------------
Version 1.18.2 (rgerhards), 2007-08-13
- fixed a bug in outchannel code that caused templates to be incorrectly
  parsed
- fixed a bug in ommysql that caused a wrong ";template" missing message
- added some code for unloading modules; not yet fully complete (and we do
  not yet have loadable modules, so this is no problem)
- removed debian subdirectory by request of a debian packager (this is a special
  subdir for debian and there is also no point in maintaining it when there
  is a debian package available - so I gladly did this) in some cases
- improved overall doc quality (some pages were quite old) and linked to
  more of the online resources.
- improved /contrib/delete_mysql script by adding a host option and some
  other minor modifications
---------------------------------------------------------------------------
Version 1.18.1 (rgerhards), 2007-08-08
- applied a patch from varmojfekoj which solved a potential segfault
  of rsyslogd on HUP
- applied patch from Michel Samia to fix compilation when the pthreads
  feature is disabled
- some code cleanup (moved action object to its own file set)
- add config directive $MainMsgQueueSize, which now allows to configure the
  queue size dynamically
- all compile-time settings are now shown in rsyslogd -v, not just the
  active ones
- enhanced performance a little bit more
- added config file directive $ActionResumeInterval
- fixed a bug that prevented compilation under debian sid
- added a contrib directory for user-contributed useful things
---------------------------------------------------------------------------
Version 1.18.0 (rgerhards), 2007-08-03
- rsyslog now supports fallback actions when an action did not work. This
  is a great feature e.g. for backup database servers or backup syslog
  servers
- modified rklogd to only change the console log level if -c is specified
- added feature to use multiple actions inside a single selector
- implemented $ActionExecOnlyWhenPreviousIsSuspended config directive
- error messages during startup are now spit out to the configured log
  destinations
---------------------------------------------------------------------------
Version 1.17.6 (rgerhards), 2007-08-01
- continued to work on output module modularization - basic stage of
  this work is now FINISHED
- fixed bug in OMSRcreate() - always returned SR_RET_OK
- fixed a bug that caused ommysql to always complain about missing
  templates
- fixed a mem leak in OMSRdestruct - freeing the object itself was
  forgotten - thanks to varmojfekoj for the patch
- fixed a memory leak in syslogd/init() that happend when the config
  file could not be read - thanks to varmojfekoj for the patch
- fixed insufficient memory allocation in addAction() and its helpers.
  The initial fix and idea was developed by mildew, I fine-tuned
  it a bit. Thanks a lot for the fix, I'd probably had pulled out my
  hair to find the bug...
- added output of config file line number when a parsing error occured
- fixed bug in objomsr.c that caused program to abort in debug mode with
  an invalid assertion (in some cases)
- fixed a typo that caused the default template for MySQL to be wrong.
  thanks to mildew for catching this.
- added configuration file command $DebugPrintModuleList and
  $DebugPrintCfSysLineHandlerList
- fixed an invalid value for the MARK timer - unfortunately, there was
  a testing aid left in place. This resulted in quite frequent MARK messages
- added $IncludeConfig config directive
- applied a patch from mildew to prevent rsyslogd from freezing under heavy
  load. This could happen when the queue was full. Now, we drop messages
  but rsyslogd remains active.
---------------------------------------------------------------------------
Version 1.17.5 (rgerhards), 2007-07-30
- continued to work on output module modularization
- fixed a missing file bug - thanks to Andrea Montanari for reporting
  this problem
- fixed a problem with shutting down the worker thread and freeing the
  selector_t list - this caused messages to be lost, because the
  message queue was not properly drained before the selectors got
  destroyed.
---------------------------------------------------------------------------
Version 1.17.4 (rgerhards), 2007-07-27
- continued to work on output module modularization
- fixed a situation where rsyslogd could create zombie processes
  thanks to mildew for the patch
- applied patch from Michel Samia to fix compilation when NOT
  compiled for pthreads
---------------------------------------------------------------------------
Version 1.17.3 (rgerhards), 2007-07-25
- continued working on output module modularization
- fixed a bug that caused rsyslogd to segfault on exit (and
  probably also on HUP), when there was an unsent message in a selector
  that required forwarding and the dns lookup failed for that selector
  (yes, it was pretty unlikely to happen;))
  thanks to varmojfekoj <varmojfekoj@gmail.com> for the patch
- fixed a memory leak in config file parsing and die()
  thanks to varmojfekoj <varmojfekoj@gmail.com> for the patch
- rsyslogd now checks on startup if it is capable to performa any work
  at all. If it cant, it complains and terminates
  thanks to Michel Samia for providing the patch!
- fixed a small memory leak when HUPing syslogd. The allowed sender
  list now gets freed. thanks to mildew for the patch.
- changed the way error messages in early startup are logged. They
  now do no longer use the syslogd code directly but are rather
  send to stderr.
---------------------------------------------------------------------------
Version 1.17.2 (rgerhards), 2007-07-23
- made the port part of the -r option optional. Needed for backward
  compatibility with sysklogd
- replaced system() calls with something more reasonable. Please note that
  this might break compatibility with some existing configuration files.
  We accept this in favour of the gained security.
- removed a memory leak that could occur if timegenerated was used in
  RFC 3164 format in templates
- did some preparation in msg.c for advanced multithreading - placed the
  hooks, but not yet any active code
- worked further on modularization
- added $ModLoad MySQL (dummy) config directive
- added DropTrailingLFOnReception config directive
---------------------------------------------------------------------------
Version 1.17.1 (rgerhards), 2007-07-20
- fixed a bug that caused make install to install rsyslogd and rklogd under
  the wrong names
- fixed bug that caused $AllowedSenders to handle IPv6 scopes incorrectly;
  also fixed but that could grabble $AllowedSender wildcards. Thanks to
  mildew@gmail.com for the patch
- minor code cleanup - thanks to Peter Vrabec for the patch
- fixed minimal memory leak on HUP (caused by templates)
  thanks to varmojfekoj <varmojfekoj@gmail.com> for the patch
- fixed another memory leak on HUPing and on exiting rsyslogd
  again thanks to varmojfekoj <varmojfekoj@gmail.com> for the patch
- code cleanup (removed compiler warnings)
- fixed portability bug in configure.ac - thanks to Bartosz Kuźma for patch
- moved msg object into its own file set
- added the capability to continue trying to write log files when the
  file system is full. Functionality based on patch by Martin Schulze
  to sysklogd package.
---------------------------------------------------------------------------
Version 1.17.0 (RGer), 2007-07-17
- added $RepeatedLineReduction config parameter
- added $EscapeControlCharactersOnReceive config parameter
- added $ControlCharacterEscapePrefix config parameter
- added $DirCreateMode config parameter
- added $CreateDirs config parameter
- added $DebugPrintTemplateList config parameter
- added $ResetConfigVariables config parameter
- added $FileOwner config parameter
- added $FileGroup config parameter
- added $DirOwner config parameter
- added $DirGroup config parameter
- added $FailOnChownFailure config parameter
- added regular expression support to the filter engine
  thanks to Michel Samia for providing the patch!
- enhanced $AllowedSender functionality. Credits to mildew@gmail.com for
  the patch doing that
  - added IPv6 support
  - allowed DNS hostnames
  - allowed DNS wildcard names
- added new option $DropMsgsWithMaliciousDnsPTRRecords
- added autoconf so that rfc3195d, rsyslogd and klogd are stored to /sbin
- added capability to auto-create directories with dynaFiles
---------------------------------------------------------------------------
Version 1.16.0 (RGer/Peter Vrabec), 2007-07-13 - The Friday, 13th Release ;)
- build system switched to autotools
- removed SYSV preprocessor macro use, replaced with autotools equivalents
- fixed a bug that caused rsyslogd to segfault when TCP listening was
  disabled and it terminated
- added new properties "syslogfacility-text" and "syslogseverity-text"
  thanks to varmojfekoj <varmojfekoj@gmail.com> for the patch
- added the -x option to disable hostname dns reslution
  thanks to varmojfekoj <varmojfekoj@gmail.com> for the patch
- begun to better modularize syslogd.c - this is an ongoing project; moved
  type definitions to a separate file
- removed some now-unused fields from struct filed
- move file size limit fields in struct field to the "right spot" (the file
  writing part of the union - f_un.f_file)
- subdirectories linux and solaris are no longer part of the distribution
  package. This is not because we cease support for them, but there are no
  longer any files in them after the move to autotools
---------------------------------------------------------------------------
Version 1.15.1 (RGer), 2007-07-10
- fixed a bug that caused a dynaFile selector to stall when there was
  an open error with one file 
- improved template processing for dynaFiles; templates are now only
  looked up during initialization - speeds up processing
- optimized memory layout in struct filed when compiled with MySQL
  support
- fixed a bug that caused compilation without SYSLOG_INET to fail
- re-enabled the "last message repeated n times" feature. This
  feature was not taken care of while rsyslogd evolved from sysklogd
  and it was more or less defunct. Now it is fully functional again.
- added system properties: $NOW, $YEAR, $MONTH, $DAY, $HOUR, $MINUTE
- fixed a bug in iovAsString() that caused a memory leak under stress
  conditions (most probably memory shortage). This was unlikely to
  ever happen, but it doesn't hurt doing it right
- cosmetic: defined type "uchar", change all unsigned chars to uchar
---------------------------------------------------------------------------
Version 1.15.0 (RGer), 2007-07-05
- added ability to dynamically generate file names based on templates
  and thus properties. This was a much-requested feature. It makes
  life easy when it e.g. comes to splitting files based on the sender
  address.
- added $umask and $FileCreateMode config file directives
- applied a patch from Bartosz Kuzma to compile cleanly under NetBSD
- checks for extra (unexpected) characters in system config file lines
  have been added
- added IPv6 documentation - was accidently missing from CVS
- begun to change char to unsigned char
---------------------------------------------------------------------------
Version 1.14.2 (RGer), 2007-07-03
** this release fixes all known nits with IPv6 **
- restored capability to do /etc/service lookup for "syslog"
  service when -r 0 was given
- documented IPv6 handling of syslog messages
- integrate patch from Bartosz Kuźma to make rsyslog compile under
  Solaris again (the patch replaced a strndup() call, which is not
  available under Solaris
- improved debug logging when waiting on select
- updated rsyslogd man page with new options (-46A)
---------------------------------------------------------------------------
Version 1.14.1 (RGer/Peter Vrabec), 2007-06-29
- added Peter Vrabec's patch for IPv6 TCP
- prefixed all messages send to stderr in rsyslogd with "rsyslogd: "
---------------------------------------------------------------------------
Version 1.14.0 (RGer/Peter Vrabec), 2007-06-28
- Peter Vrabec provided IPv6 for rsyslog, so we are now IPv6 enabled
  IPv6 Support is currently for UDP only, TCP is to come soon.
  AllowedSender configuration does not yet work for IPv6.
- fixed code in iovCreate() that broke C's strict aliasing rules 
- fixed some char/unsigned char differences that forced the compiler
  to spit out warning messages
- updated the Red Hat init script to fix a known issue (thanks to
  Peter Vrabec)
---------------------------------------------------------------------------
Version 1.13.5 (RGer), 2007-06-22
- made the TCP session limit configurable via command line switch
  now -t <port>,<max sessions>
- added man page for rklogd(8) (basically a copy from klogd, but now
  there is one...)
- fixed a bug that caused internal messages (e.g. rsyslogd startup) to
  appear without a tag.
- removed a minor memory leak that occurred when TAG processing requalified
  a HOSTNAME to be a TAG (and a TAG already was set).
- removed potential small memory leaks in MsgSet***() functions. There
  would be a leak if a property was re-set, something that happened
  extremely seldom.
---------------------------------------------------------------------------
Version 1.13.4 (RGer), 2007-06-18
- added a new property "PRI-text", which holds the PRI field in
  textual form (e.g. "syslog.info")
- added alias "syslogseverity" for "syslogpriority", which is a
  misleading property name that needs to stay for historical
  reasons (and backward-compatility)
- added doc on how to record PRI value in log file
- enhanced signal handling in klogd, including removal of an unsafe
  call to the logging system during signal handling
---------------------------------------------------------------------------
Version 1.13.3 (RGer), 2007-06-15
- create a version of syslog.c from scratch. This is now
  - highly optimized for rsyslog
  - removes an incompatible license problem as the original
    version had a BSD license with advertising clause
  - fixed in the regard that rklogd will continue to work when
    rsysogd has been restarted (the original version, as well
    as sysklogd, will remain silent then)
  - solved an issue with an extra NUL char at message end that the
    original version had
- applied some changes to klogd to care for the new interface
- fixed a bug in syslogd.c which prevented compiling under debian
---------------------------------------------------------------------------
Version 1.13.2 (RGer), 2007-06-13
- lib order in makefile patched to facilitate static linking - thanks
  to Bennett Todd for providing the patch
- Integrated a patch from Peter Vrabec (pvrabec@redheat.com):
  - added klogd under the name of rklogd (remove dependency on
    original sysklogd package
  - createDB.sql now in UTF
  - added additional config files for use on Red Hat
---------------------------------------------------------------------------
Version 1.13.1 (RGer), 2007-02-05
- changed the listen backlog limit to a more reasonable value based on
  the maximum number of TCP connections configurd (10% + 5) - thanks to Guy
  Standen for the hint (actually, the limit was 5 and that was a 
  left-over from early testing).
- fixed a bug in makefile which caused DB-support to be disabled when
  NETZIP support was enabled
- added the -e option to allow transmission of every message to remote
  hosts (effectively turns off duplicate message suppression)
- (somewhat) improved memory consumption when compiled with MySQL support
- looks like we fixed an incompatibility with MySQL 5.x and above software
  At least in one case, the remote server name was destroyed, leading to 
  a connection failure. The new, improved code does not have this issue and
  so we see this as solved (the new code is generally somewhat better, so
  there is a good chance we fixed this incompatibility).
---------------------------------------------------------------------------
Version 1.13.0 (RGer), 2006-12-19
- added '$' as ToPos proptery replacer specifier - means "up to the
  end of the string"
- property replacer option "escape-cc", "drop-cc" and "space-cc"  added
- changed the handling of \0 characters inside syslog messages. We now
  consistently escape them to "#000". This is somewhat recommended in
  the draft-ietf-syslog-protocol-19 draft. While the real recomendation
  is to not escape any characters at all, we can not do this without
  considerable modification of the code. So we escape it to "#000", which
  is consistent with a sample found in the Internet-draft.
- removed message glue logic (see printchopped() comment for details)
  Also caused removal of parts table and thus some improvements in
  memory usage.
- changed the default MAXLINE to 2048 to take care of recent syslog
  standardization efforts (can easily be changed in syslogd.c)
- added support for byte-counted TCP syslog messages (much like
  syslog-transport-tls-05 Internet Draft). This was necessary to
  support compression over TCP.
- added support for receiving compressed syslog messages
- added support for sending compressed syslog messages
- fixed a bug where the last message in a syslog/tcp stream was
  lost if it was not properly terminated by a LF character
---------------------------------------------------------------------------
Version 1.12.3 (RGer), 2006-10-04
- implemented some changes to support Solaris (but support is not
  yet complete)
- commented out (via #if 0) some methods that are currently not being use
  but should be kept for further us
- added (interim) -u 1 option to turn off hostname and tag parsing
- done some modifications to better support Fedora
- made the field delimiter inside property replace configurable via
  template
- fixed a bug in property replacer: if fields were used, the delimitor
  became part of the field. Up until now, this was barely noticable as 
  the delimiter as TAB only and thus invisible to a human. With other
  delimiters available now, it quickly showed up. This bug fix might cause
  some grief to existing installations if they used the extra TAB for
  whatever reasons - sorry folks... Anyhow, a solution is easy: just add
  a TAB character contstant into your template. Thus, there has no attempt
  been made to do this in a backwards-compatible way.
---------------------------------------------------------------------------
Version 1.12.2 (RGer), 2006-02-15
- fixed a bug in the RFC 3339 date formatter. An extra space was added
  after the actual timestamp
- added support for providing high-precision RFC3339 timestamps for
  (rsyslogd-)internally-generated messages
- very (!) experimental support for syslog-protocol internet draft
  added (the draft is experimental, the code is solid ;))
- added support for field-extracting in the property replacer
- enhanced the legacy-syslog parser so that it can interpret messages
  that do not contain a TIMESTAMP
- fixed a bug that caused the default socket (usually /dev/log) to be
  opened even when -o command line option was given
- fixed a bug in the Debian sample startup script - it caused rsyslogd
  to listen to remote requests, which it shouldn't by default
---------------------------------------------------------------------------
Version 1.12.1 (RGer), 2005-11-23
- made multithreading work with BSD. Some signal-handling needed to be
  restructured. Also, there might be a slight delay of up to 10 seconds
  when huping and terminating rsyslogd under BSD
- fixed a bug where a NULL-pointer was passed to printf() in logmsg().
- fixed a bug during "make install" where rc3195d was not installed
  Thanks to Bennett Todd for spotting this.
- fixed a bug where rsyslogd dumped core when no TAG was found in the
  received message
- enhanced message parser so that it can deal with missing hostnames
  in many cases (may not be totally fail-safe)
- fixed a bug where internally-generated messages did not have the correct
  TAG
---------------------------------------------------------------------------
Version 1.12.0 (RGer), 2005-10-26
- moved to a multi-threaded design. single-threading is still optionally
  available. Multi-threading is experimental!
- fixed a potential race condition. In the original code, marking was done
  by an alarm handler, which could lead to all sorts of bad things. This
  has been changed now. See comments in syslogd.c/domark() for details.
- improved debug output for property-based filters
- not a code change, but: I have checked all exit()s to make sure that
  none occurs once rsyslogd has started up. Even in unusual conditions
  (like low-memory conditions) rsyslogd somehow remains active. Of course,
  it might loose a message or two, but at least it does not abort and it
  can also recover when the condition no longer persists.
- fixed a bug that could cause loss of the last message received
  immediately before rsyslogd was terminated.
- added comments on thread-safety of global variables in syslogd.c
- fixed a small bug: spurios printf() when TCP syslog was used
- fixed a bug that causes rsyslogd to dump core on termination when one
  of the selector lines did not receive a message during the run (very
  unlikely)
- fixed an one-too-low memory allocation in the TCP sender. Could result
  in rsyslogd dumping core.
- fixed a bug with regular expression support (thanks to Andres Riancho)
- a little bit of code restructuring (especially main(), which was
  horribly large)
---------------------------------------------------------------------------
Version 1.11.1 (RGer), 2005-10-19
- support for BSD-style program name and host blocks
- added a new property "programname" that can be used in templates
- added ability to specify listen port for rfc3195d
- fixed a bug that rendered the "startswith" comparison operation
  unusable.
- changed more functions to "static" storage class to help compiler
  optimize (should have been static in the first place...)
- fixed a potential memory leak in the string buffer class destructor.
  As the destructur was previously never called, the leak did not actually
  appear.
- some internal restructuring in anticipation/preparation of minimal
  multi-threading support
- rsyslogd still shares some code with the sysklogd project. Some patches
  for this shared code have been brought over from the sysklogd CVS.
---------------------------------------------------------------------------
Version 1.11.0 (RGer), 2005-10-12
- support for receiving messages via RFC 3195; added rfc3195d for that
  purpose
- added an additional guard to prevent rsyslogd from aborting when the
  2gb file size limit is hit. While a user can configure rsyslogd to
  handle such situations, it would abort if that was not done AND large
  file support was not enabled (ok, this is hopefully an unlikely scenario)
- fixed a bug that caused additional Unix domain sockets to be incorrectly
  processed - could lead to message loss in extreme cases
---------------------------------------------------------------------------
Version 1.10.2 (RGer), 2005-09-27
- added comparison operations in property-based filters:
  * isequal
  * startswith
- added ability to negate all property-based filter comparison operations
  by adding a !-sign right in front of the operation name
- added the ability to specify remote senders for UDP and TCP
  received messages. Allows to block all but well-known hosts
- changed the $-config line directives to be case-INsensitive
- new command line option -w added: "do not display warnings if messages
  from disallowed senders are received"
- fixed a bug that caused rsyslogd to dump core when the compare value
  was not quoted in property-based filters
- fixed a bug in the new CStr compare function which lead to invalid
  results (fortunately, this function was not yet used widely)
- added better support for "debugging" rsyslog.conf property filters
  (only if -d switch is given)
- changed some function definitions to static, which eventually enables
  some compiler optimizations
- fixed a bug in MySQL code; when a SQL error occured, rsyslogd could
  run in a tight loop. This was due to invalid sequence of error reporting
  and is now fixed.
---------------------------------------------------------------------------
Version 1.10.1 (RGer), 2005-09-23
- added the ability to execute a shell script as an action.
  Thanks to Bjoern Kalkbrenner for providing the code!
- fixed a bug in the MySQL code; due to the bug the automatic one-time
  retry after an error did not happen - this lead to error message in
  cases where none should be seen (e.g. after a MySQL restart)
- fixed a security issue with SQL-escaping in conjunction with
  non-(SQL-)standard MySQL features.
---------------------------------------------------------------------------
Version 1.10.0 (RGer), 2005-09-20
  REMINDER: 1.10 is the first unstable version if the 1.x series!
- added the capability to filter on any property in selector lines
  (not just facility and priority)
- changed stringbuf into a new counted string class
- added support for a "discard" action. If a selector line with
  discard (~ character) is found, no selector lines *after* that
  line will be processed.
- thanks to Andres Riancho, regular expression support has been
  added to the template engine
- added the FROMHOST property in the template processor, which could
  previously not be obtained. Thanks to Cristian Testa for pointing
  this out and even providing a fix.
- added display of compile-time options to -v output
- performance improvement for production build - made some checks
  to happen only during debug mode
- fixed a problem with compiling on SUSE and - while doing so - removed
  the socket call to set SO_BSDCOMPAT in cases where it is obsolete.
---------------------------------------------------------------------------
Version 1.0.4 (RGer), 2006-02-01
- a small but important fix: the tcp receiver had two forgotten printf's
  in it that caused a lot of unnecessary output to stdout. This was
  important enough to justify a new release
---------------------------------------------------------------------------
Version 1.0.3 (RGer), 2005-11-14
- added an additional guard to prevent rsyslogd from aborting when the
  2gb file size limit is hit. While a user can configure rsyslogd to
  handle such situations, it would abort if that was not done AND large
  file support was not enabled (ok, this is hopefully an unlikely scenario)
- fixed a bug that caused additional Unix domain sockets to be incorrectly
  processed - could lead to message loss in extreme cases
- applied some patches available from the sysklogd project to code
  shared from there
- fixed a bug that causes rsyslogd to dump core on termination when one
  of the selector lines did not receive a message during the run (very
  unlikely)
- fixed an one-too-low memory allocation in the TCP sender. Could result
  in rsyslogd dumping core.
- fixed a bug in the TCP sender that caused the retry logic to fail
  after an error or receiver overrun
- fixed a bug in init() that could lead to dumping core
- fixed a bug that could lead to dumping core when no HOSTNAME or no TAG
  was present in the syslog message
---------------------------------------------------------------------------
Version 1.0.2 (RGer), 2005-10-05
- fixed an issue with MySQL error reporting. When an error occured,
  the MySQL driver went into an endless loop (at least in most cases).
---------------------------------------------------------------------------
Version 1.0.1 (RGer), 2005-09-23
- fixed a security issue with SQL-escaping in conjunction with
  non-(SQL-)standard MySQL features.
---------------------------------------------------------------------------
Version 1.0.0 (RGer), 2005-09-12
- changed install doc to cover daily cron scripts - a trouble source
- added rc script for slackware (provided by Chris Elvidge - thanks!) 
- fixed a really minor bug in usage() - the -r option was still
  reported as without the port parameter
---------------------------------------------------------------------------
Version 0.9.8 (RGer), 2005-09-05
- made startup and shutdown message more consistent and included the
  pid, so that they can be easier correlated. Used syslog-protocol
  structured data format for this purpose.
- improved config info in startup message, now tells not only
  if it is listening remote on udp, but also for tcp. Also includes
  the port numbers. The previous startup message was misleading, because
  it did not say "remote reception" if rsyslogd was only listening via
  tcp (but not via udp).
- added a "how can you help" document to the doc set
---------------------------------------------------------------------------
Version 0.9.7 (RGer), 2005-08-15
- some of the previous doc files (like INSTALL) did not properly
  reflect the changes to the build process and the new doc. Fixed
  that.
- changed syslogd.c so that when compiled without database support,
  an error message is displayed when a database action is detected
  in the config file (previously this was used as an user rule ;))
- fixed a bug in the os-specific Makefiles which caused MySQL
  support to not be compiled, even if selected
---------------------------------------------------------------------------
Version 0.9.6 (RGer), 2005-08-09
- greatly enhanced documentation. Now available in html format in
  the "doc" folder and FreeBSD. Finally includes an install howto.
- improved MySQL error messages a little - they now show up as log
  messages, too (formerly only in debug mode)
- added the ability to specify the listen port for udp syslog.
  WARNING: This introduces an incompatibility. Formerly, udp
  syslog was enabled by the -r command line option. Now, it is
  "-r [port]", which is consistent with the tcp listener. However,
  just -r will now return an error message.
- added sample startup scripts for Debian and FreeBSD
- added support for easy feature selection in the makefile. Un-
  fortunately, this also means I needed to spilt the make file
  for different OS and distros. There are some really bad syntax
  differences between FreeBSD and Linux make.
---------------------------------------------------------------------------
Version 0.9.5 (RGer), 2005-08-01
- the "semicolon bug" was actually not (fully) solved in 0.9.4. One
  part of the bug was solved, but another still existed. This one
  is fixed now, too.
- the "semicolon bug" actually turned out to be a more generic bug.
  It appeared whenever an invalid template name was given. With some
  selector actions, rsyslogd dumped core, with other it "just" had
  a small ressource leak with others all worked well. These anomalies
  are now fixed. Note that they only appeared during system initaliziation
  once the system was running, nothing bad happened.
- improved error reporting for template errors on startup. They are now
  shown on the console and the start-up tty. Formerly, they were only
  visible in debug mode.
- support for multiple instances of rsyslogd on a single machine added
- added new option "-o" --> omit local unix domain socket. This option
  enables rsyslogd NOT to listen to the local socket. This is most
  helpful when multiple instances of rsyslogd (or rsyslogd and another
  syslogd) shall run on a single system.
- added new option "-i <pidfile>" which allows to specify the pidfile.
  This is needed when multiple instances of rsyslogd are to be run.
- the new project home page is now online at www.rsyslog.com
---------------------------------------------------------------------------
Version 0.9.4 (RGer), 2005-07-25
- finally added the TCP sender. It now supports non-blocking mode, no
  longer disabling message reception during connect. As it is now, it
  is usable in production. The code could be more sophisticated, but
  I've kept it short in anticipation of the move to liblogging, which
  will lead to the removal of the code just written ;)
- the "exiting on signal..." message still had the "syslogd" name in 
  it. Changed this to "rsyslogd", as we do not have a large user base
  yet, this should pose no problem.
- fixed "the semiconlon" bug. rsyslogd dumped core if a write-db action
  was specified but no semicolon was given after the password (an empty
  template was ok, but the semicolon needed to be present).
- changed a default for traditional output format. During testing, it
  was seen that the timestamp written to file in default format was
  the time of message reception, not the time specified in the TIMESTAMP
  field of the message itself. Traditionally, the message TIMESTAMP is
  used and this has been changed now.
---------------------------------------------------------------------------
Version 0.9.3 (RGer), 2005-07-19
- fixed a bug in the message parser. In June, the RFC 3164 timestamp
  was not correctly parsed (yes, only in June and some other months,
  see the code comment to learn why...)
- added the ability to specify the destination port when forwarding
  syslog messages (both for TCP and UDP)
- added an very experimental TCP sender (activated by
  @@machine:port in config). This is not yet for production use. If
  the receiver is not alive, rsyslogd will wait quite some time until
  the connection request times out, which most probably leads to
  loss of incoming messages.

---------------------------------------------------------------------------
Version 0.9.2 (RGer), around 2005-07-06
- I intended to change the maxsupported message size to 32k to
  support IHE - but given the memory inefficiency in the usual use
  cases, I have not done this. I have, however, included very
  specific instructions on how to do this in the source code. I have
  also done some testing with 32k messages, so you can change the
  max size without taking too much risk.
- added a syslog/tcp receiver; we now can receive messages via
  plain tcp, but we can still send only via UDP. The syslog/tcp
  receiver is the primary enhancement of this release.
- slightly changed some error messages that contained a spurios \n at
  the end of the line (which gives empty lines in your log...)

---------------------------------------------------------------------------
Version 0.9.1 (RGer)
- fixed code so that it compiles without errors under FreeBSD
- removed now unused function "allocate_log()" from syslogd.c
- changed the make file so that it contains more defines for
  different environments (in the long term, we need a better
  system for disabling/enabling features...)
- changed some printf's printing off_t types to %lld and
  explicit (long long) casts. I tried to figure out the exact type,
  but did not succeed in this. In the worst case, ultra-large peta-
  byte files will now display funny informational messages on rollover,
  something I think we can live with for the neersion 3.11.2 (rgerhards), 2008-02-??
---------------------------------------------------------------------------
Version 3.11.1 (rgerhards), 2008-02-12
- SNMP trap sender added thanks to Andre Lorbach (omsnmp)
- added input-plugin interface specification in form of a (copy) template
  input module
- applied documentation fix by Michael Biebl -- many thanks!
- bugfix: immark did not have MARK flags set...
- added x-info field to rsyslogd startup/shutdown message. Hopefully
  points users to right location for further info (many don't even know
  they run rsyslog ;))
- bugfix: trailing ":" of tag was lost while parsing legacy syslog messages
  without timestamp - thanks to Anders Blomdell for providing a patch!
- fixed a bug in stringbuf.c related to STRINGBUF_TRIM_ALLOCSIZE, which
  wasn't supposed to be used with rsyslog. Put a warning message up that
  tells this feature is not tested and probably not worth the effort.
  Thanks to Anders Blomdell fro bringing this to our attention
- somewhat improved performance of string buffers
- fixed bug that caused invalid treatment of tabs (HT) in rsyslog.conf
- bugfix: setting for $EscapeCopntrolCharactersOnReceive was not 
  properly initialized
- clarified usage of space-cc property replacer option
- improved abort diagnostic handler
- some initial effort for malloc/free runtime debugging support
- bugfix: using dynafile actions caused rsyslogd abort
- fixed minor man errors thanks to Michael Biebl
---------------------------------------------------------------------------
Version 3.11.0 (rgerhards), 2008-01-31
- implemented queued actions
- implemented simple rate limiting for actions
- implemented deliberate discarding of lower priority messages over higher
  priority ones when a queue runs out of space
- implemented disk quotas for disk queues
- implemented the $ActionResumeRetryCount config directive
- added $ActionQueueFilename config directive
- added $ActionQueueSize config directive
- added $ActionQueueHighWaterMark config directive
- added $ActionQueueLowWaterMark config directive
- added $ActionQueueDiscardMark config directive
- added $ActionQueueDiscardSeverity config directive
- added $ActionQueueCheckpointInterval config directive
- added $ActionQueueType config directive
- added $ActionQueueWorkerThreads config directive
- added $ActionQueueTimeoutshutdown config directive
- added $ActionQueueTimeoutActionCompletion config directive
- added $ActionQueueTimeoutenQueue config directive
- added $ActionQueueTimeoutworkerThreadShutdown config directive
- added $ActionQueueWorkerThreadMinimumMessages config directive
- added $ActionQueueMaxFileSize config directive
- added $ActionQueueSaveonShutdown config directive
- addded $ActionQueueDequeueSlowdown config directive
- addded $MainMsgQueueDequeueSlowdown config directive
- bugfix: added forgotten docs to package
- improved debugging support
- fixed a bug that caused $MainMsgQueueCheckpointInterval to work incorrectly
- when a long-running action needs to be cancelled on shutdown, the message
  that was processed by it is now preserved. This finishes support for
  guaranteed delivery of messages (if the output supports it, of course)
- fixed bug in output module interface, see
  http://sourceforge.net/tracker/index.php?func=detail&aid=1881008&group_id=123448&atid=696552
- changed the ommysql output plugin so that the (lengthy) connection
  initialization now takes place in message processing. This works much
  better with the new queued action mode (fast startup)
- fixed a bug that caused a potential hang in file and fwd output module
  varmojfekoj provided the patch - many thanks!
- bugfixed stream class offset handling on 32bit platforms
---------------------------------------------------------------------------
Version 3.10.3 (rgerhards), 2008-01-28
- fixed a bug with standard template definitions (not a big deal) - thanks
  to varmojfekoj for spotting it
- run-time instrumentation added
- implemented disk-assisted queue mode, which enables on-demand disk
  spooling if the queue's in-memory queue is exhausted
- implemented a dynamic worker thread pool for processing incoming
  messages; workers are started and shut down as need arises
- implemented a run-time instrumentation debug package
- implemented the $MainMsgQueueSaveOnShutdown config directive
- implemented the $MainMsgQueueWorkerThreadMinimumMessages config directive
- implemented the $MainMsgQueueTimeoutWorkerThreadShutdown config directive
---------------------------------------------------------------------------
Version 3.10.2 (rgerhards), 2008-01-14
- added the ability to keep stop rsyslogd without the need to drain
  the main message queue. In disk queue mode, rsyslog continues to
  run from the point where it stopped. In case of a system failure, it
  continues to process messages from the last checkpoint.
- fixed a bug that caused a segfault on startup when no $WorkDir directive
  was specified in rsyslog.conf
- provided more fine-grain control over shutdown timeouts and added a
  way to specify the enqueue timeout when the main message queue is full
- implemented $MainMsgQueueCheckpointInterval config directive
- implemented $MainMsgQueueTimeoutActionCompletion config directive
- implemented $MainMsgQueueTimeoutEnqueue config directive
- implemented $MainMsgQueueTimeoutShutdown config directive
---------------------------------------------------------------------------
Version 3.10.1 (rgerhards), 2008-01-10
- implemented the "disk" queue mode. However, it currently is of very
  limited use, because it does not support persistence over rsyslogd
  runs. So when rsyslogd is stopped, the queue is drained just as with
  the in-memory queue modes. Persistent queues will be a feature of
  the next release.
- performance-optimized string class, should bring an overall improvement
- fixed a memory leak in imudp -- thanks to varmojfekoj for the patch
- fixed a race condition that could lead to a rsyslogd hang when during
  HUP or termination
- done some doc updates
- added $WorkDirectory config directive
- added $MainMsgQueueFileName config directive
- added $MainMsgQueueMaxFileSize config directive
---------------------------------------------------------------------------
Version 3.10.0 (rgerhards), 2008-01-07
- implemented input module interface and initial input modules
- enhanced threading for input modules (each on its own thread now)
- ability to bind UDP listeners to specific local interfaces/ports and
  ability to run multiple of them concurrently
- added ability to specify listen IP address for UDP syslog server
- license changed to GPLv3
- mark messages are now provided by loadble module immark
- rklogd is no longer provided. Its functionality has now been taken over
  by imklog, a loadable input module. This offers a much better integration
  into rsyslogd and makes sure that the kernel logger process is brought
  up and down at the appropriate times
- enhanced $IncludeConfig directive to support wildcard characters
  (thanks to Michael Biebl)
- all inputs are now implemented as loadable plugins
- enhanced threading model: each input module now runs on its own thread
- enhanced message queue which now supports different queueing methods
  (among others, this can be used for performance fine-tuning)
- added a large number of new configuration directives for the new
  input modules
- enhanced multi-threading utilizing a worker thread pool for the
  main message queue
- compilation without pthreads is no longer supported
- much cleaner code due to new objects and removal of single-threading
  mode
---------------------------------------------------------------------------
Version 2.0.1 STABLE (rgerhards), 2008-01-24
- fixed a bug in integer conversion - but this function was never called,
  so it is not really a useful bug fix ;)
- fixed a bug with standard template definitions (not a big deal) - thanks
  to varmojfekoj for spotting it
- fixed a bug that caused a potential hang in file and fwd output module
  varmojfekoj provided the patch - many thanks!
---------------------------------------------------------------------------
Version 2.0.0 STABLE (rgerhards), 2008-01-02
- re-release of 1.21.2 as STABLE with no modifications except some
  doc updates
---------------------------------------------------------------------------
Version 1.21.2 (rgerhards), 2007-12-28
- created a gss-api output module. This keeps GSS-API code and
  TCP/UDP code separated. It is also important for forward-
  compatibility with v3. Please note that this change breaks compatibility
  with config files created for 1.21.0 and 1.21.1 - this was considered
  acceptable.
- fixed an error in forwarding retry code (could lead to message corruption
  but surfaced very seldom)
- increased portability for older platforms (AI_NUMERICSERV moved)
- removed socket leak in omfwd.c
- cross-platform patch for GSS-API compile problem on some platforms
  thanks to darix for the patch!
---------------------------------------------------------------------------
Version 1.21.1 (rgerhards), 2007-12-23
- small doc fix for $IncludeConfig
- fixed a bug in llDestroy()
- bugfix: fixing memory leak when message queue is full and during
  parsing. Thanks to varmojfekoj for the patch.
- bugfix: when compiled without network support, unix sockets were
  not properply closed
- bugfix: memory leak in cfsysline.c/doGetWord() fixed
---------------------------------------------------------------------------
Version 1.21.0 (rgerhards), 2007-12-19
- GSS-API support for syslog/TCP connections was added. Thanks to
  varmojfekoj for providing the patch with this functionality
- code cleanup
- enhanced $IncludeConfig directive to support wildcard filenames
- changed some multithreading synchronization
---------------------------------------------------------------------------
Version 1.20.1 (rgerhards), 2007-12-12
- corrected a debug setting that survived release. Caused TCP connections
  to be retried unnecessarily often.
- When a hostname ACL was provided and DNS resolution for that name failed,
  ACL processing was stopped at that point. Thanks to mildew for the patch.
  Fedora Bugzilla: http://bugzilla.redhat.com/show_bug.cgi?id=395911
- fixed a potential race condition, see link for details:
  http://rgerhards.blogspot.com/2007/12/rsyslog-race-condition.html
  Note that the probability of problems from this bug was very remote
- fixed a memory leak that happend when PostgreSQL date formats were
  used
---------------------------------------------------------------------------
Version 1.20.0 (rgerhards), 2007-12-07
- an output module for postgres databases has been added. Thanks to
  sur5r for contributing this code
- unloading dynamic modules has been cleaned up, we now have a
  real implementation and not just a dummy "good enough for the time
  being".
- enhanced platform independence - thanks to Bartosz Kuzma and Michael
  Biebl for their very useful contributions
- some general code cleanup (including warnings on 64 platforms, only)
---------------------------------------------------------------------------
Version 1.19.12 (rgerhards), 2007-12-03
- cleaned up the build system (thanks to Michael Biebl for the patch)
- fixed a bug where ommysql was still not compiled with -pthread option
---------------------------------------------------------------------------
Version 1.19.11 (rgerhards), 2007-11-29
- applied -pthread option to build when building for multi-threading mode
  hopefully solves an issue with segfaulting
---------------------------------------------------------------------------
Version 1.19.10 (rgerhards), 2007-10-19
- introdcued the new ":modulename:" syntax for calling module actions
  in selector lines; modified ommysql to support it. This is primarily
  an aid for further modules and a prequisite to actually allow third
  party modules to be created.
- minor fix in slackware startup script, "-r 0" is now "-r0"
- updated rsyslogd doc set man page; now in html format
- undid creation of a separate thread for the main loop -- this did not
  turn out to be needed or useful, so reduce complexity once again.
- added doc fixes provided by Michael Biebl - thanks
---------------------------------------------------------------------------
Version 1.19.9 (rgerhards), 2007-10-12
- now packaging system which again contains all components in a single
  tarball
- modularized main() a bit more, resulting in less complex code
- experimentally added an additional thread - will see if that affects
  the segfault bug we experience on some platforms. Note that this change
  is scheduled to be removed again later.
---------------------------------------------------------------------------
Version 1.19.8 (rgerhards), 2007-09-27
- improved repeated message processing
- applied patch provided by varmojfekoj to support building ommysql
  in its own way (now also resides in a plugin subdirectory);
  ommysql is now a separate package
- fixed a bug in cvthname() that lead to message loss if part
  of the source hostname would have been dropped
- created some support for distributing ommysql together with the
  main rsyslog package. I need to re-think it in the future, but
  for the time being the current mode is best. I now simply include
  one additional tarball for ommysql inside the main distribution.
  I look forward to user feedback on how this should be done best. In the
  long term, a separate project should be spawend for ommysql, but I'd
  like to do that only after the plugin interface is fully stable (what
  it is not yet).
---------------------------------------------------------------------------
Version 1.19.7 (rgerhards), 2007-09-25
- added code to handle situations where senders send us messages ending with
  a NUL character. It is now simply removed. This also caused trailing LF
  reduction to fail, when it was followed by such a NUL. This is now also
  handled.
- replaced some non-thread-safe function calls by their thread-safe
  counterparts
- fixed a minor memory leak that occured when the %APPNAME% property was
  used (I think nobody used that in practice)
- fixed a bug that caused signal handlers in cvthname() not to be restored when
  a malicious pointer record was detected and processing of the message been
  stopped for that reason (this should be really rare and can not be related
  to the segfault bug we are hunting).
- fixed a bug in cvthname that lead to passing a wrong parameter - in
  practice, this had no impact.
- general code cleanup (e.g. compiler warnings, comments)
---------------------------------------------------------------------------
Version 1.19.6 (rgerhards), 2007-09-11
- applied patch by varmojfekoj to change signal handling to the new
  sigaction API set (replacing the depreciated signal() calls and its
  friends.
- fixed a bug that in --enable-debug mode caused an assertion when the
  discard action was used
- cleaned up compiler warnings
- applied patch by varmojfekoj to FIX a bug that could cause 
  segfaults if empty properties were processed using modifying
  options (e.g. space-cc, drop-cc)
- fixed man bug: rsyslogd supports -l option
---------------------------------------------------------------------------
Version 1.19.5 (rgerhards), 2007-09-07
- changed part of the CStr interface so that better error tracking
  is provided and the calling sequence is more intuitive (there were
  invalid calls based on a too-weired interface)
- (hopefully) fixed some remaining bugs rooted in wrong use of 
  the CStr class. These could lead to program abort.
- applied patch by varmojfekoj two fix two potential segfault situations
- added $ModDir config directive
- modified $ModLoad so that an absolute path may be specified as
  module name (e.g. /rsyslog/ommysql.so)
---------------------------------------------------------------------------
Version 1.19.4 (rgerhards/varmojfekoj), 2007-09-04
- fixed a number of small memory leaks - thanks varmojfekoj for patching
- fixed an issue with CString class that could lead to rsyslog abort
  in tplToString() - thanks varmojfekoj for patching
- added a man-version of the config file documenation - thanks to Michel
  Samia for providing the man file
- fixed bug: a template like this causes an infinite loop:
  $template opts,"%programname:::a,b%"
  thanks varmojfekoj for the patch
- fixed bug: case changing options crash freeing the string pointer
  because they modify it: $template opts2,"%programname::1:lowercase%"
  thanks varmojfekoj for the patch
---------------------------------------------------------------------------
Version 1.19.3 (mmeckelein/varmojfekoj), 2007-08-31
- small mem leak fixed (after calling parseSelectorAct) - Thx varmojkekoj
- documentation section "Regular File" und "Blocks" updated
- solved an issue with dynamic file generation - Once again many thanks
  to varmojfekoj
- the negative selector for program name filter (Blocks) does not work as
  expected - Thanks varmojfekoj for patching
- added forwarding information to sysklogd (requires special template)
  to config doc
---------------------------------------------------------------------------
Version 1.19.2 (mmeckelein/varmojfekoj), 2007-08-28
- a specifically formed message caused a segfault - Many thanks varmojfekoj
  for providing a patch
- a typo and a weird condition are fixed in msg.c - Thanks again
  varmojfekoj 
- on file creation the file was always owned by root:root. This is fixed
  now - Thanks ypsa for solving this issue
---------------------------------------------------------------------------
Version 1.19.1 (mmeckelein), 2007-08-22
- a bug that caused a high load when a TCP/UDP connection was closed is 
  fixed now - Thanks mildew for solving this issue
- fixed a bug which caused a segfault on reinit - Thx varmojfekoj for the
  patch
- changed the hardcoded module path "/lib/rsyslog" to $(pkglibdir) in order
  to avoid trouble e.g. on 64 bit platforms (/lib64) - many thanks Peter
  Vrabec and darix, both provided a patch for solving this issue
- enhanced the unloading of modules - thanks again varmojfekoj
- applied a patch from varmojfekoj which fixes various little things in
  MySQL output module
---------------------------------------------------------------------------
Version 1.19.0 (varmojfekoj/rgerhards), 2007-08-16
- integrated patch from varmojfekoj to make the mysql module a loadable one
  many thanks for the patch, MUCH appreciated
---------------------------------------------------------------------------
Version 1.18.2 (rgerhards), 2007-08-13
- fixed a bug in outchannel code that caused templates to be incorrectly
  parsed
- fixed a bug in ommysql that caused a wrong ";template" missing message
- added some code for unloading modules; not yet fully complete (and we do
  not yet have loadable modules, so this is no problem)
- removed debian subdirectory by request of a debian packager (this is a special
  subdir for debian and there is also no point in maintaining it when there
  is a debian package available - so I gladly did this) in some cases
- improved overall doc quality (some pages were quite old) and linked to
  more of the online resources.
- improved /contrib/delete_mysql script by adding a host option and some
  other minor modifications
---------------------------------------------------------------------------
Version 1.18.1 (rgerhards), 2007-08-08
- applied a patch from varmojfekoj which solved a potential segfault
  of rsyslogd on HUP
- applied patch from Michel Samia to fix compilation when the pthreads
  feature is disabled
- some code cleanup (moved action object to its own file set)
- add config directive $MainMsgQueueSize, which now allows to configure the
  queue size dynamically
- all compile-time settings are now shown in rsyslogd -v, not just the
  active ones
- enhanced performance a little bit more
- added config file directive $ActionResumeInterval
- fixed a bug that prevented compilation under debian sid
- added a contrib directory for user-contributed useful things
---------------------------------------------------------------------------
Version 1.18.0 (rgerhards), 2007-08-03
- rsyslog now supports fallback actions when an action did not work. This
  is a great feature e.g. for backup database servers or backup syslog
  servers
- modified rklogd to only change the console log level if -c is specified
- added feature to use multiple actions inside a single selector
- implemented $ActionExecOnlyWhenPreviousIsSuspended config directive
- error messages during startup are now spit out to the configured log
  destinations
---------------------------------------------------------------------------
Version 1.17.6 (rgerhards), 2007-08-01
- continued to work on output module modularization - basic stage of
  this work is now FINISHED
- fixed bug in OMSRcreate() - always returned SR_RET_OK
- fixed a bug that caused ommysql to always complain about missing
  templates
- fixed a mem leak in OMSRdestruct - freeing the object itself was
  forgotten - thanks to varmojfekoj for the patch
- fixed a memory leak in syslogd/init() that happend when the config
  file could not be read - thanks to varmojfekoj for the patch
- fixed insufficient memory allocation in addAction() and its helpers.
  The initial fix and idea was developed by mildew, I fine-tuned
  it a bit. Thanks a lot for the fix, I'd probably had pulled out my
  hair to find the bug...
- added output of config file line number when a parsing error occured
- fixed bug in objomsr.c that caused program to abort in debug mode with
  an invalid assertion (in some cases)
- fixed a typo that caused the default template for MySQL to be wrong.
  thanks to mildew for catching this.
- added configuration file command $DebugPrintModuleList and
  $DebugPrintCfSysLineHandlerList
- fixed an invalid value for the MARK timer - unfortunately, there was
  a testing aid left in place. This resulted in quite frequent MARK messages
- added $IncludeConfig config directive
- applied a patch from mildew to prevent rsyslogd from freezing under heavy
  load. This could happen when the queue was full. Now, we drop messages
  but rsyslogd remains active.
---------------------------------------------------------------------------
Version 1.17.5 (rgerhards), 2007-07-30
- continued to work on output module modularization
- fixed a missing file bug - thanks to Andrea Montanari for reporting
  this problem
- fixed a problem with shutting down the worker thread and freeing the
  selector_t list - this caused messages to be lost, because the
  message queue was not properly drained before the selectors got
  destroyed.
---------------------------------------------------------------------------
Version 1.17.4 (rgerhards), 2007-07-27
- continued to work on output module modularization
- fixed a situation where rsyslogd could create zombie processes
  thanks to mildew for the patch
- applied patch from Michel Samia to fix compilation when NOT
  compiled for pthreads
---------------------------------------------------------------------------
Version 1.17.3 (rgerhards), 2007-07-25
- continued working on output module modularization
- fixed a bug that caused rsyslogd to segfault on exit (and
  probably also on HUP), when there was an unsent message in a selector
  that required forwarding and the dns lookup failed for that selector
  (yes, it was pretty unlikely to happen;))
  thanks to varmojfekoj <varmojfekoj@gmail.com> for the patch
- fixed a memory leak in config file parsing and die()
  thanks to varmojfekoj <varmojfekoj@gmail.com> for the patch
- rsyslogd now checks on startup if it is capable to performa any work
  at all. If it cant, it complains and terminates
  thanks to Michel Samia for providing the patch!
- fixed a small memory leak when HUPing syslogd. The allowed sender
  list now gets freed. thanks to mildew for the patch.
- changed the way error messages in early startup are logged. They
  now do no longer use the syslogd code directly but are rather
  send to stderr.
---------------------------------------------------------------------------
Version 1.17.2 (rgerhards), 2007-07-23
- made the port part of the -r option optional. Needed for backward
  compatibility with sysklogd
- replaced system() calls with something more reasonable. Please note that
  this might break compatibility with some existing configuration files.
  We accept this in favour of the gained security.
- removed a memory leak that could occur if timegenerated was used in
  RFC 3164 format in templates
- did some preparation in msg.c for advanced multithreading - placed the
  hooks, but not yet any active code
- worked further on modularization
- added $ModLoad MySQL (dummy) config directive
- added DropTrailingLFOnReception config directive
---------------------------------------------------------------------------
Version 1.17.1 (rgerhards), 2007-07-20
- fixed a bug that caused make install to install rsyslogd and rklogd under
  the wrong names
- fixed bug that caused $AllowedSenders to handle IPv6 scopes incorrectly;
  also fixed but that could grabble $AllowedSender wildcards. Thanks to
  mildew@gmail.com for the patch
- minor code cleanup - thanks to Peter Vrabec for the patch
- fixed minimal memory leak on HUP (caused by templates)
  thanks to varmojfekoj <varmojfekoj@gmail.com> for the patch
- fixed another memory leak on HUPing and on exiting rsyslogd
  again thanks to varmojfekoj <varmojfekoj@gmail.com> for the patch
- code cleanup (removed compiler warnings)
- fixed portability bug in configure.ac - thanks to Bartosz Kuźma for patch
- moved msg object into its own file set
- added the capability to continue trying to write log files when the
  file system is full. Functionality based on patch by Martin Schulze
  to sysklogd package.
---------------------------------------------------------------------------
Version 1.17.0 (RGer), 2007-07-17
- added $RepeatedLineReduction config parameter
- added $EscapeControlCharactersOnReceive config parameter
- added $ControlCharacterEscapePrefix config parameter
- added $DirCreateMode config parameter
- added $CreateDirs config parameter
- added $DebugPrintTemplateList config parameter
- added $ResetConfigVariables config parameter
- added $FileOwner config parameter
- added $FileGroup config parameter
- added $DirOwner config parameter
- added $DirGroup config parameter
- added $FailOnChownFailure config parameter
- added regular expression support to the filter engine
  thanks to Michel Samia for providing the patch!
- enhanced $AllowedSender functionality. Credits to mildew@gmail.com for
  the patch doing that
  - added IPv6 support
  - allowed DNS hostnames
  - allowed DNS wildcard names
- added new option $DropMsgsWithMaliciousDnsPTRRecords
- added autoconf so that rfc3195d, rsyslogd and klogd are stored to /sbin
- added capability to auto-create directories with dynaFiles
---------------------------------------------------------------------------
Version 1.16.0 (RGer/Peter Vrabec), 2007-07-13 - The Friday, 13th Release ;)
- build system switched to autotools
- removed SYSV preprocessor macro use, replaced with autotools equivalents
- fixed a bug that caused rsyslogd to segfault when TCP listening was
  disabled and it terminated
- added new properties "syslogfacility-text" and "syslogseverity-text"
  thanks to varmojfekoj <varmojfekoj@gmail.com> for the patch
- added the -x option to disable hostname dns reslution
  thanks to varmojfekoj <varmojfekoj@gmail.com> for the patch
- begun to better modularize syslogd.c - this is an ongoing project; moved
  type definitions to a separate file
- removed some now-unused fields from struct filed
- move file size limit fields in struct field to the "right spot" (the file
  writing part of the union - f_un.f_file)
- subdirectories linux and solaris are no longer part of the distribution
  package. This is not because we cease support for them, but there are no
  longer any files in them after the move to autotools
---------------------------------------------------------------------------
Version 1.15.1 (RGer), 2007-07-10
- fixed a bug that caused a dynaFile selector to stall when there was
  an open error with one file 
- improved template processing for dynaFiles; templates are now only
  looked up during initialization - speeds up processing
- optimized memory layout in struct filed when compiled with MySQL
  support
- fixed a bug that caused compilation without SYSLOG_INET to fail
- re-enabled the "last message repeated n times" feature. This
  feature was not taken care of while rsyslogd evolved from sysklogd
  and it was more or less defunct. Now it is fully functional again.
- added system properties: $NOW, $YEAR, $MONTH, $DAY, $HOUR, $MINUTE
- fixed a bug in iovAsString() that caused a memory leak under stress
  conditions (most probably memory shortage). This was unlikely to
  ever happen, but it doesn't hurt doing it right
- cosmetic: defined type "uchar", change all unsigned chars to uchar
---------------------------------------------------------------------------
Version 1.15.0 (RGer), 2007-07-05
- added ability to dynamically generate file names based on templates
  and thus properties. This was a much-requested feature. It makes
  life easy when it e.g. comes to splitting files based on the sender
  address.
- added $umask and $FileCreateMode config file directives
- applied a patch from Bartosz Kuzma to compile cleanly under NetBSD
- checks for extra (unexpected) characters in system config file lines
  have been added
- added IPv6 documentation - was accidently missing from CVS
- begun to change char to unsigned char
---------------------------------------------------------------------------
Version 1.14.2 (RGer), 2007-07-03
** this release fixes all known nits with IPv6 **
- restored capability to do /etc/service lookup for "syslog"
  service when -r 0 was given
- documented IPv6 handling of syslog messages
- integrate patch from Bartosz Kuźma to make rsyslog compile under
  Solaris again (the patch replaced a strndup() call, which is not
  available under Solaris
- improved debug logging when waiting on select
- updated rsyslogd man page with new options (-46A)
---------------------------------------------------------------------------
Version 1.14.1 (RGer/Peter Vrabec), 2007-06-29
- added Peter Vrabec's patch for IPv6 TCP
- prefixed all messages send to stderr in rsyslogd with "rsyslogd: "
---------------------------------------------------------------------------
Version 1.14.0 (RGer/Peter Vrabec), 2007-06-28
- Peter Vrabec provided IPv6 for rsyslog, so we are now IPv6 enabled
  IPv6 Support is currently for UDP only, TCP is to come soon.
  AllowedSender configuration does not yet work for IPv6.
- fixed code in iovCreate() that broke C's strict aliasing rules 
- fixed some char/unsigned char differences that forced the compiler
  to spit out warning messages
- updated the Red Hat init script to fix a known issue (thanks to
  Peter Vrabec)
---------------------------------------------------------------------------
Version 1.13.5 (RGer), 2007-06-22
- made the TCP session limit configurable via command line switch
  now -t <port>,<max sessions>
- added man page for rklogd(8) (basically a copy from klogd, but now
  there is one...)
- fixed a bug that caused internal messages (e.g. rsyslogd startup) to
  appear without a tag.
- removed a minor memory leak that occurred when TAG processing requalified
  a HOSTNAME to be a TAG (and a TAG already was set).
- removed potential small memory leaks in MsgSet***() functions. There
  would be a leak if a property was re-set, something that happened
  extremely seldom.
---------------------------------------------------------------------------
Version 1.13.4 (RGer), 2007-06-18
- added a new property "PRI-text", which holds the PRI field in
  textual form (e.g. "syslog.info")
- added alias "syslogseverity" for "syslogpriority", which is a
  misleading property name that needs to stay for historical
  reasons (and backward-compatility)
- added doc on how to record PRI value in log file
- enhanced signal handling in klogd, including removal of an unsafe
  call to the logging system during signal handling
---------------------------------------------------------------------------
Version 1.13.3 (RGer), 2007-06-15
- create a version of syslog.c from scratch. This is now
  - highly optimized for rsyslog
  - removes an incompatible license problem as the original
    version had a BSD license with advertising clause
  - fixed in the regard that rklogd will continue to work when
    rsysogd has been restarted (the original version, as well
    as sysklogd, will remain silent then)
  - solved an issue with an extra NUL char at message end that the
    original version had
- applied some changes to klogd to care for the new interface
- fixed a bug in syslogd.c which prevented compiling under debian
---------------------------------------------------------------------------
Version 1.13.2 (RGer), 2007-06-13
- lib order in makefile patched to facilitate static linking - thanks
  to Bennett Todd for providing the patch
- Integrated a patch from Peter Vrabec (pvrabec@redheat.com):
  - added klogd under the name of rklogd (remove dependency on
    original sysklogd package
  - createDB.sql now in UTF
  - added additional config files for use on Red Hat
---------------------------------------------------------------------------
Version 1.13.1 (RGer), 2007-02-05
- changed the listen backlog limit to a more reasonable value based on
  the maximum number of TCP connections configurd (10% + 5) - thanks to Guy
  Standen for the hint (actually, the limit was 5 and that was a 
  left-over from early testing).
- fixed a bug in makefile which caused DB-support to be disabled when
  NETZIP support was enabled
- added the -e option to allow transmission of every message to remote
  hosts (effectively turns off duplicate message suppression)
- (somewhat) improved memory consumption when compiled with MySQL support
- looks like we fixed an incompatibility with MySQL 5.x and above software
  At least in one case, the remote server name was destroyed, leading to 
  a connection failure. The new, improved code does not have this issue and
  so we see this as solved (the new code is generally somewhat better, so
  there is a good chance we fixed this incompatibility).
---------------------------------------------------------------------------
Version 1.13.0 (RGer), 2006-12-19
- added '$' as ToPos proptery replacer specifier - means "up to the
  end of the string"
- property replacer option "escape-cc", "drop-cc" and "space-cc"  added
- changed the handling of \0 characters inside syslog messages. We now
  consistently escape them to "#000". This is somewhat recommended in
  the draft-ietf-syslog-protocol-19 draft. While the real recomendation
  is to not escape any characters at all, we can not do this without
  considerable modification of the code. So we escape it to "#000", which
  is consistent with a sample found in the Internet-draft.
- removed message glue logic (see printchopped() comment for details)
  Also caused removal of parts table and thus some improvements in
  memory usage.
- changed the default MAXLINE to 2048 to take care of recent syslog
  standardization efforts (can easily be changed in syslogd.c)
- added support for byte-counted TCP syslog messages (much like
  syslog-transport-tls-05 Internet Draft). This was necessary to
  support compression over TCP.
- added support for receiving compressed syslog messages
- added support for sending compressed syslog messages
- fixed a bug where the last message in a syslog/tcp stream was
  lost if it was not properly terminated by a LF character
---------------------------------------------------------------------------
Version 1.12.3 (RGer), 2006-10-04
- implemented some changes to support Solaris (but support is not
  yet complete)
- commented out (via #if 0) some methods that are currently not being use
  but should be kept for further us
- added (interim) -u 1 option to turn off hostname and tag parsing
- done some modifications to better support Fedora
- made the field delimiter inside property replace configurable via
  template
- fixed a bug in property replacer: if fields were used, the delimitor
  became part of the field. Up until now, this was barely noticable as 
  the delimiter as TAB only and thus invisible to a human. With other
  delimiters available now, it quickly showed up. This bug fix might cause
  some grief to existing installations if they used the extra TAB for
  whatever reasons - sorry folks... Anyhow, a solution is easy: just add
  a TAB character contstant into your template. Thus, there has no attempt
  been made to do this in a backwards-compatible way.
---------------------------------------------------------------------------
Version 1.12.2 (RGer), 2006-02-15
- fixed a bug in the RFC 3339 date formatter. An extra space was added
  after the actual timestamp
- added support for providing high-precision RFC3339 timestamps for
  (rsyslogd-)internally-generated messages
- very (!) experimental support for syslog-protocol internet draft
  added (the draft is experimental, the code is solid ;))
- added support for field-extracting in the property replacer
- enhanced the legacy-syslog parser so that it can interpret messages
  that do not contain a TIMESTAMP
- fixed a bug that caused the default socket (usually /dev/log) to be
  opened even when -o command line option was given
- fixed a bug in the Debian sample startup script - it caused rsyslogd
  to listen to remote requests, which it shouldn't by default
---------------------------------------------------------------------------
Version 1.12.1 (RGer), 2005-11-23
- made multithreading work with BSD. Some signal-handling needed to be
  restructured. Also, there might be a slight delay of up to 10 seconds
  when huping and terminating rsyslogd under BSD
- fixed a bug where a NULL-pointer was passed to printf() in logmsg().
- fixed a bug during "make install" where rc3195d was not installed
  Thanks to Bennett Todd for spotting this.
- fixed a bug where rsyslogd dumped core when no TAG was found in the
  received message
- enhanced message parser so that it can deal with missing hostnames
  in many cases (may not be totally fail-safe)
- fixed a bug where internally-generated messages did not have the correct
  TAG
---------------------------------------------------------------------------
Version 1.12.0 (RGer), 2005-10-26
- moved to a multi-threaded design. single-threading is still optionally
  available. Multi-threading is experimental!
- fixed a potential race condition. In the original code, marking was done
  by an alarm handler, which could lead to all sorts of bad things. This
  has been changed now. See comments in syslogd.c/domark() for details.
- improved debug output for property-based filters
- not a code change, but: I have checked all exit()s to make sure that
  none occurs once rsyslogd has started up. Even in unusual conditions
  (like low-memory conditions) rsyslogd somehow remains active. Of course,
  it might loose a message or two, but at least it does not abort and it
  can also recover when the condition no longer persists.
- fixed a bug that could cause loss of the last message received
  immediately before rsyslogd was terminated.
- added comments on thread-safety of global variables in syslogd.c
- fixed a small bug: spurios printf() when TCP syslog was used
- fixed a bug that causes rsyslogd to dump core on termination when one
  of the selector lines did not receive a message during the run (very
  unlikely)
- fixed an one-too-low memory allocation in the TCP sender. Could result
  in rsyslogd dumping core.
- fixed a bug with regular expression support (thanks to Andres Riancho)
- a little bit of code restructuring (especially main(), which was
  horribly large)
---------------------------------------------------------------------------
Version 1.11.1 (RGer), 2005-10-19
- support for BSD-style program name and host blocks
- added a new property "programname" that can be used in templates
- added ability to specify listen port for rfc3195d
- fixed a bug that rendered the "startswith" comparison operation
  unusable.
- changed more functions to "static" storage class to help compiler
  optimize (should have been static in the first place...)
- fixed a potential memory leak in the string buffer class destructor.
  As the destructur was previously never called, the leak did not actually
  appear.
- some internal restructuring in anticipation/preparation of minimal
  multi-threading support
- rsyslogd still shares some code with the sysklogd project. Some patches
  for this shared code have been brought over from the sysklogd CVS.
---------------------------------------------------------------------------
Version 1.11.0 (RGer), 2005-10-12
- support for receiving messages via RFC 3195; added rfc3195d for that
  purpose
- added an additional guard to prevent rsyslogd from aborting when the
  2gb file size limit is hit. While a user can configure rsyslogd to
  handle such situations, it would abort if that was not done AND large
  file support was not enabled (ok, this is hopefully an unlikely scenario)
- fixed a bug that caused additional Unix domain sockets to be incorrectly
  processed - could lead to message loss in extreme cases
---------------------------------------------------------------------------
Version 1.10.2 (RGer), 2005-09-27
- added comparison operations in property-based filters:
  * isequal
  * startswith
- added ability to negate all property-based filter comparison operations
  by adding a !-sign right in front of the operation name
- added the ability to specify remote senders for UDP and TCP
  received messages. Allows to block all but well-known hosts
- changed the $-config line directives to be case-INsensitive
- new command line option -w added: "do not display warnings if messages
  from disallowed senders are received"
- fixed a bug that caused rsyslogd to dump core when the compare value
  was not quoted in property-based filters
- fixed a bug in the new CStr compare function which lead to invalid
  results (fortunately, this function was not yet used widely)
- added better support for "debugging" rsyslog.conf property filters
  (only if -d switch is given)
- changed some function definitions to static, which eventually enables
  some compiler optimizations
- fixed a bug in MySQL code; when a SQL error occured, rsyslogd could
  run in a tight loop. This was due to invalid sequence of error reporting
  and is now fixed.
---------------------------------------------------------------------------
Version 1.10.1 (RGer), 2005-09-23
- added the ability to execute a shell script as an action.
  Thanks to Bjoern Kalkbrenner for providing the code!
- fixed a bug in the MySQL code; due to the bug the automatic one-time
  retry after an error did not happen - this lead to error message in
  cases where none should be seen (e.g. after a MySQL restart)
- fixed a security issue with SQL-escaping in conjunction with
  non-(SQL-)standard MySQL features.
---------------------------------------------------------------------------
Version 1.10.0 (RGer), 2005-09-20
  REMINDER: 1.10 is the first unstable version if the 1.x series!
- added the capability to filter on any property in selector lines
  (not just facility and priority)
- changed stringbuf into a new counted string class
- added support for a "discard" action. If a selector line with
  discard (~ character) is found, no selector lines *after* that
  line will be processed.
- thanks to Andres Riancho, regular expression support has been
  added to the template engine
- added the FROMHOST property in the template processor, which could
  previously not be obtained. Thanks to Cristian Testa for pointing
  this out and even providing a fix.
- added display of compile-time options to -v output
- performance improvement for production build - made some checks
  to happen only during debug mode
- fixed a problem with compiling on SUSE and - while doing so - removed
  the socket call to set SO_BSDCOMPAT in cases where it is obsolete.
---------------------------------------------------------------------------
Version 1.0.4 (RGer), 2006-02-01
- a small but important fix: the tcp receiver had two forgotten printf's
  in it that caused a lot of unnecessary output to stdout. This was
  important enough to justify a new release
---------------------------------------------------------------------------
Version 1.0.3 (RGer), 2005-11-14
- added an additional guard to prevent rsyslogd from aborting when the
  2gb file size limit is hit. While a user can configure rsyslogd to
  handle such situations, it would abort if that was not done AND large
  file support was not enabled (ok, this is hopefully an unlikely scenario)
- fixed a bug that caused additional Unix domain sockets to be incorrectly
  processed - could lead to message loss in extreme cases
- applied some patches available from the sysklogd project to code
  shared from there
- fixed a bug that causes rsyslogd to dump core on termination when one
  of the selector lines did not receive a message during the run (very
  unlikely)
- fixed an one-too-low memory allocation in the TCP sender. Could result
  in rsyslogd dumping core.
- fixed a bug in the TCP sender that caused the retry logic to fail
  after an error or receiver overrun
- fixed a bug in init() that could lead to dumping core
- fixed a bug that could lead to dumping core when no HOSTNAME or no TAG
  was present in the syslog message
---------------------------------------------------------------------------
Version 1.0.2 (RGer), 2005-10-05
- fixed an issue with MySQL error reporting. When an error occured,
  the MySQL driver went into an endless loop (at least in most cases).
---------------------------------------------------------------------------
Version 1.0.1 (RGer), 2005-09-23
- fixed a security issue with SQL-escaping in conjunction with
  non-(SQL-)standard MySQL features.
---------------------------------------------------------------------------
Version 1.0.0 (RGer), 2005-09-12
- changed install doc to cover daily cron scripts - a trouble source
- added rc script for slackware (provided by Chris Elvidge - thanks!) 
- fixed a really minor bug in usage() - the -r option was still
  reported as without the port parameter
---------------------------------------------------------------------------
Version 0.9.8 (RGer), 2005-09-05
- made startup and shutdown message more consistent and included the
  pid, so that they can be easier correlated. Used syslog-protocol
  structured data format for this purpose.
- improved config info in startup message, now tells not only
  if it is listening remote on udp, but also for tcp. Also includes
  the port numbers. The previous startup message was misleading, because
  it did not say "remote reception" if rsyslogd was only listening via
  tcp (but not via udp).
- added a "how can you help" document to the doc set
---------------------------------------------------------------------------
Version 0.9.7 (RGer), 2005-08-15
- some of the previous doc files (like INSTALL) did not properly
  reflect the changes to the build process and the new doc. Fixed
  that.
- changed syslogd.c so that when compiled without database support,
  an error message is displayed when a database action is detected
  in the config file (previously this was used as an user rule ;))
- fixed a bug in the os-specific Makefiles which caused MySQL
  support to not be compiled, even if selected
---------------------------------------------------------------------------
Version 0.9.6 (RGer), 2005-08-09
- greatly enhanced documentation. Now available in html format in
  the "doc" folder and FreeBSD. Finally includes an install howto.
- improved MySQL error messages a little - they now show up as log
  messages, too (formerly only in debug mode)
- added the ability to specify the listen port for udp syslog.
  WARNING: This introduces an incompatibility. Formerly, udp
  syslog was enabled by the -r command line option. Now, it is
  "-r [port]", which is consistent with the tcp listener. However,
  just -r will now return an error message.
- added sample startup scripts for Debian and FreeBSD
- added support for easy feature selection in the makefile. Un-
  fortunately, this also means I needed to spilt the make file
  for different OS and distros. There are some really bad syntax
  differences between FreeBSD and Linux make.
---------------------------------------------------------------------------
Version 0.9.5 (RGer), 2005-08-01
- the "semicolon bug" was actually not (fully) solved in 0.9.4. One
  part of the bug was solved, but another still existed. This one
  is fixed now, too.
- the "semicolon bug" actually turned out to be a more generic bug.
  It appeared whenever an invalid template name was given. With some
  selector actions, rsyslogd dumped core, with other it "just" had
  a small ressource leak with others all worked well. These anomalies
  are now fixed. Note that they only appeared during system initaliziation
  once the system was running, nothing bad happened.
- improved error reporting for template errors on startup. They are now
  shown on the console and the start-up tty. Formerly, they were only
  visible in debug mode.
- support for multiple instances of rsyslogd on a single machine added
- added new option "-o" --> omit local unix domain socket. This option
  enables rsyslogd NOT to listen to the local socket. This is most
  helpful when multiple instances of rsyslogd (or rsyslogd and another
  syslogd) shall run on a single system.
- added new option "-i <pidfile>" which allows to specify the pidfile.
  This is needed when multiple instances of rsyslogd are to be run.
- the new project home page is now online at www.rsyslog.com
---------------------------------------------------------------------------
Version 0.9.4 (RGer), 2005-07-25
- finally added the TCP sender. It now supports non-blocking mode, no
  longer disabling message reception during connect. As it is now, it
  is usable in production. The code could be more sophisticated, but
  I've kept it short in anticipation of the move to liblogging, which
  will lead to the removal of the code just written ;)
- the "exiting on signal..." message still had the "syslogd" name in 
  it. Changed this to "rsyslogd", as we do not have a large user base
  yet, this should pose no problem.
- fixed "the semiconlon" bug. rsyslogd dumped core if a write-db action
  was specified but no semicolon was given after the password (an empty
  template was ok, but the semicolon needed to be present).
- changed a default for traditional output format. During testing, it
  was seen that the timestamp written to file in default format was
  the time of message reception, not the time specified in the TIMESTAMP
  field of the message itself. Traditionally, the message TIMESTAMP is
  used and this has been changed now.
---------------------------------------------------------------------------
Version 0.9.3 (RGer), 2005-07-19
- fixed a bug in the message parser. In June, the RFC 3164 timestamp
  was not correctly parsed (yes, only in June and some other months,
  see the code comment to learn why...)
- added the ability to specify the destination port when forwarding
  syslog messages (both for TCP and UDP)
- added an very experimental TCP sender (activated by
  @@machine:port in config). This is not yet for production use. If
  the receiver is not alive, rsyslogd will wait quite some time until
  the connection request times out, which most probably leads to
  loss of incoming messages.

---------------------------------------------------------------------------
Version 0.9.2 (RGer), around 2005-07-06
- I intended to change the maxsupported message size to 32k to
  support IHE - but given the memory inefficiency in the usual use
  cases, I have not done this. I have, however, included very
  specific instructions on how to do this in the source code. I have
  also done some testing with 32k messages, so you can change the
  max size without taking too much risk.
- added a syslog/tcp receiver; we now can receive messages via
  plain tcp, but we can still send only via UDP. The syslog/tcp
  receiver is the primary enhancement of this release.
- slightly changed some error messages that contained a spurios \n at
  the end of the line (which gives empty lines in your log...)

---------------------------------------------------------------------------
Version 0.9.1 (RGer)
- fixed code so that it compiles without errors under FreeBSD
- removed now unused function "allocate_log()" from syslogd.c
- changed the make file so that it contains more defines for
  different environments (in the long term, we need a better
  system for disabling/enabling features...)
- changed some printf's printing off_t types to %lld and
  explicit (long long) casts. I tried to figure out the exact type,
  but did not succeed in this. In the worst case, ultra-large peta-
  byte files will now display funny informational messages on rollover,
  something I think we can live with for the neersion 3.11.2 (rgerhards), 2008-02-??
---------------------------------------------------------------------------
Version 3.11.1 (rgerhards), 2008-02-12
- SNMP trap sender added thanks to Andre Lorbach (omsnmp)
- added input-plugin interface specification in form of a (copy) template
  input module
- applied documentation fix by Michael Biebl -- many thanks!
- bugfix: immark did not have MARK flags set...
- added x-info field to rsyslogd startup/shutdown message. Hopefully
  points users to right location for further info (many don't even know
  they run rsyslog ;))
- bugfix: trailing ":" of tag was lost while parsing legacy syslog messages
  without timestamp - thanks to Anders Blomdell for providing a patch!
- fixed a bug in stringbuf.c related to STRINGBUF_TRIM_ALLOCSIZE, which
  wasn't supposed to be used with rsyslog. Put a warning message up that
  tells this feature is not tested and probably not worth the effort.
  Thanks to Anders Blomdell fro bringing this to our attention
- somewhat improved performance of string buffers
- fixed bug that caused invalid treatment of tabs (HT) in rsyslog.conf
- bugfix: setting for $EscapeCopntrolCharactersOnReceive was not 
  properly initialized
- clarified usage of space-cc property replacer option
- improved abort diagnostic handler
- some initial effort for malloc/free runtime debugging support
- bugfix: using dynafile actions caused rsyslogd abort
- fixed minor man errors thanks to Michael Biebl
---------------------------------------------------------------------------
Version 3.11.0 (rgerhards), 2008-01-31
- implemented queued actions
- implemented simple rate limiting for actions
- implemented deliberate discarding of lower priority messages over higher
  priority ones when a queue runs out of space
- implemented disk quotas for disk queues
- implemented the $ActionResumeRetryCount config directive
- added $ActionQueueFilename config directive
- added $ActionQueueSize config directive
- added $ActionQueueHighWaterMark config directive
- added $ActionQueueLowWaterMark config directive
- added $ActionQueueDiscardMark config directive
- added $ActionQueueDiscardSeverity config directive
- added $ActionQueueCheckpointInterval config directive
- added $ActionQueueType config directive
- added $ActionQueueWorkerThreads config directive
- added $ActionQueueTimeoutshutdown config directive
- added $ActionQueueTimeoutActionCompletion config directive
- added $ActionQueueTimeoutenQueue config directive
- added $ActionQueueTimeoutworkerThreadShutdown config directive
- added $ActionQueueWorkerThreadMinimumMessages config directive
- added $ActionQueueMaxFileSize config directive
- added $ActionQueueSaveonShutdown config directive
- addded $ActionQueueDequeueSlowdown config directive
- addded $MainMsgQueueDequeueSlowdown config directive
- bugfix: added forgotten docs to package
- improved debugging support
- fixed a bug that caused $MainMsgQueueCheckpointInterval to work incorrectly
- when a long-running action needs to be cancelled on shutdown, the message
  that was processed by it is now preserved. This finishes support for
  guaranteed delivery of messages (if the output supports it, of course)
- fixed bug in output module interface, see
  http://sourceforge.net/tracker/index.php?func=detail&aid=1881008&group_id=123448&atid=696552
- changed the ommysql output plugin so that the (lengthy) connection
  initialization now takes place in message processing. This works much
  better with the new queued action mode (fast startup)
- fixed a bug that caused a potential hang in file and fwd output module
  varmojfekoj provided the patch - many thanks!
- bugfixed stream class offset handling on 32bit platforms
---------------------------------------------------------------------------
Version 3.10.3 (rgerhards), 2008-01-28
- fixed a bug with standard template definitions (not a big deal) - thanks
  to varmojfekoj for spotting it
- run-time instrumentation added
- implemented disk-assisted queue mode, which enables on-demand disk
  spooling if the queue's in-memory queue is exhausted
- implemented a dynamic worker thread pool for processing incoming
  messages; workers are started and shut down as need arises
- implemented a run-time instrumentation debug package
- implemented the $MainMsgQueueSaveOnShutdown config directive
- implemented the $MainMsgQueueWorkerThreadMinimumMessages config directive
- implemented the $MainMsgQueueTimeoutWorkerThreadShutdown config directive
---------------------------------------------------------------------------
Version 3.10.2 (rgerhards), 2008-01-14
- added the ability to keep stop rsyslogd without the need to drain
  the main message queue. In disk queue mode, rsyslog continues to
  run from the point where it stopped. In case of a system failure, it
  continues to process messages from the last checkpoint.
- fixed a bug that caused a segfault on startup when no $WorkDir directive
  was specified in rsyslog.conf
- provided more fine-grain control over shutdown timeouts and added a
  way to specify the enqueue timeout when the main message queue is full
- implemented $MainMsgQueueCheckpointInterval config directive
- implemented $MainMsgQueueTimeoutActionCompletion config directive
- implemented $MainMsgQueueTimeoutEnqueue config directive
- implemented $MainMsgQueueTimeoutShutdown config directive
---------------------------------------------------------------------------
Version 3.10.1 (rgerhards), 2008-01-10
- implemented the "disk" queue mode. However, it currently is of very
  limited use, because it does not support persistence over rsyslogd
  runs. So when rsyslogd is stopped, the queue is drained just as with
  the in-memory queue modes. Persistent queues will be a feature of
  the next release.
- performance-optimized string class, should bring an overall improvement
- fixed a memory leak in imudp -- thanks to varmojfekoj for the patch
- fixed a race condition that could lead to a rsyslogd hang when during
  HUP or termination
- done some doc updates
- added $WorkDirectory config directive
- added $MainMsgQueueFileName config directive
- added $MainMsgQueueMaxFileSize config directive
---------------------------------------------------------------------------
Version 3.10.0 (rgerhards), 2008-01-07
- implemented input module interface and initial input modules
- enhanced threading for input modules (each on its own thread now)
- ability to bind UDP listeners to specific local interfaces/ports and
  ability to run multiple of them concurrently
- added ability to specify listen IP address for UDP syslog server
- license changed to GPLv3
- mark messages are now provided by loadble module immark
- rklogd is no longer provided. Its functionality has now been taken over
  by imklog, a loadable input module. This offers a much better integration
  into rsyslogd and makes sure that the kernel logger process is brought
  up and down at the appropriate times
- enhanced $IncludeConfig directive to support wildcard characters
  (thanks to Michael Biebl)
- all inputs are now implemented as loadable plugins
- enhanced threading model: each input module now runs on its own thread
- enhanced message queue which now supports different queueing methods
  (among others, this can be used for performance fine-tuning)
- added a large number of new configuration directives for the new
  input modules
- enhanced multi-threading utilizing a worker thread pool for the
  main message queue
- compilation without pthreads is no longer supported
- much cleaner code due to new objects and removal of single-threading
  mode
---------------------------------------------------------------------------
Version 2.0.1 STABLE (rgerhards), 2008-01-24
- fixed a bug in integer conversion - but this function was never called,
  so it is not really a useful bug fix ;)
- fixed a bug with standard template definitions (not a big deal) - thanks
  to varmojfekoj for spotting it
- fixed a bug that caused a potential hang in file and fwd output module
  varmojfekoj provided the patch - many thanks!
---------------------------------------------------------------------------
Version 2.0.0 STABLE (rgerhards), 2008-01-02
- re-release of 1.21.2 as STABLE with no modifications except some
  doc updates
---------------------------------------------------------------------------
Version 1.21.2 (rgerhards), 2007-12-28
- created a gss-api output module. This keeps GSS-API code and
  TCP/UDP code separated. It is also important for forward-
  compatibility with v3. Please note that this change breaks compatibility
  with config files created for 1.21.0 and 1.21.1 - this was considered
  acceptable.
- fixed an error in forwarding retry code (could lead to message corruption
  but surfaced very seldom)
- increased portability for older platforms (AI_NUMERICSERV moved)
- removed socket leak in omfwd.c
- cross-platform patch for GSS-API compile problem on some platforms
  thanks to darix for the patch!
---------------------------------------------------------------------------
Version 1.21.1 (rgerhards), 2007-12-23
- small doc fix for $IncludeConfig
- fixed a bug in llDestroy()
- bugfix: fixing memory leak when message queue is full and during
  parsing. Thanks to varmojfekoj for the patch.
- bugfix: when compiled without network support, unix sockets were
  not properply closed
- bugfix: memory leak in cfsysline.c/doGetWord() fixed
---------------------------------------------------------------------------
Version 1.21.0 (rgerhards), 2007-12-19
- GSS-API support for syslog/TCP connections was added. Thanks to
  varmojfekoj for providing the patch with this functionality
- code cleanup
- enhanced $IncludeConfig directive to support wildcard filenames
- changed some multithreading synchronization
---------------------------------------------------------------------------
Version 1.20.1 (rgerhards), 2007-12-12
- corrected a debug setting that survived release. Caused TCP connections
  to be retried unnecessarily often.
- When a hostname ACL was provided and DNS resolution for that name failed,
  ACL processing was stopped at that point. Thanks to mildew for the patch.
  Fedora Bugzilla: http://bugzilla.redhat.com/show_bug.cgi?id=395911
- fixed a potential race condition, see link for details:
  http://rgerhards.blogspot.com/2007/12/rsyslog-race-condition.html
  Note that the probability of problems from this bug was very remote
- fixed a memory leak that happend when PostgreSQL date formats were
  used
---------------------------------------------------------------------------
Version 1.20.0 (rgerhards), 2007-12-07
- an output module for postgres databases has been added. Thanks to
  sur5r for contributing this code
- unloading dynamic modules has been cleaned up, we now have a
  real implementation and not just a dummy "good enough for the time
  being".
- enhanced platform independence - thanks to Bartosz Kuzma and Michael
  Biebl for their very useful contributions
- some general code cleanup (including warnings on 64 platforms, only)
---------------------------------------------------------------------------
Version 1.19.12 (rgerhards), 2007-12-03
- cleaned up the build system (thanks to Michael Biebl for the patch)
- fixed a bug where ommysql was still not compiled with -pthread option
---------------------------------------------------------------------------
Version 1.19.11 (rgerhards), 2007-11-29
- applied -pthread option to build when building for multi-threading mode
  hopefully solves an issue with segfaulting
---------------------------------------------------------------------------
Version 1.19.10 (rgerhards), 2007-10-19
- introdcued the new ":modulename:" syntax for calling module actions
  in selector lines; modified ommysql to support it. This is primarily
  an aid for further modules and a prequisite to actually allow third
  party modules to be created.
- minor fix in slackware startup script, "-r 0" is now "-r0"
- updated rsyslogd doc set man page; now in html format
- undid creation of a separate thread for the main loop -- this did not
  turn out to be needed or useful, so reduce complexity once again.
- added doc fixes provided by Michael Biebl - thanks
---------------------------------------------------------------------------
Version 1.19.9 (rgerhards), 2007-10-12
- now packaging system which again contains all components in a single
  tarball
- modularized main() a bit more, resulting in less complex code
- experimentally added an additional thread - will see if that affects
  the segfault bug we experience on some platforms. Note that this change
  is scheduled to be removed again later.
---------------------------------------------------------------------------
Version 1.19.8 (rgerhards), 2007-09-27
- improved repeated message processing
- applied patch provided by varmojfekoj to support building ommysql
  in its own way (now also resides in a plugin subdirectory);
  ommysql is now a separate package
- fixed a bug in cvthname() that lead to message loss if part
  of the source hostname would have been dropped
- created some support for distributing ommysql together with the
  main rsyslog package. I need to re-think it in the future, but
  for the time being the current mode is best. I now simply include
  one additional tarball for ommysql inside the main distribution.
  I look forward to user feedback on how this should be done best. In the
  long term, a separate project should be spawend for ommysql, but I'd
  like to do that only after the plugin interface is fully stable (what
  it is not yet).
---------------------------------------------------------------------------
Version 1.19.7 (rgerhards), 2007-09-25
- added code to handle situations where senders send us messages ending with
  a NUL character. It is now simply removed. This also caused trailing LF
  reduction to fail, when it was followed by such a NUL. This is now also
  handled.
- replaced some non-thread-safe function calls by their thread-safe
  counterparts
- fixed a minor memory leak that occured when the %APPNAME% property was
  used (I think nobody used that in practice)
- fixed a bug that caused signal handlers in cvthname() not to be restored when
  a malicious pointer record was detected and processing of the message been
  stopped for that reason (this should be really rare and can not be related
  to the segfault bug we are hunting).
- fixed a bug in cvthname that lead to passing a wrong parameter - in
  practice, this had no impact.
- general code cleanup (e.g. compiler warnings, comments)
---------------------------------------------------------------------------
Version 1.19.6 (rgerhards), 2007-09-11
- applied patch by varmojfekoj to change signal handling to the new
  sigaction API set (replacing the depreciated signal() calls and its
  friends.
- fixed a bug that in --enable-debug mode caused an assertion when the
  discard action was used
- cleaned up compiler warnings
- applied patch by varmojfekoj to FIX a bug that could cause 
  segfaults if empty properties were processed using modifying
  options (e.g. space-cc, drop-cc)
- fixed man bug: rsyslogd supports -l option
---------------------------------------------------------------------------
Version 1.19.5 (rgerhards), 2007-09-07
- changed part of the CStr interface so that better error tracking
  is provided and the calling sequence is more intuitive (there were
  invalid calls based on a too-weired interface)
- (hopefully) fixed some remaining bugs rooted in wrong use of 
  the CStr class. These could lead to program abort.
- applied patch by varmojfekoj two fix two potential segfault situations
- added $ModDir config directive
- modified $ModLoad so that an absolute path may be specified as
  module name (e.g. /rsyslog/ommysql.so)
---------------------------------------------------------------------------
Version 1.19.4 (rgerhards/varmojfekoj), 2007-09-04
- fixed a number of small memory leaks - thanks varmojfekoj for patching
- fixed an issue with CString class that could lead to rsyslog abort
  in tplToString() - thanks varmojfekoj for patching
- added a man-version of the config file documenation - thanks to Michel
  Samia for providing the man file
- fixed bug: a template like this causes an infinite loop:
  $template opts,"%programname:::a,b%"
  thanks varmojfekoj for the patch
- fixed bug: case changing options crash freeing the string pointer
  because they modify it: $template opts2,"%programname::1:lowercase%"
  thanks varmojfekoj for the patch
---------------------------------------------------------------------------
Version 1.19.3 (mmeckelein/varmojfekoj), 2007-08-31
- small mem leak fixed (after calling parseSelectorAct) - Thx varmojkekoj
- documentation section "Regular File" und "Blocks" updated
- solved an issue with dynamic file generation - Once again many thanks
  to varmojfekoj
- the negative selector for program name filter (Blocks) does not work as
  expected - Thanks varmojfekoj for patching
- added forwarding information to sysklogd (requires special template)
  to config doc
---------------------------------------------------------------------------
Version 1.19.2 (mmeckelein/varmojfekoj), 2007-08-28
- a specifically formed message caused a segfault - Many thanks varmojfekoj
  for providing a patch
- a typo and a weird condition are fixed in msg.c - Thanks again
  varmojfekoj 
- on file creation the file was always owned by root:root. This is fixed
  now - Thanks ypsa for solving this issue
---------------------------------------------------------------------------
Version 1.19.1 (mmeckelein), 2007-08-22
- a bug that caused a high load when a TCP/UDP connection was closed is 
  fixed now - Thanks mildew for solving this issue
- fixed a bug which caused a segfault on reinit - Thx varmojfekoj for the
  patch
- changed the hardcoded module path "/lib/rsyslog" to $(pkglibdir) in order
  to avoid trouble e.g. on 64 bit platforms (/lib64) - many thanks Peter
  Vrabec and darix, both provided a patch for solving this issue
- enhanced the unloading of modules - thanks again varmojfekoj
- applied a patch from varmojfekoj which fixes various little things in
  MySQL output module
---------------------------------------------------------------------------
Version 1.19.0 (varmojfekoj/rgerhards), 2007-08-16
- integrated patch from varmojfekoj to make the mysql module a loadable one
  many thanks for the patch, MUCH appreciated
---------------------------------------------------------------------------
Version 1.18.2 (rgerhards), 2007-08-13
- fixed a bug in outchannel code that caused templates to be incorrectly
  parsed
- fixed a bug in ommysql that caused a wrong ";template" missing message
- added some code for unloading modules; not yet fully complete (and we do
  not yet have loadable modules, so this is no problem)
- removed debian subdirectory by request of a debian packager (this is a special
  subdir for debian and there is also no point in maintaining it when there
  is a debian package available - so I gladly did this) in some cases
- improved overall doc quality (some pages were quite old) and linked to
  more of the online resources.
- improved /contrib/delete_mysql script by adding a host option and some
  other minor modifications
---------------------------------------------------------------------------
Version 1.18.1 (rgerhards), 2007-08-08
- applied a patch from varmojfekoj which solved a potential segfault
  of rsyslogd on HUP
- applied patch from Michel Samia to fix compilation when the pthreads
  feature is disabled
- some code cleanup (moved action object to its own file set)
- add config directive $MainMsgQueueSize, which now allows to configure the
  queue size dynamically
- all compile-time settings are now shown in rsyslogd -v, not just the
  active ones
- enhanced performance a little bit more
- added config file directive $ActionResumeInterval
- fixed a bug that prevented compilation under debian sid
- added a contrib directory for user-contributed useful things
---------------------------------------------------------------------------
Version 1.18.0 (rgerhards), 2007-08-03
- rsyslog now supports fallback actions when an action did not work. This
  is a great feature e.g. for backup database servers or backup syslog
  servers
- modified rklogd to only change the console log level if -c is specified
- added feature to use multiple actions inside a single selector
- implemented $ActionExecOnlyWhenPreviousIsSuspended config directive
- error messages during startup are now spit out to the configured log
  destinations
---------------------------------------------------------------------------
Version 1.17.6 (rgerhards), 2007-08-01
- continued to work on output module modularization - basic stage of
  this work is now FINISHED
- fixed bug in OMSRcreate() - always returned SR_RET_OK
- fixed a bug that caused ommysql to always complain about missing
  templates
- fixed a mem leak in OMSRdestruct - freeing the object itself was
  forgotten - thanks to varmojfekoj for the patch
- fixed a memory leak in syslogd/init() that happend when the config
  file could not be read - thanks to varmojfekoj for the patch
- fixed insufficient memory allocation in addAction() and its helpers.
  The initial fix and idea was developed by mildew, I fine-tuned
  it a bit. Thanks a lot for the fix, I'd probably had pulled out my
  hair to find the bug...
- added output of config file line number when a parsing error occured
- fixed bug in objomsr.c that caused program to abort in debug mode with
  an invalid assertion (in some cases)
- fixed a typo that caused the default template for MySQL to be wrong.
  thanks to mildew for catching this.
- added configuration file command $DebugPrintModuleList and
  $DebugPrintCfSysLineHandlerList
- fixed an invalid value for the MARK timer - unfortunately, there was
  a testing aid left in place. This resulted in quite frequent MARK messages
- added $IncludeConfig config directive
- applied a patch from mildew to prevent rsyslogd from freezing under heavy
  load. This could happen when the queue was full. Now, we drop messages
  but rsyslogd remains active.
---------------------------------------------------------------------------
Version 1.17.5 (rgerhards), 2007-07-30
- continued to work on output module modularization
- fixed a missing file bug - thanks to Andrea Montanari for reporting
  this problem
- fixed a problem with shutting down the worker thread and freeing the
  selector_t list - this caused messages to be lost, because the
  message queue was not properly drained before the selectors got
  destroyed.
---------------------------------------------------------------------------
Version 1.17.4 (rgerhards), 2007-07-27
- continued to work on output module modularization
- fixed a situation where rsyslogd could create zombie processes
  thanks to mildew for the patch
- applied patch from Michel Samia to fix compilation when NOT
  compiled for pthreads
---------------------------------------------------------------------------
Version 1.17.3 (rgerhards), 2007-07-25
- continued working on output module modularization
- fixed a bug that caused rsyslogd to segfault on exit (and
  probably also on HUP), when there was an unsent message in a selector
  that required forwarding and the dns lookup failed for that selector
  (yes, it was pretty unlikely to happen;))
  thanks to varmojfekoj <varmojfekoj@gmail.com> for the patch
- fixed a memory leak in config file parsing and die()
  thanks to varmojfekoj <varmojfekoj@gmail.com> for the patch
- rsyslogd now checks on startup if it is capable to performa any work
  at all. If it cant, it complains and terminates
  thanks to Michel Samia for providing the patch!
- fixed a small memory leak when HUPing syslogd. The allowed sender
  list now gets freed. thanks to mildew for the patch.
- changed the way error messages in early startup are logged. They
  now do no longer use the syslogd code directly but are rather
  send to stderr.
---------------------------------------------------------------------------
Version 1.17.2 (rgerhards), 2007-07-23
- made the port part of the -r option optional. Needed for backward
  compatibility with sysklogd
- replaced system() calls with something more reasonable. Please note that
  this might break compatibility with some existing configuration files.
  We accept this in favour of the gained security.
- removed a memory leak that could occur if timegenerated was used in
  RFC 3164 format in templates
- did some preparation in msg.c for advanced multithreading - placed the
  hooks, but not yet any active code
- worked further on modularization
- added $ModLoad MySQL (dummy) config directive
- added DropTrailingLFOnReception config directive
---------------------------------------------------------------------------
Version 1.17.1 (rgerhards), 2007-07-20
- fixed a bug that caused make install to install rsyslogd and rklogd under
  the wrong names
- fixed bug that caused $AllowedSenders to handle IPv6 scopes incorrectly;
  also fixed but that could grabble $AllowedSender wildcards. Thanks to
  mildew@gmail.com for the patch
- minor code cleanup - thanks to Peter Vrabec for the patch
- fixed minimal memory leak on HUP (caused by templates)
  thanks to varmojfekoj <varmojfekoj@gmail.com> for the patch
- fixed another memory leak on HUPing and on exiting rsyslogd
  again thanks to varmojfekoj <varmojfekoj@gmail.com> for the patch
- code cleanup (removed compiler warnings)
- fixed portability bug in configure.ac - thanks to Bartosz Kuźma for patch
- moved msg object into its own file set
- added the capability to continue trying to write log files when the
  file system is full. Functionality based on patch by Martin Schulze
  to sysklogd package.
---------------------------------------------------------------------------
Version 1.17.0 (RGer), 2007-07-17
- added $RepeatedLineReduction config parameter
- added $EscapeControlCharactersOnReceive config parameter
- added $ControlCharacterEscapePrefix config parameter
- added $DirCreateMode config parameter
- added $CreateDirs config parameter
- added $DebugPrintTemplateList config parameter
- added $ResetConfigVariables config parameter
- added $FileOwner config parameter
- added $FileGroup config parameter
- added $DirOwner config parameter
- added $DirGroup config parameter
- added $FailOnChownFailure config parameter
- added regular expression support to the filter engine
  thanks to Michel Samia for providing the patch!
- enhanced $AllowedSender functionality. Credits to mildew@gmail.com for
  the patch doing that
  - added IPv6 support
  - allowed DNS hostnames
  - allowed DNS wildcard names
- added new option $DropMsgsWithMaliciousDnsPTRRecords
- added autoconf so that rfc3195d, rsyslogd and klogd are stored to /sbin
- added capability to auto-create directories with dynaFiles
---------------------------------------------------------------------------
Version 1.16.0 (RGer/Peter Vrabec), 2007-07-13 - The Friday, 13th Release ;)
- build system switched to autotools
- removed SYSV preprocessor macro use, replaced with autotools equivalents
- fixed a bug that caused rsyslogd to segfault when TCP listening was
  disabled and it terminated
- added new properties "syslogfacility-text" and "syslogseverity-text"
  thanks to varmojfekoj <varmojfekoj@gmail.com> for the patch
- added the -x option to disable hostname dns reslution
  thanks to varmojfekoj <varmojfekoj@gmail.com> for the patch
- begun to better modularize syslogd.c - this is an ongoing project; moved
  type definitions to a separate file
- removed some now-unused fields from struct filed
- move file size limit fields in struct field to the "right spot" (the file
  writing part of the union - f_un.f_file)
- subdirectories linux and solaris are no longer part of the distribution
  package. This is not because we cease support for them, but there are no
  longer any files in them after the move to autotools
---------------------------------------------------------------------------
Version 1.15.1 (RGer), 2007-07-10
- fixed a bug that caused a dynaFile selector to stall when there was
  an open error with one file 
- improved template processing for dynaFiles; templates are now only
  looked up during initialization - speeds up processing
- optimized memory layout in struct filed when compiled with MySQL
  support
- fixed a bug that caused compilation without SYSLOG_INET to fail
- re-enabled the "last message repeated n times" feature. This
  feature was not taken care of while rsyslogd evolved from sysklogd
  and it was more or less defunct. Now it is fully functional again.
- added system properties: $NOW, $YEAR, $MONTH, $DAY, $HOUR, $MINUTE
- fixed a bug in iovAsString() that caused a memory leak under stress
  conditions (most probably memory shortage). This was unlikely to
  ever happen, but it doesn't hurt doing it right
- cosmetic: defined type "uchar", change all unsigned chars to uchar
---------------------------------------------------------------------------
Version 1.15.0 (RGer), 2007-07-05
- added ability to dynamically generate file names based on templates
  and thus properties. This was a much-requested feature. It makes
  life easy when it e.g. comes to splitting files based on the sender
  address.
- added $umask and $FileCreateMode config file directives
- applied a patch from Bartosz Kuzma to compile cleanly under NetBSD
- checks for extra (unexpected) characters in system config file lines
  have been added
- added IPv6 documentation - was accidently missing from CVS
- begun to change char to unsigned char
---------------------------------------------------------------------------
Version 1.14.2 (RGer), 2007-07-03
** this release fixes all known nits with IPv6 **
- restored capability to do /etc/service lookup for "syslog"
  service when -r 0 was given
- documented IPv6 handling of syslog messages
- integrate patch from Bartosz Kuźma to make rsyslog compile under
  Solaris again (the patch replaced a strndup() call, which is not
  available under Solaris
- improved debug logging when waiting on select
- updated rsyslogd man page with new options (-46A)
---------------------------------------------------------------------------
Version 1.14.1 (RGer/Peter Vrabec), 2007-06-29
- added Peter Vrabec's patch for IPv6 TCP
- prefixed all messages send to stderr in rsyslogd with "rsyslogd: "
---------------------------------------------------------------------------
Version 1.14.0 (RGer/Peter Vrabec), 2007-06-28
- Peter Vrabec provided IPv6 for rsyslog, so we are now IPv6 enabled
  IPv6 Support is currently for UDP only, TCP is to come soon.
  AllowedSender configuration does not yet work for IPv6.
- fixed code in iovCreate() that broke C's strict aliasing rules 
- fixed some char/unsigned char differences that forced the compiler
  to spit out warning messages
- updated the Red Hat init script to fix a known issue (thanks to
  Peter Vrabec)
---------------------------------------------------------------------------
Version 1.13.5 (RGer), 2007-06-22
- made the TCP session limit configurable via command line switch
  now -t <port>,<max sessions>
- added man page for rklogd(8) (basically a copy from klogd, but now
  there is one...)
- fixed a bug that caused internal messages (e.g. rsyslogd startup) to
  appear without a tag.
- removed a minor memory leak that occurred when TAG processing requalified
  a HOSTNAME to be a TAG (and a TAG already was set).
- removed potential small memory leaks in MsgSet***() functions. There
  would be a leak if a property was re-set, something that happened
  extremely seldom.
---------------------------------------------------------------------------
Version 1.13.4 (RGer), 2007-06-18
- added a new property "PRI-text", which holds the PRI field in
  textual form (e.g. "syslog.info")
- added alias "syslogseverity" for "syslogpriority", which is a
  misleading property name that needs to stay for historical
  reasons (and backward-compatility)
- added doc on how to record PRI value in log file
- enhanced signal handling in klogd, including removal of an unsafe
  call to the logging system during signal handling
---------------------------------------------------------------------------
Version 1.13.3 (RGer), 2007-06-15
- create a version of syslog.c from scratch. This is now
  - highly optimized for rsyslog
  - removes an incompatible license problem as the original
    version had a BSD license with advertising clause
  - fixed in the regard that rklogd will continue to work when
    rsysogd has been restarted (the original version, as well
    as sysklogd, will remain silent then)
  - solved an issue with an extra NUL char at message end that the
    original version had
- applied some changes to klogd to care for the new interface
- fixed a bug in syslogd.c which prevented compiling under debian
---------------------------------------------------------------------------
Version 1.13.2 (RGer), 2007-06-13
- lib order in makefile patched to facilitate static linking - thanks
  to Bennett Todd for providing the patch
- Integrated a patch from Peter Vrabec (pvrabec@redheat.com):
  - added klogd under the name of rklogd (remove dependency on
    original sysklogd package
  - createDB.sql now in UTF
  - added additional config files for use on Red Hat
---------------------------------------------------------------------------
Version 1.13.1 (RGer), 2007-02-05
- changed the listen backlog limit to a more reasonable value based on
  the maximum number of TCP connections configurd (10% + 5) - thanks to Guy
  Standen for the hint (actually, the limit was 5 and that was a 
  left-over from early testing).
- fixed a bug in makefile which caused DB-support to be disabled when
  NETZIP support was enabled
- added the -e option to allow transmission of every message to remote
  hosts (effectively turns off duplicate message suppression)
- (somewhat) improved memory consumption when compiled with MySQL support
- looks like we fixed an incompatibility with MySQL 5.x and above software
  At least in one case, the remote server name was destroyed, leading to 
  a connection failure. The new, improved code does not have this issue and
  so we see this as solved (the new code is generally somewhat better, so
  there is a good chance we fixed this incompatibility).
---------------------------------------------------------------------------
Version 1.13.0 (RGer), 2006-12-19
- added '$' as ToPos proptery replacer specifier - means "up to the
  end of the string"
- property replacer option "escape-cc", "drop-cc" and "space-cc"  added
- changed the handling of \0 characters inside syslog messages. We now
  consistently escape them to "#000". This is somewhat recommended in
  the draft-ietf-syslog-protocol-19 draft. While the real recomendation
  is to not escape any characters at all, we can not do this without
  considerable modification of the code. So we escape it to "#000", which
  is consistent with a sample found in the Internet-draft.
- removed message glue logic (see printchopped() comment for details)
  Also caused removal of parts table and thus some improvements in
  memory usage.
- changed the default MAXLINE to 2048 to take care of recent syslog
  standardization efforts (can easily be changed in syslogd.c)
- added support for byte-counted TCP syslog messages (much like
  syslog-transport-tls-05 Internet Draft). This was necessary to
  support compression over TCP.
- added support for receiving compressed syslog messages
- added support for sending compressed syslog messages
- fixed a bug where the last message in a syslog/tcp stream was
  lost if it was not properly terminated by a LF character
---------------------------------------------------------------------------
Version 1.12.3 (RGer), 2006-10-04
- implemented some changes to support Solaris (but support is not
  yet complete)
- commented out (via #if 0) some methods that are currently not being use
  but should be kept for further us
- added (interim) -u 1 option to turn off hostname and tag parsing
- done some modifications to better support Fedora
- made the field delimiter inside property replace configurable via
  template
- fixed a bug in property replacer: if fields were used, the delimitor
  became part of the field. Up until now, this was barely noticable as 
  the delimiter as TAB only and thus invisible to a human. With other
  delimiters available now, it quickly showed up. This bug fix might cause
  some grief to existing installations if they used the extra TAB for
  whatever reasons - sorry folks... Anyhow, a solution is easy: just add
  a TAB character contstant into your template. Thus, there has no attempt
  been made to do this in a backwards-compatible way.
---------------------------------------------------------------------------
Version 1.12.2 (RGer), 2006-02-15
- fixed a bug in the RFC 3339 date formatter. An extra space was added
  after the actual timestamp
- added support for providing high-precision RFC3339 timestamps for
  (rsyslogd-)internally-generated messages
- very (!) experimental support for syslog-protocol internet draft
  added (the draft is experimental, the code is solid ;))
- added support for field-extracting in the property replacer
- enhanced the legacy-syslog parser so that it can interpret messages
  that do not contain a TIMESTAMP
- fixed a bug that caused the default socket (usually /dev/log) to be
  opened even when -o command line option was given
- fixed a bug in the Debian sample startup script - it caused rsyslogd
  to listen to remote requests, which it shouldn't by default
---------------------------------------------------------------------------
Version 1.12.1 (RGer), 2005-11-23
- made multithreading work with BSD. Some signal-handling needed to be
  restructured. Also, there might be a slight delay of up to 10 seconds
  when huping and terminating rsyslogd under BSD
- fixed a bug where a NULL-pointer was passed to printf() in logmsg().
- fixed a bug during "make install" where rc3195d was not installed
  Thanks to Bennett Todd for spotting this.
- fixed a bug where rsyslogd dumped core when no TAG was found in the
  received message
- enhanced message parser so that it can deal with missing hostnames
  in many cases (may not be totally fail-safe)
- fixed a bug where internally-generated messages did not have the correct
  TAG
---------------------------------------------------------------------------
Version 1.12.0 (RGer), 2005-10-26
- moved to a multi-threaded design. single-threading is still optionally
  available. Multi-threading is experimental!
- fixed a potential race condition. In the original code, marking was done
  by an alarm handler, which could lead to all sorts of bad things. This
  has been changed now. See comments in syslogd.c/domark() for details.
- improved debug output for property-based filters
- not a code change, but: I have checked all exit()s to make sure that
  none occurs once rsyslogd has started up. Even in unusual conditions
  (like low-memory conditions) rsyslogd somehow remains active. Of course,
  it might loose a message or two, but at least it does not abort and it
  can also recover when the condition no longer persists.
- fixed a bug that could cause loss of the last message received
  immediately before rsyslogd was terminated.
- added comments on thread-safety of global variables in syslogd.c
- fixed a small bug: spurios printf() when TCP syslog was used
- fixed a bug that causes rsyslogd to dump core on termination when one
  of the selector lines did not receive a message during the run (very
  unlikely)
- fixed an one-too-low memory allocation in the TCP sender. Could result
  in rsyslogd dumping core.
- fixed a bug with regular expression support (thanks to Andres Riancho)
- a little bit of code restructuring (especially main(), which was
  horribly large)
---------------------------------------------------------------------------
Version 1.11.1 (RGer), 2005-10-19
- support for BSD-style program name and host blocks
- added a new property "programname" that can be used in templates
- added ability to specify listen port for rfc3195d
- fixed a bug that rendered the "startswith" comparison operation
  unusable.
- changed more functions to "static" storage class to help compiler
  optimize (should have been static in the first place...)
- fixed a potential memory leak in the string buffer class destructor.
  As the destructur was previously never called, the leak did not actually
  appear.
- some internal restructuring in anticipation/preparation of minimal
  multi-threading support
- rsyslogd still shares some code with the sysklogd project. Some patches
  for this shared code have been brought over from the sysklogd CVS.
---------------------------------------------------------------------------
Version 1.11.0 (RGer), 2005-10-12
- support for receiving messages via RFC 3195; added rfc3195d for that
  purpose
- added an additional guard to prevent rsyslogd from aborting when the
  2gb file size limit is hit. While a user can configure rsyslogd to
  handle such situations, it would abort if that was not done AND large
  file support was not enabled (ok, this is hopefully an unlikely scenario)
- fixed a bug that caused additional Unix domain sockets to be incorrectly
  processed - could lead to message loss in extreme cases
---------------------------------------------------------------------------
Version 1.10.2 (RGer), 2005-09-27
- added comparison operations in property-based filters:
  * isequal
  * startswith
- added ability to negate all property-based filter comparison operations
  by adding a !-sign right in front of the operation name
- added the ability to specify remote senders for UDP and TCP
  received messages. Allows to block all but well-known hosts
- changed the $-config line directives to be case-INsensitive
- new command line option -w added: "do not display warnings if messages
  from disallowed senders are received"
- fixed a bug that caused rsyslogd to dump core when the compare value
  was not quoted in property-based filters
- fixed a bug in the new CStr compare function which lead to invalid
  results (fortunately, this function was not yet used widely)
- added better support for "debugging" rsyslog.conf property filters
  (only if -d switch is given)
- changed some function definitions to static, which eventually enables
  some compiler optimizations
- fixed a bug in MySQL code; when a SQL error occured, rsyslogd could
  run in a tight loop. This was due to invalid sequence of error reporting
  and is now fixed.
---------------------------------------------------------------------------
Version 1.10.1 (RGer), 2005-09-23
- added the ability to execute a shell script as an action.
  Thanks to Bjoern Kalkbrenner for providing the code!
- fixed a bug in the MySQL code; due to the bug the automatic one-time
  retry after an error did not happen - this lead to error message in
  cases where none should be seen (e.g. after a MySQL restart)
- fixed a security issue with SQL-escaping in conjunction with
  non-(SQL-)standard MySQL features.
---------------------------------------------------------------------------
Version 1.10.0 (RGer), 2005-09-20
  REMINDER: 1.10 is the first unstable version if the 1.x series!
- added the capability to filter on any property in selector lines
  (not just facility and priority)
- changed stringbuf into a new counted string class
- added support for a "discard" action. If a selector line with
  discard (~ character) is found, no selector lines *after* that
  line will be processed.
- thanks to Andres Riancho, regular expression support has been
  added to the template engine
- added the FROMHOST property in the template processor, which could
  previously not be obtained. Thanks to Cristian Testa for pointing
  this out and even providing a fix.
- added display of compile-time options to -v output
- performance improvement for production build - made some checks
  to happen only during debug mode
- fixed a problem with compiling on SUSE and - while doing so - removed
  the socket call to set SO_BSDCOMPAT in cases where it is obsolete.
---------------------------------------------------------------------------
Version 1.0.4 (RGer), 2006-02-01
- a small but important fix: the tcp receiver had two forgotten printf's
  in it that caused a lot of unnecessary output to stdout. This was
  important enough to justify a new release
---------------------------------------------------------------------------
Version 1.0.3 (RGer), 2005-11-14
- added an additional guard to prevent rsyslogd from aborting when the
  2gb file size limit is hit. While a user can configure rsyslogd to
  handle such situations, it would abort if that was not done AND large
  file support was not enabled (ok, this is hopefully an unlikely scenario)
- fixed a bug that caused additional Unix domain sockets to be incorrectly
  processed - could lead to message loss in extreme cases
- applied some patches available from the sysklogd project to code
  shared from there
- fixed a bug that causes rsyslogd to dump core on termination when one
  of the selector lines did not receive a message during the run (very
  unlikely)
- fixed an one-too-low memory allocation in the TCP sender. Could result
  in rsyslogd dumping core.
- fixed a bug in the TCP sender that caused the retry logic to fail
  after an error or receiver overrun
- fixed a bug in init() that could lead to dumping core
- fixed a bug that could lead to dumping core when no HOSTNAME or no TAG
  was present in the syslog message
---------------------------------------------------------------------------
Version 1.0.2 (RGer), 2005-10-05
- fixed an issue with MySQL error reporting. When an error occured,
  the MySQL driver went into an endless loop (at least in most cases).
---------------------------------------------------------------------------
Version 1.0.1 (RGer), 2005-09-23
- fixed a security issue with SQL-escaping in conjunction with
  non-(SQL-)standard MySQL features.
---------------------------------------------------------------------------
Version 1.0.0 (RGer), 2005-09-12
- changed install doc to cover daily cron scripts - a trouble source
- added rc script for slackware (provided by Chris Elvidge - thanks!) 
- fixed a really minor bug in usage() - the -r option was still
  reported as without the port parameter
---------------------------------------------------------------------------
Version 0.9.8 (RGer), 2005-09-05
- made startup and shutdown message more consistent and included the
  pid, so that they can be easier correlated. Used syslog-protocol
  structured data format for this purpose.
- improved config info in startup message, now tells not only
  if it is listening remote on udp, but also for tcp. Also includes
  the port numbers. The previous startup message was misleading, because
  it did not say "remote reception" if rsyslogd was only listening via
  tcp (but not via udp).
- added a "how can you help" document to the doc set
---------------------------------------------------------------------------
Version 0.9.7 (RGer), 2005-08-15
- some of the previous doc files (like INSTALL) did not properly
  reflect the changes to the build process and the new doc. Fixed
  that.
- changed syslogd.c so that when compiled without database support,
  an error message is displayed when a database action is detected
  in the config file (previously this was used as an user rule ;))
- fixed a bug in the os-specific Makefiles which caused MySQL
  support to not be compiled, even if selected
---------------------------------------------------------------------------
Version 0.9.6 (RGer), 2005-08-09
- greatly enhanced documentation. Now available in html format in
  the "doc" folder and FreeBSD. Finally includes an install howto.
- improved MySQL error messages a little - they now show up as log
  messages, too (formerly only in debug mode)
- added the ability to specify the listen port for udp syslog.
  WARNING: This introduces an incompatibility. Formerly, udp
  syslog was enabled by the -r command line option. Now, it is
  "-r [port]", which is consistent with the tcp listener. However,
  just -r will now return an error message.
- added sample startup scripts for Debian and FreeBSD
- added support for easy feature selection in the makefile. Un-
  fortunately, this also means I needed to spilt the make file
  for different OS and distros. There are some really bad syntax
  differences between FreeBSD and Linux make.
---------------------------------------------------------------------------
Version 0.9.5 (RGer), 2005-08-01
- the "semicolon bug" was actually not (fully) solved in 0.9.4. One
  part of the bug was solved, but another still existed. This one
  is fixed now, too.
- the "semicolon bug" actually turned out to be a more generic bug.
  It appeared whenever an invalid template name was given. With some
  selector actions, rsyslogd dumped core, with other it "just" had
  a small ressource leak with others all worked well. These anomalies
  are now fixed. Note that they only appeared during system initaliziation
  once the system was running, nothing bad happened.
- improved error reporting for template errors on startup. They are now
  shown on the console and the start-up tty. Formerly, they were only
  visible in debug mode.
- support for multiple instances of rsyslogd on a single machine added
- added new option "-o" --> omit local unix domain socket. This option
  enables rsyslogd NOT to listen to the local socket. This is most
  helpful when multiple instances of rsyslogd (or rsyslogd and another
  syslogd) shall run on a single system.
- added new option "-i <pidfile>" which allows to specify the pidfile.
  This is needed when multiple instances of rsyslogd are to be run.
- the new project home page is now online at www.rsyslog.com
---------------------------------------------------------------------------
Version 0.9.4 (RGer), 2005-07-25
- finally added the TCP sender. It now supports non-blocking mode, no
  longer disabling message reception during connect. As it is now, it
  is usable in production. The code could be more sophisticated, but
  I've kept it short in anticipation of the move to liblogging, which
  will lead to the removal of the code just written ;)
- the "exiting on signal..." message still had the "syslogd" name in 
  it. Changed this to "rsyslogd", as we do not have a large user base
  yet, this should pose no problem.
- fixed "the semiconlon" bug. rsyslogd dumped core if a write-db action
  was specified but no semicolon was given after the password (an empty
  template was ok, but the semicolon needed to be present).
- changed a default for traditional output format. During testing, it
  was seen that the timestamp written to file in default format was
  the time of message reception, not the time specified in the TIMESTAMP
  field of the message itself. Traditionally, the message TIMESTAMP is
  used and this has been changed now.
---------------------------------------------------------------------------
Version 0.9.3 (RGer), 2005-07-19
- fixed a bug in the message parser. In June, the RFC 3164 timestamp
  was not correctly parsed (yes, only in June and some other months,
  see the code comment to learn why...)
- added the ability to specify the destination port when forwarding
  syslog messages (both for TCP and UDP)
- added an very experimental TCP sender (activated by
  @@machine:port in config). This is not yet for production use. If
  the receiver is not alive, rsyslogd will wait quite some time until
  the connection request times out, which most probably leads to
  loss of incoming messages.

---------------------------------------------------------------------------
Version 0.9.2 (RGer), around 2005-07-06
- I intended to change the maxsupported message size to 32k to
  support IHE - but given the memory inefficiency in the usual use
  cases, I have not done this. I have, however, included very
  specific instructions on how to do this in the source code. I have
  also done some testing with 32k messages, so you can change the
  max size without taking too much risk.
- added a syslog/tcp receiver; we now can receive messages via
  plain tcp, but we can still send only via UDP. The syslog/tcp
  receiver is the primary enhancement of this release.
- slightly changed some error messages that contained a spurios \n at
  the end of the line (which gives empty lines in your log...)

---------------------------------------------------------------------------
Version 0.9.1 (RGer)
- fixed code so that it compiles without errors under FreeBSD
- removed now unused function "allocate_log()" from syslogd.c
- changed the make file so that it contains more defines for
  different environments (in the long term, we need a better
  system for disabling/enabling features...)
- changed some printf's printing off_t types to %lld and
  explicit (long long) casts. I tried to figure out the exact type,
  but did not succeed in this. In the worst case, ultra-large peta-
  byte files will now display funny informational messages on rollover,
  something I think we can live with for the next 10 years or so...

---------------------------------------------------------------------------
Version 0.9.0 (RGer)
- changed the filed structure to be a linked list. Previously, it
  was a table - well, for non-SYSV it was defined as linked list,
  but from what I see that code did no longer work after my
  modifications. I am now using a linked list in general because
  that is needed for other upcoming modifications.
- fixed a bug that caused rsyslogd not to listen to anything if
  the configuration file could not be read
- pervious versions disabled network logging (send/receive) if
  syslog/udp port was not in /etc/services. Now defaulting to
  port 514 in this case.
- internal error messages are now supported up to 256 bytes
- error message seen during config file read are now also displayed
  to the attached tty and not only the console
- changed some error messages during init to be sent to the console
  and/or emergency log. Previously, they were only seen if the
  -d (debug) option was present on the command line.
- fixed the "2gb file issue on 32bit systems". If a file grew to
  more than 2gb, the syslogd was aborted with "file size exceeded". 
  Now, defines have been added according to
  http://www.daimi.au.dk/~kasperd/comp.os.linux.development.faq.html#LARGEFILE
  Testing revealed that they work ;)
  HOWEVER, if your file system, glibc, kernel, whatever does not
  support files larger 2gb, you need to set a file size limit with
  the new output channel mechanism.
- updated man pages to reflect the changes

---------------------------------------------------------------------------
Version 0.8.4

- improved -d debug output (removed developer-only content)
- now compiles under FreeBSD and NetBSD (only quick testing done on NetBSD)
---------------------------------------------------------------------------
Version 0.8.3

- security model in "make install" changed
- minor doc updates
---------------------------------------------------------------------------
Version 0.8.2

- added man page for rsyslog.conf and rsyslogd
- gave up on the concept of rsyslog being a "drop in" replacement
  for syslogd. Now, the user installs rsyslogd and also needs to
  adjust his system settings to this specifically. This also lead
  to these changes:
  * changed Makefile so that install now installs rsyslogd instead
    of dealing with syslogd
  * changed the default config file name to rsyslog.conf
---------------------------------------------------------------------------
Version 0.8.1

- fixed a nasty memory leak (probably not the last one with this release)
- some enhancements to Makefile as suggested by Bennett Todd
- syslogd-internal messages (like restart) were missing the hostname
  this has been corrected
---------------------------------------------------------------------------
Version 0.8.0

Initial testing release. Based on the sysklogd package. Thanks to the
sysklogd maintainers for all their good work!
---------------------------------------------------------------------------

----------------------------------------------------------------------
The following comments were left in the syslogd source. While they provide
not too much detail, the help to date when Rainer started work on the
project (which was 2003, now even surprising for Rainer himself ;)).
 * \author Rainer Gerhards <rgerhards@adiscon.com>
 * \date 2003-10-17
 *       Some initial modifications on the sysklogd package to support
 *       liblogging. These have actually not yet been merged to the
 *       source you see currently (but they hopefully will)
 *
 * \date 2004-10-28
 *       Restarted the modifications of sysklogd. This time, we
 *       focus on a simpler approach first. The initial goal is to
 *       provide MySQL database support (so that syslogd can log
 *       to the database).
----------------------------------------------------------------------
The following comments are from the stock syslogd.c source. They provide
some insight into what happened to the source before we forked
rsyslogd. However, much of the code already has been replaced and more
is to be replaced. So over time, these comments become less valuable.
I have moved them out of the syslogd.c file to shrink it, especially
as a lot of them do no longer apply. For historical reasons and
understanding of how the daemon evolved, they are probably still
helpful.
 * Author: Eric Allman
 * extensive changes by Ralph Campbell
 * more extensive changes by Eric Allman (again)
 *
 * Steve Lord:	Fix UNIX domain socket code, added linux kernel logging
 *		change defines to
 *		SYSLOG_INET	- listen on a UDP socket
 *		SYSLOG_UNIXAF	- listen on unix domain socket
 *		SYSLOG_KERNEL	- listen to linux kernel
 *
 * Mon Feb 22 09:55:42 CST 1993:  Dr. Wettstein
 * 	Additional modifications to the source.  Changed priority scheme
 *	to increase the level of configurability.  In its stock configuration
 *	syslogd no longer logs all messages of a certain priority and above
 *	to a log file.  The * wildcard is supported to specify all priorities.
 *	Note that this is a departure from the BSD standard.
 *
 *	Syslogd will now listen to both the inetd and the unixd socket.  The
 *	strategy is to allow all local programs to direct their output to
 *	syslogd through the unixd socket while the program listens to the
 *	inetd socket to get messages forwarded from other hosts.
 *
 * Fri Mar 12 16:55:33 CST 1993:  Dr. Wettstein
 *	Thanks to Stephen Tweedie (dcs.ed.ac.uk!sct) for helpful bug-fixes
 *	and an enlightened commentary on the prioritization problem.
 *
 *	Changed the priority scheme so that the default behavior mimics the
 *	standard BSD.  In this scenario all messages of a specified priority
 *	and above are logged.
 *
 *	Add the ability to specify a wildcard (=) as the first character
 *	of the priority name.  Doing this specifies that ONLY messages with
 *	this level of priority are to be logged.  For example:
 *
 *		*.=debug			/usr/adm/debug
 *
 *	Would log only messages with a priority of debug to the /usr/adm/debug
 *	file.
 *
 *	Providing an * as the priority specifies that all messages are to be
 *	logged.  Note that this case is degenerate with specifying a priority
 *	level of debug.  The wildcard * was retained because I believe that
 *	this is more intuitive.
 *
 * Thu Jun 24 11:34:13 CDT 1993:  Dr. Wettstein
 *	Modified sources to incorporate changes in libc4.4.  Messages from
 *	syslog are now null-terminated, syslogd code now parses messages
 *	based on this termination scheme.  Linux as of libc4.4 supports the
 *	fsync system call.  Modified code to fsync after all writes to
 *	log files.
 *
 * Sat Dec 11 11:59:43 CST 1993:  Dr. Wettstein
 *	Extensive changes to the source code to allow compilation with no
 *	complaints with -Wall.
 *
 *	Reorganized the facility and priority name arrays so that they
 *	compatible with the syslog.h source found in /usr/include/syslog.h.
 *	NOTE that this should really be changed.  The reason I do not
 *	allow the use of the values defined in syslog.h is on account of
 *	the extensions made to allow the wildcard character in the
 *	priority field.  To fix this properly one should malloc an array,
 *	copy the contents of the array defined by syslog.h and then
 *	make whatever modifications that are desired.  Next round.
 *
 * Thu Jan  6 12:07:36 CST 1994:  Dr. Wettstein
 *	Added support for proper decomposition and re-assembly of
 *	fragment messages on UNIX domain sockets.  Lack of this capability
 *	was causing 'partial' messages to be output.  Since facility and
 *	priority information is encoded as a leader on the messages this
 *	was causing lines to be placed in erroneous files.
 *
 *	Also added a patch from Shane Alderton (shane@ion.apana.org.au) to
 *	correct a problem with syslogd dumping core when an attempt was made
 *	to write log messages to a logged-on user.  Thank you.
 *
 *	Many thanks to Juha Virtanen (jiivee@hut.fi) for a series of
 *	interchanges which lead to the fixing of problems with messages set
 *	to priorities of none and emerg.  Also thanks to Juha for a patch
 *	to exclude users with a class of LOGIN from receiving messages.
 *
 *	Shane Alderton provided an additional patch to fix zombies which
 *	were conceived when messages were written to multiple users.
 *
 * Mon Feb  6 09:57:10 CST 1995:  Dr. Wettstein
 *	Patch to properly reset the single priority message flag.  Thanks
 *	to Christopher Gori for spotting this bug and forwarding a patch.
 *
 * Wed Feb 22 15:38:31 CST 1995:  Dr. Wettstein
 *	Added version information to startup messages.
 *
 *	Added defines so that paths to important files are taken from
 *	the definitions in paths.h.  Hopefully this will insure that
 *	everything follows the FSSTND standards.  Thanks to Chris Metcalf
 *	for a set of patches to provide this functionality.  Also thanks
 *	Elias Levy for prompting me to get these into the sources.
 *
 * Wed Jul 26 18:57:23 MET DST 1995:  Martin Schulze
 *	Linux' gethostname only returns the hostname and not the fqdn as
 *	expected in the code. But if you call hostname with an fqdn then
 *	gethostname will return an fqdn, so we have to mention that. This
 *	has been changed.
 *
 *	The 'LocalDomain' and the hostname of a remote machine is
 *	converted to lower case, because the original caused some
 *	inconsistency, because the (at least my) nameserver did respond an
 *	fqdn containing of upper- _and_ lowercase letters while
 *	'LocalDomain' consisted only of lowercase letters and that didn't
 *	match.
 *
 * Sat Aug  5 18:59:15 MET DST 1995:  Martin Schulze
 *	Now no messages that were received from any remote host are sent
 *	out to another. At my domain this missing feature caused ugly
 *	syslog-loops, sometimes.
 *
 *	Remember that no message is sent out. I can't figure out any
 *	scenario where it might be useful to change this behavior and to
 *	send out messages to other hosts than the one from which we
 *	received the message, but I might be shortsighted. :-/
 *
 * Thu Aug 10 19:01:08 MET DST 1995:  Martin Schulze
 *	Added my pidfile.[ch] to it to perform a better handling with
 *	pidfiles. Now both, syslogd and klogd, can only be started
 *	once. They check the pidfile.
 *
 * Sun Aug 13 19:01:41 MET DST 1995:  Martin Schulze
 *	Add an addition to syslog.conf's interpretation. If a priority
 *	begins with an exclamation mark ('!') the normal interpretation
 *	of the priority is inverted: ".!*" is the same as ".none", ".!=info"
 *	don't logs the info priority, ".!crit" won't log any message with
 *	the priority crit or higher. For example:
 *
 *		mail.*;mail.!=info		/usr/adm/mail
 *
 *	Would log all messages of the facility mail except those with
 *	the priority info to /usr/adm/mail. This makes the syslogd
 *	much more flexible.
 *
 *	Defined TABLE_ALLPRI=255 and changed some occurrences.
 *
 * Sat Aug 19 21:40:13 MET DST 1995:  Martin Schulze
 *	Making the table of facilities and priorities while in debug
 *	mode more readable.
 *
 *	If debugging is turned on, printing the whole table of
 *	facilities and priorities every hexadecimal or 'X' entry is
 *	now 2 characters wide.
 *
 *	The number of the entry is prepended to each line of
 *	facilities and priorities, and F_UNUSED lines are not shown
 *	anymore.
 *
 *	Corrected some #ifdef SYSV's.
 *
 * Mon Aug 21 22:10:35 MET DST 1995:  Martin Schulze
 *	Corrected a strange behavior during parsing of configuration
 *	file. The original BSD syslogd doesn't understand spaces as
 *	separators between specifier and action. This syslogd now
 *	understands them. The old behavior caused some confusion over
 *	the Linux community.
 *
 * Thu Oct 19 00:02:07 MET 1995:  Martin Schulze
 *	The default behavior has changed for security reasons. The
 *	syslogd will not receive any remote message unless you turn
 *	reception on with the "-r" option.
 *
 *	Not defining SYSLOG_INET will result in not doing any network
 *	activity, i.e. not sending or receiving messages.  I changed
 *	this because the old idea is implemented with the "-r" option
 *	and the old thing didn't work anyway.
 *
 * Thu Oct 26 13:14:06 MET 1995:  Martin Schulze
 *	Added another logfile type F_FORW_UNKN.  The problem I ran into
 *	was a name server that runs on my machine and a forwarder of
 *	kern.crit to another host.  The hosts address can only be
 *	fetched using the nameserver.  But named is started after
 *	syslogd, so syslogd complained.
 *
 *	This logfile type will retry to get the address of the
 *	hostname ten times and then complain.  This should be enough to
 *	get the named up and running during boot sequence.
 *
 * Fri Oct 27 14:08:15 1995:  Dr. Wettstein
 *	Changed static array of logfiles to a dynamic array. This
 *	can grow during process.
 *
 * Fri Nov 10 23:08:18 1995:  Martin Schulze
 *	Inserted a new tabular sys_h_errlist that contains plain text
 *	for error codes that are returned from the net subsystem and
 *	stored in h_errno. I have also changed some wrong lookups to
 *	sys_errlist.
 *
 * Wed Nov 22 22:32:55 1995:  Martin Schulze
 *	Added the fabulous strip-domain feature that allows us to
 *	strip off (several) domain names from the fqdn and only log
 *	the simple hostname. This is useful if you're in a LAN that
 *	has a central log server and also different domains.
 *
 *	I have also also added the -l switch do define hosts as
 *	local. These will get logged with their simple hostname, too.
 *
 * Thu Nov 23 19:02:56 MET DST 1995:  Martin Schulze
 *	Added the possibility to omit fsyncing of logfiles after every
 *	write. This will give some performance back if you have
 *	programs that log in a very verbose manner (like innd or
 *	smartlist). Thanks to Stephen R. van den Berg <srb@cuci.nl>
 *	for the idea.
 *
 * Thu Jan 18 11:14:36 CST 1996:  Dr. Wettstein
 *	Added patche from beta-testers to stop compile error.  Also
 *	added removal of pid file as part of termination cleanup.
 *
 * Wed Feb 14 12:42:09 CST 1996:  Dr. Wettstein
 *	Allowed forwarding of messages received from remote hosts to
 *	be controlled by a command-line switch.  Specifying -h allows
 *	forwarding.  The default behavior is to disable forwarding of
 *	messages which were received from a remote host.
 *
 *	Parent process of syslogd does not exit until child process has
 *	finished initialization process.  This allows rc.* startup to
 *	pause until syslogd facility is up and operating.
 *
 *	Re-arranged the select code to move UNIX domain socket accepts
 *	to be processed later.  This was a contributed change which
 *	has been proposed to correct the delays sometimes encountered
 *	when syslogd starts up.
 *
 *	Minor code cleanups.
 *
 * Thu May  2 15:15:33 CDT 1996:  Dr. Wettstein
 *	Fixed bug in init function which resulted in file descripters
 *	being orphaned when syslogd process was re-initialized with SIGHUP
 *	signal.  Thanks to Edvard Tuinder
 *	(Edvard.Tuinder@praseodymium.cistron.nl) for putting me on the
 *	trail of this bug.  I am amazed that we didn't catch this one
 *	before now.
 *
 * Tue May 14 00:03:35 MET DST 1996:  Martin Schulze
 *	Corrected a mistake that causes the syslogd to stop logging at
 *	some virtual consoles under Linux. This was caused by checking
 *	the wrong error code. Thanks to Michael Nonweiler
 *	<mrn20@hermes.cam.ac.uk> for sending me a patch.
 *
 * Mon May 20 13:29:32 MET DST 1996:  Miquel van Smoorenburg <miquels@cistron.nl>
 *	Added continuation line supported and fixed a bug in
 *	the init() code.
 *
 * Tue May 28 00:58:45 MET DST 1996:  Martin Schulze
 *	Corrected behaviour of blocking pipes - i.e. the whole system
 *	hung.  Michael Nonweiler <mrn20@hermes.cam.ac.uk> has sent us
 *	a patch to correct this.  A new logfile type F_PIPE has been
 *	introduced.
 *
 * Mon Feb 3 10:12:15 MET DST 1997:  Martin Schulze
 *	Corrected behaviour of logfiles if the file can't be opened.
 *	There was a bug that causes syslogd to try to log into non
 *	existing files which ate cpu power.
 *
 * Sun Feb 9 03:22:12 MET DST 1997:  Martin Schulze
 *	Modified syslogd.c to not kill itself which confuses bash 2.0.
 *
 * Mon Feb 10 00:09:11 MET DST 1997:  Martin Schulze
 *	Improved debug code to decode the numeric facility/priority
 *	pair into textual information.
 *
 * Tue Jun 10 12:35:10 MET DST 1997:  Martin Schulze
 *	Corrected freeing of logfiles.  Thanks to Jos Vos <jos@xos.nl>
 *	for reporting the bug and sending an idea to fix the problem.
 *
 * Tue Jun 10 12:51:41 MET DST 1997:  Martin Schulze
 *	Removed sleep(10) from parent process.  This has caused a slow
 *	startup in former times - and I don't see any reason for this.
 *
 * Sun Jun 15 16:23:29 MET DST 1997: Michael Alan Dorman
 *	Some more glibc patches made by <mdorman@debian.org>.
 *
 * Thu Jan  1 16:04:52 CET 1998: Martin Schulze <joey@infodrom.north.de
 *	Applied patch from Herbert Thielen <Herbert.Thielen@lpr.e-technik.tu-muenchen.de>.
 *	This included some balance parentheses for emacs and a bug in
 *	the exclamation mark handling.
 *
 *	Fixed small bug which caused syslogd to write messages to the
 *	wrong logfile under some very rare conditions.  Thanks to
 *	Herbert Xu <herbert@gondor.apana.org.au> for fiddling this out.
 *
 * Thu Jan  8 22:46:35 CET 1998: Martin Schulze <joey@infodrom.north.de>
 *	Reworked one line of the above patch as it prevented syslogd
 *	from binding the socket with the result that no messages were
 *	forwarded to other hosts.
 *
 * Sat Jan 10 01:33:06 CET 1998: Martin Schulze <joey@infodrom.north.de>
 *	Fixed small bugs in F_FORW_UNKN meachanism.  Thanks to Torsten
 *	Neumann <torsten@londo.rhein-main.de> for pointing me to it.
 *
 * Mon Jan 12 19:50:58 CET 1998: Martin Schulze <joey@infodrom.north.de>
 *	Modified debug output concerning remote receiption.
 *
 * Mon Feb 23 23:32:35 CET 1998: Topi Miettinen <Topi.Miettinen@ml.tele.fi>
 *	Re-worked handling of Unix and UDP sockets to support closing /
 *	opening of them in order to have it open only if it is needed
 *	either for forwarding to a remote host or by receiption from
 *	the network.
 *
 * Wed Feb 25 10:54:09 CET 1998: Martin Schulze <joey@infodrom.north.de>
 *	Fixed little comparison mistake that prevented the MARK
 *	feature to work properly.
 *
 * Wed Feb 25 13:21:44 CET 1998: Martin Schulze <joey@infodrom.north.de>
 *	Corrected Topi's patch as it prevented forwarding during
 *	startup due to an unknown LogPort.
 *
 * Sat Oct 10 20:01:48 CEST 1998: Martin Schulze <joey@infodrom.north.de>
 *	Added support for TESTING define which will turn syslogd into
 *	stdio-mode used for debugging.
 *
 * Sun Oct 11 20:16:59 CEST 1998: Martin Schulze <joey@infodrom.north.de>
 *	Reworked the initialization/fork code.  Now the parent
 *	process activates a signal handler which the daughter process
 *	will raise if it is initialized.  Only after that one the
 *	parent process may exit.  Otherwise klogd might try to flush
 *	its log cache while syslogd can't receive the messages yet.
 *
 * Mon Oct 12 13:30:35 CEST 1998: Martin Schulze <joey@infodrom.north.de>
 *	Redirected some error output with regard to argument parsing to
 *	stderr.
 *
 * Mon Oct 12 14:02:51 CEST 1998: Martin Schulze <joey@infodrom.north.de>
 *	Applied patch provided vom Topi Miettinen with regard to the
 *	people from OpenBSD.  This provides the additional '-a'
 *	argument used for specifying additional UNIX domain sockets to
 *	listen to.  This is been used with chroot()'ed named's for
 *	example.  See for http://www.psionic.com/papers/dns.html
 *
 * Mon Oct 12 18:29:44 CEST 1998: Martin Schulze <joey@infodrom.north.de>
 *	Added `ftp' facility which was introduced in glibc version 2.
 *	It's #ifdef'ed so won't harm with older libraries.
 *
 * Mon Oct 12 19:59:21 MET DST 1998: Martin Schulze <joey@infodrom.north.de>
 *	Code cleanups with regard to bsd -> posix transition and
 *	stronger security (buffer length checking).  Thanks to Topi
 *	Miettinen <tom@medialab.sonera.net>
 *	. index() --> strchr()
 *	. sprintf() --> snprintf()
 *	. bcopy() --> memcpy()
 *	. bzero() --> memset()
 *	. UNAMESZ --> UT_NAMESIZE
 *	. sys_errlist --> strerror()
 *
 * Mon Oct 12 20:22:59 CEST 1998: Martin Schulze <joey@infodrom.north.de>
 *	Added support for setutent()/getutent()/endutend() instead of
 *	binary reading the UTMP file.  This is the the most portable
 *	way.  This allows /var/run/utmp format to change, even to a
 *	real database or utmp daemon. Also if utmp file locking is
 *	implemented in libc, syslog will use it immediately.  Thanks
 *	to Topi Miettinen <tom@medialab.sonera.net>.
 *
 * Mon Oct 12 20:49:18 MET DST 1998: Martin Schulze <joey@infodrom.north.de>
 *	Avoid logging of SIGCHLD when syslogd is in the process of
 *	exiting and closing its files.  Again thanks to Topi.
 *
 * Mon Oct 12 22:18:34 CEST 1998: Martin Schulze <joey@infodrom.north.de>
 *	Modified printline() to support 8bit characters - such as
 *	russion letters.  Thanks to Vladas Lapinskas <lapinskas@mail.iae.lt>.
 *
 * Sat Nov 14 02:29:37 CET 1998: Martin Schulze <joey@infodrom.north.de>
 *	``-m 0'' now turns of MARK logging entirely.
 *
 * Tue Jan 19 01:04:18 MET 1999: Martin Schulze <joey@infodrom.north.de>
 *	Finally fixed an error with `-a' processing, thanks to Topi
 *	Miettinen <tom@medialab.sonera.net>.
 *
 * Sun May 23 10:08:53 CEST 1999: Martin Schulze <joey@infodrom.north.de>
 *	Removed superflous call to utmpname().  The path to the utmp
 *	file is defined in the used libc and should not be hardcoded
 *	into the syslogd binary referring the system it was compiled on.
 *
 * Sun Sep 17 20:45:33 CEST 2000: Martin Schulze <joey@infodrom.ffis.de>
 *	Fixed some bugs in printline() code that did not escape
 *	control characters '\177' through '\237' and contained a
 *	single-byte buffer overflow.  Thanks to Solar Designer
 *	<solar@false.com>.
 *
 * Sun Sep 17 21:26:16 CEST 2000: Martin Schulze <joey@infodrom.ffis.de>
 *	Don't close open sockets upon reload.  Thanks to Bill
 *	Nottingham.
 *
 * Mon Sep 18 09:10:47 CEST 2000: Martin Schulze <joey@infodrom.ffis.de>
 *	Fixed bug in printchopped() that caused syslogd to emit
 *	kern.emerg messages when splitting long lines.  Thanks to
 *	Daniel Jacobowitz <dan@debian.org> for the fix.
 *
 * Mon Sep 18 15:33:26 CEST 2000: Martin Schulze <joey@infodrom.ffis.de>
 *	Removed unixm/unix domain sockets and switch to Datagram Unix
 *	Sockets.  This should remove one possibility to play DoS with
 *	syslogd.  Thanks to Olaf Kirch <okir@caldera.de> for the patch.
 *
 * Sun Mar 11 20:23:44 CET 2001: Martin Schulze <joey@infodrom.ffis.de>
 *	Don't return a closed fd if `-a' is called with a wrong path.
 *	Thanks to Bill Nottingham <notting@redhat.com> for providing
 *	a patch.<|MERGE_RESOLUTION|>--- conflicted
+++ resolved
@@ -1,5 +1,4 @@
 ---------------------------------------------------------------------------
-<<<<<<< HEAD
 Version 7.5.8 [v7-devel] 2013-11-??
 - actions now report if they suspend and resume themselves
   this is by default on and controllable by the action.reportSuspension
@@ -244,10 +243,7 @@
   connections
   Thanks to Axel Rau for the patch.
 ---------------------------------------------------------------------------
-Version 7.4.7  [v7.4-stable] 2013-11-??
-=======
-Version 7.4.7  [v7.4-stable] 2013-12-09
->>>>>>> f1aa114c
+Version 7.4.7  [v7.4-stable] 2013-12-??
 - bugfix: limiting queue disk space did not work properly
   * queue.maxdiskspace actually initializes queue.maxfilesize
   * total size of queue files was not checked against
