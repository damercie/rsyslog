--- conflicted
+++ resolved
@@ -1,5 +1,4 @@
 ---------------------------------------------------------------------------
-<<<<<<< HEAD
 Version 6.3.9  [DEVEL] 2012-04-??
 - added capability to specify substrings for field extraction mode
 - added the "jsonf" property replacer option (and fieldname)
@@ -27,6 +26,12 @@
   Thanks to Marcin M for bringing up this problem and Andre Lorbach
   for helping to reproduce and fix it.
 - added capability to specify substrings for field extraction mode
+- bugfix: disk queue was not persisted on shutdown, regression of fix to
+  http://bugzilla.adiscon.com/show_bug.cgi?id=299
+  The new code also handles the case of shutdown of blocking light and 
+  full delayable sources somewhat smarter and permits, assuming sufficient
+  timouts, to persist message up to the max queue capacity. Also some nits
+  in debug instrumentation have been fixed.
 ---------------------------------------------------------------------------
 Version 6.3.8  [DEVEL] 2012-04-16
 - added $PStatJSON directive to permit stats records in JSON format
@@ -155,8 +160,6 @@
 - introduced new config system
   http://blog.gerhards.net/2011/06/new-rsyslog-config-system-materializes.html
 ---------------------------------------------------------------------------
-Version 6.2.1  [v6-stable], 2012-01-??
-=======
 Version 6.2.2  [v6-stable], 2012-05-??
 - bugfix: disk queue was not persisted on shutdown, regression of fix to
   http://bugzilla.adiscon.com/show_bug.cgi?id=299
@@ -166,7 +169,6 @@
   in debug instrumentation have been fixed.
 ---------------------------------------------------------------------------
 Version 6.2.1  [v6-stable], 2012-05-10
->>>>>>> 68f7a7bf
 - change plugin config interface to be compatible with pre-v6.2 system
   The functionality was already removed (because it is superseeded by the
   v6.3+ config language), but code was still present. I have now removed
@@ -192,10 +194,7 @@
   http://bugzilla.adiscon.com/show_bug.cgi?id=299
   Thanks to Marcin M for bringing up this problem and Andre Lorbach
   for helping to reproduce and fix it.
-<<<<<<< HEAD
-=======
 - bugfix/tcpflood: sending small test files did not work correctly
->>>>>>> 68f7a7bf
 ---------------------------------------------------------------------------
 Version 6.2.0  [v6-stable], 2012-01-09
 - bugfix (kind of): removed numerical part from pri-text
@@ -215,17 +214,11 @@
 - bugfix: potential abort after reading invalid X.509 certificate
   closes: http://bugzilla.adiscon.com/show_bug.cgi?id=290
   Thanks to Tomas Heinrich for the patch
-<<<<<<< HEAD
 - enhanced module loader to not rely on PATH_MAX
 - imuxsock: added capability to "annotate" messages with "trusted
   information", which contains some properties obtained from the system
   and as such sure to not be faked. This is inspired by the similiar idea
   introduced in systemd.
-=======
-- $Begin, $End, $StrictScoping directives have been removed as v6.4 will
-  provide the same functionality in a far better way. So we do not want
-  to clutter the code.
->>>>>>> 68f7a7bf
 ---------------------------------------------------------------------------
 Version 6.1.12  [BETA], 2011-09-01
 - bugfix/security: off-by-two bug in legacy syslog parser, CVE-2011-3200
@@ -268,11 +261,6 @@
   this via a testbench test, not a user report. But I assume that some
   users may have had unreproducable aborts that were cause by this bug.
 - bugfix/improvement:$WorkDirectory now gracefully handles trailing slashes
-<<<<<<< HEAD
-=======
----------------------------------------------------------------------------
-Version 6.1.9  [BETA] (rgerhards), 2011-06-14
->>>>>>> 68f7a7bf
 - bugfix: memory leak in imtcp & subsystems under some circumstances
   This leak is tied to error conditions which lead to incorrect cleanup
   of some data structures. [backport from v6.3]
@@ -298,7 +286,6 @@
 - bugfix: IPv6-address could not be specified in omrelp
   this was due to improper parsing of ":"
   closes: http://bugzilla.adiscon.com/show_bug.cgi?id=250
-<<<<<<< HEAD
 - bugfix: do not open files with full privileges, if privs will be dropped
   This make the privilege drop code more bulletproof, but breaks Ubuntu's
   work-around for log files created by external programs with the wrong
@@ -306,8 +293,6 @@
   would break once we go for serious privilege drop code, so hopefully
   nobody still depends on it (and, if so, they lost...).
 - bugfix: pipes not opened in full priv mode when privs are to be dropped
-=======
->>>>>>> 68f7a7bf
 ---------------------------------------------------------------------------
 Version 6.1.6  [DEVEL] (rgerhards), 2011-03-14
 - enhanced omhdfs to support batching mode. This permits to increase
@@ -453,28 +438,7 @@
   syslog plain tcp input plugin (NOT supporting TLS!)
   [ported from v4]
 ---------------------------------------------------------------------------
-<<<<<<< HEAD
 Version 5.9.7  [V5-BETA], 2012-05-??
-=======
-Version 5.9.0  [V5-DEVEL] (rgerhards), 2011-03-??
-- this begins a new devel branch for v5
-- added new config directive $InputTCPFlowControl to select if tcp
-  received messages shall be flagged as light delayable or not.
-- enhanced omhdfs to support batching mode. This permits to increase
-  performance, as we now call the HDFS API with much larger message
-  sizes and far more infrequently
-- bugfix: failover did not work correctly if repeated msg reduction was on
-  affected directive was: $ActionExecOnlyWhenPreviousIsSuspended on
-  closes: http://bugzilla.adiscon.com/show_bug.cgi?id=236
----------------------------------------------------------------------------
-Version 5.8.12  [V5-stable] 2012-05-??
-- bugfix: disk queue was not persisted on shutdown, regression of fix to
-  http://bugzilla.adiscon.com/show_bug.cgi?id=299
-  The new code also handles the case of shutdown of blocking light and 
-  full delayable sources somewhat smarter and permits, assuming sufficient
-  timouts, to persist message up to the max queue capacity. Also some nits
-  in debug instrumentation have been fixed.
->>>>>>> 68f7a7bf
 - bugfix/tcpflood: sending small test files did not work correctly
 ---------------------------------------------------------------------------
 Version 5.9.6  [V5-BETA], 2012-04-12
@@ -611,6 +575,15 @@
 - bugfix: failover did not work correctly if repeated msg reduction was on
   affected directive was: $ActionExecOnlyWhenPreviousIsSuspended on
   closes: http://bugzilla.adiscon.com/show_bug.cgi?id=236
+---------------------------------------------------------------------------
+Version 5.8.12  [V5-stable] 2012-05-??
+- bugfix: disk queue was not persisted on shutdown, regression of fix to
+  http://bugzilla.adiscon.com/show_bug.cgi?id=299
+  The new code also handles the case of shutdown of blocking light and 
+  full delayable sources somewhat smarter and permits, assuming sufficient
+  timouts, to persist message up to the max queue capacity. Also some nits
+  in debug instrumentation have been fixed.
+- bugfix/tcpflood: sending small test files did not work correctly
 ---------------------------------------------------------------------------
 Version 5.8.11  [V5-stable] 2012-05-03
 - bugfix: ommysql did not properly init/exit the mysql runtime library
