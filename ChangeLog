---------------------------------------------------------------------------
<<<<<<< HEAD
Version 5.9.6  [V5-DEVEL], 2012-??-??
- $IMUXSockRateLimitInterval DEFAULT CHANGED, was 5, now 0
  The new default turns off rate limiting. This was chosen as people
  experienced problems with rate-limiting activated by default. Now it
  needs an explicit opt-in by setting this parameter.
  Thanks to Chris Gaffney for suggesting to make it opt-in; thanks to
  many unnamed others who already had complained at the time Chris made
  the suggestion ;-)
---------------------------------------------------------------------------
Version 5.9.5  [V5-DEVEL], 2011-11-29
- new stats counters for imudp and imtcp
- new stats counters "discarded.nf" and "discarded.full" for queue object.
  Tells how many messages have been discarded due to queue full condition.
- enhanced module loader to not rely on PATH_MAX
---------------------------------------------------------------------------
Version 5.9.4  [V5-DEVEL], 2011-11-29
- imuxsock: added capability to "annotate" messages with "trusted
  information", which contains some properties obtained from the system
  and as such sure to not be faked. This is inspired by the similiar idea
  introduced in systemd.
- removed dependency on gcrypt for recently-enough GnuTLS
  see: http://bugzilla.adiscon.com/show_bug.cgi?id=289
- bugfix: imuxsock did no longer ignore message-provided timestamp, if
  so configured (the *default*). Lead to no longer sub-second timestamps.
  closes: http://bugzilla.adiscon.com/show_bug.cgi?id=281
- bugfix: omfile returns fatal error code for things that go really wrong
  previously, RS_RET_RESUME was returned, which lead to a loop inside the
  rule engine as omfile could not really recover.
- bugfix: rsyslogd -v always said 64 atomics were not present
  thanks to mono_matsuko for the patch
---------------------------------------------------------------------------
Version 5.9.3  [V5-DEVEL], 2011-09-01
- bugfix/security: off-by-two bug in legacy syslog parser, CVE-2011-3200
- bugfix: mark message processing did not work correctly
- added capability to emit config error location info for warnings 
  otherwise, omusrmsg's warning about new config format was not
  accompanied by problem location.
- bugfix: potential misadressing in property replacer
- bugfix: MSGID corruption in RFC5424 parser under some circumstances
  closes: http://bugzilla.adiscon.com/show_bug.cgi?id=275
- bugfix: The NUL-Byte for the syslogtag was not copied in MsgDup (msg.c)
---------------------------------------------------------------------------
Version 5.9.2  [V5-DEVEL] (rgerhards), 2011-07-11
- systemd support: set stdout/stderr to null - thx to Lennart for the patch
- added support for the ":omusrmsg:" syntax in configuring user messages
- added support for the ":omfile:" syntax in configuring user messages
---------------------------------------------------------------------------
Version 5.9.1  [V5-DEVEL] (rgerhards), 2011-06-30
- added support for obtaining timestamp for kernel message from message
  If the kernel time-stamps messages, time is now take from that
  timestamp instead of the system time when the message was read. This
  provides much better accuracy. Thanks to Lennart Poettering for
  suggesting this feature and his help during implementation.
- added support for obtaining timestamp from system for imuxsock
  This permits to read the time a message was submitted to the system
  log socket. Most importantly, this is provided in microsecond resolution.
  So we are able to obtain high precision timestampis even for messages
  that were - as is usual - not formatted with them. This also simplifies
  things in regard to local time calculation in chroot environments.
  Many thanks to Lennart Poettering for suggesting this feature,
  providing some guidance on implementing it and coordinating getting the
  necessary support into the Linux kernel.
- bugfix: timestamp was incorrectly calculated for timezones with minute
  offset
  closes: http://bugzilla.adiscon.com/show_bug.cgi?id=271
- bugfix: problems in failover action handling
  closes: http://bugzilla.adiscon.com/show_bug.cgi?id=270
  closes: http://bugzilla.adiscon.com/show_bug.cgi?id=254
- bugfix: mutex was invalidly left unlocked during action processing
  At least one case where this can occur is during thread shutdown, which
  may be initiated by lower activity. In most cases, this is quite
  unlikely to happen. However, if it does, data structures may be 
  corrupted which could lead to fatal failure and segfault. I detected
  this via a testbench test, not a user report. But I assume that some
  users may have had unreproducable aborts that were cause by this bug.
- bugfix: memory leak in imtcp & subsystems under some circumstances
  This leak is tied to error conditions which lead to incorrect cleanup
  of some data structures. [backport from v6]
- bugfix/improvement:$WorkDirectory now gracefully handles trailing slashes
---------------------------------------------------------------------------
Version 5.9.0  [V5-DEVEL] (rgerhards), 2011-06-08
- imfile: added $InputFileMaxLinesAtOnce directive
- enhanced imfile to support input batching
- added capability for imtcp and imptcp to activate keep-alive packets
  at the socket layer. This has not been added to imttcp, as the latter is
  only an experimental module, and one which did not prove to be useful.
  reference: http://kb.monitorware.com/post20791.html
- added support to control KEEPALIVE settings in imptcp
  this has not yet been added to imtcp, but could be done on request.
- $ActionName is now also used for naming of queues in impstats
  as well as in the debug output
- bugfix: do not open files with full privileges, if privs will be dropped
  This make the privilege drop code more bulletproof, but breaks Ubuntu's
  work-around for log files created by external programs with the wrong
  user and/or group. Note that it was long said that this "functionality"
  would break once we go for serious privilege drop code, so hopefully
  nobody still depends on it (and, if so, they lost...).
- bugfix: pipes not opened in full priv mode when privs are to be dropped
- this begins a new devel branch for v5
- better handling of queue i/o errors in disk queues. This is kind of a
  bugfix, but a very intrusive one, this it goes into the devel version
  first. Right now, "file not found" is handled and leads to the new
  emergency mode, in which disk action is stopped and the queue run
  in direct mode. An error message is emited if this happens.
- added support for user-level PRI provided via systemd
- added new config directive $InputTCPFlowControl to select if tcp
  received messages shall be flagged as light delayable or not.
- enhanced omhdfs to support batching mode. This permits to increase
  performance, as we now call the HDFS API with much larger message
  sizes and far more infrequently
- bugfix: failover did not work correctly if repeated msg reduction was on
  affected directive was: $ActionExecOnlyWhenPreviousIsSuspended on
  closes: http://bugzilla.adiscon.com/show_bug.cgi?id=236
---------------------------------------------------------------------------
Version 5.8.7  [V5-stable] 2011-??-??
=======
Version 5.8.7  [V5-stable] 2012-01-17
>>>>>>> 9911dacf
- bugfix: instabilities when using RFC5424 header fields
  Thanks to Kaiwang Chen for the patch
- bugfix: imuxsock did truncate part of received message if it did not
  contain a proper date. The truncation occured because we removed that
  part of the messages that was expected to be the date.
  closes: http://bugzilla.adiscon.com/show_bug.cgi?id=295
- bugfix: potential abort after reading invalid X.509 certificate
  closes: http://bugzilla.adiscon.com/show_bug.cgi?id=290
  Thanks to Tomas Heinrich for the patch
- bugfix: stats counter were not properly initialized on creation
- FQDN hostname for multihomed host was not always set to the correct name
  if multiple aliases existed. Thanks to Tomas Heinreich for the patch.
---------------------------------------------------------------------------
Version 5.8.6  [V5-stable] 2011-10-21
- bugfix: missing whitespace after property-based filter was not detected
- bugfix: $OMFileFlushInterval period was doubled - now using correct value
- bugfix: ActionQueue could malfunction due to index error
  Thanks to Vlad Grigorescu for the patch
- bugfix: $ActionExecOnlyOnce interval did not work properly
  Thanks to Tomas Heinrich for the patch
- bugfix: race condition when extracting program name, APPNAME, structured
  data and PROCID (RFC5424 fields) could lead to invalid characters e.g.
  in dynamic file names or during forwarding (general malfunction of these
  fields in templates, mostly under heavy load)
- bugfix: imuxsock did no longer ignore message-provided timestamp, if
  so configured (the *default*). Lead to no longer sub-second timestamps.
  closes: http://bugzilla.adiscon.com/show_bug.cgi?id=281
- bugfix: omfile returns fatal error code for things that go really wrong
  previously, RS_RET_RESUME was returned, which lead to a loop inside the
  rule engine as omfile could not really recover.
- bugfix: imfile did invalid system call under some circumstances
  when a file that was to be monitored did not exist BUT the state file
  actually existed. Mostly a cosmetic issue. Root cause was incomplete
  error checking in stream.c; so patch may affect other code areas.
- bugfix: rsyslogd -v always said 64 atomics were not present
  thanks to mono_matsuko for the patch
---------------------------------------------------------------------------
Version 5.8.5  [V5-stable] (rgerhards/al), 2011-09-01
- bugfix/security: off-by-two bug in legacy syslog parser, CVE-2011-3200
- bugfix: mark message processing did not work correctly
- bugfix: potential hang condition during tag emulation
- bugfix: too-early string termination during tag emulation
- bugfix: The NUL-Byte for the syslogtag was not copied in MsgDup (msg.c)
- bugfix: fixed incorrect state handling for Discard Action (transactions)
  Note: This caused all messages in a batch to be set to COMMITTED, 
  even if they were discarded. 
---------------------------------------------------------------------------
Version 5.8.4  [V5-stable] (al), 2011-08-10
- bugfix: potential misadressing in property replacer
- bugfix: memcpy overflow can occur in allowed sender checkig
  if a name is resolved to IPv4-mapped-on-IPv6 address
  Found by Ismail Dönmez at suse
- bugfix: potential misadressing in property replacer
- bugfix: MSGID corruption in RFC5424 parser under some circumstances
  closes: http://bugzilla.adiscon.com/show_bug.cgi?id=275
---------------------------------------------------------------------------
Version 5.8.3  [V5-stable] (rgerhards), 2011-07-11
- systemd support: set stdout/stderr to null - thx to Lennart for the patch
- added support for the ":omusrmsg:" syntax in configuring user messages
- added support for the ":omfile:" syntax in configuring user messages
  Note: previous outchannel syntax will generate a warning message. This
  may be surprising to some users, but it is quite urgent to alert them
  of the new syntax as v6 can no longer support the previous one.
---------------------------------------------------------------------------
Version 5.8.2  [V5-stable] (rgerhards), 2011-06-21
- bugfix: problems in failover action handling
  closes: http://bugzilla.adiscon.com/show_bug.cgi?id=270
  closes: http://bugzilla.adiscon.com/show_bug.cgi?id=254
- bugfix: mutex was invalidly left unlocked during action processing
  At least one case where this can occur is during thread shutdown, which
  may be initiated by lower activity. In most cases, this is quite
  unlikely to happen. However, if it does, data structures may be 
  corrupted which could lead to fatal failure and segfault. I detected
  this via a testbench test, not a user report. But I assume that some
  users may have had unreproducable aborts that were cause by this bug.
- bugfix: memory leak in imtcp & subsystems under some circumstances
  This leak is tied to error conditions which lead to incorrect cleanup
  of some data structures. [backport from v6]
- bugfix/improvement:$WorkDirectory now gracefully handles trailing slashes
---------------------------------------------------------------------------
Version 5.8.1  [V5-stable] (rgerhards), 2011-05-19
- bugfix: invalid processing in QUEUE_FULL condition
  If the the multi-submit interface was used and a QUEUE_FULL condition
  occured, the failed message was properly destructed. However, the
  rest of the input batch, if it existed, was not processed. So this
  lead to potential loss of messages and a memory leak. The potential
  loss of messages was IMHO minor, because they would have been dropped
  in most cases due to the queue remaining full, but very few lucky ones
  from the batch may have made it. Anyhow, this has now been changed so
  that the rest of the batch is properly tried to be enqueued and, if
  not possible, destructed.
- new module mmsnmptrapd, a sample message modification module
  This can be useful to reformat snmptrapd messages and also serves as
  a sample for how to write message modification modules using the
  output module interface. Note that we introduced this new 
  functionality directly into the stable release, as it does not 
  modify the core and as such cannot have any side-effects if it is
  not used (and thus the risk is solely on users requiring that
  functionality).
- bugfix: rate-limiting inside imuxsock did not work 100% correct
  reason was that a global config variable was invalidly accessed where a
  listener variable should have been used.
  Also performance-improved the case when rate limiting is turned off (this
  is a very unintrusive change, thus done directly to the stable version).
- bugfix: $myhostname not available in RainerScript (and no error message)
  closes: http://bugzilla.adiscon.com/show_bug.cgi?id=233
- bugfix: memory and file descriptor leak in stream processing
  Leaks could occur under some circumstances if the file stream handler
  errored out during the open call. Among others, this could cause very
  big memory leaks if there were a problem with unreadable disk queue
  files. In regard to the memory leak, this
  closes: http://bugzilla.adiscon.com/show_bug.cgi?id=256
- bugfix: doc for impstats had wrong config statements
  also, config statements were named a bit inconsistent, resolved that
  problem by introducing an alias and only documenting the consistent
  statements
  Thanks to Marcin for bringing up this problem.
- bugfix: IPv6-address could not be specified in omrelp
  this was due to improper parsing of ":"
  closes: http://bugzilla.adiscon.com/show_bug.cgi?id=250
- bugfix: TCP connection invalidly aborted when messages needed to be
  discarded (due to QUEUE_FULL or similar problem)
- bugfix: $LocalHostName was not honored under all circumstances
  closes: http://bugzilla.adiscon.com/show_bug.cgi?id=258
- bugfix(minor): improper template function call in syslogd.c
---------------------------------------------------------------------------
Version 5.8.0  [V5-stable] (rgerhards), 2011-04-12

This is the new v5-stable branch, importing all feature from the 5.7.x
versions. To see what has changed in regard to the previous v5-stable,
check the Changelog for 5.7.x below.

- bugfix: race condition in deferred name resolution
  closes: http://bugzilla.adiscon.com/show_bug.cgi?id=238
  Special thanks to Marcin for his persistence in helping to solve this
  bug.
- bugfix: DA queue was never shutdown once it was started
  closes: http://bugzilla.adiscon.com/show_bug.cgi?id=241
---------------------------------------------------------------------------
Version 5.7.10  [V5-BETA] (rgerhards), 2011-03-29
- bugfix: ompgsql did not work properly with ANSI SQL strings
  closes: http://bugzilla.adiscon.com/show_bug.cgi?id=229
- bugfix: rsyslog did not build with --disable-regexp configure option
  closes: http://bugzilla.adiscon.com/show_bug.cgi?id=243
- bugfix: PRI was invalid on Solaris for message from local log socket
- enhance: added $BOM system property to ease writing byte order masks
- bugfix: RFC5424 parser confused by empty structured data
  closes: http://bugzilla.adiscon.com/show_bug.cgi?id=237
- bugfix: error return from strgen caused abort, now causes action to be
  ignored (just like a failed filter)
- new sample plugin for a strgen to generate sql statement consumable
  by a database plugin
- bugfix: strgen could not be used together with database outputs
  because the sql/stdsql option could not be specified. This has been
  solved by permitting the strgen to include the opton inside its name.
  closes: http://bugzilla.adiscon.com/show_bug.cgi?id=195
---------------------------------------------------------------------------
Version 5.7.9  [V5-BETA] (rgerhards), 2011-03-16
- improved testbench
  among others, life tests for ommysql (against a test database) have
  been added, valgrind-based testing enhanced, ...
- enhance: fallback *at runtime* to epoll_create if epoll_create1 is not
  available. Thanks to Michael Biebl for analysis and patch!
- bugfix: failover did not work correctly if repeated msg reduction was on
  closes: http://bugzilla.adiscon.com/show_bug.cgi?id=236
  affected directive was: $ActionExecOnlyWhenPreviousIsSuspended on
- bugfix: minor memory leak in omlibdbi (< 1k per instance and run)
- bugfix: (regression) omhdfs did no longer compile
- bugfix: omlibdbi did not use password from rsyslog.conf
  closes: http://bugzilla.adiscon.com/show_bug.cgi?id=203
---------------------------------------------------------------------------
Version 5.7.8  [V5-BETA] (rgerhards), 2011-03-09
- systemd support somewhat improved (can now take over existing log sockt)
- bugfix: discard action did not work under some circumstances
  fixes: http://bugzilla.adiscon.com/show_bug.cgi?id=217
- bugfix: file descriptor leak in gnutls netstream driver
  fixes: http://bugzilla.adiscon.com/show_bug.cgi?id=222
---------------------------------------------------------------------------
Version 5.7.7  [V5-BETA] (rgerhards), 2011-03-02
- bugfix: potential abort condition when $RepeatedMsgReduction set to on
  as well as potentially in a number of other places where MsgDup() was
  used. This only happened when the imudp input module was used and it
  depended on name resolution not yet had taken place. In other words,
  this was a strange problem that could lead to hard to diagnose 
  instability. So if you experience instability, chances are good that
  this fix will help.
---------------------------------------------------------------------------
Version 5.7.6  [V5-BETA] (rgerhards), 2011-02-25
- bugfix: fixed a memory leak and potential abort condition
  this could happen if multiple rulesets were used and some output batches
  contained messages belonging to more than one ruleset.
  fixes: http://bugzilla.adiscon.com/show_bug.cgi?id=226
  fixes: http://bugzilla.adiscon.com/show_bug.cgi?id=218
- bugfix: memory leak when $RepeatedMsgReduction on was used
  bug tracker: http://bugzilla.adiscon.com/show_bug.cgi?id=225
---------------------------------------------------------------------------
Version 5.7.5  [V5-BETA] (rgerhards), 2011-02-23
- enhance: imfile did not yet support multiple rulesets, now added
  we do this directly in the beta because a) it does not affect existing
  functionality and b) one may argue that this missing functionality is
  close to a bug.
- improved testbench, added tests for imuxsock
- bugfix: imuxsock did no longer sanitize received messages
  This was a regression from the imuxsock partial rewrite. Happened
  because the message is no longer run through the standard parsers. 
  bug tracker: http://bugzilla.adiscon.com/show_bug.cgi?id=224
- bugfix: minor race condition in action.c - considered cosmetic
  This is considered cosmetic as multiple threads tried to write exactly
  the same value into the same memory location without sync. The method
  has been changed so this can no longer happen.
---------------------------------------------------------------------------
Version 5.7.4  [V5-BETA] (rgerhards), 2011-02-17
- added pmsnare parser module (written by David Lang)
- enhanced imfile to support non-cancel input termination
- improved systemd socket activation thanks to Marius Tomaschweski
- improved error reporting for $WorkDirectory
  non-existance and other detectable problems are now reported,
  and the work directory is NOT set in this case
- bugfix: pmsnare causded abort under some conditions
- bugfix: abort if imfile reads file line of more than 64KiB
  Thanks to Peter Eisentraut for reporting and analysing this problem.
  bug tracker: http://bugzilla.adiscon.com/show_bug.cgi?id=221
- bugfix: queue engine did not properly slow down inputs in FULL_DELAY mode
  when in disk-assisted mode. This especially affected imfile, which
  created unnecessarily queue files if a large set of input file data was
  to process.
- bugfix: very long running actions could prevent shutdown under some
  circumstances. This has now been solved, at least for common
  situations.
- bugfix: fixed compile problem due to empty structs
  this occured only on some platforms/compilers. thanks to Dražen Kačar 
  for the fix
---------------------------------------------------------------------------
Version 5.7.3  [V5-BETA] (rgerhards), 2011-02-07
- added support for processing multi-line messages in imfile
- added $IMUDPSchedulingPolicy and $IMUDPSchedulingPriority config settings
- added $LocalHostName config directive
- bugfix: fixed build problems on some platforms
  namely those that have 32bit atomic operations but not 64 bit ones
- bugfix: local hostname was pulled too-early, so that some config 
  directives (namely FQDN settings) did not have any effect
- bugfix: imfile did duplicate messages under some circumstances
- added $OMMySQLConfigFile config directive
- added $OMMySQLConfigSection config directive
---------------------------------------------------------------------------
Version 5.7.2  [V5-DEVEL] (rgerhards), 2010-11-26
- bugfix(important): problem in TLS handling could cause rsyslog to loop
  in a tight loop, effectively disabling functionality and bearing the
  risk of unresponsiveness of the whole system.
  Bug tracker: http://bugzilla.adiscon.com/show_bug.cgi?id=194
- bugfix: imfile state file was not written when relative file name
  for it was specified
- bugfix: compile failed on systems without epoll_create1()
  Thanks to David Hill for providing a fix.
- bugfix: atomic increment for msg object may not work correct on all
  platforms. Thanks to Chris Metcalf for the patch
- bugfix: replacements for atomic operations for non-int sized types had
  problems. At least one instance of that problem could potentially lead
  to abort (inside omfile).
---------------------------------------------------------------------------
Version 5.7.1  [V5-DEVEL] (rgerhards), 2010-10-05
- support for Hadoop's HDFS added (via omhdfs)
- imuxsock now optionally use SCM_CREDENTIALS to pull the pid from the log
  socket itself
  (thanks to Lennart Poettering for the suggesting this feature)
- imuxsock now optionally uses per-process input rate limiting, guarding the
  user against processes spamming the system log
  (thanks to Lennart Poettering for suggesting this feature)
- added new config statements
  * $InputUnixListenSocketUsePIDFromSystem 
  * $SystemLogUsePIDFromSystem 
  * $SystemLogRateLimitInterval
  * $SystemLogRateLimitBurst
  * $SystemLogRateLimitSeverity
  * $IMUxSockRateLimitInterval
  * $IMUxSockRateLimitBurst
  * $IMUxSockRateLimitSeverity
- imuxsock now supports up to 50 different sockets for input
- some code cleanup in imuxsock (consider this a release a major
  modification, especially if problems show up)
- bugfix: /dev/log was unlinked even when passed in from systemd
  in which case it should be preserved as systemd owns it
---------------------------------------------------------------------------
Version 5.7.0  [V5-DEVEL] (rgerhards), 2010-09-16
- added module impstat to emit periodic statistics on rsyslog counters
- support for systemd officially added
  * acquire /dev/log socket optionally from systemd
    thanks to Lennart Poettering for this patch
  * sd-systemd API added as part of rsyslog runtime library
---------------------------------------------------------------------------
Version 5.6.5  [V5-STABLE] (rgerhards), 2011-03-22
- bugfix: failover did not work correctly if repeated msg reduction was on
  affected directive was: $ActionExecOnlyWhenPreviousIsSuspended on
  closes: http://bugzilla.adiscon.com/show_bug.cgi?id=236
- bugfix: omlibdbi did not use password from rsyslog.con
  closes: http://bugzilla.adiscon.com/show_bug.cgi?id=203
- bugfix(kind of): tell users that config graph can currently not be
  generated
  closes: http://bugzilla.adiscon.com/show_bug.cgi?id=232
- bugfix: discard action did not work under some circumstances
  fixes: http://bugzilla.adiscon.com/show_bug.cgi?id=217
  (backport from 5.7.8)
---------------------------------------------------------------------------
Version 5.6.4  [V5-STABLE] (rgerhards), 2011-03-03
- bugfix: potential abort condition when $RepeatedMsgReduction set to on
  as well as potentially in a number of other places where MsgDup() was
  used. This only happened when the imudp input module was used and it
  depended on name resolution not yet had taken place. In other words,
  this was a strange problem that could lead to hard to diagnose 
  instability. So if you experience instability, chances are good that
  this fix will help.
- bugfix: fixed a memory leak and potential abort condition
  this could happen if multiple rulesets were used and some output batches
  contained messages belonging to more than one ruleset.
  fixes: http://bugzilla.adiscon.com/show_bug.cgi?id=226
  fixes: http://bugzilla.adiscon.com/show_bug.cgi?id=218
- bugfix: memory leak when $RepeatedMsgReduction on was used
  bug tracker: http://bugzilla.adiscon.com/show_bug.cgi?id=225
---------------------------------------------------------------------------
Version 5.6.3  [V5-STABLE] (rgerhards), 2011-01-26
- bugfix: action processor released memory too early, resulting in
  potential issue in retry cases (but very unlikely due to another
  bug, which I also fixed -- only after the fix this problem here
  became actually visible).
- bugfix: batch processing flagged invalid message as "bad" under some
  circumstances
- bugfix: unitialized variable could cause issues under extreme conditions
  plus some minor nits. This was found after a clang static code analyzer
  analysis (great tool, and special thanks to Marcin for telling me about
  it!)
- bugfix: batches which had actions in error were not properly retried in
  all cases
- bugfix: imfile did duplicate messages under some circumstances
- bugfix: testbench was not activated if no Java was present on system
  ... what actually was a left-over. Java is no longer required.
---------------------------------------------------------------------------
Version 5.6.2  [V5-STABLE] (rgerhards), 2010-11-30
- bugfix: compile failed on systems without epoll_create1()
  Thanks to David Hill for providing a fix.
- bugfix: atomic increment for msg object may not work correct on all
  platforms. Thanks to Chris Metcalf for the patch
- bugfix: replacements for atomic operations for non-int sized types had
  problems. At least one instance of that problem could potentially lead
  to abort (inside omfile).
- added the $InputFilePersistStateInterval config directive to imfile
- changed imfile so that the state file is never deleted (makes imfile
  more robust in regard to fatal failures)
- bugfix: a slightly more informative error message when a TCP
  connections is aborted
---------------------------------------------------------------------------
Version 5.6.1  [V5-STABLE] (rgerhards), 2010-11-24
- bugfix(important): problem in TLS handling could cause rsyslog to loop
  in a tight loop, effectively disabling functionality and bearing the
  risk of unresponsiveness of the whole system.
  Bug tracker: http://bugzilla.adiscon.com/show_bug.cgi?id=194
- permitted imptcp to work on systems which support epoll(), but not
  epoll_create().
  Bug: http://bugzilla.adiscon.com/show_bug.cgi?id=204
  Thanks to Nicholas Brink for reporting this problem.
- bugfix: testbench failed if imptcp was not enabled
- bugfix: segfault when an *empty* template was used
  Bug: http://bugzilla.adiscon.com/show_bug.cgi?id=206
  Thanks to David Hill for alerting us.
- bugfix: compile failed with --enable-unlimited-select
  thanks varmojfekoj for the patch
---------------------------------------------------------------------------
Version 5.6.0  [V5-STABLE] (rgerhards), 2010-10-19

This release brings all changes and enhancements of the 5.5.x series
to the v5-stable branch.

- bugfix: a couple of problems that imfile had on some platforms, namely
  Ubuntu (not their fault, but occured there)
- bugfix: imfile utilizes 32 bit to track offset. Most importantly,
  this problem can not experienced on Fedora 64 bit OS (which has
  64 bit long's!)
---------------------------------------------------------------------------
Version 5.5.7  [V5-BETA] (rgerhards), 2010-08-09
- changed omudpspoof default spoof address to simplify typical use case
  thanks to David Lang for suggesting this
- doc bugfix: pmlastmsg doc samples had errors
- bugfix[minor]: pmrfc3164sd had invalid name (resided in rsyslog name 
  space, what should not be the case for a contributed module)
- added omuxsock, which permits to write message to local Unix sockets
  this is the counterpart to imuxsock, enabling fast local forwarding
---------------------------------------------------------------------------
Version 5.5.6  [DEVEL] (rgerhards), 2010-07-21
- added parser modules
  * pmlastmsg, which supports the notoriously malformed "last message
    repeated n times" messages from some syslogd's (namely sysklogd)
  * pmrfc3164sd (contributed), supports RFC5424 structured data in 
    RFC3164 messages [untested]
- added new module type "string generator", used to speed up output
  processing. Expected speedup for (typical) rsyslog processing is
  roughly 5 to 6 percent compared to using string-based templates.
  They may also be used to do more complex formatting with custom
  C code, what provided greater flexibility and probably far higher
  speed, for example if using multiple regular expressions within a 
  template.
- added 4 string generators for
  * RSYSLOG_FileFormat
  * RSYSLOG_TraditionalFileFormat
  * RSYSLOG_ForwardFormat
  * RSYSLOG_TraditionalForwardFormat
- bugfix: mutexes used to simulate atomic instructions were not destructed
- bugfix: regression caused more locking action in msg.c than necessary
- bugfix: "$ActionExecOnlyWhenPreviousIsSuspended on" was broken
- bugfix: segfault on HUP when "HUPIsRestart" was set to "on"
  thanks varmojfekoj for the patch
- bugfix: default for $OMFileFlushOnTXEnd was wrong ("off").
  This, in default mode, caused buffered writing to be used, what
  means that it looked like no output were written or partial
  lines. Thanks to Michael Biebl for pointing out this bug.
- bugfix: programname filter in ! configuration can not be reset
  Thanks to Kiss Gabor for the patch.
---------------------------------------------------------------------------
Version 5.5.5  [DEVEL] (rgerhards), 2010-05-20
- added new cancel-reduced action thread termination method
  We now manage to cancel threads that block inside a retry loop to
  terminate without the need to cancel the thread. Avoiding cancellation
  helps keep the system complexity minimal and thus provides for better
  stability. This also solves some issues with improper shutdown when
  inside an action retry loop.
---------------------------------------------------------------------------
Version 5.5.4  [DEVEL] (rgerhards), 2010-05-03
- This version offers full support for Solaris on Intel and Sparc
- bugfix: problems with atomic operations emulation
  replaced atomic operation emulation with new code. The previous code
  seemed to have some issue and also limited concurrency severely. The
  whole atomic operation emulation has been rewritten.
- bugfix: netstream ptcp support class was not correctly build on systems
  without epoll() support
- bugfix: segfault on Solaris/Sparc
---------------------------------------------------------------------------
Version 5.5.3  [DEVEL] (rgerhards), 2010-04-09
- added basic but functional support for Solaris
- imported many bugfixes from 3.6.2/4.6.1 (see ChangeLog below!)
- added new property replacer option "date-rfc3164-buggyday" primarily
  to ease migration from syslog-ng. See property replacer doc for
  details.
- added capability to turn off standard LF delimiter in TCP server
  via new directive "$InputTCPServerDisableLFDelimiter on"
- bugfix: failed to compile on systems without epoll support
- bugfix: comment char ('#') in literal terminated script parsing
  and thus could not be used.
  but tracker: http://bugzilla.adiscon.com/show_bug.cgi?id=119
  [merged in from v3.22.2]
- imported patches from 4.6.0:
  * improved testbench to contain samples for totally malformed messages
    which miss parts of the message content
  * bugfix: some malformed messages could lead to a missing LF inside files
    or some other missing parts of the template content.
  * bugfix: if a message ended immediately with a hostname, the hostname
    was mistakenly interpreted as TAG, and localhost be used as hostname
---------------------------------------------------------------------------
Version 5.5.2  [DEVEL] (rgerhards), 2010-02-05
- applied patches that make rsyslog compile under Apple OS X.
  Thanks to trey for providing these.
- replaced data type "bool" by "sbool" because this created some
  portability issues.
- added $Escape8BitCharactersOnReceive directive
  Thanks to David Lang for suggesting it.
- worked around an issue where omfile failed to compile on 32 bit platforms
  under some circumstances (this smells like a gcc problem, but a simple
  solution was available). Thanks to Kenneth Marshall for some advice.
- extended testbench
---------------------------------------------------------------------------
Version 5.5.1  [DEVEL] (rgerhards), 2009-11-27
- introduced the ablity for netstream drivers to utilize an epoll interface
  This offers increased performance and removes the select() FDSET size
  limit from imtcp. Note that we fall back to select() if there is no
  epoll netstream drivers. So far, an epoll driver has only been
  implemented for plain tcp syslog, the rest will follow once the code
  proves well in practice AND there is demand.
- re-implemented $EscapeControlCharacterTab config directive
  Based on Jonathan Bond-Caron's patch for v4. This now also includes some
  automatted tests.
- bugfix: enabling GSSServer crashes rsyslog startup
  Thanks to Tomas Kubina for the patch [imgssapi]
- bugfix (kind of): check if TCP connection is still alive if using TLS
  Thanks to Jonathan Bond-Caron for the patch.
---------------------------------------------------------------------------
Version 5.5.0  [DEVEL] (rgerhards), 2009-11-18
- moved DNS resolution code out of imudp and into the backend processing
  Most importantly, DNS resolution now never happens if the resolved name
  is not required. Note that this applies to imudp - for the other inputs,
  DNS resolution almost comes for free, so we do not do it there. However,
  the new method has been implemented in a generic way and as such may 
  also be used by other modules in the future.
- added option to use unlimited-size select() calls
  Thanks to varmjofekoj for the patch
  This is not done in imudp, as it natively supports epoll().
- doc: improved description of what loadable modules can do
---------------------------------------------------------------------------
Version 5.4.2  [v5-stable] (rgerhards), 2010-03-??
- bugfix(kind of): output plugin retry behaviour could cause engine to loop
  The rsyslog engine did not guard itself against output modules that do
  not properly convey back the tryResume() behaviour. This then leads to
  what looks like an endless loop. I consider this to be a bug of the 
  engine not only because it should be hardened against plugin misbehaviour,
  but also because plugins may not be totally able to avoid this situation
  (depending on the type of and processing done by the plugin).
- bugfix: testbench failed when not executed in UTC+1 timezone
  accidently, the time zone information was kept inside some
  to-be-checked-for responses
- temporary bugfix replaced by permanent one for
  message-induced off-by-one error (potential segfault) (see 4.6.2)
  The analysis has been completed and a better fix been crafted and 
  integrated.
- bugfix(minor): status variable was uninitialized
  However, this would have caused harm only if NO parser modules at
  all were loaded, which would lead to a defunctional configuration
  at all. And, even more important, this is impossible as two parser
  modules are built-in and thus can not be "not loaded", so we always
  have a minimum of two.
---------------------------------------------------------------------------
Version 5.4.1  [v5-stable] (rgerhards), 2010-03-??
- added new property replacer option "date-rfc3164-buggyday" primarily
  to ease migration from syslog-ng. See property replacer doc for
  details. [backport from 5.5.3 because urgently needed by some]
- imported all bugfixes vom 4.6.2 (see below)
---------------------------------------------------------------------------
Version 5.4.0  [v5-stable] (rgerhards), 2010-03-08
***************************************************************************
* This is a new stable v5 version. It contains all fixes and enhancements *
* made during the 5.3.x phase as well as those listed below.              *
* Note that the 5.2.x series was quite buggy and as such all users are    *
* strongly advised to upgrade to 5.4.0.                                   *
***************************************************************************
- bugfix: omruleset failed to work in many cases
  bug tracker: http://bugzilla.adiscon.com/show_bug.cgi?id=179
  Thanks to Ryan B. Lynch for reporting this issue.
- bugfix: comment char ('#') in literal terminated script parsing
  and thus could not be used.
  but tracker: http://bugzilla.adiscon.com/show_bug.cgi?id=119
  [merged in from v3.22.2]
---------------------------------------------------------------------------
Version 5.3.7  [BETA] (rgerhards), 2010-01-27
- bugfix: queues in direct mode could case a segfault, especially if an
  action failed for action queues. The issue was an invalid increment of
  a stack-based pointer which lead to destruction of the stack frame and
  thus a segfault on function return.
  Thanks to Michael Biebl for alerting us on this problem.
- bugfix: hostname accidently set to IP address for some message sources,
  for example imudp. Thanks to Anton for reporting this bug. [imported v4]
- bugfix: ompgsql had problems with transaction support, what actually 
  rendered it unsuable. Thanks to forum user "horhe" for alerting me
  on this bug and helping to debug/fix it! [imported from 5.3.6]
- bugfix: $CreateDirs variable not properly initialized, default thus
  was random (but most often "on") [imported from v3]
- bugfix: potential segfaults during queue shutdown
  (bugs require certain non-standard settings to appear)
  Thanks to varmojfekoj for the patch [imported from 4.5.8]
  [backport from 5.5.2]
- bugfix: wrong memory assignment for a config variable (probably
  without causing any harm) [backport from 5.2.2]
- bugfix: rsyslog hangs when writing to a named pipe which nobody was
  reading. Thanks to Michael Biebl for reporting this bug.
  Bugzilla entry: http://bugzilla.adiscon.com/show_bug.cgi?id=169
  [imported from 4.5.8]
---------------------------------------------------------------------------
Version 5.3.6  [BETA] (rgerhards), 2010-01-13
- bugfix: ompgsql did not properly check the server connection in
  tryResume(), which could lead to rsyslog running in a thight loop
- bugfix: suspension during beginTransaction() was not properly handled
  by rsyslog core
- bugfix: omfile output was only written when buffer was full, not at
  end of transaction
- bugfix: commit transaction was not properly conveyed to message layer,
  potentially resulting in non-message destruction and thus hangs
- bugfix: enabling GSSServer crashes rsyslog startup
  Thanks to Tomas Kubina for the patch [imgssapi]
- bugfix (kind of): check if TCP connection is still alive if using TLS
  Thanks to Jonathan Bond-Caron for the patch.
- bugfix: $CreateDirs variable not properly initialized, default thus
  was random (but most often "on") [imported from v3]
- bugfix: ompgsql had problems with transaction support, what actually 
  rendered it unsuable. Thanks to forum user "horhe" for alerting me
  on this bug and helping to debug/fix it!
- bugfix: memory leak when sending messages in zip-compressed format
  Thanks to Naoya Nakazawa for analyzing this issue and providing a patch.
- worked around an issue where omfile failed to compile on 32 bit platforms
  under some circumstances (this smells like a gcc problem, but a simple
  solution was available). Thanks to Kenneth Marshall for some advice.
  [backported from 5.5.x branch]
---------------------------------------------------------------------------
Version 5.3.5  [BETA] (rgerhards), 2009-11-13
- some light performance enhancement by replacing time() call with much
  faster (at least under linux) gettimeofday() calls.
- some improvement of omfile performance with dynafiles
  saved costly time() calls by employing a logical clock, which is 
  sufficient for the use case
- bugfix: omudpspoof miscalculated source and destination ports
  while this was probably not noticed for source ports, it resulted in
  almost all destination ports being wrong, except for the default port
  of 514, which by virtue of its binary representation was calculated 
  correct (and probably thus the bug not earlier detected).
- bugfixes imported from earlier releases
  * bugfix: named pipes did no longer work (they always got an open error)
    this was a regression from the omfile rewrite in 4.5.0
  * bugfix(testbench): sequence check was not always performed correctly,
    that could result in tests reporting success when they actually failed
- improved testbench: added tests for UDP forwarding and omudpspoof
- doc bugfix: omudpspoof had wrong config command names ("om" missing)
- bugfix [imported from 4.4.3]: $ActionExecOnlyOnceEveryInterval did
  not work.
- [inport v4] improved testbench, contains now tcp and gzip test cases
- [import v4] added a so-called "On Demand Debug" mode, in which debug
  output can be generated only after the process has started, but not right
  from the beginning. This is assumed to be useful for hard-to-find bugs.
  Also improved the doc on the debug system.
- bugfix: segfault on startup when -q or -Q option was given
  [imported from v3-stable]
---------------------------------------------------------------------------
Version 5.3.4  [DEVEL] (rgerhards), 2009-11-04
- added the ability to create custom message parsers
- added $RulesetParser config directive that permits to bind specific
  parsers to specific rulesets
- added omruleset output module, which provides great flexibility in 
  action processing. THIS IS A VERY IMPORTANT ADDITION, see its doc
  for why.
- added the capability to have ruleset-specific main message queues
  This offers considerable additional flexibility AND superior performance
  (in cases where multiple inputs now can avoid lock contention)
- bugfix: correct default for escape ('#') character restored
  This was accidently changed to '\\', thanks to David Lang for reporting
- bugfix(testbench): testcase did not properly wait for rsyslogd shutdown
  thus some unpredictable behavior and a false negative test result
  could occur.
---------------------------------------------------------------------------
Version 5.3.3  [DEVEL] (rgerhards), 2009-10-27
- simplified and thus speeded up the queue engine, also fixed some
  potential race conditions (in very unusual shutdown conditions)
  along the way. The threading model has seriously changes, so there may
  be some regressions.
- enhanced test environment (inlcuding testbench): support for enhancing
  probability of memory addressing failure by using non-NULL default
  value for malloced memory (optional, only if requested by configure
  option). This helps to track down some otherwise undetected issues
  within the testbench.
- bugfix: potential abort if inputname property was not set 
  primarily a problem of imdiag
- bugfix: message processing states were not set correctly in all cases
  however, this had no negative effect, as the message processing state
  was not evaluated when a batch was deleted, and that was the only case
  where the state could be wrong.
---------------------------------------------------------------------------
Version 5.3.2  [DEVEL] (rgerhards), 2009-10-21
- enhanced omfile to support transactional interface. This will increase
  performance in many cases.
- added multi-ruleset support to imudp
- re-enabled input thread termination handling that does avoid thread
  cancellation where possible. This provides a more reliable mode of
  rsyslogd termination (canceling threads my result in not properly
  freed resouces and potential later hangs, even though we perform
  proper cancel handling in our code). This is part of an effort to
  reduce thread cancellation as much as possible in rsyslog.
  NOTE: the code previously written code for this functionality had a
  subtle race condition. The new code solves that.
- enhanced immark to support non-cancel input module termination
- improved imudp so that epoll can be used in more environments,
  fixed potential compile time problem if EPOLL_CLOEXEC is not available.
- some cleanup/slight improvement:
  * changed imuxsock to no longer use deprecated submitAndParseMsg() IF
  * changed submitAndParseMsg() interface to be a wrapper around the new
    way of message creation/submission. This enables older plugins to be
    used together with the new interface. The removal also enables us to
    drop a lot of duplicate code, reducing complexity and increasing
    maintainability.
- bugfix: segfault when starting up with an invalid .qi file for a disk queue
  Failed for both pure disk as well as DA queues. Now, we emit an error
  message and disable disk queueing facility.
- bugfix: potential segfault on messages with empty MSG part. This was a
  recently introduced regression.
- bugfix: debug string larger than 1K were improperly displayed. Max size
  is now 32K, and if a string is even longer it is meaningfully truncated.
---------------------------------------------------------------------------
Version 5.3.1  [DEVEL] (rgerhards), 2009-10-05
- added $AbortOnUncleanConfig directive - permits to prevent startup when
  there are problems with the configuration file. See it's doc for
  details.
- included some important fixes from v4-stable:
  * bugfix: invalid handling of zero-sized messages
  * bugfix: zero-sized UDP messages are no longer processed
  * bugfix: random data could be appended to message
  * bugfix: reverse lookup reduction logic in imudp do DNS queries too often
- bugfixes imported from 4.5.4:
  * bugfix: potential segfault in stream writer on destruction
  * bugfix: potential race in object loader (obj.c) during use/release
  * bugfixes: potential problems in out file zip writer
---------------------------------------------------------------------------
Version 5.3.0  [DEVEL] (rgerhards), 2009-09-14
- begun to add simple GUI programs to gain insight into running rsyslogd
  instances and help setup and troubleshooting (active via the
  --enable-gui ./configure switch)
- changed imudp to utilize epoll(), where available. This shall provide
  slightly better performance (just slightly because we called select()
  rather infrequently on a busy system)
---------------------------------------------------------------------------
Version 5.2.2  [v5-stable] (rgerhards), 2009-11-??
- bugfix: enabling GSSServer crashes rsyslog startup
  Thanks to Tomas Kubina for the patch [imgssapi]
---------------------------------------------------------------------------
Version 5.2.1  [v5-stable] (rgerhards), 2009-11-02
- bugfix [imported from 4.4.3]: $ActionExecOnlyOnceEveryInterval did
  not work.
- bugfix: segfault on startup when -q or -Q option was given
  [imported from v3-stable]
---------------------------------------------------------------------------
Version 5.2.0  [v5-stable] (rgerhards), 2009-11-02
This is a re-release of version 5.1.6 as stable after we did not get any bug 
reports during the whole beta phase. Still, this first v5-stable may not be 
as stable as one hopes for, I am not sure if we did not get bug reports
just because nobody tried it. Anyhow, we need to go forward and so we
have the initial v5-stable.
---------------------------------------------------------------------------
Version 5.1.6  [v5-beta] (rgerhards), 2009-10-15
- feature imports from v4.5.6
- bugfix: potential race condition when queue worker threads were
  terminated
- bugfix: solved potential (temporary) stall of messages when the queue was
  almost empty and few new data added (caused testbench to sometimes hang!)
- fixed some race condition in testbench
- added more elaborate diagnostics to parts of the testbench
- bugfixes imported from 4.5.4:
  * bugfix: potential segfault in stream writer on destruction
  * bugfix: potential race in object loader (obj.c) during use/release
  * bugfixes: potential problems in out file zip writer
- included some important fixes from 4.4.2:
  * bugfix: invalid handling of zero-sized messages
  * bugfix: zero-sized UDP messages are no longer processed
  * bugfix: random data could be appended to message
  * bugfix: reverse lookup reduction logic in imudp do DNS queries too often
---------------------------------------------------------------------------
Version 5.1.5  [v5-beta] (rgerhards), 2009-09-11
- added new config option $ActionWriteAllMarkMessages
  this option permites to process mark messages under all circumstances,
  even if an action was recently called. This can be useful to use mark
  messages as a kind of heartbeat.
- added new config option $InputUnixListenSocketCreatePath
  to permit the auto-creation of pathes to additional log sockets. This
  turns out to be useful if they reside on temporary file systems and
  rsyslogd starts up before the daemons that create these sockets
  (rsyslogd always creates the socket itself if it does not exist).
- added $LogRSyslogStatusMessages configuration directive
  permitting to turn off rsyslog start/stop/HUP messages. See Debian
  ticket http://bugs.debian.org/cgi-bin/bugreport.cgi?bug=463793
- bugfix: hostnames with dashes in them were incorrectly treated as
  malformed, thus causing them to be treated as TAG (this was a regression
  introduced from the "rfc3164 strict" change in 4.5.0). Testbench has been
  updated to include a smaple message with a hostname containing a dash.
- bugfix: strings improperly reused, resulting in some message properties
  be populated with strings from previous messages. This was caused by
  an improper predicate check.
- added new config directive $omfileForceChown [import from 4.7.0]
---------------------------------------------------------------------------
Version 5.1.4  [DEVEL] (rgerhards), 2009-08-20
- legacy syslog parser changed so that it now accepts date stamps in
  wrong case. Some devices seem to create them and I do not see any harm
  in supporting that.
- added $InputTCPMaxListeners directive - permits to specify how many 
  TCP servers shall be possible (default is 20).
- bugfix: memory leak with some input modules. Those inputs that
  use parseAndSubmitMsg() leak two small memory blocks with every message.
  Typically, those process only relatively few messages, so the issue 
  does most probably not have any effect in practice.
- bugfix: if tcp listen port could not be created, no error message was
  emitted
- bugfix: discard action did not work (did not discard messages)
- bugfix: discard action caused segfault
- bugfix: potential segfault in output file writer (omfile)
  In async write mode, we use modular arithmetic to index the output
  buffer array. However, the counter variables accidently were signed,
  thus resulting in negative indizes after integer overflow. That in turn
  could lead to segfaults, but was depending on the memory layout of 
  the instance in question (which in turn depended on a number of
  variables, like compile settings but also configuration). The counters
  are now unsigned (as they always should have been) and so the dangling
  mis-indexing does no longer happen. This bug potentially affected all
  installations, even if only some may actually have seen a segfault.
---------------------------------------------------------------------------
Version 5.1.3  [DEVEL] (rgerhards), 2009-07-28
- architecture change: queue now always has at least one worker thread
  if not running in direct mode. Previous versions could run without 
  any active workers. This simplifies the code at a very small expense.
  See v5 compatibility note document for more in-depth discussion.
- enhance: UDP spoofing supported via new output module omudpspoof
  See the omudpspoof documentation for details and samples
- bugfix: message could be truncated after TAG, often when forwarding
  This was a result of an internal processing error if maximum field
  sizes had been specified in the property replacer.
- bugfix: minor static memory leak while reading configuration
  did NOT leak based on message volume
- internal: added ability to terminate input modules not via pthread_cancel
  but an alternate approach via pthread_kill. This is somewhat safer as we
  do not need to think about the cancel-safeness of all libraries we use.
  However, not all inputs can easily supported, so this now is a feature
  that can be requested by the input module (the most important ones
  request it).
---------------------------------------------------------------------------
Version 5.1.2  [DEVEL] (rgerhards), 2009-07-08
- bugfix: properties inputname, fromhost, fromhost-ip, msg were lost when
  working with disk queues
- some performance enhancements
- bugfix: abort condition when RecvFrom was not set and message reduction
  was on. Happend e.g. with imuxsock.
- added $klogConsoleLogLevel directive which permits to set a new
  console log level while rsyslog is active
- some internal code cleanup
---------------------------------------------------------------------------
Version 5.1.1  [DEVEL] (rgerhards), 2009-07-03
- bugfix: huge memory leak in queue engine (made rsyslogd unusable in
  production). Occured if at least one queue was in direct mode 
  (the default for action queues)
- imported many performance optimizations from v4-devel (4.5.0)
- bugfix: subtle (and usually irrelevant) issue in timout processing
  timeout could be one second too early if nanoseconds wrapped
- set a more sensible timeout for shutdow, now 1.5 seconds to complete
  processing (this also removes those cases where the shutdown message
  was not written because the termination happened before it)
---------------------------------------------------------------------------
Version 5.1.0  [DEVEL] (rgerhards), 2009-05-29

*********************************** NOTE **********************************
The v5 versions of rsyslog feature a greatly redesigned queue engine. The
major theme for the v5 release is twofold:

a) greatly improved performance
b) enable audit-grade processing

Here, audit-grade processing means that rsyslog, if used together with
audit-grade transports and configured correctly, will never lose messages
that already have been acknowledged, not even in fatal failure cases like
sudden loss of power.

Note that large parts of rsyslog's important core components have been
restructured to support these design goals. As such, early versions of
the engine will probably be less stable than the v3/v4 engine.

Also note that the initial versions do not cover all and everything. As
usual, the code will evolve toward the final goal as version numbers
increase.
*********************************** NOTE **********************************

- redesigned queue engine so that it supports ultra-reliable operations
  This resulted in a rewrite of large parts. The new capability can be
  used to build audit-grade systems on the basis of rsyslog.
- added $MainMsgQueueDequeueBatchSize and $ActionQueueDequeueBatchSize 
  configuration directives
- implemented a new transactional output module interface which provides
  superior performance (for databases potentially far superior performance)
- increased ompgsql performance by adapting to new transactional
  output module interface
---------------------------------------------------------------------------
Version 4.8.1  [v4-stable], 2011-09-??
- bugfix: $ActionExecOnlyOnce interval did not work properly
  Thanks to Tomas Heinrich for the patch
- bugfix: potential abort if ultra-large file io buffers are used and
  dynafile cache exhausts address space (primarily a problem on 32 bit
  platforms)
- bugfix: potential abort after reading invalid X.509 certificate
  closes: http://bugzilla.adiscon.com/show_bug.cgi?id=290
  Thanks to Tomas Heinrich for the patch.
- bugfix: potential fatal abort in omgssapi
  Thanks to Tomas Heinrich for the patch.
- added doc for omprog
- FQDN hostname for multihomed host was not always set to the correct name
  if multiple aliases existed. Thanks to Tomas Heinreich for the patch.
---------------------------------------------------------------------------
Version 4.8.0  [v4-stable] (rgerhards), 2011-09-07
***************************************************************************
* This is a new stable v4 version. It contains all fixes and enhancements *
* made during the 4.7.x phase as well as those listed below.              *
* Note: major new development to v4 is concluded  and will only be done   *
*       for custom projects.                                              *
***************************************************************************
There are no changes compared to 4.7.5, just a re-release with the new
version number as new v4-stable. The most important new feature is Solaris
support.
---------------------------------------------------------------------------
Version 4.7.5  [v4-beta], 2011-09-01
- bugfix/security: off-by-two bug in legacy syslog parser, CVE-2011-3200
- bugfix: potential misadressing in property replacer
- bugfix: The NUL-Byte for the syslogtag was not copied in MsgDup (msg.c)
---------------------------------------------------------------------------
Version 4.7.4  [v4-beta] (rgerhards), 2011-07-11
- added support for the ":omusrmsg:" syntax in configuring user messages
- added support for the ":omfile:" syntax in configuring user messages
- added $LocalHostName config directive
- bugfix: PRI was invalid on Solaris for message from local log socket
Version 4.7.3  [v4-devel] (rgerhards), 2010-11-25
- added omuxsock, which permits to write message to local Unix sockets
  this is the counterpart to imuxsock, enabling fast local forwarding
- added imptcp, a simplified, Linux-specific and potentielly fast
  syslog plain tcp input plugin (NOT supporting TLS!)
- bugfix: a couple of problems that imfile had on some platforms, namely
  Ubuntu (not their fault, but occured there)
- bugfix: imfile utilizes 32 bit to track offset. Most importantly,
  this problem can not experienced on Fedora 64 bit OS (which has
  64 bit long's!)
- added the $InputFilePersistStateInterval config directive to imfile
- changed imfile so that the state file is never deleted (makes imfile
  more robust in regard to fatal failures)
---------------------------------------------------------------------------
Version 4.7.2  [v4-devel] (rgerhards), 2010-05-03
- bugfix: problems with atomic operations emulaton
  replaced atomic operation emulation with new code. The previous code
  seemed to have some issue and also limited concurrency severely. The
  whole atomic operation emulation has been rewritten.
- added new $Sleep directive to hold processing for a couple of seconds
  during startup
- bugfix: programname filter in ! configuration can not be reset
  Thanks to Kiss Gabor for the patch.
---------------------------------------------------------------------------
Version 4.7.1  [v4-devel] (rgerhards), 2010-04-22
- Solaris support much improved -- was not truely usable in 4.7.0
  Solaris is no longer supported in imklog, but rather there is a new
  plugin imsolaris, which is used to pull local log sources on a Solaris
  machine.
- testbench improvement: Java is no longer needed for testing tool creation
---------------------------------------------------------------------------
Version 4.7.0  [v4-devel] (rgerhards), 2010-04-14
- new: support for Solaris added (but not yet the Solaris door API)
- added function getenv() to RainerScript
- added new config option $InputUnixListenSocketCreatePath
  to permit the auto-creation of pathes to additional log sockets. This
  turns out to be useful if they reside on temporary file systems and
  rsyslogd starts up before the daemons that create these sockets
  (rsyslogd always creates the socket itself if it does not exist).
- added $LogRSyslogStatusMessages configuration directive
  permitting to turn off rsyslog start/stop/HUP messages. See Debian
  ticket http://bugs.debian.org/cgi-bin/bugreport.cgi?bug=463793
- added new config directive $omfileForceChown to (try to) fix some broken
  system configs.
  See ticket for details: http://bugzilla.adiscon.com/show_bug.cgi?id=150
- added $EscapeControlCharacterTab config directive
  Thanks to Jonathan Bond-Caron for the patch.
- added option to use unlimited-size select() calls
  Thanks to varmjofekoj for the patch
- debugondemand mode caused backgrounding to fail - close to a bug, but I'd
  consider the ability to background in this mode a new feature...
- bugfix (kind of): check if TCP connection is still alive if using TLS
  Thanks to Jonathan Bond-Caron for the patch.
- imported changes from 4.5.7 and below
- bugfix: potential segfault when -p command line option was used
  Thanks for varmojfekoj for pointing me at this bug.
- imported changes from 4.5.6 and below
---------------------------------------------------------------------------
Version 4.6.8  [v4-stable] (rgerhards), 2011-09-01
- bugfix/security: off-by-two bug in legacy syslog parser, CVE-2011-3200
- bugfix: potential misadressing in property replacer
- bugfix: memcpy overflow can occur in allowed sender checking
  if a name is resolved to IPv4-mapped-on-IPv6 address
  Found by Ismail Dönmez at suse
- bugfix: The NUL-Byte for the syslogtag was not copied in MsgDup (msg.c)
---------------------------------------------------------------------------
Version 4.6.7  [v4-stable] (rgerhards), 2011-07-11
- added support for the ":omusrmsg:" syntax in configuring user messages
- added support for the ":omfile:" syntax in configuring user messages
---------------------------------------------------------------------------
Version 4.6.6  [v4-stable] (rgerhards), 2011-06-24
- bugfix: memory leak in imtcp & subsystems under some circumstances
  This leak is tied to error conditions which lead to incorrect cleanup
  of some data structures. [backport from v6, limited testing under v4]
- bugfix: invalid processing in QUEUE_FULL condition
  If the the multi-submit interface was used and a QUEUE_FULL condition
  occured, the failed message was properly destructed. However, the
  rest of the input batch, if it existed, was not processed. So this
  lead to potential loss of messages and a memory leak. The potential
  loss of messages was IMHO minor, because they would have been dropped
  in most cases due to the queue remaining full, but very few lucky ones
  from the batch may have made it. Anyhow, this has now been changed so
  that the rest of the batch is properly tried to be enqueued and, if
  not possible, destructed.
- bugfix: invalid storage type for config variables
- bugfix: stream driver mode was not correctly set on tcp ouput on big
  endian systems.
  thanks varmojfekoj for the patch
- bugfix: IPv6-address could not be specified in omrelp
  this was due to improper parsing of ":"
  closes: http://bugzilla.adiscon.com/show_bug.cgi?id=250
- bugfix: memory and file descriptor leak in stream processing
  Leaks could occur under some circumstances if the file stream handler
  errored out during the open call. Among others, this could cause very
  big memory leaks if there were a problem with unreadable disk queue
  files. In regard to the memory leak, this
  closes: http://bugzilla.adiscon.com/show_bug.cgi?id=256
- bugfix: imfile potentially duplicates lines
  This can happen when 0 bytes are read from the input file, and some
  writer appends data to the file BEFORE we check if a rollover happens.
  The check for rollover uses the inode and size as a criterion. So far,
  we checked for equality of sizes, which is not given in this scenario,
  but that does not indicate a rollover. From the source code comments:
     Note that when we check the size, we MUST NOT check for equality.
     The reason is that the file may have been written right after we
     did try to read (so the file size has increased). That is NOT in
     indicator of a rollover (this is an actual bug scenario we 
     experienced). So we need to check if the new size is smaller than
     what we already have seen!
  Also, under some circumstances an invalid truncation was detected. This
  code has now been removed, a file change (and thus resent) is only
  detected if the inode number changes.
- bugfix: a couple of problems that imfile had on some platforms, namely
  Ubuntu (not their fault, but occured there)
- bugfix: imfile utilizes 32 bit to track offset. Most importantly,
  this problem can not experienced on Fedora 64 bit OS (which has
  64 bit long's!)
- bugfix: abort if imfile reads file line of more than 64KiB
  Thanks to Peter Eisentraut for reporting and analysing this problem.
  bug tracker: http://bugzilla.adiscon.com/show_bug.cgi?id=221
- bugfix: omlibdbi did not use password from rsyslog.con
  closes: http://bugzilla.adiscon.com/show_bug.cgi?id=203
- bugfix: TCP connection invalidly aborted when messages needed to be
  discarded (due to QUEUE_FULL or similar problem)
- bugfix: a slightly more informative error message when a TCP
  connections is aborted
- bugfix: timestamp was incorrectly calculated for timezones with minute
  offset
  closes: http://bugzilla.adiscon.com/show_bug.cgi?id=271
- some improvements thanks to clang's static code analyzer
  o overall cleanup (mostly unnecessary writes and otherwise unused stuff)
  o bugfix: fixed a very remote problem in msg.c which could occur when
    running under extremely low memory conditions
---------------------------------------------------------------------------
Version 4.6.5  [v4-stable] (rgerhards), 2010-11-24
- bugfix(important): problem in TLS handling could cause rsyslog to loop
  in a tight loop, effectively disabling functionality and bearing the
  risk of unresponsiveness of the whole system.
  Bug tracker: http://bugzilla.adiscon.com/show_bug.cgi?id=194
---------------------------------------------------------------------------
Version 4.6.4  [v4-stable] (rgerhards), 2010-08-05
- bugfix: zero-sized (empty) messages were processed by imtcp
  they are now dropped as they always should have been
- bugfix: programname filter in ! configuration can not be reset
  Thanks to Kiss Gabor for the patch.
---------------------------------------------------------------------------
Version 4.6.3  [v4-stable] (rgerhards), 2010-07-07
- improvded testbench
  - added test with truly random data received via syslog to test
    robustness
  - added new configure option that permits to disable and enable an
    extended testbench
- bugfix: segfault on HUP when "HUPIsRestart" was set to "on"
  thanks varmojfekoj for the patch
- bugfix: default for $OMFileFlushOnTXEnd was wrong ("off").
  This, in default mode, caused buffered writing to be used, what
  means that it looked like no output were written or partial
  lines. Thanks to Michael Biebl for pointing out this bug.
- bugfix: testbench failed when not executed in UTC+1 timezone
  accidently, the time zone information was kept inside some
  to-be-checked-for responses
- temporary bugfix replaced by permanent one for
  message-induced off-by-one error (potential segfault) (see 4.6.2)
  The analysis has been completed and a better fix been crafted and 
  integrated.
- bugfix: the T/P/E config size specifiers did not work properly under
  all 32-bit platforms
- bugfix: local unix system log socket was deleted even when it was
  not configured
- some doc fixes; incorrect config samples could cause confusion
  thanks to Anthony Edwards for pointing the problems out
---------------------------------------------------------------------------
Version 4.6.2  [v4-stable] (rgerhards), 2010-03-26
- new feature: "." action type added to support writing files to relative
  pathes (this is primarily meant as a debug aid)
- added replacements for atomic instructions on systems that do not
  support them. [backport of Stefen Sledz' patch for v5)
- new feature: $OMFileAsyncWriting directive added
  it permits to specifiy if asynchronous writing should be done or not
- bugfix(temporary): message-induced off-by-one error (potential segfault)
  Some types of malformed messages could trigger an off-by-one error
  (for example, \0 or \n as the last character, and generally control
  character escaption is questionable). This is due to not strictly
  following a the \0 or string counted string paradigm (during the last
  optimization on the cstring class). As a temporary fix, we have 
  introduced a proper recalculation of the size. However, a final
  patch is expected in the future. See bug tracker for further details
  and when the final patch will be available:
  http://bugzilla.adiscon.com/show_bug.cgi?id=184
  Note that the current patch is considered sufficient to solve the
  situation, but it requires a bit more runtime than desirable.
- bugfix: potential segfault in dynafile cache
  This bug was triggered by an open failure. The the cache was full and
  a new entry needed to be placed inside it, a victim for eviction was
  selected. That victim was freed, then the open of the new file tried. If
  the open failed, the victim entry was still freed, and the function
  exited. However, on next invocation and cache search, the victim entry
  was used as if it were populated, most probably resulting in a segfault.
- bugfix: race condition during directory creation
  If multiple files try to create a directory at (almost) the same time,
  some of them may fail. This is a data race and also exists with other
  processes that may create the same directory. We do now check for this
  condition and gracefully handle it.
- bugfix: potential re-use of free()ed file stream object in omfile
  when dynaCache is enabled, the cache is full, a new entry needs to
  be allocated, thus the LRU discarded, then a new entry is opend and that
  fails. In that case, it looks like the discarded stream may be reused
  improperly (based on code analysis, test case and confirmation pending)
- added new property replacer option "date-rfc3164-buggyday" primarily
  to ease migration from syslog-ng. See property replacer doc for
  details. [backport from 5.5.3 because urgently needed by some]
- improved testbench
- bugfix: invalid buffer write in (file) stream class
  currently being accessed buffer could be overwritten with new data.
  While this probably did not cause access violations, it could case loss
  and/or duplication of some data (definitely a race with no deterministic
  outcome)
- bugfix: potential hang condition during filestream close
  predicate was not properly checked when waiting for the background file
  writer
- bugfix: improper synchronization when "$OMFileFlushOnTXEnd on" was used
  Internal data structures were not properly protected due to missing
  mutex calls.
- bugfix: potential data loss during file stream shutdown
- bugfix: potential problems during file stream shutdown
  The shutdown/close sequence was not clean, what potentially (but
  unlikely) could lead to some issues. We have not been able to describe
  any fatal cases, but there was some bug potential. Sequence has now
  been straighted out.
- bugfix: potential problem (loop, abort) when file write error occured
  When a write error occured in stream.c, variable iWritten had the error
  code but this was handled as if it were the actual number of bytes
  written. That was used in pointer arithmetic later on, and thus could
  lead to all sorts of problems. However, this could only happen if the
  error was EINTR or the file in question was a tty. All other cases were
  handled properly. Now, iWritten is reset to zero in such cases, resulting
  in proper retries.
- bugfix: $omfileFlushOnTXEnd was turned on when set to off and vice
  versa due to an invalid check
- bugfix: recent patch to fix small memory leak could cause invalid free.
  This could only happen during config file parsing.
- bugfix(minor): handling of extremely large strings in dbgprintf() fixed
  Previously, it could lead to garbagge output and, in extreme cases, also
  to segfaults. Note: this was a problem only when debug output was 
  actually enabled, so it caused no problem in production use.
- bugfix(minor): BSD_SO_COMPAT query function had some global vars not
  properly initialized. However, in practice the loader initializes them 
  with zero, the desired value, so there were no actual issue in almost 
  all cases.
---------------------------------------------------------------------------
Version 4.6.1  [v4-stable] (rgerhards), 2010-03-04
- re-enabled old pipe output (using new module ompipe, built-in) after
  some problems with pipes (and especially in regard to xconsole) were
  discovered. Thanks to Michael Biebl for reporting the issues.
- bugfix: potential problems with large file support could cause segfault
  ... and other weird problems. This seemed to affect 32bit-platforms
  only, but I can not totally outrule there were issues on other
  platforms as well. The previous code could cause system data types
  to be defined inconsistently, and that could lead to various 
  troubles. Special thanks go to the Mandriva team for identifying
  an initial problem, help discussing it and ultimately a fix they
  contributed.
- bugfix: fixed problem that caused compilation on FreeBSD 9.0 to fail.
  bugtracker: http://bugzilla.adiscon.com/show_bug.cgi?id=181
  Thanks to Christiano for reporting.
- bugfix: potential segfault in omfile when a dynafile open failed
  In that case, a partial cache entry was written, and some internal
  pointers (iCurrElt) not correctly updated. In the next iteration, that
  could lead to a segfault, especially if iCurrElt then points to the
  then-partial record. Not very likely, but could happen in practice.
- bugfix (theoretical): potential segfault in omfile under low memory
  condition. This is only a theoretical bug, because it would only 
  happen when strdup() fails to allocate memory - which is highly 
  unlikely and will probably lead to all other sorts of errors.
- bugfix: comment char ('#') in literal terminated script parsing
  and thus could not be used.
  but tracker: http://bugzilla.adiscon.com/show_bug.cgi?id=119
  [merged in from v3.22.2]
---------------------------------------------------------------------------
Version 4.6.0  [v4-stable] (rgerhards), 2010-02-24
***************************************************************************
* This is a new stable v4 version. It contains all fixes and enhancements *
* made during the 4.5.x phase as well as those listed below.              *
* Note: this version is scheduled to conclude the v4 development process. *
*       Do not expect any more new developments in v4. The focus is now   *
*       on v5 (what also means we have a single devel branch again).      *
*       ("development" means new feature development, bug fixes are of    *
*       course provided for v4-stable)                                    *
***************************************************************************
- improved testbench to contain samples for totally malformed messages
  which miss parts of the message content
- bugfix: some malformed messages could lead to a missing LF inside files
  or some other missing parts of the template content.
- bugfix: if a message ended immediately with a hostname, the hostname
  was mistakenly interpreted as TAG, and localhost be used as hostname
- bugfix: message without MSG part could case a segfault
  [backported from v5 commit 98d1ed504ec001728955a5bcd7916f64cd85f39f]
  This actually was a "recent" regression, but I did not realize that it
  was introduced by the performance optimization in v4-devel. Shame on
  me for having two devel versions at the same time...
---------------------------------------------------------------------------
Version 4.5.8  [v4-beta] (rgerhards), 2010-02-10
- enhanced doc for using PostgreSQL
  Thanks to Marc Schiffbauer for the new/updated doc
- bugfix: property replacer returned invalid parameters under some (unusual)
  conditions. In extreme cases, this could lead to garbled logs and/or
  a system failure.
- bugfix: invalid length returned (often) when using regular expressions
  inside the property replacer
- bugfix: submatch regex in property replacer did not honor "return 0 on
  no match" config case
- bugfix: imuxsock incorrectly stated inputname "imudp"
  Thanks to Ryan Lynch for reporting this.
- (slightly) enhanced support for FreeBSD by setting _PATH_MODDIR to
  the correct value on FreeBSD.
  Thanks to Cristiano for the patch.
- bugfix: -d did not enable display of debug messages
  regression from introduction of "debug on demand" mode
  Thanks to Michael Biebl for reporting this bug
- bugfix: blanks inside file names did not terminate file name parsing.
  This could reslult in the whole rest of a line (including comments)
  to be treated as file name in "write to file" actions.
  Thanks to Jack for reporting this issue.
- bugfix: rsyslog hang when writing to a named pipe which nobody was
  reading. Thanks to Michael Biebl for reporting this bug.
  Bugzilla entry: http://bugzilla.adiscon.com/show_bug.cgi?id=169
- bugfix: potential segfaults during queue shutdown
  (bugs require certain non-standard settings to appear)
  Thanks to varmojfekoj for the patch
---------------------------------------------------------------------------
Version 4.5.7  [v4-beta] (rgerhards), 2009-11-18
- added a so-called "On Demand Debug" mode, in which debug output can
  be generated only after the process has started, but not right from
  the beginning. This is assumed to be useful for hard-to-find bugs.
  Also improved the doc on the debug system.
- bugfix (kind of): check if TCP connection is still alive if using TLS
  Thanks to Jonathan Bond-Caron for the patch.
- bugfix: hostname accidently set to IP address for some message sources,
  for example imudp. Thanks to Anton for reporting this bug.
- bugfix [imported from 4.4.3]: $ActionExecOnlyOnceEveryInterval did
  not work.
---------------------------------------------------------------------------
Version 4.5.6  [v4-beta] (rgerhards), 2009-11-05
- bugfix: named pipes did no longer work (they always got an open error)
  this was a regression from the omfile rewrite in 4.5.0
- bugfix(minor): diag function returned wrong queue memeber count
  for the main queue if an active DA queue existed. This had no relevance
  to real deployments (assuming they are not running the debug/diagnostic
  module...), but sometimes caused grief and false alerts in the 
  testbench.
- included some important fixes from v4-stable:
  * bugfix: invalid handling of zero-sized messages
  * bugfix: zero-sized UDP messages are no longer processed
  * bugfix: random data could be appended to message
  * bugfix: reverse lookup reduction logic in imudp do DNS queries too often
- bugfix(testbench): testcase did not properly wait for rsyslod shutdown
  thus some unpredictable behavior and a false negative test result
  could occur. [BACKPORTED from v5]
- bugfix(testbench): sequence check was not always performed correctly,
  that could result in tests reporting success when they actually failed
---------------------------------------------------------------------------
Version 4.5.5  [v4-beta] (rgerhards), 2009-10-21
- added $InputTCPServerNotifyOnConnectionClose config directive
  see doc for details
- bugfix: debug string larger than 1K were improperly displayed. Max size
  is now 32K
- bugfix: invalid storage class selected for some size config parameters.
  This resulted in wrong values. The most prominent victim was the
  directory creation mode, which was set to zero in some cases. For 
  details, see related blog post:
  http://blog.gerhards.net/2009/10/another-note-on-hard-to-find-bugs.html
---------------------------------------------------------------------------
Version 4.5.4  [v4-beta] (rgerhards), 2009-09-29
- bugfix: potential segfault in stream writer on destruction
  Most severely affected omfile. The problem was that some buffers were
  freed before the asynchronous writer thread was shut down. So the
  writer thread accessed invalid data, which may even already be
  overwritten. Symptoms (with omfile) were segfaults, grabled data
  and files with random names placed around the file system (most
  prominently into the root directory). Special thanks to Aaron for
  helping to track this down.
- bugfix: potential race in object loader (obj.c) during use/release
  of object interface
- bugfixes: potential problems in out file zip writer. Problems could
  lead to abort and/or memory leak. The module is now hardened in a very
  conservative way, which is sub-optimal from a performance point of view.
  This should be improved if it has proven reliable in practice.
---------------------------------------------------------------------------
Version 4.5.3  [v4-beta] (rgerhards), 2009-09-17
- bugfix: repeated messages were incorrectly processed
  this could lead to loss of the repeated message content. As a side-
  effect, it could probably also be possible that some segfault occurs
  (quite unlikely). The root cause was that some counters introduced
  during the malloc optimizations were not properly duplicated in
  MsgDup(). Note that repeated message processing is not enabled
  by default.
- bugfix: message sanitation had some issues:
  - control character DEL was not properly escaped
  - NUL and LF characters were not properly stripped if no control
    character replacement was to be done
  - NUL characters in the message body were silently dropped (this was
    a regeression introduced by some of the recent optimizations)
- bugfix: strings improperly reused, resulting in some message properties
  be populated with strings from previous messages. This was caused by
  an improper predicate check. [backported from v5]
- fixed some minor portability issues
- bugfix: reverse lookup reduction logic in imudp do DNS queries too often
  [imported from 4.4.2]
---------------------------------------------------------------------------
Version 4.5.2  [v4-beta] (rgerhards), 2009-08-21
- legacy syslog parser changed so that it now accepts date stamps in
  wrong case. Some devices seem to create them and I do not see any harm
  in supporting that.
- added $InputTCPMaxListeners directive - permits to specify how many 
  TCP servers shall be possible (default is 20).
- bugfix: memory leak with some input modules. Those inputs that
  use parseAndSubmitMsg() leak two small memory blocks with every message.
  Typically, those process only relatively few messages, so the issue 
  does most probably not have any effect in practice.
- bugfix: if tcp listen port could not be created, no error message was
  emitted
- bugfix: potential segfault in output file writer (omfile)
  In async write mode, we use modular arithmetic to index the output
  buffer array. However, the counter variables accidently were signed,
  thus resulting in negative indizes after integer overflow. That in turn
  could lead to segfaults, but was depending on the memory layout of 
  the instance in question (which in turn depended on a number of
  variables, like compile settings but also configuration). The counters
  are now unsigned (as they always should have been) and so the dangling
  mis-indexing does no longer happen. This bug potentially affected all
  installations, even if only some may actually have seen a segfault.
- bugfix: hostnames with dashes in them were incorrectly treated as
  malformed, thus causing them to be treated as TAG (this was a regression
  introduced from the "rfc3164 strict" change in 4.5.0).
---------------------------------------------------------------------------
Version 4.5.1  [DEVEL] (rgerhards), 2009-07-15
- CONFIG CHANGE: $HUPisRestart default is now "off". We are doing this
  to support removal of restart-type HUP in v5.
- bugfix: fromhost-ip was sometimes truncated
- bugfix: potential segfault when zip-compressed syslog records were
  received (double free)
- bugfix: properties inputname, fromhost, fromhost-ip, msg were lost when
  working with disk queues
- performance enhancement: much faster, up to twice as fast (depending
  on configuration)
- bugfix: abort condition when RecvFrom was not set and message reduction
  was on. Happend e.g. with imuxsock.
- added $klogConsoleLogLevel directive which permits to set a new
  console log level while rsyslog is active
- bugfix: message could be truncated after TAG, often when forwarding
  This was a result of an internal processing error if maximum field
  sizes had been specified in the property replacer.
- added ability for the TCP output action to "rebind" its send socket after
  sending n messages (actually, it re-opens the connection, the name is 
  used because this is a concept very similiar to $ActionUDPRebindInterval).
  New config directive $ActionSendTCPRebindInterval added for the purpose.
  By default, rebinding is disabled. This is considered useful for load
  balancers.
- testbench improvements
---------------------------------------------------------------------------
Version 4.5.0  [DEVEL] (rgerhards), 2009-07-02
- activation order of inputs changed, they are now activated only after
  privileges are dropped. Thanks to Michael Terry for the patch.
- greatly improved performance
- greatly reduced memory requirements of msg object
  to around half of the previous demand. This means that more messages can
  be stored in core! Due to fewer cache misses, this also means some
  performance improvement.
- improved config error messages: now contain a copy of the config line
  that (most likely) caused the error
- reduced max value for $DynaFileCacheSize to 1,000 (the former maximum
  of 10,000 really made no sense, even 1,000 is very high, but we like
  to keep the user in control ;)).
- added capability to fsync() queue disk files for enhanced reliability
  (also add's speed, because you do no longer need to run the whole file
  system in sync mode)
- more strict parsing of the hostname in rfc3164 mode, hopefully
  removes false positives (but may cause some trouble with hostname
  parsing). For details, see this bug tracker:
  http://bugzilla.adiscon.com/show_bug.cgi?id=126
- omfile rewrite to natively support zip files (includes large extension
  of the stream class)
- added configuration commands (see doc for explanations)
  * $OMFileZipLevel
  * $OMFileIOBufferSize
  * $OMFileFlushOnTXEnd
  * $MainMsgQueueSyncQueueFiles
  * $ActionQueueSyncQueueFiles
- done some memory accesses explicitely atomic
- bugfix: subtle (and usually irrelevant) issue in timout processing
  timeout could be one second too early if nanoseconds wrapped
- set a more sensible timeout for shutdow, now 1.5 seconds to complete
  processing (this also removes those cases where the shutdown message
  was not written because the termination happened before it)
- internal bugfix: object pointer was only reset to NULL when an object
  was actually destructed. This most likely had no effect to existing code,
  but it may also have caused trouble in remote cases. Similarly, the fix
  may also cause trouble...
- bugfix: missing initialization during timestamp creation
  This could lead to timestamps written in the wrong format, but not to
  an abort
---------------------------------------------------------------------------
Version 4.4.3  [v4-stable] (rgerhards), 2009-10-??
- bugfix: several smaller bugs resolved after flexelint review
  Thanks to varmojfekoj for the patch.
- bugfix: $ActionExecOnlyOnceEveryInterval did not work.
  This was a regression from the time() optimizations done in v4.
  Bug tracker: http://bugzilla.adiscon.com/show_bug.cgi?id=143
  Thanks to Klaus Tachtler for reporting this bug.
- bugfix: potential segfault on queue shutdown
  Thanks to varmojfekoj for the patch.
- bugfix: potential hang condition on queue shutdown
  [imported from v3-stable]
- bugfix: segfault on startup when -q or -Q option was given
  [imported from v3-stable]
---------------------------------------------------------------------------
Version 4.4.2  [v4-stable] (rgerhards), 2009-10-09
- bugfix: invalid handling of zero-sized messages, could lead to mis-
  addressing and potential memory corruption/segfault
- bugfix: zero-sized UDP messages are no longer processed
  until now, they were forwarded to processing, but this makes no sense
  Also, it looks like the system seems to provide a zero return code
  on a UDP recvfrom() from time to time for some internal reasons. These
  "receives" are now silently ignored.
- bugfix: random data could be appended to message, possibly causing
  segfaults
- bugfix: reverse lookup reduction logic in imudp do DNS queries too often
  A comparison was done between the current and the former source address.
  However, this was done on the full sockaddr_storage structure and not
  on the host address only. This has now been changed for IPv4 and IPv6.
  The end result of this bug could be a higher UDP message loss rate than
  necessary (note that UDP message loss can not totally be avoided due
  to the UDP spec)
---------------------------------------------------------------------------
Version 4.4.1  [v4-stable] (rgerhards), 2009-09-02
- features requiring Java are automatically disabled if Java is not
  present (thanks to Michael Biebl for his help!)
- bugfix: invalid double-quoted PRI, among others in outgoing messages
  This causes grief with all receivers.
  Bug tracker: http://bugzilla.adiscon.com/show_bug.cgi?id=147
- bugfix: Java testing tools were required, even if testbench was disabled
  This resulted in build errors if no Java was present on the build system,
  even though none of the selected option actually required Java.
  (I forgot to backport a similar fix to newer releases).
- bugfix (backport): omfwd segfault
  Note that the orginal (higher version) patch states this happens only
  when debugging mode is turned on. That statement is wrong: if debug
  mode is turned off, the message is not being emitted, but the division
  by zero in the actual parameters still happens.
---------------------------------------------------------------------------
Version 4.4.0  [v4-stable] (rgerhards), 2009-08-21
- bugfix: stderr/stdout were not closed to be able to emit error messages,
  but this caused ssh sessions to hang. Now we close them after the 
  initial initialization. See forum thread:
  http://kb.monitorware.com/controlling-terminal-issues-t9875.html
- bugfix: sending syslog messages with zip compression did not work
---------------------------------------------------------------------------
Version 4.3.2  [v4-beta] (rgerhards), 2009-06-24
- removed long-obsoleted property UxTradMsg
- added a generic network stream server (in addition to rather specific
  syslog tcp server)
- added ability for the UDP output action to rebind its send socket after
  sending n messages. New config directive $ActionSendUDPRebindInterval
  added for the purpose. By default, rebinding is disabled. This is 
  considered useful for load balancers.
- bugfix: imdiag/imtcp had a race condition
- improved testbench (now much better code design and reuse)
- added config switch --enable-testbench=no to turn off testbench
---------------------------------------------------------------------------
Version 4.3.1  [DEVEL] (rgerhards), 2009-05-25
- added capability to run multiple tcp listeners (on different ports)
- performance enhancement: imtcp calls parser no longer on input thread
  but rather inside on of the potentially many main msg queue worker
  threads (an enhancement scheduled for all input plugins where this is
  possible)
- added $GenerateConfigGraph configuration command which can be used
  to generate nice-looking (and very informative) rsyslog configuration
  graphs.
- added $ActionName configuration directive (currently only used for
  graph generation, but may find other uses)
- improved doc
  * added (hopefully) easier to grasp queue explanation
- improved testbench
  * added tests for queue disk-only mode (checks disk queue logic)
- bugfix: light and full delay watermarks had invalid values, badly
  affecting performance for delayable inputs
- build system improvements - thanks to Michael Biebl
- added new testing module imdiag, which enables to talk to the 
  rsyslog core at runtime. The current implementation is only a 
  beginning, but can be expanded over time
---------------------------------------------------------------------------
Version 4.3.0  [DEVEL] (rgerhards), 2009-04-17
- new feature: new output plugin omprog, which permits to start program
  and feed it (via its stdin) with syslog messages. If the program
  terminates, it is restarted.
- improved internal handling of RainerScript functions, building the
  necessary plumbing to support more functions with decent runtime
  performance. This is also necessary towards the long-term goal
  of loadable library modules.
- added new RainerScript function "tolower"
- improved testbench
  * added tests for tcp-based reception
  * added tcp-load test (1000 connections, 20,000 messages)
- added $MaxOpenFiles configuration directive
- bugfix: solved potential memory leak in msg processing, could manifest
  itself in imtcp
- bugfix: ompgsql did not detect problems in sql command execution
  this could cause loss of messages. The handling was correct if the
  connection broke, but not if there was a problem with statement
  execution. The most probable case for such a case would be invalid
  sql inside the template, and this is now much easier to diagnose.
---------------------------------------------------------------------------
Version 4.2.0  [v4-stable] (rgerhards), 2009-06-23
- bugfix: light and full delay watermarks had invalid values, badly
  affecting performance for delayable inputs
- imported all patches from 3.22.1 as of today (see below)
- bugfix: compile problems in im3195
---------------------------------------------------------------------------
Version 4.1.7  [BETA] (rgerhards), 2009-04-22
- bugfix: $InputTCPMaxSessions config directive was accepted, but not
  honored. This resulted in a fixed upper limit of 200 connections.
- bugfix: the default for $DirCreateMode was 0644, and as such wrong.
  It has now been changed to 0700. For some background, please see
  http://lists.adiscon.net/pipermail/rsyslog/2009-April/001986.html
- bugfix: ompgsql did not detect problems in sql command execution
  this could cause loss of messages. The handling was correct if the
  connection broke, but not if there was a problem with statement
  execution. The most probable case for such a case would be invalid
  sql inside the template, and this is now much easier to diagnose.
---------------------------------------------------------------------------
Version 4.1.6  [DEVEL] (rgerhards), 2009-04-07
- added new "csv" property replacer options to enable simple creation
  of CSV-formatted outputs (format from RFC4180 is used)
- implemented function support in RainerScript. That means the engine
  parses and compile functions, as well as executes a few build-in
  ones. Dynamic loading and registration of functions is not yet
  supported - but we now have a good foundation to do that later on.
- implemented the strlen() RainerScript function
- added a template output module
- added -T rsyslogd command line option, enables to specify a directory
  where to chroot() into on startup. This is NOT a security feature but
  introduced to support testing. Thus, -T does not make sure chroot()
  is used in a secure way. (may be removed later)
- added omstdout module for testing purposes. Spits out all messages to
  stdout - no config option, no other features
- added a parser testing suite (still needs to be extended, but a good
  start)
- modified $ModLoad statement so that for modules whom's name starts with
  a dot, no path is prepended (this enables relative-pathes and should
  not break any valid current config)
- fixed a bug that caused action retries not to work correctly
  situation was only cleared by a restart
- bugfix: closed dynafile was potentially never written until another
  dynafile name was generated - potential loss of messages
- improved omfile so that it properly suspends itself if there is an
  i/o or file name generation error. This enables it to be used with
  the full high availability features of rsyslog's engine
- bugfix: fixed some segaults on Solaris, where vsprintf() does not
  check for NULL pointers
- improved performance of regexp-based filters
  Thanks to Arnaud Cornet for providing the idea and initial patch.
- added a new way how output plugins may be passed parameters. This is
  more effcient for some outputs. They new can receive fields not only
  as a single string but rather in an array where each string is seperated.
- added (some) developer documentation for output plugin interface
- bugfix: potential abort with DA queue after high watermark is reached
  There exists a race condition that can lead to a segfault. Thanks
  go to vbernetr, who performed the analysis and provided patch, which
  I only tweaked a very little bit.
- bugfix: imtcp did incorrectly parse hostname/tag
  Thanks to Luis Fernando Muñoz Mejías for the patch.
---------------------------------------------------------------------------
Version 4.1.5  [DEVEL] (rgerhards), 2009-03-11
- bugfix: parser did not correctly parse fields in UDP-received messages
- added ERE support in filter conditions
  new comparison operation "ereregex"
- added new config directive $RepeatedMsgContainsOriginalMsg so that the
  "last message repeated n times" messages, if generated, may
  have an alternate format that contains the message that is being repeated
---------------------------------------------------------------------------
Version 4.1.4  [DEVEL] (rgerhards), 2009-01-29
- bugfix: inconsistent use of mutex/atomic operations could cause segfault
  details are too many, for full analysis see blog post at:
  http://blog.gerhards.net/2009/01/rsyslog-data-race-analysis.html
- bugfix: unitialized mutex was used in msg.c:getPRI
  This was subtle, because getPRI is called as part of the debugging code
  (always executed) in syslogd.c:logmsg.
- bufgix: $PreserveFQDN was not properly handled for locally emitted
  messages
---------------------------------------------------------------------------
Version 4.1.3  [DEVEL] (rgerhards), 2008-12-17
- added $InputTCPServerAddtlFrameDelimiter config directive, which
  enables to specify an additional, non-standard message delimiter
  for processing plain tcp syslog. This is primarily a fix for the invalid
  framing used in Juniper's NetScreen products. Credit to forum user
  Arv for suggesting this solution.
- added $InputTCPServerInputName property, which enables a name to be
  specified that will be available during message processing in the
  inputname property. This is considered useful for logic that treats
  messages differently depending on which input received them.
- added $PreserveFQDN config file directive
  Enables to use FQDNs in sender names where the legacy default
  would have stripped the domain part.
  Thanks to BlinkMind, Inc. http://www.blinkmind.com for sponsoring this
  development.
- bugfix: imudp went into an endless loop under some circumstances
  (but could also leave it under some other circumstances...)
  Thanks to David Lang and speedfox for reporting this issue.
---------------------------------------------------------------------------
Version 4.1.2  [DEVEL] (rgerhards), 2008-12-04
- bugfix: code did not compile without zlib
- security bugfix: $AllowedSender was not honored, all senders were
  permitted instead (see http://www.rsyslog.com/Article322.phtml)
- security fix: imudp emitted a message when a non-permitted sender
  tried to send a message to it. This behaviour is operator-configurable.
  If enabled, a message was emitted each time. That way an attacker could
  effectively fill the disk via this facility. The message is now
  emitted only once in a minute (this currently is a hard-coded limit,
  if someone comes up with a good reason to make it configurable, we
  will probably do that).
- doc bugfix: typo in v3 compatibility document directive syntax
  thanks to Andrej for reporting
- imported other changes from 3.21.8 and 3.20.1 (see there)
---------------------------------------------------------------------------
Version 4.1.1  [DEVEL] (rgerhards), 2008-11-26
- added $PrivDropToGroup, $PrivDropToUser, $PrivDropToGroupID,
  $PrivDropToUserID config directives to enable dropping privileges.
  This is an effort to provide a security enhancement. For the limits of this
  approach, see http://wiki.rsyslog.com/index.php/Security
- re-enabled imklog to compile on FreeBSD (brought in from beta)
---------------------------------------------------------------------------
Version 4.1.0  [DEVEL] (rgerhards), 2008-11-18

********************************* WARNING *********************************
This version has a slightly different on-disk format for message entries.
As a consequence, old queue files being read by this version may have
an invalid output timestamp, which could result to some malfunction inside
the output driver. It is recommended to drain queues with the previous
version before switching to this one.
********************************* WARNING *********************************

- greatly enhanced performance when compared to v3.
- added configuration directive "HUPisRestart" which enables to configure
  HUP to be either a full restart or "just" a leightweight way to
  close open files.
- enhanced legacy syslog parser to detect year if part of the timestamp
  the format is based on what Cisco devices seem to emit.
- added a setting "$OptimizeForUniprocessor" to enable users to turn off
  pthread_yield calls which are counter-productive on multiprocessor 
  machines (but have been shown to be useful on uniprocessors)
- reordered imudp processing. Message parsing is now done as part of main
  message queue worker processing (was part of the input thread)
  This should also improve performance, as potentially more work is
  done in parallel.
- bugfix: compressed syslog messages could be slightly mis-uncompressed
  if the last byte of the compressed record was a NUL
- added $UDPServerTimeRequery option which enables to work with
  less acurate timestamps in favor of performance. This enables querying
  of the time only every n-th time if imudp is running in the tight
  receive loop (aka receiving messsages at a high rate)
- doc bugfix: queue doc had wrong parameter name for setting controlling
  worker thread shutdown period
- restructured rsyslog.conf documentation
- bugfix: memory leak in ompgsql
  Thanks to Ken for providing the patch
---------------------------------------------------------------------------
Version 3.22.4 [v3-stable] (rgerhards), 2010-??-??
- bugfix: action resume interval incorrectly handled, thus took longer to
  resume
- bugfix: cosmetic: proper constant used instead of number in open call
- bugfix: timestamp was incorrectly calculated for timezones with minute
  offset
  closes: http://bugzilla.adiscon.com/show_bug.cgi?id=271
- improved some code based on clang static analyzer results
- bugfix: potential misadressing in property replacer
---------------------------------------------------------------------------
Version 3.22.3 [v3-stable] (rgerhards), 2010-11-24
- bugfix(important): problem in TLS handling could cause rsyslog to loop
  in a tight loop, effectively disabling functionality and bearing the
  risk of unresponsiveness of the whole system.
  Bug tracker: http://bugzilla.adiscon.com/show_bug.cgi?id=194
---------------------------------------------------------------------------
Version 3.22.2 [v3-stable] (rgerhards), 2010-08-05
- bugfix: comment char ('#') in literal terminated script parsing
  and thus could not be used.
  but tracker: http://bugzilla.adiscon.com/show_bug.cgi?id=119
- enhance: imrelp now also provides remote peer's IP address 
  [if librelp != 1.0.0 is used]
- bugfix: sending syslog messages with zip compression did not work
- bugfix: potential hang condition on queue shutdown
- bugfix: segfault on startup when -q or -Q option was given
  bug tracker: http://bugzilla.adiscon.com/show_bug.cgi?id=157
  Thanks to Jonas Nogueira for reporting this bug.
- clarified use of $ActionsSendStreamDriver[AuthMode/PermittedPeers]
  in doc set (require TLS drivers)
- bugfix: $CreateDirs variable not properly initialized, default thus
  was random (but most often "on")
- bugfix: potential segfault when -p command line option was used
  thanks to varmojfekoj for pointing me at this bug
- bugfix: programname filter in ! configuration can not be reset
  Thanks to Kiss Gabor for the patch.
---------------------------------------------------------------------------
Version 3.22.1 [v3-stable] (rgerhards), 2009-07-02
- bugfix: invalid error message issued if $inlcudeConfig was on an empty
  set of files (e.g. *.conf, where none such files existed)
  thanks to Michael Biebl for reporting this bug
- bugfix: when run in foreground (but not in debug mode), a 
  debug message ("DoDie called") was emitted at shutdown. Removed.
  thanks to Michael Biebl for reporting this bug
- bugfix: some garbagge was emitted to stderr on shutdown. This
  garbage consisted of file names, which were written during 
  startup (key point: not a pointer error)
  thanks to Michael Biebl for reporting this bug
- bugfix: startup and shutdown message were emitted to stdout
  thanks to Michael Biebl for reporting this bug
- bugfix: error messages were not emitted to stderr in forked mode
  (stderr and stdo are now kept open across forks)
- bugfix: internal messages were emitted to whatever file had fd2 when
  rsyslogd ran in forked mode (as usual!)
  Thanks to varmojfekoj for the patch
- small enhancement: config validation run now exits with code 1 if an
  error is detected. This change is considered important but small enough
  to apply it directly to the stable version. [But it is a border case,
  the change requires more code than I had hoped. Thus I have NOT tried
  to actually catch all cases, this is left for the current devel
  releases, if necessary]
- bugfix: light and full delay watermarks had invalid values, badly
  affecting performance for delayable inputs
- bugfix: potential segfault issue when multiple $UDPServerRun directives
  are specified. Thanks to Michael Biebl for helping to debug this one.
- relaxed GnuTLS version requirement to 1.4.0 after confirmation from the
  field that this version is sufficient
- bugfix: parser did not properly handle empty structured data
- bugfix: invalid mutex release in msg.c (detected under thread debugger,
  seems not to have any impact on actual deployments)
---------------------------------------------------------------------------
Version 3.22.0 [v3-stable] (rgerhards), 2009-04-21
This is the first stable release that includes the full functionality
of the 3.21.x version tree.
- bugfix: $InputTCPMaxSessions config directive was accepted, but not
  honored. This resulted in a fixed upper limit of 200 connections.
- bugfix: the default for $DirCreateMode was 0644, and as such wrong.
  It has now been changed to 0700. For some background, please see
  http://lists.adiscon.net/pipermail/rsyslog/2009-April/001986.html
- bugfix: ompgsql did not detect problems in sql command execution
  this could cause loss of messages. The handling was correct if the
  connection broke, but not if there was a problem with statement
  execution. The most probable case for such a case would be invalid
  sql inside the template, and this is now much easier to diagnose.
---------------------------------------------------------------------------
Version 3.21.11 [BETA] (rgerhards), 2009-04-03
- build system improvements contributed by Michael Biebl - thx!
- all patches from 3.20.5 incorporated (see it's ChangeLog entry)
---------------------------------------------------------------------------
Version 3.21.10 [BETA] (rgerhards), 2009-02-02
- bugfix: inconsistent use of mutex/atomic operations could cause segfault
  details are too many, for full analysis see blog post at:
  http://blog.gerhards.net/2009/01/rsyslog-data-race-analysis.html
- the string "Do Die" was accidently emited upon exit in non-debug mode
  This has now been corrected. Thanks to varmojfekoj for the patch.
- some legacy options were not correctly processed.
  Thanks to varmojfekoj for the patch.
- doc bugfix: v3-compatiblity document had typo in config directive
  thanks to Andrej for reporting this
---------------------------------------------------------------------------
Version 3.21.9 [BETA] (rgerhards), 2008-12-04
- re-release of 3.21.8 with an additional fix, that could also lead
  to DoS; 3.21.8 has been removed from the official download archives
- security fix: imudp emitted a message when a non-permitted sender
  tried to send a message to it. This behaviour is operator-configurable.
  If enabled, a message was emitted each time. That way an attacker could
  effectively fill the disk via this facility. The message is now
  emitted only once in a minute (this currently is a hard-coded limit,
  if someone comes up with a good reason to make it configurable, we
  will probably do that).
---------------------------------------------------------------------------
Version 3.21.8  [BETA] (rgerhards), 2008-12-04
- bugfix: imklog did not compile on FreeBSD
- security bugfix: $AllowedSender was not honored, all senders were
  permitted instead (see http://www.rsyslog.com/Article322.phtml)
- merged in all other changes from 3.20.1 (see there)
---------------------------------------------------------------------------
Version 3.21.7  [BETA] (rgerhards), 2008-11-11
- this is the new beta branch, based on the former 3.21.6 devel
- new functionality: ZERO property replacer nomatch option (from v3-stable)
---------------------------------------------------------------------------
Version 3.21.6  [DEVEL] (rgerhards), 2008-10-22
- consolidated time calls during msg object creation, improves performance
  and consistency
- bugfix: solved a segfault condition
- bugfix: subsecond time properties generated by imfile, imklog and
  internal messages could be slightly inconsistent
- bugfix: (potentially big) memory leak on HUP if queues could not be
  drained before timeout - thanks to David Lang for pointing this out
- added capability to support multiple module search pathes. Thank
  to Marius Tomaschewski for providing the patch.
- bugfix: im3195 did no longer compile
- improved "make distcheck" by ensuring everything relevant is recompiled
---------------------------------------------------------------------------
Version 3.21.5  [DEVEL] (rgerhards), 2008-09-30
- performance optimization: unnecessary time() calls during message
  parsing removed - thanks to David Lang for his excellent performance
  analysis
- added new capability to property replacer: multiple immediately
  successive field delimiters are treated as a single one.
  Thanks to Zhuang Yuyao for the patch.
- added message property "inputname", which contains the name of the
  input (module) that generated it. Presence is depending on suport in
  each input module (else it is blank).
- added system property "$myhostname", which contains the name of the
  local host as it knows itself.
- imported a number of fixes and enhancements from the stable and
  devel branches, including a fix to a potential segfault on HUP
  when using UDP listners
- re-enabled gcc builtin atomic operations and added a proper
  ./configure check
- bugfix: potential race condition when adding messages to queue
  There was a wrong order of mutex lock operations. It is hard to
  believe that really caused problems, but in theory it could and with
  threading we often see that theory becomes practice if something is only
  used long enough on a fast enough machine with enough CPUs ;)
- cleaned up internal debug system code and made it behave better
  in regard to multi-threading
---------------------------------------------------------------------------
Version 3.21.4  [DEVEL] (rgerhards), 2008-09-04
- removed compile time fixed message size limit (was 2K), limit can now
  be set via $MaxMessageSize global config directive (finally gotten rid
  of MAXLINE ;))
- enhanced doc for $ActionExecOnlyEveryNthTimeTimeout
- integrated a number of patches from 3.18.4, namely
  - bugfix: order-of magnitude issue with base-10 size definitions
    in config file parser. Could lead to invalid sizes, constraints
    etc for e.g. queue files and any other object whose size was specified
    in base-10 entities. Did not apply to binary entities. Thanks to
    RB for finding this bug and providing a patch.
  - bugfix: action was not called when system time was set backwards
    (until the previous time was reached again). There are still some
    side-effects when time is rolled back (A time rollback is really a bad
    thing to do, ideally the OS should issue pseudo time (like NetWare did)
    when the user tries to roll back time). Thanks to varmojfekoj for this
    patch.
  - doc bugfix: rsyslog.conf man page improved and minor nit fixed
    thanks to Lukas Kuklinek for the patch.
---------------------------------------------------------------------------
Version 3.21.3  [DEVEL] (rgerhards), 2008-08-13
- added ability to specify flow control mode for imuxsock
- added ability to execute actions only after the n-th call of the action
  This also lead to the addition of two new config directives:
  $ActionExecOnlyEveryNthTime and $ActionExecOnlyEveryNthTimeTimeout
  This feature is useful, for example, for alerting: it permits you to
  send an alert only after at least n occurences of a specific message
  have been seen by rsyslogd. This protectes against false positives
  due to waiting for additional confirmation.
- bugfix: IPv6 addresses could not be specified in forwarding actions
  New syntax @[addr]:port introduced to enable that. Root problem was IPv6
  addresses contain colons.
- somewhat enhanced debugging messages
- imported from 3.18.3:
  - enhanced ommysql to support custom port to connect to server
    Port can be set via new $ActionOmmysqlServerPort config directive
    Note: this was a very minor change and thus deemed appropriate to be
    done in the stable release.
  - bugfix: misspelled config directive, previously was
    $MainMsgQueueWorkeTimeoutrThreadShutdown, is now
    $MainMsgQueueWorkerTimeoutThreadShutdown. Note that the misspelled
    directive is not preserved - if the misspelled directive was used
    (which I consider highly unlikely), the config file must be changed.
    Thanks to lperr for reporting the bug.
---------------------------------------------------------------------------
Version 3.21.2  [DEVEL] (rgerhards), 2008-08-04
- added $InputUnixListenSocketHostName config directive, which permits to
  override the hostname being used on a local unix socket. This is useful
  for differentiating "hosts" running in several jails. Feature was
  suggested by David Darville, thanks for the suggestion.
- enhanced ommail to support multiple email recipients. This is done by
  specifying $ActionMailTo multiple times. Note that this introduces a
  small incompatibility to previous config file syntax: the recipient
  list is now reset for each action (we honestly believe that will
  not cause any problem - apologies if it does).
- enhanced troubleshooting documentation
---------------------------------------------------------------------------
Version 3.21.1  [DEVEL] (rgerhards), 2008-07-30
- bugfix: no error was reported if the target of a $IncludeConfig
  could not be accessed.
- added testbed for common config errors
- added doc for -u option to rsyslogd man page
- enhanced config file checking - no active actions are detected
- added -N rsyslogd command line option for a config validation run
  (which does not execute actual syslogd code and does not interfere
  with a running instance)
- somewhat improved emergency configuration. It is now also selected
  if the config contains no active actions
- rsyslogd error messages are now reported to stderr by default. can be
  turned off by the new "$ErrorMessagesToStderr off" directive
 Thanks to HKS for suggesting the new features.
---------------------------------------------------------------------------
Version 3.21.0  [DEVEL] (rgerhards), 2008-07-18
- starts a new devel branch
- added a generic test driver for RainerScript plus some test cases
  to the testbench
- added a small diagnostic tool to obtain result of gethostname() API
- imported all changes from 3.18.1 until today (some quite important,
  see below)
---------------------------------------------------------------------------
Version 3.20.6 [v3-stable] (rgerhards), 2009-04-16
- this is the last v3-stable for the 3.20.x series
- bugfix: $InputTCPMaxSessions config directive was accepted, but not
  honored. This resulted in a fixed upper limit of 200 connections.
- bugfix: the default for $DirCreateMode was 0644, and as such wrong.
  It has now been changed to 0700. For some background, please see
  http://lists.adiscon.net/pipermail/rsyslog/2009-April/001986.html
---------------------------------------------------------------------------
Version 3.20.5 [v3-stable] (rgerhards), 2009-04-02
- bugfix: potential abort with DA queue after high watermark is reached
  There exists a race condition that can lead to a segfault. Thanks
  go to vbernetr, who performed the analysis and provided patch, which
  I only tweaked a very little bit.
- fixed bugs in RainerScript:
  o when converting a number and a string to a common type, both were 
    actually converted to the other variable's type.
  o the value of rsCStrConvertToNumber() was miscalculated.
  Thanks to varmojfekoj for the patch
- fixed a bug in configure.ac which resulted in problems with
  environment detection - thanks to Michael Biebl for the patch
- fixed a potential segfault problem in gssapi code
  thanks to varmojfekoj for the patch
- doc enhance: provide standard template for MySQL module and instructions
  on how to modify schema
---------------------------------------------------------------------------
Version 3.20.4 [v3-stable] (rgerhards), 2009-02-09
- bugfix: inconsistent use of mutex/atomic operations could cause segfault
  details are too many, for full analysis see blog post at:
  http://blog.gerhards.net/2009/01/rsyslog-data-race-analysis.html
- bugfix: invalid ./configure settings for RFC3195
  thanks to Michael Biebl for the patch
- bugfix: invalid mutex access in msg.c
- doc bugfix: dist tarball missed 2 files, had one extra file that no
  longer belongs into it. Thanks to Michael Biebl for pointing this out.
---------------------------------------------------------------------------
Version 3.20.3 [v3-stable] (rgerhards), 2009-01-19
- doc bugfix: v3-compatiblity document had typo in config directive
  thanks to Andrej for reporting this
- fixed a potential segfault condition with $AllowedSender directive
  On HUP, the root pointers were not properly cleaned up. Thanks to
  Michael Biebel, olgoat, and Juha Koho for reporting and analyzing
  the bug.
---------------------------------------------------------------------------
Version 3.20.2 [v3-stable] (rgerhards), 2008-12-04
- re-release of 3.20.1 with an additional fix, that could also lead
  to DoS; 3.20.1 has been removed from the official download archives
- security fix: imudp emitted a message when a non-permitted sender
  tried to send a message to it. This behaviour is operator-configurable.
  If enabled, a message was emitted each time. That way an attacker could
  effectively fill the disk via this facility. The message is now
  emitted only once in a minute (this currently is a hard-coded limit,
  if someone comes up with a good reason to make it configurable, we
  will probably do that).
---------------------------------------------------------------------------
Version 3.20.1 [v3-stable] (rgerhards), 2008-12-04
- security bugfix: $AllowedSender was not honored, all senders were
  permitted instead
- enhance: regex nomatch option "ZERO" has been added
  This allows to return the string 0 if a regular expression is
  not found. This is probably useful for storing numerical values into
  database columns.
- bugfix: memory leak in gtls netstream driver fixed
  memory was lost each time a TLS session was torn down. This could 
  result in a considerable memory leak if it happened quite frequently
  (potential system crash condition)
- doc update: documented how to specify multiple property replacer
  options + link to new online regex generator tool added
- minor bufgfix: very small memory leak in gtls netstream driver
  around a handful of bytes (< 20) for each HUP
- improved debug output for regular expressions inside property replacer
  RE's seem to be a big trouble spot and I would like to have more
  information inside the debug log. So I decided to add some additional
  debug strings permanently.
---------------------------------------------------------------------------
Version 3.20.0 [v3-stable] (rgerhards), 2008-11-05
- this is the inital release of the 3.19.x branch as a stable release
- bugfix: double-free in pctp netstream driver. Thank to varmojfeko
  for the patch
---------------------------------------------------------------------------
Version 3.19.12 [BETA] (rgerhards), 2008-10-16
- bugfix: subseconds where not correctly extracted from a timestamp
  if that timestamp did not contain any subsecond information (the
  resulting string was garbagge but should have been "0", what it
  now is).
- increased maximum size of a configuration statement to 4K (was 1K)
- imported all fixes from the stable branch (quite a lot)
- bugfix: (potentially big) memory leak on HUP if queues could not be
  drained before timeout - thanks to David Lang for pointing this out
---------------------------------------------------------------------------
Version 3.19.11 [BETA] (rgerhards), 2008-08-25
This is a refresh of the beta. No beta-specific fixes have been added.
- included fixes from v3-stable (most importantly 3.18.3)
---------------------------------------------------------------------------
Version 3.19.10 [BETA] (rgerhards), 2008-07-15
- start of a new beta branch based on former 3.19 devel branch
- bugfix: bad memory leak in disk-based queue modes
- bugfix: UDP syslog forwarding did not work on all platforms
  the ai_socktype was incorrectly set to 1. On some platforms, this
  lead to failing name resolution (e.g. FreeBSD 7). Thanks to HKS for
  reporting the bug.
- bugfix: priority was incorrectly calculated on FreeBSD 7,
  because the LOG_MAKEPRI() C macro has a different meaning there (it
  is just a simple addition of faciltity and severity). I have changed
  this to use own, consistent, code for PRI calculation. Thank to HKS
  for reporting this bug.
- bugfix (cosmetical): authorization was not checked when gtls handshake
  completed immediately. While this sounds scary, the situation can not
  happen in practice. We use non-blocking IO only for server-based gtls
  session setup. As TLS requires the exchange of multiple frames before
  the handshake completes, it simply is impossible to do this in one
  step. However, it is useful to have the code path correct even for 
  this case - otherwise, we may run into problems if the code is changed
  some time later (e.g. to use blocking sockets). Thanks to varmojfekoj
  for providing the patch.
- important queue bugfix from 3.18.1 imported (see below)
- cleanup of some debug messages
---------------------------------------------------------------------------
Version 3.19.9 (rgerhards), 2008-07-07
- added tutorial for creating a TLS-secured syslog infrastructure
- rewritten omusrmsg to no longer fork() a new process for sending messages
  this caused some problems with the threading model, e.g. zombies. Also,
  it was far less optimal than it is now.
- bugfix: machine certificate was required for client even in TLS anon mode
  Reference: http://bugzilla.adiscon.com/show_bug.cgi?id=85
  The fix also slightly improves performance by not storing certificates in
  client sessions when there is no need to do so.
- bugfix: RainerScript syntax error was not always detected
---------------------------------------------------------------------------
Version 3.19.8 (rgerhards), 2008-07-01
- bugfix: gtls module did not correctly handle EGAIN (and similar) recv()
  states. This has been fixed by introducing a new abstraction layer inside
  gtls.
- added (internal) error codes to error messages; added redirector to
  web description of error codes
  closes bug http://bugzilla.adiscon.com/show_bug.cgi?id=20
- disabled compile warnings caused by third-party libraries
- reduced number of compile warnings in gcc's -pedantic mode
- some minor documentation improvements
- included all fixes from beta 3.17.5
---------------------------------------------------------------------------
Version 3.19.7 (rgerhards), 2008-06-11
- added new property replacer option "date-subseconds" that enables
  to query just the subsecond part of a high-precision timestamp
- somewhat improved plain tcp syslog reliability by doing a connection
  check before sending. Credits to Martin Schuette for providing the
  idea. Details are available at
  http://blog.gerhards.net/2008/06/reliable-plain-tcp-syslog-once-again.html
- made rsyslog tickless in the (usual and default) case that repeated
  message reduction is turned off. More info:
  http://blog.gerhards.net/2008/06/coding-to-save-environment.html
- some build system cleanup, thanks to Michael Biebl
- bugfix: compile under (Free)BSD failed due to some invalid library
  definitions - this is fixed now. Thanks to Michael Biebl for the patch.
---------------------------------------------------------------------------
Version 3.19.6 (rgerhards), 2008-06-06
- enhanced property replacer to support multiple regex matches
- bugfix: part of permittedPeer structure was not correctly initialized
  thanks to varmojfekoj for spotting this
- bugfix: off-by-one bug during certificate check
- bugfix: removed some memory leaks in TLS code
---------------------------------------------------------------------------
Version 3.19.5 (rgerhards), 2008-05-30
- enabled Posix ERE expressions inside the property replacer
  (previously BRE was permitted only)
- provided ability to specify that a regular expression submatch shall
  be used inside the property replacer
- implemented in property replacer: if a regular expression does not match,
  it can now either return "**NO MATCH** (default, as before), a blank
  property or the full original property text
- enhanced property replacer to support multiple regex matches
---------------------------------------------------------------------------
Version 3.19.4 (rgerhards), 2008-05-27
- implemented x509/certvalid gtls auth mode
- implemented x509/name gtls auth mode (including wildcards)
- changed fingerprint gtls auth mode to new format fingerprint
- protected gtls error string function by a mutex. Without it, we
  could have a race condition in extreme cases. This was very remote,
  but now can no longer happen.
- changed config directive name to reflect different use
  $ActionSendStreamDriverCertFingerprint is now
  $ActionSendStreamDriverPermittedPeer and can be used both for
  fingerprint and name authentication (similar to the input side)
- bugfix: sender information (fromhost et al) was missing in imudp
  thanks to sandiso for reporting this bug
- this release fully inplements IETF's syslog-transport-tls-12 plus
  the latest text changes Joe Salowey provided via email. Not included
  is ipAddress subjectAltName authentication, which I think will be
  dropped from the draft. I don't think there is any real need for it.
This release also includes all bug fix up to today from the beta
and stable branches. Most importantly, this means the bugfix for
100% CPU utilization by imklog.
---------------------------------------------------------------------------
Version 3.19.3 (rgerhards), 2008-05-21
- added ability to authenticate the server against its certificate
  fingerprint
- added ability for client to provide its fingerprint
- added ability for server to obtain client cert's fingerprint
- bugfix: small mem leak in omfwd on exit (strmdriver name was not freed)
- bugfix: $ActionSendStreamDriver had no effect
- bugfix: default syslog port was no longer used if none was
  configured. Thanks to varmojfekoj for the patch
- bugfix: missing linker options caused build to fail on some
  systems. Thanks to Tiziano Mueller for the patch.
---------------------------------------------------------------------------
Version 3.19.2 (rgerhards), 2008-05-16
- bugfix: TCP input modules did incorrectly set fromhost property
  (always blank)
- bugfix: imklog did not set fromhost property
- added "fromhost-ip" property
  Note that adding this property changes the on-disk format for messages.
  However, that should not have any bad effect on existing spool files.
  But you will run into trouble if you create a spool file with this
  version and then try to process it with an older one (after a downgrade).
  Don't do that ;)
- added "RSYSLOG_DebugFormat" canned template
- bugfix: hostname and fromhost were swapped when a persisted message
  (in queued mode) was read in
- bugfix: lmtcpclt, lmtcpsrv and lmgssutil did all link to the static
  runtime library, resulting in a large size increase (and potential
  "interesting" effects). Thanks to Michael Biebel for reporting the size
  issue.
- bugfix: TLS server went into an endless loop in some situations.
  Thanks to Michael Biebl for reporting the problem.
- fixed potential segfault due to invalid call to cfsysline
  thanks to varmojfekoj for the patch
---------------------------------------------------------------------------
Version 3.19.1 (rgerhards), 2008-05-07
- configure help for --enable-gnutls wrong - said default is "yes" but
  default actually is "no" - thanks to darix for pointing this out
- file dirty.h was missing - thanks to darix for pointing this out
- bugfix: man files were not properly distributed - thanks to
  darix for reporting and to Michael Biebl for help with the fix
- some minor cleanup
---------------------------------------------------------------------------
Version 3.19.0 (rgerhards), 2008-05-06
- begins new devel branch version
- implemented TLS for plain tcp syslog (this is also the world's first
  implementation of IETF's upcoming syslog-transport-tls draft)
- partly rewritten and improved omfwd among others, now loads TCP
  code only if this is actually necessary
- split of a "runtime library" for rsyslog - this is not yet a clean
  model, because some modularization is still outstanding. In theory,
  this shall enable other utilities but rsyslogd to use the same
  runtime
- implemented im3195, the RFC3195 input as a plugin
- changed directory structure, files are now better organized
- a lot of cleanup in regard to modularization
- -c option no longer must be the first option - thanks to varmjofekoj
  for the patch
---------------------------------------------------------------------------
Version 3.18.7 (rgerhards), 2008-12-??
- bugfix: the default for $DirCreateMode was 0644, and as such wrong.
  It has now been changed to 0700. For some background, please see
  http://lists.adiscon.net/pipermail/rsyslog/2009-April/001986.html
- fixed a potential segfault condition with $AllowedSender directive
  On HUP, the root pointers were not properly cleaned up. Thanks to
  Michael Biebel, olgoat, and Juha Koho for reporting and analyzing
  the bug.
- some legacy options were not correctly processed.
  Thanks to varmojfekoj for the patch.
- doc bugfix: some spelling errors in man pages corrected. Thanks to
  Geoff Simmons for the patch.
---------------------------------------------------------------------------
Version 3.18.6 (rgerhards), 2008-12-08
- security bugfix: $AllowedSender was not honored, all senders were
  permitted instead (see http://www.rsyslog.com/Article322.phtml)
  (backport from v3-stable, v3.20.9)
- minor bugfix: dual close() call on tcp session closure
---------------------------------------------------------------------------
Version 3.18.5 (rgerhards), 2008-10-09
- bugfix: imudp input module could cause segfault on HUP
  It did not properly de-init a variable acting as a linked list head.
  That resulted in trying to access freed memory blocks after the HUP.
- bugfix:  rsyslogd could hang on HUP
  because getnameinfo() is not cancel-safe, but was not guarded against
  being cancelled. pthread_cancel() is routinely being called during
  HUP processing.
- bugfix[minor]: if queue size reached light_delay mark, enqueuing
  could potentially be blocked for a longer period of time, which
  was not the behaviour desired.
- doc bugfix: $ActionExecOnlyWhenPreviousIsSuspended was still misspelled
  as $...OnlyIfPrev... in some parts of the documentation. Thanks to 
  Lorenzo M. Catucci for reporting this bug.
- added doc on malformed messages, cause and how to work-around, to the
  doc set
- added doc on how to build from source repository
---------------------------------------------------------------------------
Version 3.18.4 (rgerhards), 2008-09-18
- bugfix: order-of magnitude issue with base-10 size definitions
  in config file parser. Could lead to invalid sizes, constraints
  etc for e.g. queue files and any other object whose size was specified
  in base-10 entities. Did not apply to binary entities. Thanks to
  RB for finding this bug and providing a patch.
- bugfix: action was not called when system time was set backwards
  (until the previous time was reached again). There are still some
  side-effects when time is rolled back (A time rollback is really a bad
  thing to do, ideally the OS should issue pseudo time (like NetWare did)
  when the user tries to roll back time). Thanks to varmojfekoj for this
  patch.
- doc bugfix: rsyslog.conf man page improved and minor nit fixed
  thanks to Lukas Kuklinek for the patch.
- bugfix: error code -2025 was used for two different errors. queue full
  is now -2074 and -2025 is unique again. (did cause no real problem
  except for troubleshooting)
- bugfix: default discard severity was incorrectly set to 4, which lead
  to discard-on-queue-full to be enabled by default. That could cause
  message loss where non was expected.  The default has now been changed
  to the correct value of 8, which disables the functionality. This
  problem applied both to the main message queue and the action queues.
  Thanks to Raoul Bhatia for pointing out this problem.
- bugfix: option value for legacy -a option could not be specified,
  resulting in strange operations. Thanks to Marius Tomaschewski
  for the patch.
- bugfix: colon after date should be ignored, but was not. This has
  now been corrected. Required change to the internal ParseTIMESTAMP3164()
  interface.
---------------------------------------------------------------------------
Version 3.18.3 (rgerhards), 2008-08-18
- bugfix: imfile could cause a segfault upon rsyslogd HUP and termination
  Thanks to lperr for an excellent bug report that helped detect this
  problem.
- enhanced ommysql to support custom port to connect to server
  Port can be set via new $ActionOmmysqlServerPort config directive
  Note: this was a very minor change and thus deemed appropriate to be
  done in the stable release.
- bugfix: misspelled config directive, previously was
  $MainMsgQueueWorkeTimeoutrThreadShutdown, is now
  $MainMsgQueueWorkerTimeoutThreadShutdown. Note that the misspelled
  directive is not preserved - if the misspelled directive was used
  (which I consider highly unlikely), the config file must be changed.
  Thanks to lperr for reporting the bug.
- disabled flow control for imuxsock, as it could cause system hangs
  under some circumstances. The devel (3.21.3 and above) will
  re-enable it and provide enhanced configurability to overcome the
  problems if they occur.
---------------------------------------------------------------------------
Version 3.18.2 (rgerhards), 2008-08-08
- merged in IPv6 forwarding address bugfix from v2-stable
---------------------------------------------------------------------------
Version 3.18.1 (rgerhards), 2008-07-21
- bugfix: potential segfault in creating message mutex in non-direct queue
  mode. rsyslogd segfaults on freeeBSD 7.0 (an potentially other platforms)
  if an action queue is running in any other mode than non-direct. The
  same problem can potentially be triggered by some main message queue
  settings. In any case, it will manifest during rsylog's startup. It is
  unlikely to happen after a successful startup (the only window of
  exposure may be a relatively seldom executed action running in queued
  mode). This has been corrected. Thank to HKS for point out the problem.
- bugfix: priority was incorrectly calculated on FreeBSD 7,
  because the LOG_MAKEPRI() C macro has a different meaning there (it
  is just a simple addition of faciltity and severity). I have changed
  this to use own, consistent, code for PRI calculation. [Backport from
  3.19.10]
- bugfix: remove PRI part from kernel message if it is present
  Thanks to Michael Biebl for reporting this bug
- bugfix: mark messages were not correctly written to text log files
  the markmessageinterval was not correctly propagated to all places
  where it was needed. This resulted in rsyslog using the default
  (20 minutes) in some code pathes, what looked to the user like mark
  messages were never written.
- added a new property replacer option "sp-if-no-1st-sp" to cover
  a problem with RFC 3164 based interpreation of tag separation. While
  it is a generic approach, it fixes a format problem introduced in
  3.18.0, where kernel messages no longer had a space after the tag.
  This is done by a modifcation of the default templates.
  Please note that this may affect some messages where there intentionally
  is no space between the tag and the first character of the message
  content. If so, this needs to be worked around via a specific
  template. However, we consider this scenario to be quite remote and,
  even if it exists, it is not expected that it will actually cause
  problems with log parsers (instead, we assume the new default template
  behaviour may fix previous problems with log parsers due to the 
  missing space).
- bugfix: imklog module was not correctly compiled for GNU/kFreeBSD.
  Thanks to Petr Salinger for the patch
- doc bugfix: property replacer options secpath-replace and
  secpath-drop were not documented
- doc bugfix: fixed some typos in rsyslog.conf man page
- fixed typo in source comment  - thanks to Rio Fujita
- some general cleanup (thanks to Michael Biebl)
---------------------------------------------------------------------------
Version 3.18.0 (rgerhards), 2008-07-11
- begun a new v3-stable based on former 3.17.4 beta plus patches to
  previous v3-stable
- bugfix in RainerScript: syntax error was not always detected
---------------------------------------------------------------------------
Version 3.17.5 (rgerhards), 2008-06-27
- added doc: howto set up a reliable connection to remote server via
  queued mode (and plain tcp protocol)
- bugfix: comments after actions were not properly treated. For some
  actions (e.g. forwarding), this could also lead to invalid configuration
---------------------------------------------------------------------------
Version 3.17.4 (rgerhards), 2008-06-16
- changed default for $KlogSymbolLookup to "off". The directive is
  also scheduled for removal in a later version. This was necessary
  because on kernels >= 2.6, the kernel does the symbol lookup itself. The
  imklog lookup logic then breaks the log message and makes it unusable.
---------------------------------------------------------------------------
Version 3.17.3 (rgerhards), 2008-05-28
- bugfix: imklog went into an endless loop if a PRI value was inside
  a kernel log message (unusual case under Linux, frequent under BSD)
---------------------------------------------------------------------------
Version 3.17.2 (rgerhards), 2008-05-04
- this version is the new beta, based on 3.17.1 devel feature set
- merged in imklog bug fix from v3-stable (3.16.1)
---------------------------------------------------------------------------
Version 3.17.1 (rgerhards), 2008-04-15
- removed dependency on MAXHOSTNAMELEN as much as it made sense.
  GNU/Hurd does not define it (because it has no limit), and we have taken
  care for cases where it is undefined now. However, some very few places
  remain where IMHO it currently is not worth fixing the code. If it is
  not defined, we have used a generous value of 1K, which is above IETF
  RFC's on hostname length at all. The memory consumption is no issue, as
  there are only a handful of this buffers allocated *per run* -- that's
  also the main reason why we consider it not worth to be fixed any further.
- enhanced legacy syslog parser to handle slightly malformed messages
  (with a space in front of the timestamp) - at least HP procurve is
  known to do that and I won't outrule that others also do it. The 
  change looks quite unintrusive and so we added it to the parser.
- implemented klogd functionality for BSD
- implemented high precision timestamps for the kernel log. Thanks to
  Michael Biebl for pointing out that the kernel log did not have them.
- provided ability to discard non-kernel messages if they are present
  in the kernel log (seems to happen on BSD)
- implemented $KLogInternalMsgFacility config directive
- implemented $KLogPermitNonKernelFacility config directive
Plus a number of bugfixes that were applied to v3-stable and beta
branches (not mentioned here in detail).
---------------------------------------------------------------------------
Version 3.17.0 (rgerhards), 2008-04-08
- added native ability to send mail messages
- removed no longer needed file relptuil.c/.h
- added $ActionExecOnlyOnceEveryInterval config directive
- bugfix: memory leaks in script engine
- bugfix: zero-length strings were not supported in object
  deserializer
- properties are now case-insensitive everywhere (script, filters,
  templates)
- added the capability to specify a processing (actually dequeue)
  timeframe with queues - so things can be configured to be done
  at off-peak hours
- We have removed the 32 character size limit (from RFC3164) on the
  tag. This had bad effects on existing envrionments, as sysklogd didn't
  obey it either (probably another bug in RFC3164...). We now receive
  the full size, but will modify the outputs so that only 32 characters
  max are used by default. If you need large tags in the output, you need
  to provide custom templates.
- changed command line processing. -v, -M, -c options are now parsed
  and processed before all other options. Inter-option dependencies
  have been relieved. Among others, permits to specify intial module
  load path via -M only (not the environment) which makes it much
  easier to work with non-standard module library locations. Thanks
  to varmojfekoj for suggesting this change. Matches bugzilla bug 55.
- bugfix: some messages were emited without hostname
Plus a number of bugfixes that were applied to v3-stable and beta
branches (not mentioned here in detail).
---------------------------------------------------------------------------
Version 3.16.3 (rgerhards), 2008-07-11
- updated information on rsyslog packages
- bugfix: memory leak in disk-based queue modes
---------------------------------------------------------------------------
Version 3.16.2 (rgerhards), 2008-06-25
- fixed potential segfault due to invalid call to cfsysline
  thanks to varmojfekoj for the patch
- bugfix: some whitespaces where incorrectly not ignored when parsing
  the config file. This is now corrected. Thanks to Michael Biebl for
  pointing out the problem.
---------------------------------------------------------------------------
Version 3.16.1 (rgerhards), 2008-05-02
- fixed a bug in imklog which lead to startup problems (including
  segfault) on some platforms under some circumsances. Thanks to
  Vieri for reporting this bug and helping to troubleshoot it.
---------------------------------------------------------------------------
Version 3.16.0 (rgerhards), 2008-04-24
- new v3-stable (3.16.x) based on beta 3.15.x (RELP support)
- bugfix: omsnmp had a too-small sized buffer for hostname+port. This
  could not lead to a segfault, as snprintf() was used, but could cause
  some trouble with extensively long hostnames.
- applied patch from Tiziano Müller to remove some compiler warnings
- added gssapi overview/howto thanks to Peter Vrabec
- changed some files to grant LGPLv3 extended persmissions on top of GPLv3
  this also is the first sign of something that will evolve into a
  well-defined "rsyslog runtime library"
---------------------------------------------------------------------------
Version 3.15.1 (rgerhards), 2008-04-11
- bugfix: some messages were emited without hostname
- disabled atomic operations for the time being because they introduce some
  cross-platform trouble - need to see how to fix this in the best 
  possible way
- bugfix: zero-length strings were not supported in object
  deserializer
- added librelp check via PKG_CHECK thanks to Michael Biebl's patch
- file relputil.c deleted, is not actually needed
- added more meaningful error messages to rsyslogd (when some errors
  happens during startup)
- bugfix: memory leaks in script engine
- bugfix: $hostname and $fromhost in RainerScript did not work
This release also includes all changes applied to the stable versions
up to today.
---------------------------------------------------------------------------
Version 3.15.0 (rgerhards), 2008-04-01
- major new feature: imrelp/omrelp support reliable delivery of syslog
  messages via the RELP protocol and librelp (http://www.librelp.com).
  Plain tcp syslog, so far the best reliability solution, can lose
  messages when something goes wrong or a peer goes down. With RELP,
  this can no longer happen. See imrelp.html for more details.
- bugfix: rsyslogd was no longer build by default; man pages are 
  only installed if corresponding option is selected. Thanks to
  Michael Biebl for pointing these problems out.
---------------------------------------------------------------------------
Version 3.14.2 (rgerhards), 2008-04-09
- bugfix: segfault with expression-based filters
- bugfix: omsnmp did not deref errmsg object on exit (no bad effects caused)
- some cleanup
- bugfix: imklog did not work well with kernel 2.6+. Thanks to Peter
  Vrabec for patching it based on the development in sysklogd - and thanks
  to the sysklogd project for upgrading klogd to support the new
  functionality
- some cleanup in imklog
- bugfix: potential segfault in imklog when kernel is compiled without
  /proc/kallsyms and the file System.map is missing. Thanks to
  Andrea Morandi for pointing it out and suggesting a fix.
- bugfixes, credits to varmojfekoj:
  * reset errno before printing a warning message
  * misspelled directive name in code processing legacy options
- bugfix: some legacy options not correctly interpreted - thanks to
  varmojfekoj for the patch
- improved detection of modules being loaded more than once
  thanks to varmojfekoj for the patch
---------------------------------------------------------------------------
Version 3.14.1 (rgerhards), 2008-04-04
- bugfix: some messages were emited without hostname
- bugfix: rsyslogd was no longer build by default; man pages are 
  only installed if corresponding option is selected. Thanks to
  Michael Biebl for pointing these problems out.
- bugfix: zero-length strings were not supported in object
  deserializer
- disabled atomic operations for this stable build as it caused
  platform problems
- bugfix: memory leaks in script engine
- bugfix: $hostname and $fromhost in RainerScript did not work
- bugfix: some memory leak when queue is runing in disk mode
- man pages improved thanks to varmofekoj and Peter Vrabec
- We have removed the 32 character size limit (from RFC3164) on the
  tag. This had bad effects on existing envrionments, as sysklogd didn't
  obey it either (probably another bug in RFC3164...). We now receive
  the full size, but will modify the outputs so that only 32 characters
  max are used by default. If you need large tags in the output, you need
  to provide custom templates.
- bugfix: some memory leak when queue is runing in disk mode
---------------------------------------------------------------------------
Version 3.14.0 (rgerhards), 2008-04-02
An interim version was accidently released to the web. It was named 3.14.0.
To avoid confusion, we have not assigned this version number to any
official release. If you happen to use 3.14.0, please update to 3.14.1.
---------------------------------------------------------------------------
Version 3.13.0-dev0 (rgerhards), 2008-03-31
- bugfix: accidently set debug option in 3.12.5 reset to production
  This option prevented dlclose() to be called. It had no real bad effects,
  as the modules were otherwise correctly deinitialized and dlopen()
  supports multiple opens of the same module without any memory footprint.
- removed --enable-mudflap, added --enable-valgrind ./configure setting
- bugfix: tcp receiver could segfault due to uninitialized variable
- docfix: queue doc had a wrong directive name that prevented max worker
  threads to be correctly set
- worked a bit on atomic memory operations to support problem-free
  threading (only at non-intrusive places)
- added a --enable/disable-rsyslogd configure option so that
  source-based packaging systems can build plugins without the need
  to compile rsyslogd
- some cleanup
- test of potential new version number scheme
---------------------------------------------------------------------------
Version 3.12.5 (rgerhards), 2008-03-28
- changed default for "last message repeated n times", which is now
  off by default
- implemented backward compatibility commandline option parsing
- automatically generated compatibility config lines are now also
  logged so that a user can diagnose problems with them
- added compatibility mode for -a, -o and -p options
- compatibility mode processing finished
- changed default file output format to include high-precision timestamps
- added a buid-in template for previous syslogd file format
- added new $ActionFileDefaultTemplate directive
- added support for high-precision timestamps when receiving legacy
  syslog messages
- added new $ActionForwardDefaultTemplate directive
- added new $ActionGSSForwardDefaultTemplate directive
- added build-in templates for easier configuration
- bugfix: fixed small memory leak in tcpclt.c
- bugfix: fixed small memory leak in template regular expressions
- bugfix: regular expressions inside property replacer did not work
  properly
- bugfix: QHOUR and HHOUR properties were wrongly calculated
- bugfix: fixed memory leaks in stream class and imfile
- bugfix: $ModDir did invalid bounds checking, potential overlow in
  dbgprintf() - thanks to varmojfekoj for the patch
- bugfix: -t and -g legacy options max number of sessions had a wrong
  and much too high value
---------------------------------------------------------------------------
Version 3.12.4 (rgerhards), 2008-03-25
- Greatly enhanced rsyslogd's file write performance by disabling
  file syncing capability of output modules by default. This
  feature is usually not required, not useful and an extreme performance
  hit (both to rsyslogd as well as the system at large). Unfortunately,
  most users enable it by default, because it was most intuitive to enable
  it in plain old sysklogd syslog.conf format. There is now the
  $ActionFileEnableSync config setting which must be enabled in order to
  support syncing. By default it is off. So even if the old-format config
  lines request syncing, it is not done unless explicitely enabled. I am
  sure this is a very useful change and not a risk at all. I need to think
  if I undo it under compatibility mode, but currently this does not
  happen (I fear a lot of lazy users will run rsyslogd in compatibility
  mode, again bringing up this performance problem...).
- added flow control options to other input sources
- added $HHOUR and $QHOUR system properties - can be used for half- and
  quarter-hour logfile rotation
- changed queue's discard severities default value to 8 (do not discard)
  to prevent unintentional message loss
- removed a no-longer needed callback from the output module 
  interface. Results in reduced code complexity.
- bugfix/doc: removed no longer supported -h option from man page
- bugfix: imklog leaked several hundered KB on each HUP. Thanks to
  varmojfekoj for the patch
- bugfix: potential segfault on module unload. Thanks to varmojfekoj for
  the patch
- bugfix: fixed some minor memory leaks
- bugfix: fixed some slightly invalid memory accesses
- bugfix: internally generated messages had "FROMHOST" property not set
---------------------------------------------------------------------------
Version 3.12.3 (rgerhards), 2008-03-18
- added advanced flow control for congestion cases (mode depending on message
  source and its capablity to be delayed without bad side effects)
- bugfix: $ModDir should not be reset on $ResetConfig - this can cause a lot
  of confusion and there is no real good reason to do so. Also conflicts with
  the new -M option and environment setting.
- bugfix: TCP and GSSAPI framing mode variable was uninitialized, leading to
  wrong framing (caused, among others, interop problems)
- bugfix: TCP (and GSSAPI) octet-counted frame did not work correctly in all
  situations. If the header was split across two packet reads, it was invalidly
  processed, causing loss or modification of messages.
- bugfix: memory leak in imfile
- bugfix: duplicate public symbol in omfwd and omgssapi could lead to
  segfault. thanks to varmojfekoj for the patch.
- bugfix: rsyslogd aborted on sigup - thanks to varmojfekoj for the patch
- some more internal cleanup ;)
- begun relp modules, but these are not functional yet
- Greatly enhanced rsyslogd's file write performance by disabling
  file syncing capability of output modules by default. This
  feature is usually not required, not useful and an extreme performance
  hit (both to rsyslogd as well as the system at large). Unfortunately,
  most users enable it by default, because it was most intuitive to enable
  it in plain old sysklogd syslog.conf format. There is now a new config
  setting which must be enabled in order to support syncing. By default it
  is off. So even if the old-format config lines request syncing, it is
  not done unless explicitely enabled. I am sure this is a very useful
  change and not a risk at all. I need to think if I undo it under
  compatibility mode, but currently this does not happen (I fear a lot of
  lazy users will run rsyslogd in compatibility mode, again bringing up
  this performance problem...).
---------------------------------------------------------------------------
Version 3.12.2 (rgerhards), 2008-03-13
- added RSYSLOGD_MODDIR environment variable
- added -M rsyslogd option (allows to specify module directory location)
- converted net.c into a loadable library plugin
- bugfix: debug module now survives unload of loadable module when
  printing out function call data
- bugfix: not properly initialized data could cause several segfaults if
  there were errors in the config file - thanks to varmojfekoj for the patch
- bugfix: rsyslogd segfaulted when imfile read an empty line - thanks
  to Johnny Tan for an excellent bug report
- implemented dynamic module unload capability (not visible to end user)
- some more internal cleanup
- bugfix: imgssapi segfaulted under some conditions; this fix is actually
  not just a fix but a change in the object model. Thanks to varmojfekoj
  for providing the bug report, an initial fix and lots of good discussion
  that lead to where we finally ended up.
- improved session recovery when outbound tcp connection breaks, reduces
  probability of message loss at the price of a highly unlikely potential
  (single) message duplication
---------------------------------------------------------------------------
Version 3.12.1 (rgerhards), 2008-03-06
- added library plugins, which can be automatically loaded
- bugfix: actions were not correctly retried; caused message loss
- changed module loader to automatically add ".so" suffix if not
  specified (over time, this shall also ease portability of config
  files)
- improved debugging support; debug runtime options can now be set via
  an environment variable
- bugfix: removed debugging code that I forgot to remove before releasing
  3.12.0 (does not cause harm and happened only during startup)
- added support for the MonitorWare syslog MIB to omsnmp
- internal code improvements (more code converted into classes)
- internal code reworking of the imtcp/imgssapi module
- added capability to ignore client-provided timestamp on unix sockets and
  made this mode the default; this was needed, as some programs (e.g. sshd)
  log with inconsistent timezone information, what messes up the local
  logs (which by default don't even contain time zone information). This
  seems to be consistent with what sysklogd did for the past four years.
  Alternate behaviour may be desirable if gateway-like processes send
  messages via the local log slot - in this case, it can be enabled
  via the $InputUnixListenSocketIgnoreMsgTimestamp and
  $SystemLogSocketIgnoreMsgTimestamp config directives
- added ability to compile on HP UX; verified that imudp worked on HP UX;
  however, we are still in need of people trying out rsyslogd on HP UX,
  so it can not yet be assumed it runs there
- improved session recovery when outbound tcp connection breaks, reduces
  probability of message loss at the price of a highly unlikely potential
  (single) message duplication
---------------------------------------------------------------------------
Version 3.12.0 (rgerhards), 2008-02-28
- added full expression support for filters; filters can now contain
  arbitrary complex boolean, string and arithmetic expressions
---------------------------------------------------------------------------
Version 3.11.6 (rgerhards), 2008-02-27
- bugfix: gssapi libraries were still linked to rsyslog core, what should
  no longer be necessary. Applied fix by Michael Biebl to solve this.
- enabled imgssapi to be loaded side-by-side with imtcp
- added InputGSSServerPermitPlainTCP config directive
- split imgssapi source code somewhat from imtcp
- bugfix: queue cancel cleanup handler could be called with
  invalid pointer if dequeue failed
- bugfix: rsyslogd segfaulted on second SIGHUP
  tracker: http://bugzilla.adiscon.com/show_bug.cgi?id=38
- improved stability of queue engine
- bugfix: queue disk file were not properly persisted when 
  immediately after closing an output file rsyslog was stopped
  or huped (the new output file open must NOT have happend at
  that point) - this lead to a sparse and invalid queue file
  which could cause several problems to the engine (unpredictable
  results). This situation should have happened only in very
  rare cases. tracker: http://bugzilla.adiscon.com/show_bug.cgi?id=40
- bugfix: during queue shutdown, an assert invalidly triggered when
  the primary queue's DA worker was terminated while the DA queue's
  regular worker was still executing. This could result in a segfault
  during shutdown.
  tracker: http://bugzilla.adiscon.com/show_bug.cgi?id=41
- bugfix: queue properties sizeOnDisk, bytesRead were persisted to 
  disk with wrong data type (long instead of int64) - could cause
  problems on 32 bit machines
- bugfix: queue aborted when it was shut down, DA-enabled, DA mode
  was just initiated but not fully initialized (a race condition)
- bugfix: imfile could abort under extreme stress conditions
  (when it was terminated before it could open all of its
  to be monitored files)
- applied patch from varmojfekoj to fix an issue with compatibility 
  mode and default module directories (many thanks!):
  I've also noticed a bug in the compatibility code; the problem is that 
  options are parsed before configuration file so options which need a 
  module to be loaded will currently ignore any $moddir directive. This 
  can be fixed by moving legacyOptsHook() after config file parsing. 
  (see the attached patch) This goes against the logical order of 
  processing, but the legacy options are only few and it doesn't seem to 
  be a problem.
- bugfix: object property deserializer did not handle negative numbers
---------------------------------------------------------------------------
Version 3.11.5 (rgerhards), 2008-02-25
- new imgssapi module, changed imtcp module - this enables to load/package
  GSSAPI support separately - thanks to varmojfekoj for the patch
- compatibility mode (the -c option series) is now at least partly
  completed - thanks to varmojfekoj for the patch
- documentation for imgssapi and imtcp added
- duplicate $ModLoad's for the same module are now detected and
  rejected -- thanks to varmojfekoj for the patch
---------------------------------------------------------------------------
Version 3.11.4 (rgerhards), 2008-02-21
- bugfix: debug.html was missing from release tarball - thanks to Michael
  Biebl for bringing this to my attention
- some internal cleanup on the stringbuf object calling interface
- general code cleanup and further modularization
- $MainMessageQueueDiscardSeverity can now also handle textual severities
  (previously only integers)
- bugfix: message object was not properly synchronized when the 
  main queue had a single thread and non-direct action queues were used
- some documentation improvements
---------------------------------------------------------------------------
Version 3.11.3 (rgerhards), 2008-02-18
- fixed a bug in imklog which lead to duplicate message content in
  kernel logs
- added support for better plugin handling in libdbi (we contributed
  a patch to do that, we just now need to wait for the next libdbi
  version)
- bugfix: fixed abort when invalid template was provided to an action
  bug http://bugzilla.adiscon.com/show_bug.cgi?id=4
- re-instantiated SIGUSR1 function; added SIGUSR2 to generate debug
  status output
- added some documentation on runtime-debug settings
- slightly improved man pages for novice users
---------------------------------------------------------------------------
Version 3.11.2 (rgerhards), 2008-02-15
- added the capability to monitor text files and process their content
  as syslog messages (including forwarding)
- added support for libdbi, a database abstraction layer. rsyslog now
  also supports the following databases via dbi drivers:
  * Firebird/Interbase
  * FreeTDS (access to MS SQL Server and Sybase)
  * SQLite/SQLite3
  * Ingres (experimental)
  * mSQL (experimental)
  * Oracle (experimental)
  Additional drivers may be provided by the libdbi-drivers project, which
  can be used by rsyslog as soon as they become available.
- removed some left-over unnecessary dbgprintf's (cluttered screen,
  cosmetic)
- doc bugfix: html documentation for omsnmp was missing
---------------------------------------------------------------------------
Version 3.11.1 (rgerhards), 2008-02-12
- SNMP trap sender added thanks to Andre Lorbach (omsnmp)
- added input-plugin interface specification in form of a (copy) template
  input module
- applied documentation fix by Michael Biebl -- many thanks!
- bugfix: immark did not have MARK flags set...
- added x-info field to rsyslogd startup/shutdown message. Hopefully
  points users to right location for further info (many don't even know
  they run rsyslog ;))
- bugfix: trailing ":" of tag was lost while parsing legacy syslog messages
  without timestamp - thanks to Anders Blomdell for providing a patch!
- fixed a bug in stringbuf.c related to STRINGBUF_TRIM_ALLOCSIZE, which
  wasn't supposed to be used with rsyslog. Put a warning message up that
  tells this feature is not tested and probably not worth the effort.
  Thanks to Anders Blomdell fro bringing this to our attention
- somewhat improved performance of string buffers
- fixed bug that caused invalid treatment of tabs (HT) in rsyslog.conf
- bugfix: setting for $EscapeCopntrolCharactersOnReceive was not 
  properly initialized
- clarified usage of space-cc property replacer option
- improved abort diagnostic handler
- some initial effort for malloc/free runtime debugging support
- bugfix: using dynafile actions caused rsyslogd abort
- fixed minor man errors thanks to Michael Biebl
---------------------------------------------------------------------------
Version 3.11.0 (rgerhards), 2008-01-31
- implemented queued actions
- implemented simple rate limiting for actions
- implemented deliberate discarding of lower priority messages over higher
  priority ones when a queue runs out of space
- implemented disk quotas for disk queues
- implemented the $ActionResumeRetryCount config directive
- added $ActionQueueFilename config directive
- added $ActionQueueSize config directive
- added $ActionQueueHighWaterMark config directive
- added $ActionQueueLowWaterMark config directive
- added $ActionQueueDiscardMark config directive
- added $ActionQueueDiscardSeverity config directive
- added $ActionQueueCheckpointInterval config directive
- added $ActionQueueType config directive
- added $ActionQueueWorkerThreads config directive
- added $ActionQueueTimeoutshutdown config directive
- added $ActionQueueTimeoutActionCompletion config directive
- added $ActionQueueTimeoutenQueue config directive
- added $ActionQueueTimeoutworkerThreadShutdown config directive
- added $ActionQueueWorkerThreadMinimumMessages config directive
- added $ActionQueueMaxFileSize config directive
- added $ActionQueueSaveonShutdown config directive
- addded $ActionQueueDequeueSlowdown config directive
- addded $MainMsgQueueDequeueSlowdown config directive
- bugfix: added forgotten docs to package
- improved debugging support
- fixed a bug that caused $MainMsgQueueCheckpointInterval to work incorrectly
- when a long-running action needs to be cancelled on shutdown, the message
  that was processed by it is now preserved. This finishes support for
  guaranteed delivery of messages (if the output supports it, of course)
- fixed bug in output module interface, see
  http://sourceforge.net/tracker/index.php?func=detail&aid=1881008&group_id=123448&atid=696552
- changed the ommysql output plugin so that the (lengthy) connection
  initialization now takes place in message processing. This works much
  better with the new queued action mode (fast startup)
- fixed a bug that caused a potential hang in file and fwd output module
  varmojfekoj provided the patch - many thanks!
- bugfixed stream class offset handling on 32bit platforms
---------------------------------------------------------------------------
Version 3.10.3 (rgerhards), 2008-01-28
- fixed a bug with standard template definitions (not a big deal) - thanks
  to varmojfekoj for spotting it
- run-time instrumentation added
- implemented disk-assisted queue mode, which enables on-demand disk
  spooling if the queue's in-memory queue is exhausted
- implemented a dynamic worker thread pool for processing incoming
  messages; workers are started and shut down as need arises
- implemented a run-time instrumentation debug package
- implemented the $MainMsgQueueSaveOnShutdown config directive
- implemented the $MainMsgQueueWorkerThreadMinimumMessages config directive
- implemented the $MainMsgQueueTimeoutWorkerThreadShutdown config directive
---------------------------------------------------------------------------
Version 3.10.2 (rgerhards), 2008-01-14
- added the ability to keep stop rsyslogd without the need to drain
  the main message queue. In disk queue mode, rsyslog continues to
  run from the point where it stopped. In case of a system failure, it
  continues to process messages from the last checkpoint.
- fixed a bug that caused a segfault on startup when no $WorkDir directive
  was specified in rsyslog.conf
- provided more fine-grain control over shutdown timeouts and added a
  way to specify the enqueue timeout when the main message queue is full
- implemented $MainMsgQueueCheckpointInterval config directive
- implemented $MainMsgQueueTimeoutActionCompletion config directive
- implemented $MainMsgQueueTimeoutEnqueue config directive
- implemented $MainMsgQueueTimeoutShutdown config directive
---------------------------------------------------------------------------
Version 3.10.1 (rgerhards), 2008-01-10
- implemented the "disk" queue mode. However, it currently is of very
  limited use, because it does not support persistence over rsyslogd
  runs. So when rsyslogd is stopped, the queue is drained just as with
  the in-memory queue modes. Persistent queues will be a feature of
  the next release.
- performance-optimized string class, should bring an overall improvement
- fixed a memory leak in imudp -- thanks to varmojfekoj for the patch
- fixed a race condition that could lead to a rsyslogd hang when during
  HUP or termination
- done some doc updates
- added $WorkDirectory config directive
- added $MainMsgQueueFileName config directive
- added $MainMsgQueueMaxFileSize config directive
---------------------------------------------------------------------------
Version 3.10.0 (rgerhards), 2008-01-07
- implemented input module interface and initial input modules
- enhanced threading for input modules (each on its own thread now)
- ability to bind UDP listeners to specific local interfaces/ports and
  ability to run multiple of them concurrently
- added ability to specify listen IP address for UDP syslog server
- license changed to GPLv3
- mark messages are now provided by loadble module immark
- rklogd is no longer provided. Its functionality has now been taken over
  by imklog, a loadable input module. This offers a much better integration
  into rsyslogd and makes sure that the kernel logger process is brought
  up and down at the appropriate times
- enhanced $IncludeConfig directive to support wildcard characters
  (thanks to Michael Biebl)
- all inputs are now implemented as loadable plugins
- enhanced threading model: each input module now runs on its own thread
- enhanced message queue which now supports different queueing methods
  (among others, this can be used for performance fine-tuning)
- added a large number of new configuration directives for the new
  input modules
- enhanced multi-threading utilizing a worker thread pool for the
  main message queue
- compilation without pthreads is no longer supported
- much cleaner code due to new objects and removal of single-threading
  mode
---------------------------------------------------------------------------
Version 2.0.8 V2-STABLE (rgerhards), 2008-??-??
- bugfix: ompgsql did not detect problems in sql command execution
  this could cause loss of messages. The handling was correct if the
  connection broke, but not if there was a problem with statement
  execution. The most probable case for such a case would be invalid
  sql inside the template, and this is now much easier to diagnose.
- doc bugfix: default for $DirCreateMode incorrectly stated
---------------------------------------------------------------------------
Version 2.0.7 V2-STABLE (rgerhards), 2008-04-14
- bugfix: the default for $DirCreateMode was 0644, and as such wrong.
  It has now been changed to 0700. For some background, please see
  http://lists.adiscon.net/pipermail/rsyslog/2009-April/001986.html
- bugfix: "$CreateDirs off" also disabled file creation
  Thanks to William Tisater for analyzing this bug and providing a patch.
  The actual code change is heavily based on William's patch.
- bugfix: memory leak in ompgsql
  Thanks to Ken for providing the patch
- bugfix: potential memory leak in msg.c
  This one did not surface yet and the issue was actually found due to
  a problem in v4 - but better fix it here, too
---------------------------------------------------------------------------
Version 2.0.6 V2-STABLE (rgerhards), 2008-08-07
- bugfix: memory leaks in rsyslogd, primarily in singlethread mode
  Thanks to Frederico Nunez for providing the fix
- bugfix: copy&paste error lead to dangling if - this caused a very minor
  issue with re-formatting a RFC3164 date when the message was invalidly
  formatted and had a colon immediately after the date. This was in the
  code for some years (even v1 had it) and I think it never had any
  effect at all in practice. Though, it should be fixed - but definitely
  nothing to worry about.
---------------------------------------------------------------------------
Version 2.0.6 V2-STABLE (rgerhards), 2008-08-07
- bugfix: IPv6 addresses could not be specified in forwarding actions
  New syntax @[addr]:port introduced to enable that. Root problem was IPv6
  addresses contain colons. (backport from 3.21.3)
---------------------------------------------------------------------------
Version 2.0.5 STABLE (rgerhards), 2008-05-15
- bugfix: regular expressions inside property replacer did not work
  properly
- adapted to liblogging 0.7.1+
---------------------------------------------------------------------------
Version 2.0.4 STABLE (rgerhards), 2008-03-27
- bugfix: internally generated messages had "FROMHOST" property not set
- bugfix: continue parsing if tag is oversize (discard oversize part) - thanks
  to mclaughlin77@gmail.com for the patch
- added $HHOUR and $QHOUR system properties - can be used for half- and
  quarter-hour logfile rotation
---------------------------------------------------------------------------
Version 2.0.3 STABLE (rgerhards), 2008-03-12
- bugfix: setting for $EscapeCopntrolCharactersOnReceive was not 
  properly initialized
- bugfix: resolved potential segfault condition on HUP (extremely
  unlikely to happen in practice), for details see tracker:
  http://bugzilla.adiscon.com/show_bug.cgi?id=38
- improved the man pages a bit - thanks to Michael Biebl for the patch
- bugfix: not properly initialized data could cause several segfaults if
  there were errors in the config file - thanks to varmojfekoj for the patch
---------------------------------------------------------------------------
Version 2.0.2 STABLE (rgerhards), 2008-02-12
- fixed a bug that could cause invalid string handling via strerror_r
  varmojfekoj provided the patch - many thanks!
- added x-info field to rsyslogd startup/shutdown message. Hopefully
  points users to right location for further info (many don't even know
  they run rsyslog ;))
- bugfix: suspended actions were not always properly resumed
  varmojfekoj provided the patch - many thanks!
- bugfix: errno could be changed during mark processing, leading to
  invalid error messages when processing inputs. Thank to varmojfekoj for
  pointing out this problem.
- bugfix: trailing ":" of tag was lost while parsing legacy syslog messages
  without timestamp - thanks to Anders Blomdell for providing a patch!
- bugfix (doc): misspelled config directive, invalid signal info
- applied some doc fixes from Michel Biebl and cleaned up some no longer
  needed files suggested by him
- cleaned up stringbuf.c to fix an annoyance reported by Anders Blomdell
- fixed bug that caused invalid treatment of tabs (HT) in rsyslog.conf
---------------------------------------------------------------------------
Version 2.0.1 STABLE (rgerhards), 2008-01-24
- fixed a bug in integer conversion - but this function was never called,
  so it is not really a useful bug fix ;)
- fixed a bug with standard template definitions (not a big deal) - thanks
  to varmojfekoj for spotting it
- fixed a bug that caused a potential hang in file and fwd output module
  varmojfekoj provided the patch - many thanks!
---------------------------------------------------------------------------
Version 2.0.0 STABLE (rgerhards), 2008-01-02
- re-release of 1.21.2 as STABLE with no modifications except some
  doc updates
---------------------------------------------------------------------------
Version 1.21.2 (rgerhards), 2007-12-28
- created a gss-api output module. This keeps GSS-API code and
  TCP/UDP code separated. It is also important for forward-
  compatibility with v3. Please note that this change breaks compatibility
  with config files created for 1.21.0 and 1.21.1 - this was considered
  acceptable.
- fixed an error in forwarding retry code (could lead to message corruption
  but surfaced very seldom)
- increased portability for older platforms (AI_NUMERICSERV moved)
- removed socket leak in omfwd.c
- cross-platform patch for GSS-API compile problem on some platforms
  thanks to darix for the patch!
---------------------------------------------------------------------------
Version 1.21.1 (rgerhards), 2007-12-23
- small doc fix for $IncludeConfig
- fixed a bug in llDestroy()
- bugfix: fixing memory leak when message queue is full and during
  parsing. Thanks to varmojfekoj for the patch.
- bugfix: when compiled without network support, unix sockets were
  not properply closed
- bugfix: memory leak in cfsysline.c/doGetWord() fixed
---------------------------------------------------------------------------
Version 1.21.0 (rgerhards), 2007-12-19
- GSS-API support for syslog/TCP connections was added. Thanks to
  varmojfekoj for providing the patch with this functionality
- code cleanup
- enhanced $IncludeConfig directive to support wildcard filenames
- changed some multithreading synchronization
---------------------------------------------------------------------------
Version 1.20.1 (rgerhards), 2007-12-12
- corrected a debug setting that survived release. Caused TCP connections
  to be retried unnecessarily often.
- When a hostname ACL was provided and DNS resolution for that name failed,
  ACL processing was stopped at that point. Thanks to mildew for the patch.
  Fedora Bugzilla: http://bugzilla.redhat.com/show_bug.cgi?id=395911
- fixed a potential race condition, see link for details:
  http://rgerhards.blogspot.com/2007/12/rsyslog-race-condition.html
  Note that the probability of problems from this bug was very remote
- fixed a memory leak that happend when PostgreSQL date formats were
  used
---------------------------------------------------------------------------
Version 1.20.0 (rgerhards), 2007-12-07
- an output module for postgres databases has been added. Thanks to
  sur5r for contributing this code
- unloading dynamic modules has been cleaned up, we now have a
  real implementation and not just a dummy "good enough for the time
  being".
- enhanced platform independence - thanks to Bartosz Kuzma and Michael
  Biebl for their very useful contributions
- some general code cleanup (including warnings on 64 platforms, only)
---------------------------------------------------------------------------
Version 1.19.12 (rgerhards), 2007-12-03
- cleaned up the build system (thanks to Michael Biebl for the patch)
- fixed a bug where ommysql was still not compiled with -pthread option
---------------------------------------------------------------------------
Version 1.19.11 (rgerhards), 2007-11-29
- applied -pthread option to build when building for multi-threading mode
  hopefully solves an issue with segfaulting
---------------------------------------------------------------------------
Version 1.19.10 (rgerhards), 2007-10-19
- introdcued the new ":modulename:" syntax for calling module actions
  in selector lines; modified ommysql to support it. This is primarily
  an aid for further modules and a prequisite to actually allow third
  party modules to be created.
- minor fix in slackware startup script, "-r 0" is now "-r0"
- updated rsyslogd doc set man page; now in html format
- undid creation of a separate thread for the main loop -- this did not
  turn out to be needed or useful, so reduce complexity once again.
- added doc fixes provided by Michael Biebl - thanks
---------------------------------------------------------------------------
Version 1.19.9 (rgerhards), 2007-10-12
- now packaging system which again contains all components in a single
  tarball
- modularized main() a bit more, resulting in less complex code
- experimentally added an additional thread - will see if that affects
  the segfault bug we experience on some platforms. Note that this change
  is scheduled to be removed again later.
---------------------------------------------------------------------------
Version 1.19.8 (rgerhards), 2007-09-27
- improved repeated message processing
- applied patch provided by varmojfekoj to support building ommysql
  in its own way (now also resides in a plugin subdirectory);
  ommysql is now a separate package
- fixed a bug in cvthname() that lead to message loss if part
  of the source hostname would have been dropped
- created some support for distributing ommysql together with the
  main rsyslog package. I need to re-think it in the future, but
  for the time being the current mode is best. I now simply include
  one additional tarball for ommysql inside the main distribution.
  I look forward to user feedback on how this should be done best. In the
  long term, a separate project should be spawend for ommysql, but I'd
  like to do that only after the plugin interface is fully stable (what
  it is not yet).
---------------------------------------------------------------------------
Version 1.19.7 (rgerhards), 2007-09-25
- added code to handle situations where senders send us messages ending with
  a NUL character. It is now simply removed. This also caused trailing LF
  reduction to fail, when it was followed by such a NUL. This is now also
  handled.
- replaced some non-thread-safe function calls by their thread-safe
  counterparts
- fixed a minor memory leak that occured when the %APPNAME% property was
  used (I think nobody used that in practice)
- fixed a bug that caused signal handlers in cvthname() not to be restored when
  a malicious pointer record was detected and processing of the message been
  stopped for that reason (this should be really rare and can not be related
  to the segfault bug we are hunting).
- fixed a bug in cvthname that lead to passing a wrong parameter - in
  practice, this had no impact.
- general code cleanup (e.g. compiler warnings, comments)
---------------------------------------------------------------------------
Version 1.19.6 (rgerhards), 2007-09-11
- applied patch by varmojfekoj to change signal handling to the new
  sigaction API set (replacing the depreciated signal() calls and its
  friends.
- fixed a bug that in --enable-debug mode caused an assertion when the
  discard action was used
- cleaned up compiler warnings
- applied patch by varmojfekoj to FIX a bug that could cause 
  segfaults if empty properties were processed using modifying
  options (e.g. space-cc, drop-cc)
- fixed man bug: rsyslogd supports -l option
---------------------------------------------------------------------------
Version 1.19.5 (rgerhards), 2007-09-07
- changed part of the CStr interface so that better error tracking
  is provided and the calling sequence is more intuitive (there were
  invalid calls based on a too-weired interface)
- (hopefully) fixed some remaining bugs rooted in wrong use of 
  the CStr class. These could lead to program abort.
- applied patch by varmojfekoj two fix two potential segfault situations
- added $ModDir config directive
- modified $ModLoad so that an absolute path may be specified as
  module name (e.g. /rsyslog/ommysql.so)
---------------------------------------------------------------------------
Version 1.19.4 (rgerhards/varmojfekoj), 2007-09-04
- fixed a number of small memory leaks - thanks varmojfekoj for patching
- fixed an issue with CString class that could lead to rsyslog abort
  in tplToString() - thanks varmojfekoj for patching
- added a man-version of the config file documenation - thanks to Michel
  Samia for providing the man file
- fixed bug: a template like this causes an infinite loop:
  $template opts,"%programname:::a,b%"
  thanks varmojfekoj for the patch
- fixed bug: case changing options crash freeing the string pointer
  because they modify it: $template opts2,"%programname::1:lowercase%"
  thanks varmojfekoj for the patch
---------------------------------------------------------------------------
Version 1.19.3 (mmeckelein/varmojfekoj), 2007-08-31
- small mem leak fixed (after calling parseSelectorAct) - Thx varmojkekoj
- documentation section "Regular File" und "Blocks" updated
- solved an issue with dynamic file generation - Once again many thanks
  to varmojfekoj
- the negative selector for program name filter (Blocks) does not work as
  expected - Thanks varmojfekoj for patching
- added forwarding information to sysklogd (requires special template)
  to config doc
---------------------------------------------------------------------------
Version 1.19.2 (mmeckelein/varmojfekoj), 2007-08-28
- a specifically formed message caused a segfault - Many thanks varmojfekoj
  for providing a patch
- a typo and a weird condition are fixed in msg.c - Thanks again
  varmojfekoj 
- on file creation the file was always owned by root:root. This is fixed
  now - Thanks ypsa for solving this issue
---------------------------------------------------------------------------
Version 1.19.1 (mmeckelein), 2007-08-22
- a bug that caused a high load when a TCP/UDP connection was closed is 
  fixed now - Thanks mildew for solving this issue
- fixed a bug which caused a segfault on reinit - Thx varmojfekoj for the
  patch
- changed the hardcoded module path "/lib/rsyslog" to $(pkglibdir) in order
  to avoid trouble e.g. on 64 bit platforms (/lib64) - many thanks Peter
  Vrabec and darix, both provided a patch for solving this issue
- enhanced the unloading of modules - thanks again varmojfekoj
- applied a patch from varmojfekoj which fixes various little things in
  MySQL output module
---------------------------------------------------------------------------
Version 1.19.0 (varmojfekoj/rgerhards), 2007-08-16
- integrated patch from varmojfekoj to make the mysql module a loadable one
  many thanks for the patch, MUCH appreciated
---------------------------------------------------------------------------
Version 1.18.2 (rgerhards), 2007-08-13
- fixed a bug in outchannel code that caused templates to be incorrectly
  parsed
- fixed a bug in ommysql that caused a wrong ";template" missing message
- added some code for unloading modules; not yet fully complete (and we do
  not yet have loadable modules, so this is no problem)
- removed debian subdirectory by request of a debian packager (this is a special
  subdir for debian and there is also no point in maintaining it when there
  is a debian package available - so I gladly did this) in some cases
- improved overall doc quality (some pages were quite old) and linked to
  more of the online resources.
- improved /contrib/delete_mysql script by adding a host option and some
  other minor modifications
---------------------------------------------------------------------------
Version 1.18.1 (rgerhards), 2007-08-08
- applied a patch from varmojfekoj which solved a potential segfault
  of rsyslogd on HUP
- applied patch from Michel Samia to fix compilation when the pthreads
  feature is disabled
- some code cleanup (moved action object to its own file set)
- add config directive $MainMsgQueueSize, which now allows to configure the
  queue size dynamically
- all compile-time settings are now shown in rsyslogd -v, not just the
  active ones
- enhanced performance a little bit more
- added config file directive $ActionResumeInterval
- fixed a bug that prevented compilation under debian sid
- added a contrib directory for user-contributed useful things
---------------------------------------------------------------------------
Version 1.18.0 (rgerhards), 2007-08-03
- rsyslog now supports fallback actions when an action did not work. This
  is a great feature e.g. for backup database servers or backup syslog
  servers
- modified rklogd to only change the console log level if -c is specified
- added feature to use multiple actions inside a single selector
- implemented $ActionExecOnlyWhenPreviousIsSuspended config directive
- error messages during startup are now spit out to the configured log
  destinations
---------------------------------------------------------------------------
Version 1.17.6 (rgerhards), 2007-08-01
- continued to work on output module modularization - basic stage of
  this work is now FINISHED
- fixed bug in OMSRcreate() - always returned SR_RET_OK
- fixed a bug that caused ommysql to always complain about missing
  templates
- fixed a mem leak in OMSRdestruct - freeing the object itself was
  forgotten - thanks to varmojfekoj for the patch
- fixed a memory leak in syslogd/init() that happend when the config
  file could not be read - thanks to varmojfekoj for the patch
- fixed insufficient memory allocation in addAction() and its helpers.
  The initial fix and idea was developed by mildew, I fine-tuned
  it a bit. Thanks a lot for the fix, I'd probably had pulled out my
  hair to find the bug...
- added output of config file line number when a parsing error occured
- fixed bug in objomsr.c that caused program to abort in debug mode with
  an invalid assertion (in some cases)
- fixed a typo that caused the default template for MySQL to be wrong.
  thanks to mildew for catching this.
- added configuration file command $DebugPrintModuleList and
  $DebugPrintCfSysLineHandlerList
- fixed an invalid value for the MARK timer - unfortunately, there was
  a testing aid left in place. This resulted in quite frequent MARK messages
- added $IncludeConfig config directive
- applied a patch from mildew to prevent rsyslogd from freezing under heavy
  load. This could happen when the queue was full. Now, we drop messages
  but rsyslogd remains active.
---------------------------------------------------------------------------
Version 1.17.5 (rgerhards), 2007-07-30
- continued to work on output module modularization
- fixed a missing file bug - thanks to Andrea Montanari for reporting
  this problem
- fixed a problem with shutting down the worker thread and freeing the
  selector_t list - this caused messages to be lost, because the
  message queue was not properly drained before the selectors got
  destroyed.
---------------------------------------------------------------------------
Version 1.17.4 (rgerhards), 2007-07-27
- continued to work on output module modularization
- fixed a situation where rsyslogd could create zombie processes
  thanks to mildew for the patch
- applied patch from Michel Samia to fix compilation when NOT
  compiled for pthreads
---------------------------------------------------------------------------
Version 1.17.3 (rgerhards), 2007-07-25
- continued working on output module modularization
- fixed a bug that caused rsyslogd to segfault on exit (and
  probably also on HUP), when there was an unsent message in a selector
  that required forwarding and the dns lookup failed for that selector
  (yes, it was pretty unlikely to happen;))
  thanks to varmojfekoj <varmojfekoj@gmail.com> for the patch
- fixed a memory leak in config file parsing and die()
  thanks to varmojfekoj <varmojfekoj@gmail.com> for the patch
- rsyslogd now checks on startup if it is capable to performa any work
  at all. If it cant, it complains and terminates
  thanks to Michel Samia for providing the patch!
- fixed a small memory leak when HUPing syslogd. The allowed sender
  list now gets freed. thanks to mildew for the patch.
- changed the way error messages in early startup are logged. They
  now do no longer use the syslogd code directly but are rather
  send to stderr.
---------------------------------------------------------------------------
Version 1.17.2 (rgerhards), 2007-07-23
- made the port part of the -r option optional. Needed for backward
  compatibility with sysklogd
- replaced system() calls with something more reasonable. Please note that
  this might break compatibility with some existing configuration files.
  We accept this in favour of the gained security.
- removed a memory leak that could occur if timegenerated was used in
  RFC 3164 format in templates
- did some preparation in msg.c for advanced multithreading - placed the
  hooks, but not yet any active code
- worked further on modularization
- added $ModLoad MySQL (dummy) config directive
- added DropTrailingLFOnReception config directive
---------------------------------------------------------------------------
Version 1.17.1 (rgerhards), 2007-07-20
- fixed a bug that caused make install to install rsyslogd and rklogd under
  the wrong names
- fixed bug that caused $AllowedSenders to handle IPv6 scopes incorrectly;
  also fixed but that could grabble $AllowedSender wildcards. Thanks to
  mildew@gmail.com for the patch
- minor code cleanup - thanks to Peter Vrabec for the patch
- fixed minimal memory leak on HUP (caused by templates)
  thanks to varmojfekoj <varmojfekoj@gmail.com> for the patch
- fixed another memory leak on HUPing and on exiting rsyslogd
  again thanks to varmojfekoj <varmojfekoj@gmail.com> for the patch
- code cleanup (removed compiler warnings)
- fixed portability bug in configure.ac - thanks to Bartosz Kuźma for patch
- moved msg object into its own file set
- added the capability to continue trying to write log files when the
  file system is full. Functionality based on patch by Martin Schulze
  to sysklogd package.
---------------------------------------------------------------------------
Version 1.17.0 (RGer), 2007-07-17
- added $RepeatedLineReduction config parameter
- added $EscapeControlCharactersOnReceive config parameter
- added $ControlCharacterEscapePrefix config parameter
- added $DirCreateMode config parameter
- added $CreateDirs config parameter
- added $DebugPrintTemplateList config parameter
- added $ResetConfigVariables config parameter
- added $FileOwner config parameter
- added $FileGroup config parameter
- added $DirOwner config parameter
- added $DirGroup config parameter
- added $FailOnChownFailure config parameter
- added regular expression support to the filter engine
  thanks to Michel Samia for providing the patch!
- enhanced $AllowedSender functionality. Credits to mildew@gmail.com for
  the patch doing that
  - added IPv6 support
  - allowed DNS hostnames
  - allowed DNS wildcard names
- added new option $DropMsgsWithMaliciousDnsPTRRecords
- added autoconf so that rfc3195d, rsyslogd and klogd are stored to /sbin
- added capability to auto-create directories with dynaFiles
---------------------------------------------------------------------------
Version 1.16.0 (RGer/Peter Vrabec), 2007-07-13 - The Friday, 13th Release ;)
- build system switched to autotools
- removed SYSV preprocessor macro use, replaced with autotools equivalents
- fixed a bug that caused rsyslogd to segfault when TCP listening was
  disabled and it terminated
- added new properties "syslogfacility-text" and "syslogseverity-text"
  thanks to varmojfekoj <varmojfekoj@gmail.com> for the patch
- added the -x option to disable hostname dns reslution
  thanks to varmojfekoj <varmojfekoj@gmail.com> for the patch
- begun to better modularize syslogd.c - this is an ongoing project; moved
  type definitions to a separate file
- removed some now-unused fields from struct filed
- move file size limit fields in struct field to the "right spot" (the file
  writing part of the union - f_un.f_file)
- subdirectories linux and solaris are no longer part of the distribution
  package. This is not because we cease support for them, but there are no
  longer any files in them after the move to autotools
---------------------------------------------------------------------------
Version 1.15.1 (RGer), 2007-07-10
- fixed a bug that caused a dynaFile selector to stall when there was
  an open error with one file 
- improved template processing for dynaFiles; templates are now only
  looked up during initialization - speeds up processing
- optimized memory layout in struct filed when compiled with MySQL
  support
- fixed a bug that caused compilation without SYSLOG_INET to fail
- re-enabled the "last message repeated n times" feature. This
  feature was not taken care of while rsyslogd evolved from sysklogd
  and it was more or less defunct. Now it is fully functional again.
- added system properties: $NOW, $YEAR, $MONTH, $DAY, $HOUR, $MINUTE
- fixed a bug in iovAsString() that caused a memory leak under stress
  conditions (most probably memory shortage). This was unlikely to
  ever happen, but it doesn't hurt doing it right
- cosmetic: defined type "uchar", change all unsigned chars to uchar
---------------------------------------------------------------------------
Version 1.15.0 (RGer), 2007-07-05
- added ability to dynamically generate file names based on templates
  and thus properties. This was a much-requested feature. It makes
  life easy when it e.g. comes to splitting files based on the sender
  address.
- added $umask and $FileCreateMode config file directives
- applied a patch from Bartosz Kuzma to compile cleanly under NetBSD
- checks for extra (unexpected) characters in system config file lines
  have been added
- added IPv6 documentation - was accidently missing from CVS
- begun to change char to unsigned char
---------------------------------------------------------------------------
Version 1.14.2 (RGer), 2007-07-03
** this release fixes all known nits with IPv6 **
- restored capability to do /etc/service lookup for "syslog"
  service when -r 0 was given
- documented IPv6 handling of syslog messages
- integrate patch from Bartosz Kuźma to make rsyslog compile under
  Solaris again (the patch replaced a strndup() call, which is not
  available under Solaris
- improved debug logging when waiting on select
- updated rsyslogd man page with new options (-46A)
---------------------------------------------------------------------------
Version 1.14.1 (RGer/Peter Vrabec), 2007-06-29
- added Peter Vrabec's patch for IPv6 TCP
- prefixed all messages send to stderr in rsyslogd with "rsyslogd: "
---------------------------------------------------------------------------
Version 1.14.0 (RGer/Peter Vrabec), 2007-06-28
- Peter Vrabec provided IPv6 for rsyslog, so we are now IPv6 enabled
  IPv6 Support is currently for UDP only, TCP is to come soon.
  AllowedSender configuration does not yet work for IPv6.
- fixed code in iovCreate() that broke C's strict aliasing rules 
- fixed some char/unsigned char differences that forced the compiler
  to spit out warning messages
- updated the Red Hat init script to fix a known issue (thanks to
  Peter Vrabec)
---------------------------------------------------------------------------
Version 1.13.5 (RGer), 2007-06-22
- made the TCP session limit configurable via command line switch
  now -t <port>,<max sessions>
- added man page for rklogd(8) (basically a copy from klogd, but now
  there is one...)
- fixed a bug that caused internal messages (e.g. rsyslogd startup) to
  appear without a tag.
- removed a minor memory leak that occurred when TAG processing requalified
  a HOSTNAME to be a TAG (and a TAG already was set).
- removed potential small memory leaks in MsgSet***() functions. There
  would be a leak if a property was re-set, something that happened
  extremely seldom.
---------------------------------------------------------------------------
Version 1.13.4 (RGer), 2007-06-18
- added a new property "PRI-text", which holds the PRI field in
  textual form (e.g. "syslog.info")
- added alias "syslogseverity" for "syslogpriority", which is a
  misleading property name that needs to stay for historical
  reasons (and backward-compatility)
- added doc on how to record PRI value in log file
- enhanced signal handling in klogd, including removal of an unsafe
  call to the logging system during signal handling
---------------------------------------------------------------------------
Version 1.13.3 (RGer), 2007-06-15
- create a version of syslog.c from scratch. This is now
  - highly optimized for rsyslog
  - removes an incompatible license problem as the original
    version had a BSD license with advertising clause
  - fixed in the regard that rklogd will continue to work when
    rsysogd has been restarted (the original version, as well
    as sysklogd, will remain silent then)
  - solved an issue with an extra NUL char at message end that the
    original version had
- applied some changes to klogd to care for the new interface
- fixed a bug in syslogd.c which prevented compiling under debian
---------------------------------------------------------------------------
Version 1.13.2 (RGer), 2007-06-13
- lib order in makefile patched to facilitate static linking - thanks
  to Bennett Todd for providing the patch
- Integrated a patch from Peter Vrabec (pvrabec@redheat.com):
  - added klogd under the name of rklogd (remove dependency on
    original sysklogd package
  - createDB.sql now in UTF
  - added additional config files for use on Red Hat
---------------------------------------------------------------------------
Version 1.13.1 (RGer), 2007-02-05
- changed the listen backlog limit to a more reasonable value based on
  the maximum number of TCP connections configurd (10% + 5) - thanks to Guy
  Standen for the hint (actually, the limit was 5 and that was a 
  left-over from early testing).
- fixed a bug in makefile which caused DB-support to be disabled when
  NETZIP support was enabled
- added the -e option to allow transmission of every message to remote
  hosts (effectively turns off duplicate message suppression)
- (somewhat) improved memory consumption when compiled with MySQL support
- looks like we fixed an incompatibility with MySQL 5.x and above software
  At least in one case, the remote server name was destroyed, leading to 
  a connection failure. The new, improved code does not have this issue and
  so we see this as solved (the new code is generally somewhat better, so
  there is a good chance we fixed this incompatibility).
---------------------------------------------------------------------------
Version 1.13.0 (RGer), 2006-12-19
- added '$' as ToPos proptery replacer specifier - means "up to the
  end of the string"
- property replacer option "escape-cc", "drop-cc" and "space-cc"  added
- changed the handling of \0 characters inside syslog messages. We now
  consistently escape them to "#000". This is somewhat recommended in
  the draft-ietf-syslog-protocol-19 draft. While the real recomendation
  is to not escape any characters at all, we can not do this without
  considerable modification of the code. So we escape it to "#000", which
  is consistent with a sample found in the Internet-draft.
- removed message glue logic (see printchopped() comment for details)
  Also caused removal of parts table and thus some improvements in
  memory usage.
- changed the default MAXLINE to 2048 to take care of recent syslog
  standardization efforts (can easily be changed in syslogd.c)
- added support for byte-counted TCP syslog messages (much like
  syslog-transport-tls-05 Internet Draft). This was necessary to
  support compression over TCP.
- added support for receiving compressed syslog messages
- added support for sending compressed syslog messages
- fixed a bug where the last message in a syslog/tcp stream was
  lost if it was not properly terminated by a LF character
---------------------------------------------------------------------------
Version 1.12.3 (RGer), 2006-10-04
- implemented some changes to support Solaris (but support is not
  yet complete)
- commented out (via #if 0) some methods that are currently not being use
  but should be kept for further us
- added (interim) -u 1 option to turn off hostname and tag parsing
- done some modifications to better support Fedora
- made the field delimiter inside property replace configurable via
  template
- fixed a bug in property replacer: if fields were used, the delimitor
  became part of the field. Up until now, this was barely noticable as 
  the delimiter as TAB only and thus invisible to a human. With other
  delimiters available now, it quickly showed up. This bug fix might cause
  some grief to existing installations if they used the extra TAB for
  whatever reasons - sorry folks... Anyhow, a solution is easy: just add
  a TAB character contstant into your template. Thus, there has no attempt
  been made to do this in a backwards-compatible way.
---------------------------------------------------------------------------
Version 1.12.2 (RGer), 2006-02-15
- fixed a bug in the RFC 3339 date formatter. An extra space was added
  after the actual timestamp
- added support for providing high-precision RFC3339 timestamps for
  (rsyslogd-)internally-generated messages
- very (!) experimental support for syslog-protocol internet draft
  added (the draft is experimental, the code is solid ;))
- added support for field-extracting in the property replacer
- enhanced the legacy-syslog parser so that it can interpret messages
  that do not contain a TIMESTAMP
- fixed a bug that caused the default socket (usually /dev/log) to be
  opened even when -o command line option was given
- fixed a bug in the Debian sample startup script - it caused rsyslogd
  to listen to remote requests, which it shouldn't by default
---------------------------------------------------------------------------
Version 1.12.1 (RGer), 2005-11-23
- made multithreading work with BSD. Some signal-handling needed to be
  restructured. Also, there might be a slight delay of up to 10 seconds
  when huping and terminating rsyslogd under BSD
- fixed a bug where a NULL-pointer was passed to printf() in logmsg().
- fixed a bug during "make install" where rc3195d was not installed
  Thanks to Bennett Todd for spotting this.
- fixed a bug where rsyslogd dumped core when no TAG was found in the
  received message
- enhanced message parser so that it can deal with missing hostnames
  in many cases (may not be totally fail-safe)
- fixed a bug where internally-generated messages did not have the correct
  TAG
---------------------------------------------------------------------------
Version 1.12.0 (RGer), 2005-10-26
- moved to a multi-threaded design. single-threading is still optionally
  available. Multi-threading is experimental!
- fixed a potential race condition. In the original code, marking was done
  by an alarm handler, which could lead to all sorts of bad things. This
  has been changed now. See comments in syslogd.c/domark() for details.
- improved debug output for property-based filters
- not a code change, but: I have checked all exit()s to make sure that
  none occurs once rsyslogd has started up. Even in unusual conditions
  (like low-memory conditions) rsyslogd somehow remains active. Of course,
  it might loose a message or two, but at least it does not abort and it
  can also recover when the condition no longer persists.
- fixed a bug that could cause loss of the last message received
  immediately before rsyslogd was terminated.
- added comments on thread-safety of global variables in syslogd.c
- fixed a small bug: spurios printf() when TCP syslog was used
- fixed a bug that causes rsyslogd to dump core on termination when one
  of the selector lines did not receive a message during the run (very
  unlikely)
- fixed an one-too-low memory allocation in the TCP sender. Could result
  in rsyslogd dumping core.
- fixed a bug with regular expression support (thanks to Andres Riancho)
- a little bit of code restructuring (especially main(), which was
  horribly large)
---------------------------------------------------------------------------
Version 1.11.1 (RGer), 2005-10-19
- support for BSD-style program name and host blocks
- added a new property "programname" that can be used in templates
- added ability to specify listen port for rfc3195d
- fixed a bug that rendered the "startswith" comparison operation
  unusable.
- changed more functions to "static" storage class to help compiler
  optimize (should have been static in the first place...)
- fixed a potential memory leak in the string buffer class destructor.
  As the destructur was previously never called, the leak did not actually
  appear.
- some internal restructuring in anticipation/preparation of minimal
  multi-threading support
- rsyslogd still shares some code with the sysklogd project. Some patches
  for this shared code have been brought over from the sysklogd CVS.
---------------------------------------------------------------------------
Version 1.11.0 (RGer), 2005-10-12
- support for receiving messages via RFC 3195; added rfc3195d for that
  purpose
- added an additional guard to prevent rsyslogd from aborting when the
  2gb file size limit is hit. While a user can configure rsyslogd to
  handle such situations, it would abort if that was not done AND large
  file support was not enabled (ok, this is hopefully an unlikely scenario)
- fixed a bug that caused additional Unix domain sockets to be incorrectly
  processed - could lead to message loss in extreme cases
---------------------------------------------------------------------------
Version 1.10.2 (RGer), 2005-09-27
- added comparison operations in property-based filters:
  * isequal
  * startswith
- added ability to negate all property-based filter comparison operations
  by adding a !-sign right in front of the operation name
- added the ability to specify remote senders for UDP and TCP
  received messages. Allows to block all but well-known hosts
- changed the $-config line directives to be case-INsensitive
- new command line option -w added: "do not display warnings if messages
  from disallowed senders are received"
- fixed a bug that caused rsyslogd to dump core when the compare value
  was not quoted in property-based filters
- fixed a bug in the new CStr compare function which lead to invalid
  results (fortunately, this function was not yet used widely)
- added better support for "debugging" rsyslog.conf property filters
  (only if -d switch is given)
- changed some function definitions to static, which eventually enables
  some compiler optimizations
- fixed a bug in MySQL code; when a SQL error occured, rsyslogd could
  run in a tight loop. This was due to invalid sequence of error reporting
  and is now fixed.
---------------------------------------------------------------------------
Version 1.10.1 (RGer), 2005-09-23
- added the ability to execute a shell script as an action.
  Thanks to Bjoern Kalkbrenner for providing the code!
- fixed a bug in the MySQL code; due to the bug the automatic one-time
  retry after an error did not happen - this lead to error message in
  cases where none should be seen (e.g. after a MySQL restart)
- fixed a security issue with SQL-escaping in conjunction with
  non-(SQL-)standard MySQL features.
---------------------------------------------------------------------------
Version 1.10.0 (RGer), 2005-09-20
  REMINDER: 1.10 is the first unstable version if the 1.x series!
- added the capability to filter on any property in selector lines
  (not just facility and priority)
- changed stringbuf into a new counted string class
- added support for a "discard" action. If a selector line with
  discard (~ character) is found, no selector lines *after* that
  line will be processed.
- thanks to Andres Riancho, regular expression support has been
  added to the template engine
- added the FROMHOST property in the template processor, which could
  previously not be obtained. Thanks to Cristian Testa for pointing
  this out and even providing a fix.
- added display of compile-time options to -v output
- performance improvement for production build - made some checks
  to happen only during debug mode
- fixed a problem with compiling on SUSE and - while doing so - removed
  the socket call to set SO_BSDCOMPAT in cases where it is obsolete.
---------------------------------------------------------------------------
Version 1.0.4 (RGer), 2006-02-01
- a small but important fix: the tcp receiver had two forgotten printf's
  in it that caused a lot of unnecessary output to stdout. This was
  important enough to justify a new release
---------------------------------------------------------------------------
Version 1.0.3 (RGer), 2005-11-14
- added an additional guard to prevent rsyslogd from aborting when the
  2gb file size limit is hit. While a user can configure rsyslogd to
  handle such situations, it would abort if that was not done AND large
  file support was not enabled (ok, this is hopefully an unlikely scenario)
- fixed a bug that caused additional Unix domain sockets to be incorrectly
  processed - could lead to message loss in extreme cases
- applied some patches available from the sysklogd project to code
  shared from there
- fixed a bug that causes rsyslogd to dump core on termination when one
  of the selector lines did not receive a message during the run (very
  unlikely)
- fixed an one-too-low memory allocation in the TCP sender. Could result
  in rsyslogd dumping core.
- fixed a bug in the TCP sender that caused the retry logic to fail
  after an error or receiver overrun
- fixed a bug in init() that could lead to dumping core
- fixed a bug that could lead to dumping core when no HOSTNAME or no TAG
  was present in the syslog message
---------------------------------------------------------------------------
Version 1.0.2 (RGer), 2005-10-05
- fixed an issue with MySQL error reporting. When an error occured,
  the MySQL driver went into an endless loop (at least in most cases).
---------------------------------------------------------------------------
Version 1.0.1 (RGer), 2005-09-23
- fixed a security issue with SQL-escaping in conjunction with
  non-(SQL-)standard MySQL features.
---------------------------------------------------------------------------
Version 1.0.0 (RGer), 2005-09-12
- changed install doc to cover daily cron scripts - a trouble source
- added rc script for slackware (provided by Chris Elvidge - thanks!) 
- fixed a really minor bug in usage() - the -r option was still
  reported as without the port parameter
---------------------------------------------------------------------------
Version 0.9.8 (RGer), 2005-09-05
- made startup and shutdown message more consistent and included the
  pid, so that they can be easier correlated. Used syslog-protocol
  structured data format for this purpose.
- improved config info in startup message, now tells not only
  if it is listening remote on udp, but also for tcp. Also includes
  the port numbers. The previous startup message was misleading, because
  it did not say "remote reception" if rsyslogd was only listening via
  tcp (but not via udp).
- added a "how can you help" document to the doc set
---------------------------------------------------------------------------
Version 0.9.7 (RGer), 2005-08-15
- some of the previous doc files (like INSTALL) did not properly
  reflect the changes to the build process and the new doc. Fixed
  that.
- changed syslogd.c so that when compiled without database support,
  an error message is displayed when a database action is detected
  in the config file (previously this was used as an user rule ;))
- fixed a bug in the os-specific Makefiles which caused MySQL
  support to not be compiled, even if selected
---------------------------------------------------------------------------
Version 0.9.6 (RGer), 2005-08-09
- greatly enhanced documentation. Now available in html format in
  the "doc" folder and FreeBSD. Finally includes an install howto.
- improved MySQL error messages a little - they now show up as log
  messages, too (formerly only in debug mode)
- added the ability to specify the listen port for udp syslog.
  WARNING: This introduces an incompatibility. Formerly, udp
  syslog was enabled by the -r command line option. Now, it is
  "-r [port]", which is consistent with the tcp listener. However,
  just -r will now return an error message.
- added sample startup scripts for Debian and FreeBSD
- added support for easy feature selection in the makefile. Un-
  fortunately, this also means I needed to spilt the make file
  for different OS and distros. There are some really bad syntax
  differences between FreeBSD and Linux make.
---------------------------------------------------------------------------
Version 0.9.5 (RGer), 2005-08-01
- the "semicolon bug" was actually not (fully) solved in 0.9.4. One
  part of the bug was solved, but another still existed. This one
  is fixed now, too.
- the "semicolon bug" actually turned out to be a more generic bug.
  It appeared whenever an invalid template name was given. With some
  selector actions, rsyslogd dumped core, with other it "just" had
  a small ressource leak with others all worked well. These anomalies
  are now fixed. Note that they only appeared during system initaliziation
  once the system was running, nothing bad happened.
- improved error reporting for template errors on startup. They are now
  shown on the console and the start-up tty. Formerly, they were only
  visible in debug mode.
- support for multiple instances of rsyslogd on a single machine added
- added new option "-o" --> omit local unix domain socket. This option
  enables rsyslogd NOT to listen to the local socket. This is most
  helpful when multiple instances of rsyslogd (or rsyslogd and another
  syslogd) shall run on a single system.
- added new option "-i <pidfile>" which allows to specify the pidfile.
  This is needed when multiple instances of rsyslogd are to be run.
- the new project home page is now online at www.rsyslog.com
---------------------------------------------------------------------------
Version 0.9.4 (RGer), 2005-07-25
- finally added the TCP sender. It now supports non-blocking mode, no
  longer disabling message reception during connect. As it is now, it
  is usable in production. The code could be more sophisticated, but
  I've kept it short in anticipation of the move to liblogging, which
  will lead to the removal of the code just written ;)
- the "exiting on signal..." message still had the "syslogd" name in 
  it. Changed this to "rsyslogd", as we do not have a large user base
  yet, this should pose no problem.
- fixed "the semiconlon" bug. rsyslogd dumped core if a write-db action
  was specified but no semicolon was given after the password (an empty
  template was ok, but the semicolon needed to be present).
- changed a default for traditional output format. During testing, it
  was seen that the timestamp written to file in default format was
  the time of message reception, not the time specified in the TIMESTAMP
  field of the message itself. Traditionally, the message TIMESTAMP is
  used and this has been changed now.
---------------------------------------------------------------------------
Version 0.9.3 (RGer), 2005-07-19
- fixed a bug in the message parser. In June, the RFC 3164 timestamp
  was not correctly parsed (yes, only in June and some other months,
  see the code comment to learn why...)
- added the ability to specify the destination port when forwarding
  syslog messages (both for TCP and UDP)
- added an very experimental TCP sender (activated by
  @@machine:port in config). This is not yet for production use. If
  the receiver is not alive, rsyslogd will wait quite some time until
  the connection request times out, which most probably leads to
  loss of incoming messages.

---------------------------------------------------------------------------
Version 0.9.2 (RGer), around 2005-07-06
- I intended to change the maxsupported message size to 32k to
  support IHE - but given the memory inefficiency in the usual use
  cases, I have not done this. I have, however, included very
  specific instructions on how to do this in the source code. I have
  also done some testing with 32k messages, so you can change the
  max size without taking too much risk.
- added a syslog/tcp receiver; we now can receive messages via
  plain tcp, but we can still send only via UDP. The syslog/tcp
  receiver is the primary enhancement of this release.
- slightly changed some error messages that contained a spurios \n at
  the end of the line (which gives empty lines in your log...)

---------------------------------------------------------------------------
Version 0.9.1 (RGer)
- fixed code so that it compiles without errors under FreeBSD
- removed now unused function "allocate_log()" from syslogd.c
- changed the make file so that it contains more defines for
  different environments (in the long term, we need a better
  system for disabling/enabling features...)
- changed some printf's printing off_t types to %lld and
  explicit (long long) casts. I tried to figure out the exact type,
  but did not succeed in this. In the worst case, ultra-large peta-
  byte files will now display funny informational messages on rollover,
  something I think we can live with for the neersion 3.11.2 (rgerhards), 2008-02-??
---------------------------------------------------------------------------
Version 3.11.1 (rgerhards), 2008-02-12
- SNMP trap sender added thanks to Andre Lorbach (omsnmp)
- added input-plugin interface specification in form of a (copy) template
  input module
- applied documentation fix by Michael Biebl -- many thanks!
- bugfix: immark did not have MARK flags set...
- added x-info field to rsyslogd startup/shutdown message. Hopefully
  points users to right location for further info (many don't even know
  they run rsyslog ;))
- bugfix: trailing ":" of tag was lost while parsing legacy syslog messages
  without timestamp - thanks to Anders Blomdell for providing a patch!
- fixed a bug in stringbuf.c related to STRINGBUF_TRIM_ALLOCSIZE, which
  wasn't supposed to be used with rsyslog. Put a warning message up that
  tells this feature is not tested and probably not worth the effort.
  Thanks to Anders Blomdell fro bringing this to our attention
- somewhat improved performance of string buffers
- fixed bug that caused invalid treatment of tabs (HT) in rsyslog.conf
- bugfix: setting for $EscapeCopntrolCharactersOnReceive was not 
  properly initialized
- clarified usage of space-cc property replacer option
- improved abort diagnostic handler
- some initial effort for malloc/free runtime debugging support
- bugfix: using dynafile actions caused rsyslogd abort
- fixed minor man errors thanks to Michael Biebl
---------------------------------------------------------------------------
Version 3.11.0 (rgerhards), 2008-01-31
- implemented queued actions
- implemented simple rate limiting for actions
- implemented deliberate discarding of lower priority messages over higher
  priority ones when a queue runs out of space
- implemented disk quotas for disk queues
- implemented the $ActionResumeRetryCount config directive
- added $ActionQueueFilename config directive
- added $ActionQueueSize config directive
- added $ActionQueueHighWaterMark config directive
- added $ActionQueueLowWaterMark config directive
- added $ActionQueueDiscardMark config directive
- added $ActionQueueDiscardSeverity config directive
- added $ActionQueueCheckpointInterval config directive
- added $ActionQueueType config directive
- added $ActionQueueWorkerThreads config directive
- added $ActionQueueTimeoutshutdown config directive
- added $ActionQueueTimeoutActionCompletion config directive
- added $ActionQueueTimeoutenQueue config directive
- added $ActionQueueTimeoutworkerThreadShutdown config directive
- added $ActionQueueWorkerThreadMinimumMessages config directive
- added $ActionQueueMaxFileSize config directive
- added $ActionQueueSaveonShutdown config directive
- addded $ActionQueueDequeueSlowdown config directive
- addded $MainMsgQueueDequeueSlowdown config directive
- bugfix: added forgotten docs to package
- improved debugging support
- fixed a bug that caused $MainMsgQueueCheckpointInterval to work incorrectly
- when a long-running action needs to be cancelled on shutdown, the message
  that was processed by it is now preserved. This finishes support for
  guaranteed delivery of messages (if the output supports it, of course)
- fixed bug in output module interface, see
  http://sourceforge.net/tracker/index.php?func=detail&aid=1881008&group_id=123448&atid=696552
- changed the ommysql output plugin so that the (lengthy) connection
  initialization now takes place in message processing. This works much
  better with the new queued action mode (fast startup)
- fixed a bug that caused a potential hang in file and fwd output module
  varmojfekoj provided the patch - many thanks!
- bugfixed stream class offset handling on 32bit platforms
---------------------------------------------------------------------------
Version 3.10.3 (rgerhards), 2008-01-28
- fixed a bug with standard template definitions (not a big deal) - thanks
  to varmojfekoj for spotting it
- run-time instrumentation added
- implemented disk-assisted queue mode, which enables on-demand disk
  spooling if the queue's in-memory queue is exhausted
- implemented a dynamic worker thread pool for processing incoming
  messages; workers are started and shut down as need arises
- implemented a run-time instrumentation debug package
- implemented the $MainMsgQueueSaveOnShutdown config directive
- implemented the $MainMsgQueueWorkerThreadMinimumMessages config directive
- implemented the $MainMsgQueueTimeoutWorkerThreadShutdown config directive
---------------------------------------------------------------------------
Version 3.10.2 (rgerhards), 2008-01-14
- added the ability to keep stop rsyslogd without the need to drain
  the main message queue. In disk queue mode, rsyslog continues to
  run from the point where it stopped. In case of a system failure, it
  continues to process messages from the last checkpoint.
- fixed a bug that caused a segfault on startup when no $WorkDir directive
  was specified in rsyslog.conf
- provided more fine-grain control over shutdown timeouts and added a
  way to specify the enqueue timeout when the main message queue is full
- implemented $MainMsgQueueCheckpointInterval config directive
- implemented $MainMsgQueueTimeoutActionCompletion config directive
- implemented $MainMsgQueueTimeoutEnqueue config directive
- implemented $MainMsgQueueTimeoutShutdown config directive
---------------------------------------------------------------------------
Version 3.10.1 (rgerhards), 2008-01-10
- implemented the "disk" queue mode. However, it currently is of very
  limited use, because it does not support persistence over rsyslogd
  runs. So when rsyslogd is stopped, the queue is drained just as with
  the in-memory queue modes. Persistent queues will be a feature of
  the next release.
- performance-optimized string class, should bring an overall improvement
- fixed a memory leak in imudp -- thanks to varmojfekoj for the patch
- fixed a race condition that could lead to a rsyslogd hang when during
  HUP or termination
- done some doc updates
- added $WorkDirectory config directive
- added $MainMsgQueueFileName config directive
- added $MainMsgQueueMaxFileSize config directive
---------------------------------------------------------------------------
Version 3.10.0 (rgerhards), 2008-01-07
- implemented input module interface and initial input modules
- enhanced threading for input modules (each on its own thread now)
- ability to bind UDP listeners to specific local interfaces/ports and
  ability to run multiple of them concurrently
- added ability to specify listen IP address for UDP syslog server
- license changed to GPLv3
- mark messages are now provided by loadble module immark
- rklogd is no longer provided. Its functionality has now been taken over
  by imklog, a loadable input module. This offers a much better integration
  into rsyslogd and makes sure that the kernel logger process is brought
  up and down at the appropriate times
- enhanced $IncludeConfig directive to support wildcard characters
  (thanks to Michael Biebl)
- all inputs are now implemented as loadable plugins
- enhanced threading model: each input module now runs on its own thread
- enhanced message queue which now supports different queueing methods
  (among others, this can be used for performance fine-tuning)
- added a large number of new configuration directives for the new
  input modules
- enhanced multi-threading utilizing a worker thread pool for the
  main message queue
- compilation without pthreads is no longer supported
- much cleaner code due to new objects and removal of single-threading
  mode
---------------------------------------------------------------------------
Version 2.0.1 STABLE (rgerhards), 2008-01-24
- fixed a bug in integer conversion - but this function was never called,
  so it is not really a useful bug fix ;)
- fixed a bug with standard template definitions (not a big deal) - thanks
  to varmojfekoj for spotting it
- fixed a bug that caused a potential hang in file and fwd output module
  varmojfekoj provided the patch - many thanks!
---------------------------------------------------------------------------
Version 2.0.0 STABLE (rgerhards), 2008-01-02
- re-release of 1.21.2 as STABLE with no modifications except some
  doc updates
---------------------------------------------------------------------------
Version 1.21.2 (rgerhards), 2007-12-28
- created a gss-api output module. This keeps GSS-API code and
  TCP/UDP code separated. It is also important for forward-
  compatibility with v3. Please note that this change breaks compatibility
  with config files created for 1.21.0 and 1.21.1 - this was considered
  acceptable.
- fixed an error in forwarding retry code (could lead to message corruption
  but surfaced very seldom)
- increased portability for older platforms (AI_NUMERICSERV moved)
- removed socket leak in omfwd.c
- cross-platform patch for GSS-API compile problem on some platforms
  thanks to darix for the patch!
---------------------------------------------------------------------------
Version 1.21.1 (rgerhards), 2007-12-23
- small doc fix for $IncludeConfig
- fixed a bug in llDestroy()
- bugfix: fixing memory leak when message queue is full and during
  parsing. Thanks to varmojfekoj for the patch.
- bugfix: when compiled without network support, unix sockets were
  not properply closed
- bugfix: memory leak in cfsysline.c/doGetWord() fixed
---------------------------------------------------------------------------
Version 1.21.0 (rgerhards), 2007-12-19
- GSS-API support for syslog/TCP connections was added. Thanks to
  varmojfekoj for providing the patch with this functionality
- code cleanup
- enhanced $IncludeConfig directive to support wildcard filenames
- changed some multithreading synchronization
---------------------------------------------------------------------------
Version 1.20.1 (rgerhards), 2007-12-12
- corrected a debug setting that survived release. Caused TCP connections
  to be retried unnecessarily often.
- When a hostname ACL was provided and DNS resolution for that name failed,
  ACL processing was stopped at that point. Thanks to mildew for the patch.
  Fedora Bugzilla: http://bugzilla.redhat.com/show_bug.cgi?id=395911
- fixed a potential race condition, see link for details:
  http://rgerhards.blogspot.com/2007/12/rsyslog-race-condition.html
  Note that the probability of problems from this bug was very remote
- fixed a memory leak that happend when PostgreSQL date formats were
  used
---------------------------------------------------------------------------
Version 1.20.0 (rgerhards), 2007-12-07
- an output module for postgres databases has been added. Thanks to
  sur5r for contributing this code
- unloading dynamic modules has been cleaned up, we now have a
  real implementation and not just a dummy "good enough for the time
  being".
- enhanced platform independence - thanks to Bartosz Kuzma and Michael
  Biebl for their very useful contributions
- some general code cleanup (including warnings on 64 platforms, only)
---------------------------------------------------------------------------
Version 1.19.12 (rgerhards), 2007-12-03
- cleaned up the build system (thanks to Michael Biebl for the patch)
- fixed a bug where ommysql was still not compiled with -pthread option
---------------------------------------------------------------------------
Version 1.19.11 (rgerhards), 2007-11-29
- applied -pthread option to build when building for multi-threading mode
  hopefully solves an issue with segfaulting
---------------------------------------------------------------------------
Version 1.19.10 (rgerhards), 2007-10-19
- introdcued the new ":modulename:" syntax for calling module actions
  in selector lines; modified ommysql to support it. This is primarily
  an aid for further modules and a prequisite to actually allow third
  party modules to be created.
- minor fix in slackware startup script, "-r 0" is now "-r0"
- updated rsyslogd doc set man page; now in html format
- undid creation of a separate thread for the main loop -- this did not
  turn out to be needed or useful, so reduce complexity once again.
- added doc fixes provided by Michael Biebl - thanks
---------------------------------------------------------------------------
Version 1.19.9 (rgerhards), 2007-10-12
- now packaging system which again contains all components in a single
  tarball
- modularized main() a bit more, resulting in less complex code
- experimentally added an additional thread - will see if that affects
  the segfault bug we experience on some platforms. Note that this change
  is scheduled to be removed again later.
---------------------------------------------------------------------------
Version 1.19.8 (rgerhards), 2007-09-27
- improved repeated message processing
- applied patch provided by varmojfekoj to support building ommysql
  in its own way (now also resides in a plugin subdirectory);
  ommysql is now a separate package
- fixed a bug in cvthname() that lead to message loss if part
  of the source hostname would have been dropped
- created some support for distributing ommysql together with the
  main rsyslog package. I need to re-think it in the future, but
  for the time being the current mode is best. I now simply include
  one additional tarball for ommysql inside the main distribution.
  I look forward to user feedback on how this should be done best. In the
  long term, a separate project should be spawend for ommysql, but I'd
  like to do that only after the plugin interface is fully stable (what
  it is not yet).
---------------------------------------------------------------------------
Version 1.19.7 (rgerhards), 2007-09-25
- added code to handle situations where senders send us messages ending with
  a NUL character. It is now simply removed. This also caused trailing LF
  reduction to fail, when it was followed by such a NUL. This is now also
  handled.
- replaced some non-thread-safe function calls by their thread-safe
  counterparts
- fixed a minor memory leak that occured when the %APPNAME% property was
  used (I think nobody used that in practice)
- fixed a bug that caused signal handlers in cvthname() not to be restored when
  a malicious pointer record was detected and processing of the message been
  stopped for that reason (this should be really rare and can not be related
  to the segfault bug we are hunting).
- fixed a bug in cvthname that lead to passing a wrong parameter - in
  practice, this had no impact.
- general code cleanup (e.g. compiler warnings, comments)
---------------------------------------------------------------------------
Version 1.19.6 (rgerhards), 2007-09-11
- applied patch by varmojfekoj to change signal handling to the new
  sigaction API set (replacing the depreciated signal() calls and its
  friends.
- fixed a bug that in --enable-debug mode caused an assertion when the
  discard action was used
- cleaned up compiler warnings
- applied patch by varmojfekoj to FIX a bug that could cause 
  segfaults if empty properties were processed using modifying
  options (e.g. space-cc, drop-cc)
- fixed man bug: rsyslogd supports -l option
---------------------------------------------------------------------------
Version 1.19.5 (rgerhards), 2007-09-07
- changed part of the CStr interface so that better error tracking
  is provided and the calling sequence is more intuitive (there were
  invalid calls based on a too-weired interface)
- (hopefully) fixed some remaining bugs rooted in wrong use of 
  the CStr class. These could lead to program abort.
- applied patch by varmojfekoj two fix two potential segfault situations
- added $ModDir config directive
- modified $ModLoad so that an absolute path may be specified as
  module name (e.g. /rsyslog/ommysql.so)
---------------------------------------------------------------------------
Version 1.19.4 (rgerhards/varmojfekoj), 2007-09-04
- fixed a number of small memory leaks - thanks varmojfekoj for patching
- fixed an issue with CString class that could lead to rsyslog abort
  in tplToString() - thanks varmojfekoj for patching
- added a man-version of the config file documenation - thanks to Michel
  Samia for providing the man file
- fixed bug: a template like this causes an infinite loop:
  $template opts,"%programname:::a,b%"
  thanks varmojfekoj for the patch
- fixed bug: case changing options crash freeing the string pointer
  because they modify it: $template opts2,"%programname::1:lowercase%"
  thanks varmojfekoj for the patch
---------------------------------------------------------------------------
Version 1.19.3 (mmeckelein/varmojfekoj), 2007-08-31
- small mem leak fixed (after calling parseSelectorAct) - Thx varmojkekoj
- documentation section "Regular File" und "Blocks" updated
- solved an issue with dynamic file generation - Once again many thanks
  to varmojfekoj
- the negative selector for program name filter (Blocks) does not work as
  expected - Thanks varmojfekoj for patching
- added forwarding information to sysklogd (requires special template)
  to config doc
---------------------------------------------------------------------------
Version 1.19.2 (mmeckelein/varmojfekoj), 2007-08-28
- a specifically formed message caused a segfault - Many thanks varmojfekoj
  for providing a patch
- a typo and a weird condition are fixed in msg.c - Thanks again
  varmojfekoj 
- on file creation the file was always owned by root:root. This is fixed
  now - Thanks ypsa for solving this issue
---------------------------------------------------------------------------
Version 1.19.1 (mmeckelein), 2007-08-22
- a bug that caused a high load when a TCP/UDP connection was closed is 
  fixed now - Thanks mildew for solving this issue
- fixed a bug which caused a segfault on reinit - Thx varmojfekoj for the
  patch
- changed the hardcoded module path "/lib/rsyslog" to $(pkglibdir) in order
  to avoid trouble e.g. on 64 bit platforms (/lib64) - many thanks Peter
  Vrabec and darix, both provided a patch for solving this issue
- enhanced the unloading of modules - thanks again varmojfekoj
- applied a patch from varmojfekoj which fixes various little things in
  MySQL output module
---------------------------------------------------------------------------
Version 1.19.0 (varmojfekoj/rgerhards), 2007-08-16
- integrated patch from varmojfekoj to make the mysql module a loadable one
  many thanks for the patch, MUCH appreciated
---------------------------------------------------------------------------
Version 1.18.2 (rgerhards), 2007-08-13
- fixed a bug in outchannel code that caused templates to be incorrectly
  parsed
- fixed a bug in ommysql that caused a wrong ";template" missing message
- added some code for unloading modules; not yet fully complete (and we do
  not yet have loadable modules, so this is no problem)
- removed debian subdirectory by request of a debian packager (this is a special
  subdir for debian and there is also no point in maintaining it when there
  is a debian package available - so I gladly did this) in some cases
- improved overall doc quality (some pages were quite old) and linked to
  more of the online resources.
- improved /contrib/delete_mysql script by adding a host option and some
  other minor modifications
---------------------------------------------------------------------------
Version 1.18.1 (rgerhards), 2007-08-08
- applied a patch from varmojfekoj which solved a potential segfault
  of rsyslogd on HUP
- applied patch from Michel Samia to fix compilation when the pthreads
  feature is disabled
- some code cleanup (moved action object to its own file set)
- add config directive $MainMsgQueueSize, which now allows to configure the
  queue size dynamically
- all compile-time settings are now shown in rsyslogd -v, not just the
  active ones
- enhanced performance a little bit more
- added config file directive $ActionResumeInterval
- fixed a bug that prevented compilation under debian sid
- added a contrib directory for user-contributed useful things
---------------------------------------------------------------------------
Version 1.18.0 (rgerhards), 2007-08-03
- rsyslog now supports fallback actions when an action did not work. This
  is a great feature e.g. for backup database servers or backup syslog
  servers
- modified rklogd to only change the console log level if -c is specified
- added feature to use multiple actions inside a single selector
- implemented $ActionExecOnlyWhenPreviousIsSuspended config directive
- error messages during startup are now spit out to the configured log
  destinations
---------------------------------------------------------------------------
Version 1.17.6 (rgerhards), 2007-08-01
- continued to work on output module modularization - basic stage of
  this work is now FINISHED
- fixed bug in OMSRcreate() - always returned SR_RET_OK
- fixed a bug that caused ommysql to always complain about missing
  templates
- fixed a mem leak in OMSRdestruct - freeing the object itself was
  forgotten - thanks to varmojfekoj for the patch
- fixed a memory leak in syslogd/init() that happend when the config
  file could not be read - thanks to varmojfekoj for the patch
- fixed insufficient memory allocation in addAction() and its helpers.
  The initial fix and idea was developed by mildew, I fine-tuned
  it a bit. Thanks a lot for the fix, I'd probably had pulled out my
  hair to find the bug...
- added output of config file line number when a parsing error occured
- fixed bug in objomsr.c that caused program to abort in debug mode with
  an invalid assertion (in some cases)
- fixed a typo that caused the default template for MySQL to be wrong.
  thanks to mildew for catching this.
- added configuration file command $DebugPrintModuleList and
  $DebugPrintCfSysLineHandlerList
- fixed an invalid value for the MARK timer - unfortunately, there was
  a testing aid left in place. This resulted in quite frequent MARK messages
- added $IncludeConfig config directive
- applied a patch from mildew to prevent rsyslogd from freezing under heavy
  load. This could happen when the queue was full. Now, we drop messages
  but rsyslogd remains active.
---------------------------------------------------------------------------
Version 1.17.5 (rgerhards), 2007-07-30
- continued to work on output module modularization
- fixed a missing file bug - thanks to Andrea Montanari for reporting
  this problem
- fixed a problem with shutting down the worker thread and freeing the
  selector_t list - this caused messages to be lost, because the
  message queue was not properly drained before the selectors got
  destroyed.
---------------------------------------------------------------------------
Version 1.17.4 (rgerhards), 2007-07-27
- continued to work on output module modularization
- fixed a situation where rsyslogd could create zombie processes
  thanks to mildew for the patch
- applied patch from Michel Samia to fix compilation when NOT
  compiled for pthreads
---------------------------------------------------------------------------
Version 1.17.3 (rgerhards), 2007-07-25
- continued working on output module modularization
- fixed a bug that caused rsyslogd to segfault on exit (and
  probably also on HUP), when there was an unsent message in a selector
  that required forwarding and the dns lookup failed for that selector
  (yes, it was pretty unlikely to happen;))
  thanks to varmojfekoj <varmojfekoj@gmail.com> for the patch
- fixed a memory leak in config file parsing and die()
  thanks to varmojfekoj <varmojfekoj@gmail.com> for the patch
- rsyslogd now checks on startup if it is capable to performa any work
  at all. If it cant, it complains and terminates
  thanks to Michel Samia for providing the patch!
- fixed a small memory leak when HUPing syslogd. The allowed sender
  list now gets freed. thanks to mildew for the patch.
- changed the way error messages in early startup are logged. They
  now do no longer use the syslogd code directly but are rather
  send to stderr.
---------------------------------------------------------------------------
Version 1.17.2 (rgerhards), 2007-07-23
- made the port part of the -r option optional. Needed for backward
  compatibility with sysklogd
- replaced system() calls with something more reasonable. Please note that
  this might break compatibility with some existing configuration files.
  We accept this in favour of the gained security.
- removed a memory leak that could occur if timegenerated was used in
  RFC 3164 format in templates
- did some preparation in msg.c for advanced multithreading - placed the
  hooks, but not yet any active code
- worked further on modularization
- added $ModLoad MySQL (dummy) config directive
- added DropTrailingLFOnReception config directive
---------------------------------------------------------------------------
Version 1.17.1 (rgerhards), 2007-07-20
- fixed a bug that caused make install to install rsyslogd and rklogd under
  the wrong names
- fixed bug that caused $AllowedSenders to handle IPv6 scopes incorrectly;
  also fixed but that could grabble $AllowedSender wildcards. Thanks to
  mildew@gmail.com for the patch
- minor code cleanup - thanks to Peter Vrabec for the patch
- fixed minimal memory leak on HUP (caused by templates)
  thanks to varmojfekoj <varmojfekoj@gmail.com> for the patch
- fixed another memory leak on HUPing and on exiting rsyslogd
  again thanks to varmojfekoj <varmojfekoj@gmail.com> for the patch
- code cleanup (removed compiler warnings)
- fixed portability bug in configure.ac - thanks to Bartosz Kuźma for patch
- moved msg object into its own file set
- added the capability to continue trying to write log files when the
  file system is full. Functionality based on patch by Martin Schulze
  to sysklogd package.
---------------------------------------------------------------------------
Version 1.17.0 (RGer), 2007-07-17
- added $RepeatedLineReduction config parameter
- added $EscapeControlCharactersOnReceive config parameter
- added $ControlCharacterEscapePrefix config parameter
- added $DirCreateMode config parameter
- added $CreateDirs config parameter
- added $DebugPrintTemplateList config parameter
- added $ResetConfigVariables config parameter
- added $FileOwner config parameter
- added $FileGroup config parameter
- added $DirOwner config parameter
- added $DirGroup config parameter
- added $FailOnChownFailure config parameter
- added regular expression support to the filter engine
  thanks to Michel Samia for providing the patch!
- enhanced $AllowedSender functionality. Credits to mildew@gmail.com for
  the patch doing that
  - added IPv6 support
  - allowed DNS hostnames
  - allowed DNS wildcard names
- added new option $DropMsgsWithMaliciousDnsPTRRecords
- added autoconf so that rfc3195d, rsyslogd and klogd are stored to /sbin
- added capability to auto-create directories with dynaFiles
---------------------------------------------------------------------------
Version 1.16.0 (RGer/Peter Vrabec), 2007-07-13 - The Friday, 13th Release ;)
- build system switched to autotools
- removed SYSV preprocessor macro use, replaced with autotools equivalents
- fixed a bug that caused rsyslogd to segfault when TCP listening was
  disabled and it terminated
- added new properties "syslogfacility-text" and "syslogseverity-text"
  thanks to varmojfekoj <varmojfekoj@gmail.com> for the patch
- added the -x option to disable hostname dns reslution
  thanks to varmojfekoj <varmojfekoj@gmail.com> for the patch
- begun to better modularize syslogd.c - this is an ongoing project; moved
  type definitions to a separate file
- removed some now-unused fields from struct filed
- move file size limit fields in struct field to the "right spot" (the file
  writing part of the union - f_un.f_file)
- subdirectories linux and solaris are no longer part of the distribution
  package. This is not because we cease support for them, but there are no
  longer any files in them after the move to autotools
---------------------------------------------------------------------------
Version 1.15.1 (RGer), 2007-07-10
- fixed a bug that caused a dynaFile selector to stall when there was
  an open error with one file 
- improved template processing for dynaFiles; templates are now only
  looked up during initialization - speeds up processing
- optimized memory layout in struct filed when compiled with MySQL
  support
- fixed a bug that caused compilation without SYSLOG_INET to fail
- re-enabled the "last message repeated n times" feature. This
  feature was not taken care of while rsyslogd evolved from sysklogd
  and it was more or less defunct. Now it is fully functional again.
- added system properties: $NOW, $YEAR, $MONTH, $DAY, $HOUR, $MINUTE
- fixed a bug in iovAsString() that caused a memory leak under stress
  conditions (most probably memory shortage). This was unlikely to
  ever happen, but it doesn't hurt doing it right
- cosmetic: defined type "uchar", change all unsigned chars to uchar
---------------------------------------------------------------------------
Version 1.15.0 (RGer), 2007-07-05
- added ability to dynamically generate file names based on templates
  and thus properties. This was a much-requested feature. It makes
  life easy when it e.g. comes to splitting files based on the sender
  address.
- added $umask and $FileCreateMode config file directives
- applied a patch from Bartosz Kuzma to compile cleanly under NetBSD
- checks for extra (unexpected) characters in system config file lines
  have been added
- added IPv6 documentation - was accidently missing from CVS
- begun to change char to unsigned char
---------------------------------------------------------------------------
Version 1.14.2 (RGer), 2007-07-03
** this release fixes all known nits with IPv6 **
- restored capability to do /etc/service lookup for "syslog"
  service when -r 0 was given
- documented IPv6 handling of syslog messages
- integrate patch from Bartosz Kuźma to make rsyslog compile under
  Solaris again (the patch replaced a strndup() call, which is not
  available under Solaris
- improved debug logging when waiting on select
- updated rsyslogd man page with new options (-46A)
---------------------------------------------------------------------------
Version 1.14.1 (RGer/Peter Vrabec), 2007-06-29
- added Peter Vrabec's patch for IPv6 TCP
- prefixed all messages send to stderr in rsyslogd with "rsyslogd: "
---------------------------------------------------------------------------
Version 1.14.0 (RGer/Peter Vrabec), 2007-06-28
- Peter Vrabec provided IPv6 for rsyslog, so we are now IPv6 enabled
  IPv6 Support is currently for UDP only, TCP is to come soon.
  AllowedSender configuration does not yet work for IPv6.
- fixed code in iovCreate() that broke C's strict aliasing rules 
- fixed some char/unsigned char differences that forced the compiler
  to spit out warning messages
- updated the Red Hat init script to fix a known issue (thanks to
  Peter Vrabec)
---------------------------------------------------------------------------
Version 1.13.5 (RGer), 2007-06-22
- made the TCP session limit configurable via command line switch
  now -t <port>,<max sessions>
- added man page for rklogd(8) (basically a copy from klogd, but now
  there is one...)
- fixed a bug that caused internal messages (e.g. rsyslogd startup) to
  appear without a tag.
- removed a minor memory leak that occurred when TAG processing requalified
  a HOSTNAME to be a TAG (and a TAG already was set).
- removed potential small memory leaks in MsgSet***() functions. There
  would be a leak if a property was re-set, something that happened
  extremely seldom.
---------------------------------------------------------------------------
Version 1.13.4 (RGer), 2007-06-18
- added a new property "PRI-text", which holds the PRI field in
  textual form (e.g. "syslog.info")
- added alias "syslogseverity" for "syslogpriority", which is a
  misleading property name that needs to stay for historical
  reasons (and backward-compatility)
- added doc on how to record PRI value in log file
- enhanced signal handling in klogd, including removal of an unsafe
  call to the logging system during signal handling
---------------------------------------------------------------------------
Version 1.13.3 (RGer), 2007-06-15
- create a version of syslog.c from scratch. This is now
  - highly optimized for rsyslog
  - removes an incompatible license problem as the original
    version had a BSD license with advertising clause
  - fixed in the regard that rklogd will continue to work when
    rsysogd has been restarted (the original version, as well
    as sysklogd, will remain silent then)
  - solved an issue with an extra NUL char at message end that the
    original version had
- applied some changes to klogd to care for the new interface
- fixed a bug in syslogd.c which prevented compiling under debian
---------------------------------------------------------------------------
Version 1.13.2 (RGer), 2007-06-13
- lib order in makefile patched to facilitate static linking - thanks
  to Bennett Todd for providing the patch
- Integrated a patch from Peter Vrabec (pvrabec@redheat.com):
  - added klogd under the name of rklogd (remove dependency on
    original sysklogd package
  - createDB.sql now in UTF
  - added additional config files for use on Red Hat
---------------------------------------------------------------------------
Version 1.13.1 (RGer), 2007-02-05
- changed the listen backlog limit to a more reasonable value based on
  the maximum number of TCP connections configurd (10% + 5) - thanks to Guy
  Standen for the hint (actually, the limit was 5 and that was a 
  left-over from early testing).
- fixed a bug in makefile which caused DB-support to be disabled when
  NETZIP support was enabled
- added the -e option to allow transmission of every message to remote
  hosts (effectively turns off duplicate message suppression)
- (somewhat) improved memory consumption when compiled with MySQL support
- looks like we fixed an incompatibility with MySQL 5.x and above software
  At least in one case, the remote server name was destroyed, leading to 
  a connection failure. The new, improved code does not have this issue and
  so we see this as solved (the new code is generally somewhat better, so
  there is a good chance we fixed this incompatibility).
---------------------------------------------------------------------------
Version 1.13.0 (RGer), 2006-12-19
- added '$' as ToPos proptery replacer specifier - means "up to the
  end of the string"
- property replacer option "escape-cc", "drop-cc" and "space-cc"  added
- changed the handling of \0 characters inside syslog messages. We now
  consistently escape them to "#000". This is somewhat recommended in
  the draft-ietf-syslog-protocol-19 draft. While the real recomendation
  is to not escape any characters at all, we can not do this without
  considerable modification of the code. So we escape it to "#000", which
  is consistent with a sample found in the Internet-draft.
- removed message glue logic (see printchopped() comment for details)
  Also caused removal of parts table and thus some improvements in
  memory usage.
- changed the default MAXLINE to 2048 to take care of recent syslog
  standardization efforts (can easily be changed in syslogd.c)
- added support for byte-counted TCP syslog messages (much like
  syslog-transport-tls-05 Internet Draft). This was necessary to
  support compression over TCP.
- added support for receiving compressed syslog messages
- added support for sending compressed syslog messages
- fixed a bug where the last message in a syslog/tcp stream was
  lost if it was not properly terminated by a LF character
---------------------------------------------------------------------------
Version 1.12.3 (RGer), 2006-10-04
- implemented some changes to support Solaris (but support is not
  yet complete)
- commented out (via #if 0) some methods that are currently not being use
  but should be kept for further us
- added (interim) -u 1 option to turn off hostname and tag parsing
- done some modifications to better support Fedora
- made the field delimiter inside property replace configurable via
  template
- fixed a bug in property replacer: if fields were used, the delimitor
  became part of the field. Up until now, this was barely noticable as 
  the delimiter as TAB only and thus invisible to a human. With other
  delimiters available now, it quickly showed up. This bug fix might cause
  some grief to existing installations if they used the extra TAB for
  whatever reasons - sorry folks... Anyhow, a solution is easy: just add
  a TAB character contstant into your template. Thus, there has no attempt
  been made to do this in a backwards-compatible way.
---------------------------------------------------------------------------
Version 1.12.2 (RGer), 2006-02-15
- fixed a bug in the RFC 3339 date formatter. An extra space was added
  after the actual timestamp
- added support for providing high-precision RFC3339 timestamps for
  (rsyslogd-)internally-generated messages
- very (!) experimental support for syslog-protocol internet draft
  added (the draft is experimental, the code is solid ;))
- added support for field-extracting in the property replacer
- enhanced the legacy-syslog parser so that it can interpret messages
  that do not contain a TIMESTAMP
- fixed a bug that caused the default socket (usually /dev/log) to be
  opened even when -o command line option was given
- fixed a bug in the Debian sample startup script - it caused rsyslogd
  to listen to remote requests, which it shouldn't by default
---------------------------------------------------------------------------
Version 1.12.1 (RGer), 2005-11-23
- made multithreading work with BSD. Some signal-handling needed to be
  restructured. Also, there might be a slight delay of up to 10 seconds
  when huping and terminating rsyslogd under BSD
- fixed a bug where a NULL-pointer was passed to printf() in logmsg().
- fixed a bug during "make install" where rc3195d was not installed
  Thanks to Bennett Todd for spotting this.
- fixed a bug where rsyslogd dumped core when no TAG was found in the
  received message
- enhanced message parser so that it can deal with missing hostnames
  in many cases (may not be totally fail-safe)
- fixed a bug where internally-generated messages did not have the correct
  TAG
---------------------------------------------------------------------------
Version 1.12.0 (RGer), 2005-10-26
- moved to a multi-threaded design. single-threading is still optionally
  available. Multi-threading is experimental!
- fixed a potential race condition. In the original code, marking was done
  by an alarm handler, which could lead to all sorts of bad things. This
  has been changed now. See comments in syslogd.c/domark() for details.
- improved debug output for property-based filters
- not a code change, but: I have checked all exit()s to make sure that
  none occurs once rsyslogd has started up. Even in unusual conditions
  (like low-memory conditions) rsyslogd somehow remains active. Of course,
  it might loose a message or two, but at least it does not abort and it
  can also recover when the condition no longer persists.
- fixed a bug that could cause loss of the last message received
  immediately before rsyslogd was terminated.
- added comments on thread-safety of global variables in syslogd.c
- fixed a small bug: spurios printf() when TCP syslog was used
- fixed a bug that causes rsyslogd to dump core on termination when one
  of the selector lines did not receive a message during the run (very
  unlikely)
- fixed an one-too-low memory allocation in the TCP sender. Could result
  in rsyslogd dumping core.
- fixed a bug with regular expression support (thanks to Andres Riancho)
- a little bit of code restructuring (especially main(), which was
  horribly large)
---------------------------------------------------------------------------
Version 1.11.1 (RGer), 2005-10-19
- support for BSD-style program name and host blocks
- added a new property "programname" that can be used in templates
- added ability to specify listen port for rfc3195d
- fixed a bug that rendered the "startswith" comparison operation
  unusable.
- changed more functions to "static" storage class to help compiler
  optimize (should have been static in the first place...)
- fixed a potential memory leak in the string buffer class destructor.
  As the destructur was previously never called, the leak did not actually
  appear.
- some internal restructuring in anticipation/preparation of minimal
  multi-threading support
- rsyslogd still shares some code with the sysklogd project. Some patches
  for this shared code have been brought over from the sysklogd CVS.
---------------------------------------------------------------------------
Version 1.11.0 (RGer), 2005-10-12
- support for receiving messages via RFC 3195; added rfc3195d for that
  purpose
- added an additional guard to prevent rsyslogd from aborting when the
  2gb file size limit is hit. While a user can configure rsyslogd to
  handle such situations, it would abort if that was not done AND large
  file support was not enabled (ok, this is hopefully an unlikely scenario)
- fixed a bug that caused additional Unix domain sockets to be incorrectly
  processed - could lead to message loss in extreme cases
---------------------------------------------------------------------------
Version 1.10.2 (RGer), 2005-09-27
- added comparison operations in property-based filters:
  * isequal
  * startswith
- added ability to negate all property-based filter comparison operations
  by adding a !-sign right in front of the operation name
- added the ability to specify remote senders for UDP and TCP
  received messages. Allows to block all but well-known hosts
- changed the $-config line directives to be case-INsensitive
- new command line option -w added: "do not display warnings if messages
  from disallowed senders are received"
- fixed a bug that caused rsyslogd to dump core when the compare value
  was not quoted in property-based filters
- fixed a bug in the new CStr compare function which lead to invalid
  results (fortunately, this function was not yet used widely)
- added better support for "debugging" rsyslog.conf property filters
  (only if -d switch is given)
- changed some function definitions to static, which eventually enables
  some compiler optimizations
- fixed a bug in MySQL code; when a SQL error occured, rsyslogd could
  run in a tight loop. This was due to invalid sequence of error reporting
  and is now fixed.
---------------------------------------------------------------------------
Version 1.10.1 (RGer), 2005-09-23
- added the ability to execute a shell script as an action.
  Thanks to Bjoern Kalkbrenner for providing the code!
- fixed a bug in the MySQL code; due to the bug the automatic one-time
  retry after an error did not happen - this lead to error message in
  cases where none should be seen (e.g. after a MySQL restart)
- fixed a security issue with SQL-escaping in conjunction with
  non-(SQL-)standard MySQL features.
---------------------------------------------------------------------------
Version 1.10.0 (RGer), 2005-09-20
  REMINDER: 1.10 is the first unstable version if the 1.x series!
- added the capability to filter on any property in selector lines
  (not just facility and priority)
- changed stringbuf into a new counted string class
- added support for a "discard" action. If a selector line with
  discard (~ character) is found, no selector lines *after* that
  line will be processed.
- thanks to Andres Riancho, regular expression support has been
  added to the template engine
- added the FROMHOST property in the template processor, which could
  previously not be obtained. Thanks to Cristian Testa for pointing
  this out and even providing a fix.
- added display of compile-time options to -v output
- performance improvement for production build - made some checks
  to happen only during debug mode
- fixed a problem with compiling on SUSE and - while doing so - removed
  the socket call to set SO_BSDCOMPAT in cases where it is obsolete.
---------------------------------------------------------------------------
Version 1.0.4 (RGer), 2006-02-01
- a small but important fix: the tcp receiver had two forgotten printf's
  in it that caused a lot of unnecessary output to stdout. This was
  important enough to justify a new release
---------------------------------------------------------------------------
Version 1.0.3 (RGer), 2005-11-14
- added an additional guard to prevent rsyslogd from aborting when the
  2gb file size limit is hit. While a user can configure rsyslogd to
  handle such situations, it would abort if that was not done AND large
  file support was not enabled (ok, this is hopefully an unlikely scenario)
- fixed a bug that caused additional Unix domain sockets to be incorrectly
  processed - could lead to message loss in extreme cases
- applied some patches available from the sysklogd project to code
  shared from there
- fixed a bug that causes rsyslogd to dump core on termination when one
  of the selector lines did not receive a message during the run (very
  unlikely)
- fixed an one-too-low memory allocation in the TCP sender. Could result
  in rsyslogd dumping core.
- fixed a bug in the TCP sender that caused the retry logic to fail
  after an error or receiver overrun
- fixed a bug in init() that could lead to dumping core
- fixed a bug that could lead to dumping core when no HOSTNAME or no TAG
  was present in the syslog message
---------------------------------------------------------------------------
Version 1.0.2 (RGer), 2005-10-05
- fixed an issue with MySQL error reporting. When an error occured,
  the MySQL driver went into an endless loop (at least in most cases).
---------------------------------------------------------------------------
Version 1.0.1 (RGer), 2005-09-23
- fixed a security issue with SQL-escaping in conjunction with
  non-(SQL-)standard MySQL features.
---------------------------------------------------------------------------
Version 1.0.0 (RGer), 2005-09-12
- changed install doc to cover daily cron scripts - a trouble source
- added rc script for slackware (provided by Chris Elvidge - thanks!) 
- fixed a really minor bug in usage() - the -r option was still
  reported as without the port parameter
---------------------------------------------------------------------------
Version 0.9.8 (RGer), 2005-09-05
- made startup and shutdown message more consistent and included the
  pid, so that they can be easier correlated. Used syslog-protocol
  structured data format for this purpose.
- improved config info in startup message, now tells not only
  if it is listening remote on udp, but also for tcp. Also includes
  the port numbers. The previous startup message was misleading, because
  it did not say "remote reception" if rsyslogd was only listening via
  tcp (but not via udp).
- added a "how can you help" document to the doc set
---------------------------------------------------------------------------
Version 0.9.7 (RGer), 2005-08-15
- some of the previous doc files (like INSTALL) did not properly
  reflect the changes to the build process and the new doc. Fixed
  that.
- changed syslogd.c so that when compiled without database support,
  an error message is displayed when a database action is detected
  in the config file (previously this was used as an user rule ;))
- fixed a bug in the os-specific Makefiles which caused MySQL
  support to not be compiled, even if selected
---------------------------------------------------------------------------
Version 0.9.6 (RGer), 2005-08-09
- greatly enhanced documentation. Now available in html format in
  the "doc" folder and FreeBSD. Finally includes an install howto.
- improved MySQL error messages a little - they now show up as log
  messages, too (formerly only in debug mode)
- added the ability to specify the listen port for udp syslog.
  WARNING: This introduces an incompatibility. Formerly, udp
  syslog was enabled by the -r command line option. Now, it is
  "-r [port]", which is consistent with the tcp listener. However,
  just -r will now return an error message.
- added sample startup scripts for Debian and FreeBSD
- added support for easy feature selection in the makefile. Un-
  fortunately, this also means I needed to spilt the make file
  for different OS and distros. There are some really bad syntax
  differences between FreeBSD and Linux make.
---------------------------------------------------------------------------
Version 0.9.5 (RGer), 2005-08-01
- the "semicolon bug" was actually not (fully) solved in 0.9.4. One
  part of the bug was solved, but another still existed. This one
  is fixed now, too.
- the "semicolon bug" actually turned out to be a more generic bug.
  It appeared whenever an invalid template name was given. With some
  selector actions, rsyslogd dumped core, with other it "just" had
  a small ressource leak with others all worked well. These anomalies
  are now fixed. Note that they only appeared during system initaliziation
  once the system was running, nothing bad happened.
- improved error reporting for template errors on startup. They are now
  shown on the console and the start-up tty. Formerly, they were only
  visible in debug mode.
- support for multiple instances of rsyslogd on a single machine added
- added new option "-o" --> omit local unix domain socket. This option
  enables rsyslogd NOT to listen to the local socket. This is most
  helpful when multiple instances of rsyslogd (or rsyslogd and another
  syslogd) shall run on a single system.
- added new option "-i <pidfile>" which allows to specify the pidfile.
  This is needed when multiple instances of rsyslogd are to be run.
- the new project home page is now online at www.rsyslog.com
---------------------------------------------------------------------------
Version 0.9.4 (RGer), 2005-07-25
- finally added the TCP sender. It now supports non-blocking mode, no
  longer disabling message reception during connect. As it is now, it
  is usable in production. The code could be more sophisticated, but
  I've kept it short in anticipation of the move to liblogging, which
  will lead to the removal of the code just written ;)
- the "exiting on signal..." message still had the "syslogd" name in 
  it. Changed this to "rsyslogd", as we do not have a large user base
  yet, this should pose no problem.
- fixed "the semiconlon" bug. rsyslogd dumped core if a write-db action
  was specified but no semicolon was given after the password (an empty
  template was ok, but the semicolon needed to be present).
- changed a default for traditional output format. During testing, it
  was seen that the timestamp written to file in default format was
  the time of message reception, not the time specified in the TIMESTAMP
  field of the message itself. Traditionally, the message TIMESTAMP is
  used and this has been changed now.
---------------------------------------------------------------------------
Version 0.9.3 (RGer), 2005-07-19
- fixed a bug in the message parser. In June, the RFC 3164 timestamp
  was not correctly parsed (yes, only in June and some other months,
  see the code comment to learn why...)
- added the ability to specify the destination port when forwarding
  syslog messages (both for TCP and UDP)
- added an very experimental TCP sender (activated by
  @@machine:port in config). This is not yet for production use. If
  the receiver is not alive, rsyslogd will wait quite some time until
  the connection request times out, which most probably leads to
  loss of incoming messages.

---------------------------------------------------------------------------
Version 0.9.2 (RGer), around 2005-07-06
- I intended to change the maxsupported message size to 32k to
  support IHE - but given the memory inefficiency in the usual use
  cases, I have not done this. I have, however, included very
  specific instructions on how to do this in the source code. I have
  also done some testing with 32k messages, so you can change the
  max size without taking too much risk.
- added a syslog/tcp receiver; we now can receive messages via
  plain tcp, but we can still send only via UDP. The syslog/tcp
  receiver is the primary enhancement of this release.
- slightly changed some error messages that contained a spurios \n at
  the end of the line (which gives empty lines in your log...)

---------------------------------------------------------------------------
Version 0.9.1 (RGer)
- fixed code so that it compiles without errors under FreeBSD
- removed now unused function "allocate_log()" from syslogd.c
- changed the make file so that it contains more defines for
  different environments (in the long term, we need a better
  system for disabling/enabling features...)
- changed some printf's printing off_t types to %lld and
  explicit (long long) casts. I tried to figure out the exact type,
  but did not succeed in this. In the worst case, ultra-large peta-
  byte files will now display funny informational messages on rollover,
  something I think we can live with for the neersion 3.11.2 (rgerhards), 2008-02-??
---------------------------------------------------------------------------
Version 3.11.1 (rgerhards), 2008-02-12
- SNMP trap sender added thanks to Andre Lorbach (omsnmp)
- added input-plugin interface specification in form of a (copy) template
  input module
- applied documentation fix by Michael Biebl -- many thanks!
- bugfix: immark did not have MARK flags set...
- added x-info field to rsyslogd startup/shutdown message. Hopefully
  points users to right location for further info (many don't even know
  they run rsyslog ;))
- bugfix: trailing ":" of tag was lost while parsing legacy syslog messages
  without timestamp - thanks to Anders Blomdell for providing a patch!
- fixed a bug in stringbuf.c related to STRINGBUF_TRIM_ALLOCSIZE, which
  wasn't supposed to be used with rsyslog. Put a warning message up that
  tells this feature is not tested and probably not worth the effort.
  Thanks to Anders Blomdell fro bringing this to our attention
- somewhat improved performance of string buffers
- fixed bug that caused invalid treatment of tabs (HT) in rsyslog.conf
- bugfix: setting for $EscapeCopntrolCharactersOnReceive was not 
  properly initialized
- clarified usage of space-cc property replacer option
- improved abort diagnostic handler
- some initial effort for malloc/free runtime debugging support
- bugfix: using dynafile actions caused rsyslogd abort
- fixed minor man errors thanks to Michael Biebl
---------------------------------------------------------------------------
Version 3.11.0 (rgerhards), 2008-01-31
- implemented queued actions
- implemented simple rate limiting for actions
- implemented deliberate discarding of lower priority messages over higher
  priority ones when a queue runs out of space
- implemented disk quotas for disk queues
- implemented the $ActionResumeRetryCount config directive
- added $ActionQueueFilename config directive
- added $ActionQueueSize config directive
- added $ActionQueueHighWaterMark config directive
- added $ActionQueueLowWaterMark config directive
- added $ActionQueueDiscardMark config directive
- added $ActionQueueDiscardSeverity config directive
- added $ActionQueueCheckpointInterval config directive
- added $ActionQueueType config directive
- added $ActionQueueWorkerThreads config directive
- added $ActionQueueTimeoutshutdown config directive
- added $ActionQueueTimeoutActionCompletion config directive
- added $ActionQueueTimeoutenQueue config directive
- added $ActionQueueTimeoutworkerThreadShutdown config directive
- added $ActionQueueWorkerThreadMinimumMessages config directive
- added $ActionQueueMaxFileSize config directive
- added $ActionQueueSaveonShutdown config directive
- addded $ActionQueueDequeueSlowdown config directive
- addded $MainMsgQueueDequeueSlowdown config directive
- bugfix: added forgotten docs to package
- improved debugging support
- fixed a bug that caused $MainMsgQueueCheckpointInterval to work incorrectly
- when a long-running action needs to be cancelled on shutdown, the message
  that was processed by it is now preserved. This finishes support for
  guaranteed delivery of messages (if the output supports it, of course)
- fixed bug in output module interface, see
  http://sourceforge.net/tracker/index.php?func=detail&aid=1881008&group_id=123448&atid=696552
- changed the ommysql output plugin so that the (lengthy) connection
  initialization now takes place in message processing. This works much
  better with the new queued action mode (fast startup)
- fixed a bug that caused a potential hang in file and fwd output module
  varmojfekoj provided the patch - many thanks!
- bugfixed stream class offset handling on 32bit platforms
---------------------------------------------------------------------------
Version 3.10.3 (rgerhards), 2008-01-28
- fixed a bug with standard template definitions (not a big deal) - thanks
  to varmojfekoj for spotting it
- run-time instrumentation added
- implemented disk-assisted queue mode, which enables on-demand disk
  spooling if the queue's in-memory queue is exhausted
- implemented a dynamic worker thread pool for processing incoming
  messages; workers are started and shut down as need arises
- implemented a run-time instrumentation debug package
- implemented the $MainMsgQueueSaveOnShutdown config directive
- implemented the $MainMsgQueueWorkerThreadMinimumMessages config directive
- implemented the $MainMsgQueueTimeoutWorkerThreadShutdown config directive
---------------------------------------------------------------------------
Version 3.10.2 (rgerhards), 2008-01-14
- added the ability to keep stop rsyslogd without the need to drain
  the main message queue. In disk queue mode, rsyslog continues to
  run from the point where it stopped. In case of a system failure, it
  continues to process messages from the last checkpoint.
- fixed a bug that caused a segfault on startup when no $WorkDir directive
  was specified in rsyslog.conf
- provided more fine-grain control over shutdown timeouts and added a
  way to specify the enqueue timeout when the main message queue is full
- implemented $MainMsgQueueCheckpointInterval config directive
- implemented $MainMsgQueueTimeoutActionCompletion config directive
- implemented $MainMsgQueueTimeoutEnqueue config directive
- implemented $MainMsgQueueTimeoutShutdown config directive
---------------------------------------------------------------------------
Version 3.10.1 (rgerhards), 2008-01-10
- implemented the "disk" queue mode. However, it currently is of very
  limited use, because it does not support persistence over rsyslogd
  runs. So when rsyslogd is stopped, the queue is drained just as with
  the in-memory queue modes. Persistent queues will be a feature of
  the next release.
- performance-optimized string class, should bring an overall improvement
- fixed a memory leak in imudp -- thanks to varmojfekoj for the patch
- fixed a race condition that could lead to a rsyslogd hang when during
  HUP or termination
- done some doc updates
- added $WorkDirectory config directive
- added $MainMsgQueueFileName config directive
- added $MainMsgQueueMaxFileSize config directive
---------------------------------------------------------------------------
Version 3.10.0 (rgerhards), 2008-01-07
- implemented input module interface and initial input modules
- enhanced threading for input modules (each on its own thread now)
- ability to bind UDP listeners to specific local interfaces/ports and
  ability to run multiple of them concurrently
- added ability to specify listen IP address for UDP syslog server
- license changed to GPLv3
- mark messages are now provided by loadble module immark
- rklogd is no longer provided. Its functionality has now been taken over
  by imklog, a loadable input module. This offers a much better integration
  into rsyslogd and makes sure that the kernel logger process is brought
  up and down at the appropriate times
- enhanced $IncludeConfig directive to support wildcard characters
  (thanks to Michael Biebl)
- all inputs are now implemented as loadable plugins
- enhanced threading model: each input module now runs on its own thread
- enhanced message queue which now supports different queueing methods
  (among others, this can be used for performance fine-tuning)
- added a large number of new configuration directives for the new
  input modules
- enhanced multi-threading utilizing a worker thread pool for the
  main message queue
- compilation without pthreads is no longer supported
- much cleaner code due to new objects and removal of single-threading
  mode
---------------------------------------------------------------------------
Version 2.0.1 STABLE (rgerhards), 2008-01-24
- fixed a bug in integer conversion - but this function was never called,
  so it is not really a useful bug fix ;)
- fixed a bug with standard template definitions (not a big deal) - thanks
  to varmojfekoj for spotting it
- fixed a bug that caused a potential hang in file and fwd output module
  varmojfekoj provided the patch - many thanks!
---------------------------------------------------------------------------
Version 2.0.0 STABLE (rgerhards), 2008-01-02
- re-release of 1.21.2 as STABLE with no modifications except some
  doc updates
---------------------------------------------------------------------------
Version 1.21.2 (rgerhards), 2007-12-28
- created a gss-api output module. This keeps GSS-API code and
  TCP/UDP code separated. It is also important for forward-
  compatibility with v3. Please note that this change breaks compatibility
  with config files created for 1.21.0 and 1.21.1 - this was considered
  acceptable.
- fixed an error in forwarding retry code (could lead to message corruption
  but surfaced very seldom)
- increased portability for older platforms (AI_NUMERICSERV moved)
- removed socket leak in omfwd.c
- cross-platform patch for GSS-API compile problem on some platforms
  thanks to darix for the patch!
---------------------------------------------------------------------------
Version 1.21.1 (rgerhards), 2007-12-23
- small doc fix for $IncludeConfig
- fixed a bug in llDestroy()
- bugfix: fixing memory leak when message queue is full and during
  parsing. Thanks to varmojfekoj for the patch.
- bugfix: when compiled without network support, unix sockets were
  not properply closed
- bugfix: memory leak in cfsysline.c/doGetWord() fixed
---------------------------------------------------------------------------
Version 1.21.0 (rgerhards), 2007-12-19
- GSS-API support for syslog/TCP connections was added. Thanks to
  varmojfekoj for providing the patch with this functionality
- code cleanup
- enhanced $IncludeConfig directive to support wildcard filenames
- changed some multithreading synchronization
---------------------------------------------------------------------------
Version 1.20.1 (rgerhards), 2007-12-12
- corrected a debug setting that survived release. Caused TCP connections
  to be retried unnecessarily often.
- When a hostname ACL was provided and DNS resolution for that name failed,
  ACL processing was stopped at that point. Thanks to mildew for the patch.
  Fedora Bugzilla: http://bugzilla.redhat.com/show_bug.cgi?id=395911
- fixed a potential race condition, see link for details:
  http://rgerhards.blogspot.com/2007/12/rsyslog-race-condition.html
  Note that the probability of problems from this bug was very remote
- fixed a memory leak that happend when PostgreSQL date formats were
  used
---------------------------------------------------------------------------
Version 1.20.0 (rgerhards), 2007-12-07
- an output module for postgres databases has been added. Thanks to
  sur5r for contributing this code
- unloading dynamic modules has been cleaned up, we now have a
  real implementation and not just a dummy "good enough for the time
  being".
- enhanced platform independence - thanks to Bartosz Kuzma and Michael
  Biebl for their very useful contributions
- some general code cleanup (including warnings on 64 platforms, only)
---------------------------------------------------------------------------
Version 1.19.12 (rgerhards), 2007-12-03
- cleaned up the build system (thanks to Michael Biebl for the patch)
- fixed a bug where ommysql was still not compiled with -pthread option
---------------------------------------------------------------------------
Version 1.19.11 (rgerhards), 2007-11-29
- applied -pthread option to build when building for multi-threading mode
  hopefully solves an issue with segfaulting
---------------------------------------------------------------------------
Version 1.19.10 (rgerhards), 2007-10-19
- introdcued the new ":modulename:" syntax for calling module actions
  in selector lines; modified ommysql to support it. This is primarily
  an aid for further modules and a prequisite to actually allow third
  party modules to be created.
- minor fix in slackware startup script, "-r 0" is now "-r0"
- updated rsyslogd doc set man page; now in html format
- undid creation of a separate thread for the main loop -- this did not
  turn out to be needed or useful, so reduce complexity once again.
- added doc fixes provided by Michael Biebl - thanks
---------------------------------------------------------------------------
Version 1.19.9 (rgerhards), 2007-10-12
- now packaging system which again contains all components in a single
  tarball
- modularized main() a bit more, resulting in less complex code
- experimentally added an additional thread - will see if that affects
  the segfault bug we experience on some platforms. Note that this change
  is scheduled to be removed again later.
---------------------------------------------------------------------------
Version 1.19.8 (rgerhards), 2007-09-27
- improved repeated message processing
- applied patch provided by varmojfekoj to support building ommysql
  in its own way (now also resides in a plugin subdirectory);
  ommysql is now a separate package
- fixed a bug in cvthname() that lead to message loss if part
  of the source hostname would have been dropped
- created some support for distributing ommysql together with the
  main rsyslog package. I need to re-think it in the future, but
  for the time being the current mode is best. I now simply include
  one additional tarball for ommysql inside the main distribution.
  I look forward to user feedback on how this should be done best. In the
  long term, a separate project should be spawend for ommysql, but I'd
  like to do that only after the plugin interface is fully stable (what
  it is not yet).
---------------------------------------------------------------------------
Version 1.19.7 (rgerhards), 2007-09-25
- added code to handle situations where senders send us messages ending with
  a NUL character. It is now simply removed. This also caused trailing LF
  reduction to fail, when it was followed by such a NUL. This is now also
  handled.
- replaced some non-thread-safe function calls by their thread-safe
  counterparts
- fixed a minor memory leak that occured when the %APPNAME% property was
  used (I think nobody used that in practice)
- fixed a bug that caused signal handlers in cvthname() not to be restored when
  a malicious pointer record was detected and processing of the message been
  stopped for that reason (this should be really rare and can not be related
  to the segfault bug we are hunting).
- fixed a bug in cvthname that lead to passing a wrong parameter - in
  practice, this had no impact.
- general code cleanup (e.g. compiler warnings, comments)
---------------------------------------------------------------------------
Version 1.19.6 (rgerhards), 2007-09-11
- applied patch by varmojfekoj to change signal handling to the new
  sigaction API set (replacing the depreciated signal() calls and its
  friends.
- fixed a bug that in --enable-debug mode caused an assertion when the
  discard action was used
- cleaned up compiler warnings
- applied patch by varmojfekoj to FIX a bug that could cause 
  segfaults if empty properties were processed using modifying
  options (e.g. space-cc, drop-cc)
- fixed man bug: rsyslogd supports -l option
---------------------------------------------------------------------------
Version 1.19.5 (rgerhards), 2007-09-07
- changed part of the CStr interface so that better error tracking
  is provided and the calling sequence is more intuitive (there were
  invalid calls based on a too-weired interface)
- (hopefully) fixed some remaining bugs rooted in wrong use of 
  the CStr class. These could lead to program abort.
- applied patch by varmojfekoj two fix two potential segfault situations
- added $ModDir config directive
- modified $ModLoad so that an absolute path may be specified as
  module name (e.g. /rsyslog/ommysql.so)
---------------------------------------------------------------------------
Version 1.19.4 (rgerhards/varmojfekoj), 2007-09-04
- fixed a number of small memory leaks - thanks varmojfekoj for patching
- fixed an issue with CString class that could lead to rsyslog abort
  in tplToString() - thanks varmojfekoj for patching
- added a man-version of the config file documenation - thanks to Michel
  Samia for providing the man file
- fixed bug: a template like this causes an infinite loop:
  $template opts,"%programname:::a,b%"
  thanks varmojfekoj for the patch
- fixed bug: case changing options crash freeing the string pointer
  because they modify it: $template opts2,"%programname::1:lowercase%"
  thanks varmojfekoj for the patch
---------------------------------------------------------------------------
Version 1.19.3 (mmeckelein/varmojfekoj), 2007-08-31
- small mem leak fixed (after calling parseSelectorAct) - Thx varmojkekoj
- documentation section "Regular File" und "Blocks" updated
- solved an issue with dynamic file generation - Once again many thanks
  to varmojfekoj
- the negative selector for program name filter (Blocks) does not work as
  expected - Thanks varmojfekoj for patching
- added forwarding information to sysklogd (requires special template)
  to config doc
---------------------------------------------------------------------------
Version 1.19.2 (mmeckelein/varmojfekoj), 2007-08-28
- a specifically formed message caused a segfault - Many thanks varmojfekoj
  for providing a patch
- a typo and a weird condition are fixed in msg.c - Thanks again
  varmojfekoj 
- on file creation the file was always owned by root:root. This is fixed
  now - Thanks ypsa for solving this issue
---------------------------------------------------------------------------
Version 1.19.1 (mmeckelein), 2007-08-22
- a bug that caused a high load when a TCP/UDP connection was closed is 
  fixed now - Thanks mildew for solving this issue
- fixed a bug which caused a segfault on reinit - Thx varmojfekoj for the
  patch
- changed the hardcoded module path "/lib/rsyslog" to $(pkglibdir) in order
  to avoid trouble e.g. on 64 bit platforms (/lib64) - many thanks Peter
  Vrabec and darix, both provided a patch for solving this issue
- enhanced the unloading of modules - thanks again varmojfekoj
- applied a patch from varmojfekoj which fixes various little things in
  MySQL output module
---------------------------------------------------------------------------
Version 1.19.0 (varmojfekoj/rgerhards), 2007-08-16
- integrated patch from varmojfekoj to make the mysql module a loadable one
  many thanks for the patch, MUCH appreciated
---------------------------------------------------------------------------
Version 1.18.2 (rgerhards), 2007-08-13
- fixed a bug in outchannel code that caused templates to be incorrectly
  parsed
- fixed a bug in ommysql that caused a wrong ";template" missing message
- added some code for unloading modules; not yet fully complete (and we do
  not yet have loadable modules, so this is no problem)
- removed debian subdirectory by request of a debian packager (this is a special
  subdir for debian and there is also no point in maintaining it when there
  is a debian package available - so I gladly did this) in some cases
- improved overall doc quality (some pages were quite old) and linked to
  more of the online resources.
- improved /contrib/delete_mysql script by adding a host option and some
  other minor modifications
---------------------------------------------------------------------------
Version 1.18.1 (rgerhards), 2007-08-08
- applied a patch from varmojfekoj which solved a potential segfault
  of rsyslogd on HUP
- applied patch from Michel Samia to fix compilation when the pthreads
  feature is disabled
- some code cleanup (moved action object to its own file set)
- add config directive $MainMsgQueueSize, which now allows to configure the
  queue size dynamically
- all compile-time settings are now shown in rsyslogd -v, not just the
  active ones
- enhanced performance a little bit more
- added config file directive $ActionResumeInterval
- fixed a bug that prevented compilation under debian sid
- added a contrib directory for user-contributed useful things
---------------------------------------------------------------------------
Version 1.18.0 (rgerhards), 2007-08-03
- rsyslog now supports fallback actions when an action did not work. This
  is a great feature e.g. for backup database servers or backup syslog
  servers
- modified rklogd to only change the console log level if -c is specified
- added feature to use multiple actions inside a single selector
- implemented $ActionExecOnlyWhenPreviousIsSuspended config directive
- error messages during startup are now spit out to the configured log
  destinations
---------------------------------------------------------------------------
Version 1.17.6 (rgerhards), 2007-08-01
- continued to work on output module modularization - basic stage of
  this work is now FINISHED
- fixed bug in OMSRcreate() - always returned SR_RET_OK
- fixed a bug that caused ommysql to always complain about missing
  templates
- fixed a mem leak in OMSRdestruct - freeing the object itself was
  forgotten - thanks to varmojfekoj for the patch
- fixed a memory leak in syslogd/init() that happend when the config
  file could not be read - thanks to varmojfekoj for the patch
- fixed insufficient memory allocation in addAction() and its helpers.
  The initial fix and idea was developed by mildew, I fine-tuned
  it a bit. Thanks a lot for the fix, I'd probably had pulled out my
  hair to find the bug...
- added output of config file line number when a parsing error occured
- fixed bug in objomsr.c that caused program to abort in debug mode with
  an invalid assertion (in some cases)
- fixed a typo that caused the default template for MySQL to be wrong.
  thanks to mildew for catching this.
- added configuration file command $DebugPrintModuleList and
  $DebugPrintCfSysLineHandlerList
- fixed an invalid value for the MARK timer - unfortunately, there was
  a testing aid left in place. This resulted in quite frequent MARK messages
- added $IncludeConfig config directive
- applied a patch from mildew to prevent rsyslogd from freezing under heavy
  load. This could happen when the queue was full. Now, we drop messages
  but rsyslogd remains active.
---------------------------------------------------------------------------
Version 1.17.5 (rgerhards), 2007-07-30
- continued to work on output module modularization
- fixed a missing file bug - thanks to Andrea Montanari for reporting
  this problem
- fixed a problem with shutting down the worker thread and freeing the
  selector_t list - this caused messages to be lost, because the
  message queue was not properly drained before the selectors got
  destroyed.
---------------------------------------------------------------------------
Version 1.17.4 (rgerhards), 2007-07-27
- continued to work on output module modularization
- fixed a situation where rsyslogd could create zombie processes
  thanks to mildew for the patch
- applied patch from Michel Samia to fix compilation when NOT
  compiled for pthreads
---------------------------------------------------------------------------
Version 1.17.3 (rgerhards), 2007-07-25
- continued working on output module modularization
- fixed a bug that caused rsyslogd to segfault on exit (and
  probably also on HUP), when there was an unsent message in a selector
  that required forwarding and the dns lookup failed for that selector
  (yes, it was pretty unlikely to happen;))
  thanks to varmojfekoj <varmojfekoj@gmail.com> for the patch
- fixed a memory leak in config file parsing and die()
  thanks to varmojfekoj <varmojfekoj@gmail.com> for the patch
- rsyslogd now checks on startup if it is capable to performa any work
  at all. If it cant, it complains and terminates
  thanks to Michel Samia for providing the patch!
- fixed a small memory leak when HUPing syslogd. The allowed sender
  list now gets freed. thanks to mildew for the patch.
- changed the way error messages in early startup are logged. They
  now do no longer use the syslogd code directly but are rather
  send to stderr.
---------------------------------------------------------------------------
Version 1.17.2 (rgerhards), 2007-07-23
- made the port part of the -r option optional. Needed for backward
  compatibility with sysklogd
- replaced system() calls with something more reasonable. Please note that
  this might break compatibility with some existing configuration files.
  We accept this in favour of the gained security.
- removed a memory leak that could occur if timegenerated was used in
  RFC 3164 format in templates
- did some preparation in msg.c for advanced multithreading - placed the
  hooks, but not yet any active code
- worked further on modularization
- added $ModLoad MySQL (dummy) config directive
- added DropTrailingLFOnReception config directive
---------------------------------------------------------------------------
Version 1.17.1 (rgerhards), 2007-07-20
- fixed a bug that caused make install to install rsyslogd and rklogd under
  the wrong names
- fixed bug that caused $AllowedSenders to handle IPv6 scopes incorrectly;
  also fixed but that could grabble $AllowedSender wildcards. Thanks to
  mildew@gmail.com for the patch
- minor code cleanup - thanks to Peter Vrabec for the patch
- fixed minimal memory leak on HUP (caused by templates)
  thanks to varmojfekoj <varmojfekoj@gmail.com> for the patch
- fixed another memory leak on HUPing and on exiting rsyslogd
  again thanks to varmojfekoj <varmojfekoj@gmail.com> for the patch
- code cleanup (removed compiler warnings)
- fixed portability bug in configure.ac - thanks to Bartosz Kuźma for patch
- moved msg object into its own file set
- added the capability to continue trying to write log files when the
  file system is full. Functionality based on patch by Martin Schulze
  to sysklogd package.
---------------------------------------------------------------------------
Version 1.17.0 (RGer), 2007-07-17
- added $RepeatedLineReduction config parameter
- added $EscapeControlCharactersOnReceive config parameter
- added $ControlCharacterEscapePrefix config parameter
- added $DirCreateMode config parameter
- added $CreateDirs config parameter
- added $DebugPrintTemplateList config parameter
- added $ResetConfigVariables config parameter
- added $FileOwner config parameter
- added $FileGroup config parameter
- added $DirOwner config parameter
- added $DirGroup config parameter
- added $FailOnChownFailure config parameter
- added regular expression support to the filter engine
  thanks to Michel Samia for providing the patch!
- enhanced $AllowedSender functionality. Credits to mildew@gmail.com for
  the patch doing that
  - added IPv6 support
  - allowed DNS hostnames
  - allowed DNS wildcard names
- added new option $DropMsgsWithMaliciousDnsPTRRecords
- added autoconf so that rfc3195d, rsyslogd and klogd are stored to /sbin
- added capability to auto-create directories with dynaFiles
---------------------------------------------------------------------------
Version 1.16.0 (RGer/Peter Vrabec), 2007-07-13 - The Friday, 13th Release ;)
- build system switched to autotools
- removed SYSV preprocessor macro use, replaced with autotools equivalents
- fixed a bug that caused rsyslogd to segfault when TCP listening was
  disabled and it terminated
- added new properties "syslogfacility-text" and "syslogseverity-text"
  thanks to varmojfekoj <varmojfekoj@gmail.com> for the patch
- added the -x option to disable hostname dns reslution
  thanks to varmojfekoj <varmojfekoj@gmail.com> for the patch
- begun to better modularize syslogd.c - this is an ongoing project; moved
  type definitions to a separate file
- removed some now-unused fields from struct filed
- move file size limit fields in struct field to the "right spot" (the file
  writing part of the union - f_un.f_file)
- subdirectories linux and solaris are no longer part of the distribution
  package. This is not because we cease support for them, but there are no
  longer any files in them after the move to autotools
---------------------------------------------------------------------------
Version 1.15.1 (RGer), 2007-07-10
- fixed a bug that caused a dynaFile selector to stall when there was
  an open error with one file 
- improved template processing for dynaFiles; templates are now only
  looked up during initialization - speeds up processing
- optimized memory layout in struct filed when compiled with MySQL
  support
- fixed a bug that caused compilation without SYSLOG_INET to fail
- re-enabled the "last message repeated n times" feature. This
  feature was not taken care of while rsyslogd evolved from sysklogd
  and it was more or less defunct. Now it is fully functional again.
- added system properties: $NOW, $YEAR, $MONTH, $DAY, $HOUR, $MINUTE
- fixed a bug in iovAsString() that caused a memory leak under stress
  conditions (most probably memory shortage). This was unlikely to
  ever happen, but it doesn't hurt doing it right
- cosmetic: defined type "uchar", change all unsigned chars to uchar
---------------------------------------------------------------------------
Version 1.15.0 (RGer), 2007-07-05
- added ability to dynamically generate file names based on templates
  and thus properties. This was a much-requested feature. It makes
  life easy when it e.g. comes to splitting files based on the sender
  address.
- added $umask and $FileCreateMode config file directives
- applied a patch from Bartosz Kuzma to compile cleanly under NetBSD
- checks for extra (unexpected) characters in system config file lines
  have been added
- added IPv6 documentation - was accidently missing from CVS
- begun to change char to unsigned char
---------------------------------------------------------------------------
Version 1.14.2 (RGer), 2007-07-03
** this release fixes all known nits with IPv6 **
- restored capability to do /etc/service lookup for "syslog"
  service when -r 0 was given
- documented IPv6 handling of syslog messages
- integrate patch from Bartosz Kuźma to make rsyslog compile under
  Solaris again (the patch replaced a strndup() call, which is not
  available under Solaris
- improved debug logging when waiting on select
- updated rsyslogd man page with new options (-46A)
---------------------------------------------------------------------------
Version 1.14.1 (RGer/Peter Vrabec), 2007-06-29
- added Peter Vrabec's patch for IPv6 TCP
- prefixed all messages send to stderr in rsyslogd with "rsyslogd: "
---------------------------------------------------------------------------
Version 1.14.0 (RGer/Peter Vrabec), 2007-06-28
- Peter Vrabec provided IPv6 for rsyslog, so we are now IPv6 enabled
  IPv6 Support is currently for UDP only, TCP is to come soon.
  AllowedSender configuration does not yet work for IPv6.
- fixed code in iovCreate() that broke C's strict aliasing rules 
- fixed some char/unsigned char differences that forced the compiler
  to spit out warning messages
- updated the Red Hat init script to fix a known issue (thanks to
  Peter Vrabec)
---------------------------------------------------------------------------
Version 1.13.5 (RGer), 2007-06-22
- made the TCP session limit configurable via command line switch
  now -t <port>,<max sessions>
- added man page for rklogd(8) (basically a copy from klogd, but now
  there is one...)
- fixed a bug that caused internal messages (e.g. rsyslogd startup) to
  appear without a tag.
- removed a minor memory leak that occurred when TAG processing requalified
  a HOSTNAME to be a TAG (and a TAG already was set).
- removed potential small memory leaks in MsgSet***() functions. There
  would be a leak if a property was re-set, something that happened
  extremely seldom.
---------------------------------------------------------------------------
Version 1.13.4 (RGer), 2007-06-18
- added a new property "PRI-text", which holds the PRI field in
  textual form (e.g. "syslog.info")
- added alias "syslogseverity" for "syslogpriority", which is a
  misleading property name that needs to stay for historical
  reasons (and backward-compatility)
- added doc on how to record PRI value in log file
- enhanced signal handling in klogd, including removal of an unsafe
  call to the logging system during signal handling
---------------------------------------------------------------------------
Version 1.13.3 (RGer), 2007-06-15
- create a version of syslog.c from scratch. This is now
  - highly optimized for rsyslog
  - removes an incompatible license problem as the original
    version had a BSD license with advertising clause
  - fixed in the regard that rklogd will continue to work when
    rsysogd has been restarted (the original version, as well
    as sysklogd, will remain silent then)
  - solved an issue with an extra NUL char at message end that the
    original version had
- applied some changes to klogd to care for the new interface
- fixed a bug in syslogd.c which prevented compiling under debian
---------------------------------------------------------------------------
Version 1.13.2 (RGer), 2007-06-13
- lib order in makefile patched to facilitate static linking - thanks
  to Bennett Todd for providing the patch
- Integrated a patch from Peter Vrabec (pvrabec@redheat.com):
  - added klogd under the name of rklogd (remove dependency on
    original sysklogd package
  - createDB.sql now in UTF
  - added additional config files for use on Red Hat
---------------------------------------------------------------------------
Version 1.13.1 (RGer), 2007-02-05
- changed the listen backlog limit to a more reasonable value based on
  the maximum number of TCP connections configurd (10% + 5) - thanks to Guy
  Standen for the hint (actually, the limit was 5 and that was a 
  left-over from early testing).
- fixed a bug in makefile which caused DB-support to be disabled when
  NETZIP support was enabled
- added the -e option to allow transmission of every message to remote
  hosts (effectively turns off duplicate message suppression)
- (somewhat) improved memory consumption when compiled with MySQL support
- looks like we fixed an incompatibility with MySQL 5.x and above software
  At least in one case, the remote server name was destroyed, leading to 
  a connection failure. The new, improved code does not have this issue and
  so we see this as solved (the new code is generally somewhat better, so
  there is a good chance we fixed this incompatibility).
---------------------------------------------------------------------------
Version 1.13.0 (RGer), 2006-12-19
- added '$' as ToPos proptery replacer specifier - means "up to the
  end of the string"
- property replacer option "escape-cc", "drop-cc" and "space-cc"  added
- changed the handling of \0 characters inside syslog messages. We now
  consistently escape them to "#000". This is somewhat recommended in
  the draft-ietf-syslog-protocol-19 draft. While the real recomendation
  is to not escape any characters at all, we can not do this without
  considerable modification of the code. So we escape it to "#000", which
  is consistent with a sample found in the Internet-draft.
- removed message glue logic (see printchopped() comment for details)
  Also caused removal of parts table and thus some improvements in
  memory usage.
- changed the default MAXLINE to 2048 to take care of recent syslog
  standardization efforts (can easily be changed in syslogd.c)
- added support for byte-counted TCP syslog messages (much like
  syslog-transport-tls-05 Internet Draft). This was necessary to
  support compression over TCP.
- added support for receiving compressed syslog messages
- added support for sending compressed syslog messages
- fixed a bug where the last message in a syslog/tcp stream was
  lost if it was not properly terminated by a LF character
---------------------------------------------------------------------------
Version 1.12.3 (RGer), 2006-10-04
- implemented some changes to support Solaris (but support is not
  yet complete)
- commented out (via #if 0) some methods that are currently not being use
  but should be kept for further us
- added (interim) -u 1 option to turn off hostname and tag parsing
- done some modifications to better support Fedora
- made the field delimiter inside property replace configurable via
  template
- fixed a bug in property replacer: if fields were used, the delimitor
  became part of the field. Up until now, this was barely noticable as 
  the delimiter as TAB only and thus invisible to a human. With other
  delimiters available now, it quickly showed up. This bug fix might cause
  some grief to existing installations if they used the extra TAB for
  whatever reasons - sorry folks... Anyhow, a solution is easy: just add
  a TAB character contstant into your template. Thus, there has no attempt
  been made to do this in a backwards-compatible way.
---------------------------------------------------------------------------
Version 1.12.2 (RGer), 2006-02-15
- fixed a bug in the RFC 3339 date formatter. An extra space was added
  after the actual timestamp
- added support for providing high-precision RFC3339 timestamps for
  (rsyslogd-)internally-generated messages
- very (!) experimental support for syslog-protocol internet draft
  added (the draft is experimental, the code is solid ;))
- added support for field-extracting in the property replacer
- enhanced the legacy-syslog parser so that it can interpret messages
  that do not contain a TIMESTAMP
- fixed a bug that caused the default socket (usually /dev/log) to be
  opened even when -o command line option was given
- fixed a bug in the Debian sample startup script - it caused rsyslogd
  to listen to remote requests, which it shouldn't by default
---------------------------------------------------------------------------
Version 1.12.1 (RGer), 2005-11-23
- made multithreading work with BSD. Some signal-handling needed to be
  restructured. Also, there might be a slight delay of up to 10 seconds
  when huping and terminating rsyslogd under BSD
- fixed a bug where a NULL-pointer was passed to printf() in logmsg().
- fixed a bug during "make install" where rc3195d was not installed
  Thanks to Bennett Todd for spotting this.
- fixed a bug where rsyslogd dumped core when no TAG was found in the
  received message
- enhanced message parser so that it can deal with missing hostnames
  in many cases (may not be totally fail-safe)
- fixed a bug where internally-generated messages did not have the correct
  TAG
---------------------------------------------------------------------------
Version 1.12.0 (RGer), 2005-10-26
- moved to a multi-threaded design. single-threading is still optionally
  available. Multi-threading is experimental!
- fixed a potential race condition. In the original code, marking was done
  by an alarm handler, which could lead to all sorts of bad things. This
  has been changed now. See comments in syslogd.c/domark() for details.
- improved debug output for property-based filters
- not a code change, but: I have checked all exit()s to make sure that
  none occurs once rsyslogd has started up. Even in unusual conditions
  (like low-memory conditions) rsyslogd somehow remains active. Of course,
  it might loose a message or two, but at least it does not abort and it
  can also recover when the condition no longer persists.
- fixed a bug that could cause loss of the last message received
  immediately before rsyslogd was terminated.
- added comments on thread-safety of global variables in syslogd.c
- fixed a small bug: spurios printf() when TCP syslog was used
- fixed a bug that causes rsyslogd to dump core on termination when one
  of the selector lines did not receive a message during the run (very
  unlikely)
- fixed an one-too-low memory allocation in the TCP sender. Could result
  in rsyslogd dumping core.
- fixed a bug with regular expression support (thanks to Andres Riancho)
- a little bit of code restructuring (especially main(), which was
  horribly large)
---------------------------------------------------------------------------
Version 1.11.1 (RGer), 2005-10-19
- support for BSD-style program name and host blocks
- added a new property "programname" that can be used in templates
- added ability to specify listen port for rfc3195d
- fixed a bug that rendered the "startswith" comparison operation
  unusable.
- changed more functions to "static" storage class to help compiler
  optimize (should have been static in the first place...)
- fixed a potential memory leak in the string buffer class destructor.
  As the destructur was previously never called, the leak did not actually
  appear.
- some internal restructuring in anticipation/preparation of minimal
  multi-threading support
- rsyslogd still shares some code with the sysklogd project. Some patches
  for this shared code have been brought over from the sysklogd CVS.
---------------------------------------------------------------------------
Version 1.11.0 (RGer), 2005-10-12
- support for receiving messages via RFC 3195; added rfc3195d for that
  purpose
- added an additional guard to prevent rsyslogd from aborting when the
  2gb file size limit is hit. While a user can configure rsyslogd to
  handle such situations, it would abort if that was not done AND large
  file support was not enabled (ok, this is hopefully an unlikely scenario)
- fixed a bug that caused additional Unix domain sockets to be incorrectly
  processed - could lead to message loss in extreme cases
---------------------------------------------------------------------------
Version 1.10.2 (RGer), 2005-09-27
- added comparison operations in property-based filters:
  * isequal
  * startswith
- added ability to negate all property-based filter comparison operations
  by adding a !-sign right in front of the operation name
- added the ability to specify remote senders for UDP and TCP
  received messages. Allows to block all but well-known hosts
- changed the $-config line directives to be case-INsensitive
- new command line option -w added: "do not display warnings if messages
  from disallowed senders are received"
- fixed a bug that caused rsyslogd to dump core when the compare value
  was not quoted in property-based filters
- fixed a bug in the new CStr compare function which lead to invalid
  results (fortunately, this function was not yet used widely)
- added better support for "debugging" rsyslog.conf property filters
  (only if -d switch is given)
- changed some function definitions to static, which eventually enables
  some compiler optimizations
- fixed a bug in MySQL code; when a SQL error occured, rsyslogd could
  run in a tight loop. This was due to invalid sequence of error reporting
  and is now fixed.
---------------------------------------------------------------------------
Version 1.10.1 (RGer), 2005-09-23
- added the ability to execute a shell script as an action.
  Thanks to Bjoern Kalkbrenner for providing the code!
- fixed a bug in the MySQL code; due to the bug the automatic one-time
  retry after an error did not happen - this lead to error message in
  cases where none should be seen (e.g. after a MySQL restart)
- fixed a security issue with SQL-escaping in conjunction with
  non-(SQL-)standard MySQL features.
---------------------------------------------------------------------------
Version 1.10.0 (RGer), 2005-09-20
  REMINDER: 1.10 is the first unstable version if the 1.x series!
- added the capability to filter on any property in selector lines
  (not just facility and priority)
- changed stringbuf into a new counted string class
- added support for a "discard" action. If a selector line with
  discard (~ character) is found, no selector lines *after* that
  line will be processed.
- thanks to Andres Riancho, regular expression support has been
  added to the template engine
- added the FROMHOST property in the template processor, which could
  previously not be obtained. Thanks to Cristian Testa for pointing
  this out and even providing a fix.
- added display of compile-time options to -v output
- performance improvement for production build - made some checks
  to happen only during debug mode
- fixed a problem with compiling on SUSE and - while doing so - removed
  the socket call to set SO_BSDCOMPAT in cases where it is obsolete.
---------------------------------------------------------------------------
Version 1.0.4 (RGer), 2006-02-01
- a small but important fix: the tcp receiver had two forgotten printf's
  in it that caused a lot of unnecessary output to stdout. This was
  important enough to justify a new release
---------------------------------------------------------------------------
Version 1.0.3 (RGer), 2005-11-14
- added an additional guard to prevent rsyslogd from aborting when the
  2gb file size limit is hit. While a user can configure rsyslogd to
  handle such situations, it would abort if that was not done AND large
  file support was not enabled (ok, this is hopefully an unlikely scenario)
- fixed a bug that caused additional Unix domain sockets to be incorrectly
  processed - could lead to message loss in extreme cases
- applied some patches available from the sysklogd project to code
  shared from there
- fixed a bug that causes rsyslogd to dump core on termination when one
  of the selector lines did not receive a message during the run (very
  unlikely)
- fixed an one-too-low memory allocation in the TCP sender. Could result
  in rsyslogd dumping core.
- fixed a bug in the TCP sender that caused the retry logic to fail
  after an error or receiver overrun
- fixed a bug in init() that could lead to dumping core
- fixed a bug that could lead to dumping core when no HOSTNAME or no TAG
  was present in the syslog message
---------------------------------------------------------------------------
Version 1.0.2 (RGer), 2005-10-05
- fixed an issue with MySQL error reporting. When an error occured,
  the MySQL driver went into an endless loop (at least in most cases).
---------------------------------------------------------------------------
Version 1.0.1 (RGer), 2005-09-23
- fixed a security issue with SQL-escaping in conjunction with
  non-(SQL-)standard MySQL features.
---------------------------------------------------------------------------
Version 1.0.0 (RGer), 2005-09-12
- changed install doc to cover daily cron scripts - a trouble source
- added rc script for slackware (provided by Chris Elvidge - thanks!) 
- fixed a really minor bug in usage() - the -r option was still
  reported as without the port parameter
---------------------------------------------------------------------------
Version 0.9.8 (RGer), 2005-09-05
- made startup and shutdown message more consistent and included the
  pid, so that they can be easier correlated. Used syslog-protocol
  structured data format for this purpose.
- improved config info in startup message, now tells not only
  if it is listening remote on udp, but also for tcp. Also includes
  the port numbers. The previous startup message was misleading, because
  it did not say "remote reception" if rsyslogd was only listening via
  tcp (but not via udp).
- added a "how can you help" document to the doc set
---------------------------------------------------------------------------
Version 0.9.7 (RGer), 2005-08-15
- some of the previous doc files (like INSTALL) did not properly
  reflect the changes to the build process and the new doc. Fixed
  that.
- changed syslogd.c so that when compiled without database support,
  an error message is displayed when a database action is detected
  in the config file (previously this was used as an user rule ;))
- fixed a bug in the os-specific Makefiles which caused MySQL
  support to not be compiled, even if selected
---------------------------------------------------------------------------
Version 0.9.6 (RGer), 2005-08-09
- greatly enhanced documentation. Now available in html format in
  the "doc" folder and FreeBSD. Finally includes an install howto.
- improved MySQL error messages a little - they now show up as log
  messages, too (formerly only in debug mode)
- added the ability to specify the listen port for udp syslog.
  WARNING: This introduces an incompatibility. Formerly, udp
  syslog was enabled by the -r command line option. Now, it is
  "-r [port]", which is consistent with the tcp listener. However,
  just -r will now return an error message.
- added sample startup scripts for Debian and FreeBSD
- added support for easy feature selection in the makefile. Un-
  fortunately, this also means I needed to spilt the make file
  for different OS and distros. There are some really bad syntax
  differences between FreeBSD and Linux make.
---------------------------------------------------------------------------
Version 0.9.5 (RGer), 2005-08-01
- the "semicolon bug" was actually not (fully) solved in 0.9.4. One
  part of the bug was solved, but another still existed. This one
  is fixed now, too.
- the "semicolon bug" actually turned out to be a more generic bug.
  It appeared whenever an invalid template name was given. With some
  selector actions, rsyslogd dumped core, with other it "just" had
  a small ressource leak with others all worked well. These anomalies
  are now fixed. Note that they only appeared during system initaliziation
  once the system was running, nothing bad happened.
- improved error reporting for template errors on startup. They are now
  shown on the console and the start-up tty. Formerly, they were only
  visible in debug mode.
- support for multiple instances of rsyslogd on a single machine added
- added new option "-o" --> omit local unix domain socket. This option
  enables rsyslogd NOT to listen to the local socket. This is most
  helpful when multiple instances of rsyslogd (or rsyslogd and another
  syslogd) shall run on a single system.
- added new option "-i <pidfile>" which allows to specify the pidfile.
  This is needed when multiple instances of rsyslogd are to be run.
- the new project home page is now online at www.rsyslog.com
---------------------------------------------------------------------------
Version 0.9.4 (RGer), 2005-07-25
- finally added the TCP sender. It now supports non-blocking mode, no
  longer disabling message reception during connect. As it is now, it
  is usable in production. The code could be more sophisticated, but
  I've kept it short in anticipation of the move to liblogging, which
  will lead to the removal of the code just written ;)
- the "exiting on signal..." message still had the "syslogd" name in 
  it. Changed this to "rsyslogd", as we do not have a large user base
  yet, this should pose no problem.
- fixed "the semiconlon" bug. rsyslogd dumped core if a write-db action
  was specified but no semicolon was given after the password (an empty
  template was ok, but the semicolon needed to be present).
- changed a default for traditional output format. During testing, it
  was seen that the timestamp written to file in default format was
  the time of message reception, not the time specified in the TIMESTAMP
  field of the message itself. Traditionally, the message TIMESTAMP is
  used and this has been changed now.
---------------------------------------------------------------------------
Version 0.9.3 (RGer), 2005-07-19
- fixed a bug in the message parser. In June, the RFC 3164 timestamp
  was not correctly parsed (yes, only in June and some other months,
  see the code comment to learn why...)
- added the ability to specify the destination port when forwarding
  syslog messages (both for TCP and UDP)
- added an very experimental TCP sender (activated by
  @@machine:port in config). This is not yet for production use. If
  the receiver is not alive, rsyslogd will wait quite some time until
  the connection request times out, which most probably leads to
  loss of incoming messages.

---------------------------------------------------------------------------
Version 0.9.2 (RGer), around 2005-07-06
- I intended to change the maxsupported message size to 32k to
  support IHE - but given the memory inefficiency in the usual use
  cases, I have not done this. I have, however, included very
  specific instructions on how to do this in the source code. I have
  also done some testing with 32k messages, so you can change the
  max size without taking too much risk.
- added a syslog/tcp receiver; we now can receive messages via
  plain tcp, but we can still send only via UDP. The syslog/tcp
  receiver is the primary enhancement of this release.
- slightly changed some error messages that contained a spurios \n at
  the end of the line (which gives empty lines in your log...)

---------------------------------------------------------------------------
Version 0.9.1 (RGer)
- fixed code so that it compiles without errors under FreeBSD
- removed now unused function "allocate_log()" from syslogd.c
- changed the make file so that it contains more defines for
  different environments (in the long term, we need a better
  system for disabling/enabling features...)
- changed some printf's printing off_t types to %lld and
  explicit (long long) casts. I tried to figure out the exact type,
  but did not succeed in this. In the worst case, ultra-large peta-
  byte files will now display funny informational messages on rollover,
  something I think we can live with for the next 10 years or so...

---------------------------------------------------------------------------
Version 0.9.0 (RGer)
- changed the filed structure to be a linked list. Previously, it
  was a table - well, for non-SYSV it was defined as linked list,
  but from what I see that code did no longer work after my
  modifications. I am now using a linked list in general because
  that is needed for other upcoming modifications.
- fixed a bug that caused rsyslogd not to listen to anything if
  the configuration file could not be read
- pervious versions disabled network logging (send/receive) if
  syslog/udp port was not in /etc/services. Now defaulting to
  port 514 in this case.
- internal error messages are now supported up to 256 bytes
- error message seen during config file read are now also displayed
  to the attached tty and not only the console
- changed some error messages during init to be sent to the console
  and/or emergency log. Previously, they were only seen if the
  -d (debug) option was present on the command line.
- fixed the "2gb file issue on 32bit systems". If a file grew to
  more than 2gb, the syslogd was aborted with "file size exceeded". 
  Now, defines have been added according to
  http://www.daimi.au.dk/~kasperd/comp.os.linux.development.faq.html#LARGEFILE
  Testing revealed that they work ;)
  HOWEVER, if your file system, glibc, kernel, whatever does not
  support files larger 2gb, you need to set a file size limit with
  the new output channel mechanism.
- updated man pages to reflect the changes

---------------------------------------------------------------------------
Version 0.8.4

- improved -d debug output (removed developer-only content)
- now compiles under FreeBSD and NetBSD (only quick testing done on NetBSD)
---------------------------------------------------------------------------
Version 0.8.3

- security model in "make install" changed
- minor doc updates
---------------------------------------------------------------------------
Version 0.8.2

- added man page for rsyslog.conf and rsyslogd
- gave up on the concept of rsyslog being a "drop in" replacement
  for syslogd. Now, the user installs rsyslogd and also needs to
  adjust his system settings to this specifically. This also lead
  to these changes:
  * changed Makefile so that install now installs rsyslogd instead
    of dealing with syslogd
  * changed the default config file name to rsyslog.conf
---------------------------------------------------------------------------
Version 0.8.1

- fixed a nasty memory leak (probably not the last one with this release)
- some enhancements to Makefile as suggested by Bennett Todd
- syslogd-internal messages (like restart) were missing the hostname
  this has been corrected
---------------------------------------------------------------------------
Version 0.8.0

Initial testing release. Based on the sysklogd package. Thanks to the
sysklogd maintainers for all their good work!
---------------------------------------------------------------------------

----------------------------------------------------------------------
The following comments were left in the syslogd source. While they provide
not too much detail, the help to date when Rainer started work on the
project (which was 2003, now even surprising for Rainer himself ;)).
 * \author Rainer Gerhards <rgerhards@adiscon.com>
 * \date 2003-10-17
 *       Some initial modifications on the sysklogd package to support
 *       liblogging. These have actually not yet been merged to the
 *       source you see currently (but they hopefully will)
 *
 * \date 2004-10-28
 *       Restarted the modifications of sysklogd. This time, we
 *       focus on a simpler approach first. The initial goal is to
 *       provide MySQL database support (so that syslogd can log
 *       to the database).
----------------------------------------------------------------------
The following comments are from the stock syslogd.c source. They provide
some insight into what happened to the source before we forked
rsyslogd. However, much of the code already has been replaced and more
is to be replaced. So over time, these comments become less valuable.
I have moved them out of the syslogd.c file to shrink it, especially
as a lot of them do no longer apply. For historical reasons and
understanding of how the daemon evolved, they are probably still
helpful.
 * Author: Eric Allman
 * extensive changes by Ralph Campbell
 * more extensive changes by Eric Allman (again)
 *
 * Steve Lord:	Fix UNIX domain socket code, added linux kernel logging
 *		change defines to
 *		SYSLOG_INET	- listen on a UDP socket
 *		SYSLOG_UNIXAF	- listen on unix domain socket
 *		SYSLOG_KERNEL	- listen to linux kernel
 *
 * Mon Feb 22 09:55:42 CST 1993:  Dr. Wettstein
 * 	Additional modifications to the source.  Changed priority scheme
 *	to increase the level of configurability.  In its stock configuration
 *	syslogd no longer logs all messages of a certain priority and above
 *	to a log file.  The * wildcard is supported to specify all priorities.
 *	Note that this is a departure from the BSD standard.
 *
 *	Syslogd will now listen to both the inetd and the unixd socket.  The
 *	strategy is to allow all local programs to direct their output to
 *	syslogd through the unixd socket while the program listens to the
 *	inetd socket to get messages forwarded from other hosts.
 *
 * Fri Mar 12 16:55:33 CST 1993:  Dr. Wettstein
 *	Thanks to Stephen Tweedie (dcs.ed.ac.uk!sct) for helpful bug-fixes
 *	and an enlightened commentary on the prioritization problem.
 *
 *	Changed the priority scheme so that the default behavior mimics the
 *	standard BSD.  In this scenario all messages of a specified priority
 *	and above are logged.
 *
 *	Add the ability to specify a wildcard (=) as the first character
 *	of the priority name.  Doing this specifies that ONLY messages with
 *	this level of priority are to be logged.  For example:
 *
 *		*.=debug			/usr/adm/debug
 *
 *	Would log only messages with a priority of debug to the /usr/adm/debug
 *	file.
 *
 *	Providing an * as the priority specifies that all messages are to be
 *	logged.  Note that this case is degenerate with specifying a priority
 *	level of debug.  The wildcard * was retained because I believe that
 *	this is more intuitive.
 *
 * Thu Jun 24 11:34:13 CDT 1993:  Dr. Wettstein
 *	Modified sources to incorporate changes in libc4.4.  Messages from
 *	syslog are now null-terminated, syslogd code now parses messages
 *	based on this termination scheme.  Linux as of libc4.4 supports the
 *	fsync system call.  Modified code to fsync after all writes to
 *	log files.
 *
 * Sat Dec 11 11:59:43 CST 1993:  Dr. Wettstein
 *	Extensive changes to the source code to allow compilation with no
 *	complaints with -Wall.
 *
 *	Reorganized the facility and priority name arrays so that they
 *	compatible with the syslog.h source found in /usr/include/syslog.h.
 *	NOTE that this should really be changed.  The reason I do not
 *	allow the use of the values defined in syslog.h is on account of
 *	the extensions made to allow the wildcard character in the
 *	priority field.  To fix this properly one should malloc an array,
 *	copy the contents of the array defined by syslog.h and then
 *	make whatever modifications that are desired.  Next round.
 *
 * Thu Jan  6 12:07:36 CST 1994:  Dr. Wettstein
 *	Added support for proper decomposition and re-assembly of
 *	fragment messages on UNIX domain sockets.  Lack of this capability
 *	was causing 'partial' messages to be output.  Since facility and
 *	priority information is encoded as a leader on the messages this
 *	was causing lines to be placed in erroneous files.
 *
 *	Also added a patch from Shane Alderton (shane@ion.apana.org.au) to
 *	correct a problem with syslogd dumping core when an attempt was made
 *	to write log messages to a logged-on user.  Thank you.
 *
 *	Many thanks to Juha Virtanen (jiivee@hut.fi) for a series of
 *	interchanges which lead to the fixing of problems with messages set
 *	to priorities of none and emerg.  Also thanks to Juha for a patch
 *	to exclude users with a class of LOGIN from receiving messages.
 *
 *	Shane Alderton provided an additional patch to fix zombies which
 *	were conceived when messages were written to multiple users.
 *
 * Mon Feb  6 09:57:10 CST 1995:  Dr. Wettstein
 *	Patch to properly reset the single priority message flag.  Thanks
 *	to Christopher Gori for spotting this bug and forwarding a patch.
 *
 * Wed Feb 22 15:38:31 CST 1995:  Dr. Wettstein
 *	Added version information to startup messages.
 *
 *	Added defines so that paths to important files are taken from
 *	the definitions in paths.h.  Hopefully this will insure that
 *	everything follows the FSSTND standards.  Thanks to Chris Metcalf
 *	for a set of patches to provide this functionality.  Also thanks
 *	Elias Levy for prompting me to get these into the sources.
 *
 * Wed Jul 26 18:57:23 MET DST 1995:  Martin Schulze
 *	Linux' gethostname only returns the hostname and not the fqdn as
 *	expected in the code. But if you call hostname with an fqdn then
 *	gethostname will return an fqdn, so we have to mention that. This
 *	has been changed.
 *
 *	The 'LocalDomain' and the hostname of a remote machine is
 *	converted to lower case, because the original caused some
 *	inconsistency, because the (at least my) nameserver did respond an
 *	fqdn containing of upper- _and_ lowercase letters while
 *	'LocalDomain' consisted only of lowercase letters and that didn't
 *	match.
 *
 * Sat Aug  5 18:59:15 MET DST 1995:  Martin Schulze
 *	Now no messages that were received from any remote host are sent
 *	out to another. At my domain this missing feature caused ugly
 *	syslog-loops, sometimes.
 *
 *	Remember that no message is sent out. I can't figure out any
 *	scenario where it might be useful to change this behavior and to
 *	send out messages to other hosts than the one from which we
 *	received the message, but I might be shortsighted. :-/
 *
 * Thu Aug 10 19:01:08 MET DST 1995:  Martin Schulze
 *	Added my pidfile.[ch] to it to perform a better handling with
 *	pidfiles. Now both, syslogd and klogd, can only be started
 *	once. They check the pidfile.
 *
 * Sun Aug 13 19:01:41 MET DST 1995:  Martin Schulze
 *	Add an addition to syslog.conf's interpretation. If a priority
 *	begins with an exclamation mark ('!') the normal interpretation
 *	of the priority is inverted: ".!*" is the same as ".none", ".!=info"
 *	don't logs the info priority, ".!crit" won't log any message with
 *	the priority crit or higher. For example:
 *
 *		mail.*;mail.!=info		/usr/adm/mail
 *
 *	Would log all messages of the facility mail except those with
 *	the priority info to /usr/adm/mail. This makes the syslogd
 *	much more flexible.
 *
 *	Defined TABLE_ALLPRI=255 and changed some occurrences.
 *
 * Sat Aug 19 21:40:13 MET DST 1995:  Martin Schulze
 *	Making the table of facilities and priorities while in debug
 *	mode more readable.
 *
 *	If debugging is turned on, printing the whole table of
 *	facilities and priorities every hexadecimal or 'X' entry is
 *	now 2 characters wide.
 *
 *	The number of the entry is prepended to each line of
 *	facilities and priorities, and F_UNUSED lines are not shown
 *	anymore.
 *
 *	Corrected some #ifdef SYSV's.
 *
 * Mon Aug 21 22:10:35 MET DST 1995:  Martin Schulze
 *	Corrected a strange behavior during parsing of configuration
 *	file. The original BSD syslogd doesn't understand spaces as
 *	separators between specifier and action. This syslogd now
 *	understands them. The old behavior caused some confusion over
 *	the Linux community.
 *
 * Thu Oct 19 00:02:07 MET 1995:  Martin Schulze
 *	The default behavior has changed for security reasons. The
 *	syslogd will not receive any remote message unless you turn
 *	reception on with the "-r" option.
 *
 *	Not defining SYSLOG_INET will result in not doing any network
 *	activity, i.e. not sending or receiving messages.  I changed
 *	this because the old idea is implemented with the "-r" option
 *	and the old thing didn't work anyway.
 *
 * Thu Oct 26 13:14:06 MET 1995:  Martin Schulze
 *	Added another logfile type F_FORW_UNKN.  The problem I ran into
 *	was a name server that runs on my machine and a forwarder of
 *	kern.crit to another host.  The hosts address can only be
 *	fetched using the nameserver.  But named is started after
 *	syslogd, so syslogd complained.
 *
 *	This logfile type will retry to get the address of the
 *	hostname ten times and then complain.  This should be enough to
 *	get the named up and running during boot sequence.
 *
 * Fri Oct 27 14:08:15 1995:  Dr. Wettstein
 *	Changed static array of logfiles to a dynamic array. This
 *	can grow during process.
 *
 * Fri Nov 10 23:08:18 1995:  Martin Schulze
 *	Inserted a new tabular sys_h_errlist that contains plain text
 *	for error codes that are returned from the net subsystem and
 *	stored in h_errno. I have also changed some wrong lookups to
 *	sys_errlist.
 *
 * Wed Nov 22 22:32:55 1995:  Martin Schulze
 *	Added the fabulous strip-domain feature that allows us to
 *	strip off (several) domain names from the fqdn and only log
 *	the simple hostname. This is useful if you're in a LAN that
 *	has a central log server and also different domains.
 *
 *	I have also also added the -l switch do define hosts as
 *	local. These will get logged with their simple hostname, too.
 *
 * Thu Nov 23 19:02:56 MET DST 1995:  Martin Schulze
 *	Added the possibility to omit fsyncing of logfiles after every
 *	write. This will give some performance back if you have
 *	programs that log in a very verbose manner (like innd or
 *	smartlist). Thanks to Stephen R. van den Berg <srb@cuci.nl>
 *	for the idea.
 *
 * Thu Jan 18 11:14:36 CST 1996:  Dr. Wettstein
 *	Added patche from beta-testers to stop compile error.  Also
 *	added removal of pid file as part of termination cleanup.
 *
 * Wed Feb 14 12:42:09 CST 1996:  Dr. Wettstein
 *	Allowed forwarding of messages received from remote hosts to
 *	be controlled by a command-line switch.  Specifying -h allows
 *	forwarding.  The default behavior is to disable forwarding of
 *	messages which were received from a remote host.
 *
 *	Parent process of syslogd does not exit until child process has
 *	finished initialization process.  This allows rc.* startup to
 *	pause until syslogd facility is up and operating.
 *
 *	Re-arranged the select code to move UNIX domain socket accepts
 *	to be processed later.  This was a contributed change which
 *	has been proposed to correct the delays sometimes encountered
 *	when syslogd starts up.
 *
 *	Minor code cleanups.
 *
 * Thu May  2 15:15:33 CDT 1996:  Dr. Wettstein
 *	Fixed bug in init function which resulted in file descripters
 *	being orphaned when syslogd process was re-initialized with SIGHUP
 *	signal.  Thanks to Edvard Tuinder
 *	(Edvard.Tuinder@praseodymium.cistron.nl) for putting me on the
 *	trail of this bug.  I am amazed that we didn't catch this one
 *	before now.
 *
 * Tue May 14 00:03:35 MET DST 1996:  Martin Schulze
 *	Corrected a mistake that causes the syslogd to stop logging at
 *	some virtual consoles under Linux. This was caused by checking
 *	the wrong error code. Thanks to Michael Nonweiler
 *	<mrn20@hermes.cam.ac.uk> for sending me a patch.
 *
 * Mon May 20 13:29:32 MET DST 1996:  Miquel van Smoorenburg <miquels@cistron.nl>
 *	Added continuation line supported and fixed a bug in
 *	the init() code.
 *
 * Tue May 28 00:58:45 MET DST 1996:  Martin Schulze
 *	Corrected behaviour of blocking pipes - i.e. the whole system
 *	hung.  Michael Nonweiler <mrn20@hermes.cam.ac.uk> has sent us
 *	a patch to correct this.  A new logfile type F_PIPE has been
 *	introduced.
 *
 * Mon Feb 3 10:12:15 MET DST 1997:  Martin Schulze
 *	Corrected behaviour of logfiles if the file can't be opened.
 *	There was a bug that causes syslogd to try to log into non
 *	existing files which ate cpu power.
 *
 * Sun Feb 9 03:22:12 MET DST 1997:  Martin Schulze
 *	Modified syslogd.c to not kill itself which confuses bash 2.0.
 *
 * Mon Feb 10 00:09:11 MET DST 1997:  Martin Schulze
 *	Improved debug code to decode the numeric facility/priority
 *	pair into textual information.
 *
 * Tue Jun 10 12:35:10 MET DST 1997:  Martin Schulze
 *	Corrected freeing of logfiles.  Thanks to Jos Vos <jos@xos.nl>
 *	for reporting the bug and sending an idea to fix the problem.
 *
 * Tue Jun 10 12:51:41 MET DST 1997:  Martin Schulze
 *	Removed sleep(10) from parent process.  This has caused a slow
 *	startup in former times - and I don't see any reason for this.
 *
 * Sun Jun 15 16:23:29 MET DST 1997: Michael Alan Dorman
 *	Some more glibc patches made by <mdorman@debian.org>.
 *
 * Thu Jan  1 16:04:52 CET 1998: Martin Schulze <joey@infodrom.north.de
 *	Applied patch from Herbert Thielen <Herbert.Thielen@lpr.e-technik.tu-muenchen.de>.
 *	This included some balance parentheses for emacs and a bug in
 *	the exclamation mark handling.
 *
 *	Fixed small bug which caused syslogd to write messages to the
 *	wrong logfile under some very rare conditions.  Thanks to
 *	Herbert Xu <herbert@gondor.apana.org.au> for fiddling this out.
 *
 * Thu Jan  8 22:46:35 CET 1998: Martin Schulze <joey@infodrom.north.de>
 *	Reworked one line of the above patch as it prevented syslogd
 *	from binding the socket with the result that no messages were
 *	forwarded to other hosts.
 *
 * Sat Jan 10 01:33:06 CET 1998: Martin Schulze <joey@infodrom.north.de>
 *	Fixed small bugs in F_FORW_UNKN meachanism.  Thanks to Torsten
 *	Neumann <torsten@londo.rhein-main.de> for pointing me to it.
 *
 * Mon Jan 12 19:50:58 CET 1998: Martin Schulze <joey@infodrom.north.de>
 *	Modified debug output concerning remote receiption.
 *
 * Mon Feb 23 23:32:35 CET 1998: Topi Miettinen <Topi.Miettinen@ml.tele.fi>
 *	Re-worked handling of Unix and UDP sockets to support closing /
 *	opening of them in order to have it open only if it is needed
 *	either for forwarding to a remote host or by receiption from
 *	the network.
 *
 * Wed Feb 25 10:54:09 CET 1998: Martin Schulze <joey@infodrom.north.de>
 *	Fixed little comparison mistake that prevented the MARK
 *	feature to work properly.
 *
 * Wed Feb 25 13:21:44 CET 1998: Martin Schulze <joey@infodrom.north.de>
 *	Corrected Topi's patch as it prevented forwarding during
 *	startup due to an unknown LogPort.
 *
 * Sat Oct 10 20:01:48 CEST 1998: Martin Schulze <joey@infodrom.north.de>
 *	Added support for TESTING define which will turn syslogd into
 *	stdio-mode used for debugging.
 *
 * Sun Oct 11 20:16:59 CEST 1998: Martin Schulze <joey@infodrom.north.de>
 *	Reworked the initialization/fork code.  Now the parent
 *	process activates a signal handler which the daughter process
 *	will raise if it is initialized.  Only after that one the
 *	parent process may exit.  Otherwise klogd might try to flush
 *	its log cache while syslogd can't receive the messages yet.
 *
 * Mon Oct 12 13:30:35 CEST 1998: Martin Schulze <joey@infodrom.north.de>
 *	Redirected some error output with regard to argument parsing to
 *	stderr.
 *
 * Mon Oct 12 14:02:51 CEST 1998: Martin Schulze <joey@infodrom.north.de>
 *	Applied patch provided vom Topi Miettinen with regard to the
 *	people from OpenBSD.  This provides the additional '-a'
 *	argument used for specifying additional UNIX domain sockets to
 *	listen to.  This is been used with chroot()'ed named's for
 *	example.  See for http://www.psionic.com/papers/dns.html
 *
 * Mon Oct 12 18:29:44 CEST 1998: Martin Schulze <joey@infodrom.north.de>
 *	Added `ftp' facility which was introduced in glibc version 2.
 *	It's #ifdef'ed so won't harm with older libraries.
 *
 * Mon Oct 12 19:59:21 MET DST 1998: Martin Schulze <joey@infodrom.north.de>
 *	Code cleanups with regard to bsd -> posix transition and
 *	stronger security (buffer length checking).  Thanks to Topi
 *	Miettinen <tom@medialab.sonera.net>
 *	. index() --> strchr()
 *	. sprintf() --> snprintf()
 *	. bcopy() --> memcpy()
 *	. bzero() --> memset()
 *	. UNAMESZ --> UT_NAMESIZE
 *	. sys_errlist --> strerror()
 *
 * Mon Oct 12 20:22:59 CEST 1998: Martin Schulze <joey@infodrom.north.de>
 *	Added support for setutent()/getutent()/endutend() instead of
 *	binary reading the UTMP file.  This is the the most portable
 *	way.  This allows /var/run/utmp format to change, even to a
 *	real database or utmp daemon. Also if utmp file locking is
 *	implemented in libc, syslog will use it immediately.  Thanks
 *	to Topi Miettinen <tom@medialab.sonera.net>.
 *
 * Mon Oct 12 20:49:18 MET DST 1998: Martin Schulze <joey@infodrom.north.de>
 *	Avoid logging of SIGCHLD when syslogd is in the process of
 *	exiting and closing its files.  Again thanks to Topi.
 *
 * Mon Oct 12 22:18:34 CEST 1998: Martin Schulze <joey@infodrom.north.de>
 *	Modified printline() to support 8bit characters - such as
 *	russion letters.  Thanks to Vladas Lapinskas <lapinskas@mail.iae.lt>.
 *
 * Sat Nov 14 02:29:37 CET 1998: Martin Schulze <joey@infodrom.north.de>
 *	``-m 0'' now turns of MARK logging entirely.
 *
 * Tue Jan 19 01:04:18 MET 1999: Martin Schulze <joey@infodrom.north.de>
 *	Finally fixed an error with `-a' processing, thanks to Topi
 *	Miettinen <tom@medialab.sonera.net>.
 *
 * Sun May 23 10:08:53 CEST 1999: Martin Schulze <joey@infodrom.north.de>
 *	Removed superflous call to utmpname().  The path to the utmp
 *	file is defined in the used libc and should not be hardcoded
 *	into the syslogd binary referring the system it was compiled on.
 *
 * Sun Sep 17 20:45:33 CEST 2000: Martin Schulze <joey@infodrom.ffis.de>
 *	Fixed some bugs in printline() code that did not escape
 *	control characters '\177' through '\237' and contained a
 *	single-byte buffer overflow.  Thanks to Solar Designer
 *	<solar@false.com>.
 *
 * Sun Sep 17 21:26:16 CEST 2000: Martin Schulze <joey@infodrom.ffis.de>
 *	Don't close open sockets upon reload.  Thanks to Bill
 *	Nottingham.
 *
 * Mon Sep 18 09:10:47 CEST 2000: Martin Schulze <joey@infodrom.ffis.de>
 *	Fixed bug in printchopped() that caused syslogd to emit
 *	kern.emerg messages when splitting long lines.  Thanks to
 *	Daniel Jacobowitz <dan@debian.org> for the fix.
 *
 * Mon Sep 18 15:33:26 CEST 2000: Martin Schulze <joey@infodrom.ffis.de>
 *	Removed unixm/unix domain sockets and switch to Datagram Unix
 *	Sockets.  This should remove one possibility to play DoS with
 *	syslogd.  Thanks to Olaf Kirch <okir@caldera.de> for the patch.
 *
 * Sun Mar 11 20:23:44 CET 2001: Martin Schulze <joey@infodrom.ffis.de>
 *	Don't return a closed fd if `-a' is called with a wrong path.
 *	Thanks to Bill Nottingham <notting@redhat.com> for providing
 *	a patch.<|MERGE_RESOLUTION|>--- conflicted
+++ resolved
@@ -1,5 +1,4 @@
 ---------------------------------------------------------------------------
-<<<<<<< HEAD
 Version 5.9.6  [V5-DEVEL], 2012-??-??
 - $IMUXSockRateLimitInterval DEFAULT CHANGED, was 5, now 0
   The new default turns off rate limiting. This was chosen as people
@@ -114,10 +113,7 @@
   affected directive was: $ActionExecOnlyWhenPreviousIsSuspended on
   closes: http://bugzilla.adiscon.com/show_bug.cgi?id=236
 ---------------------------------------------------------------------------
-Version 5.8.7  [V5-stable] 2011-??-??
-=======
 Version 5.8.7  [V5-stable] 2012-01-17
->>>>>>> 9911dacf
 - bugfix: instabilities when using RFC5424 header fields
   Thanks to Kaiwang Chen for the patch
 - bugfix: imuxsock did truncate part of received message if it did not
