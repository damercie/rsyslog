---------------------------------------------------------------------------
<<<<<<< HEAD
Version 8.2.0 [v8-stable] 2014-04-02
This starts a new stable branch based on 8.1.6 plus the following changes:
- we now use doc from the rsyslog-doc project
  As such, the ./doc subtree has been removed. Instead, a cache of the
  rsyslog-doc project's files has been included in ./rsyslog-doc.tar.gz.
  Note that the exact distribution mode for the doc is still under
  discussion and may change in future releases.
  This was agreed upon on the rsyslog mailing list. For doc issues
  and corrections, be sure to work with the rsyslog-doc project. It is
  currently hosted at https://github.com/rsyslog/rsyslog-doc
- add support for specifying the liblogging-stdlog channel spec
  new global parameter "stdlog.channelspec"
- add "defaultnetstreamdrivercertfile" global variable to set a default
  for the certfile. 
  Thanks to Radu Gheorghe for the patch.
- omelasticsearch: add new "usehttps" parameter for secured connections
  Thanks to Radu Gheorghe for the patch.
- "action resumed" message now also specifies module type
  which makes troubleshooting a bit easier. Note that we cannot output all
  the config details (like destination etc) as this would require much more
  elaborate code changes, which we at least do not like to do in the
  stable version.
- add capability to override GnuTLS path in build process
  Thanks to Clayton Shotwell for the patch
- better and more consistent action naming, action queues now always 
  contain the word "queue" after the action name
- bugfix: ompipe did resume itself even when it was still in error
  See: https://github.com/rsyslog/rsyslog/issues/35
  Thanks to github user schplat for reporting
---------------------------------------------------------------------------
Version 8.1.6 [release candidate] 2014-02-20
- omfile: permit to set global defaults for action parameters
  Thanks to Nathan Brown for the patch.
  See also: https://github.com/rsyslog/rsyslog/pull/23
- add capability to escape control characters in the C way of doing it
  adds new global parameter "parser.escapeControlCharactersCStyle"
  Thanks to Nathan Brown for the patch.
  See also: https://github.com/rsyslog/rsyslog/pull/13
- parser global parameters can now be set using RainerScript global()
  Thanks to Nathan Brown for the patch.
  See also: https://github.com/rsyslog/rsyslog/pull/23
- omprog: guard program-to-be-executed against CTL-C
  This can frequently happen in debug mode, where rsyslog is terminated
  by ctl-c. In any case, SIGINT is not meant to control the child process,
  so it should be blocked.
- omprog bugfix: parameter "forceSingleInstance" is NOT mandatory
- add new jsonr property replacer option
  Thanks to Nathan Brown for the patch.
- added external plugin interface
- ommongodb: add authentication support (untested)
  Thanks to JT for the patch.
  See also: https://github.com/rsyslog/rsyslog/pull/17
- bugfix: json templates are improperly created
  Strings miss the terminating NUL character, which obviously can lead
  to all sorts of problems.
  See also: https://github.com/rsyslog/rsyslog/issues/27
  Thanks to Alain for the analysis and the patch.
- ompgsql bugfix: improper handling of auto-backgrounding mode 
  If rsyslog was set to auto-background itself (default code behaviour, but
  many distros now turn it off for good reason), ompgsql could not
  properly connect. This could even lead to a segfault. The core reason
  was that a PG session handle was kept open over a fork, something that
  is explicitely forbidden in the PG API.
  Thanks to Alain for the analysis and the patch.
- bugfix: ommongodb's template parameter was mandatory but should have
  been optional
  Thanks to Alain for the analysis and the patch.
- bugfix: end of batch processing was not 100% correct. Could lead to
  outputs not properly wirting messages. At least omelasticsearch did not
  write anything to the database due to this bug.
  See: https://github.com/rsyslog/rsyslog/issues/10
  Thanks to Radu Gheorghe for reporting the issue.
---------------------------------------------------------------------------
Version 8.1.5 [devel] 2014-01-24
- omprog: ability to execute multiple program instances per action
  It can now execute one program instance per worker thread. This is
  generally a very good thing the have performance wise. Usually, this
  should cause no problems with the invoked program. For that reason,
  we have decided to make this the default mode of operation. If not
  desired, it can be turned off via the 'forceSingleInstance="on"'
  action parameter.
  CHANGE OF BEHAVIOUR: previous versions did always execute only one
  instance per action, no matter how many workers were active. If
  your program has special needs, you need to change your configuration.
- imfile now supports inotify (but must be explicitely turned on)
- imfile no longer has a limit on number of monitored files
- added ProcessInternalMessages global system parameter
  This permits to inject rsyslog status messages into *another* main
  syslogd or the journal.
- new dependency: liblogging-stdlog (for submitting to external logger)
- bugfix: imuxsock input parameters were not accepted
  due to copy&paste error. Thanks to Andy Goldstein for the fix.
---------------------------------------------------------------------------
Version 8.1.4 [devel] 2014-01-10
- add exec_template() RainerScript function
- imrelp: support for TCP KEEPALIVE added
- bumped librelp dependency to 1.2.2 to support new KEEPALIVE feature
- Add directives for numerically specifying GIDs/UIDs
  The already present directives (FileOwner, FileGroup, DirOwner,
  DirGroup) translate names to numerical IDs, which depends on the user
  information being available during rsyslog's startup. This can fail if
  the information is obtained over a network or from a service such as
  SSSD. The new directives provide a way to specify the numerical IDs
  directly and bypass the lookup.
  Thanks to Tomas Heinrich for the patch.
- bugfix: action commitTransaction() processing did not properly handle
  suspended actions
- bugfix: omelasticsearch fail.es stats counter was improperly maitained
---------------------------------------------------------------------------
Version 8.1.3 [devel] 2013-12-06

THIS VERSION CAN BE CONSIDERED A "NORMAL" DEVEL RELEASE. It's no longer
highly experimental. This assertion is based on real-world feedback.

- changes to the strgen module interface
- new output module interface for transactional modules
- performance improvements
  * reduced number of malloc/frees due to further changes to the
    output module interface
  * reduced number of malloc/frees during string template processing
    We now re-use once allocated string template memory for as long
    as the worker thread exists. This saves us from doing new memory
    allocs (and their free counterpart) when the next message is
    processed. The drawback is that the cache always is the size of
    the so-far largest message processed. This is not considered a
    problem, as in any case a single messages' memory footprint should
    be far lower than that of a whole set of messages (especially on
    busy servers).
  * used variable qualifiers (const, __restrict__) to hopefully help
    the compiler generate somewhat faster code
- failed action detection more precisely for a number of actions
  If an action  uses string parameter passing but is non-transactional 
  it can be executed immediately, giving a quicker indicatio of
  action failure.
- bugfix: limiting queue disk space did not work properly
  * queue.maxdiskspace actually initializes queue.maxfilesize
  * total size of queue files was not checked against
    queue.maxdiskspace for disk assisted queues.
  Thanks to Karol Jurak for the patch.
---------------------------------------------------------------------------
Version 8.1.2 [experimental] 2013-11-28
- support for liblognorm1 added - results in performance improvements
  Thanks to Pavel Levshin for his work in this regard.
- support for jemalloc added via --enable-jemalloc
  Thanks to Pavel Levshin for suggesting jemalloc
  Note that build system is experimental at this stage.
- queue defaults have changed
  * high water mark is now dynamically 90% of queue size
  * low water makr is now dynamically 70% of queue size
  * queue.discardMark is now dynamically 98% of queue size
  * queue.workerThreadMinimumMessage set to queue.size / num workers
  For queues with very low queue.maxSize (< 100), "emergency" defaults
  will be used.
- bugfix: disk queues created files in wrong working directory
  if the $WorkDirectory was changed multiple times, all queues only
  used the last value set.
- bugfix: legacy directive $ActionQueueWorkerThreads was not honored
- bugfix: mmrfc5424addhmac: "key" parameter was not properly processed
---------------------------------------------------------------------------
Version 8.1.1 [experimental] 2013-11-19
- bugfix: STOP/discard(~) was mostly NOT honored
  This lead to execution of config code that was not meant to be executed.
- bugfix: memory leak on worker thread termination
- bugfix: potential segfault in omfile under heavy load
  Thanks to Pavel Levshin for alerting us.
- bugfix: mmsequence: instance mode did not work
  Thanks to Pavel Levshin for the patch
- bugfix: segfault on startup when certain script constructs are used
  e.g. "if not $msg ..."
- omhiredis: now supports v8 output module interface and works again
  Thanks to Pavel Levshin for the patch
- mmaudit: now supports v8 output module interface and work again
- bugfix: potential abort on startup in debug mode
  This depends on template type being used. The root cause was a 
  non-necessary debug output, which were at the wrong spot (leftover from
  initial testing).
  Thanks to Pavel Levshin for alerting us and providing a patch
  proposal.
---------------------------------------------------------------------------
Version 8.1.0 [experimental] 2013-11-15
- rewritten core engine for higher performance and new features
  In detail:
  * completely rewritten rule execution engine
  * completely changed output module interface
  * remodelled output module interface
  * enabled important output modules to support full concurrent
    operation
  The core engine has been considerably changed and must be considered
  experimental at this stage. Note that it does not yet include all
  features planned for v8, but is close to this goal. In theory, the
  engine should perform much better, especially on complex configurations
  and busy servers. Most importantly, actions instances can now be called
  concurrently from worker threads and many important output modules
  support multiple concurrent action instances natively.
- module omruleset is no longer enabled by default.
  Note that it has been deprecated in v7 and been replaced by the "call"
  statement. Also, it can still be build without problems, the option must
  just explicitely be given.
---------------------------------------------------------------------------
=======
Version 7.6.4 [v7.6-stable] 2014-03-??
- new omfile default module parameters
  * filecreatemode
  * fileowner
  * fileownernum
  * filegroup
  * filegroupnum
  * dirowner
  * dirownernum
  * dirgroup
  * dirgroupnum
  Thanks to Karol Jurak for the patch.
---------------------------------------------------------------------------
>>>>>>> 86e703aa
Version 7.6.3 [v7.6-stable] 2014-03-27
- add capability to override GnuTLS path in build process
  Thanks to Clayton Shotwell for the patch
- support for librelp 1.2.5
  Support new return states of librelp 1.2.5 to emit better error messages
  For obvious reasons, librelp 1.2.5 is now required.
- bugfix: ompipe used invalid default template
  This is a regression from an old change (didn't track it down precisely,
  but over a year ago). It used the Forwarding template instead of
  the file template (so we have a full syslog header). This fix corrects
  it back to previous behaviour, but new scripts that used the wrong
  format may now need to have the RSYSLOG_ForwardingFormat template
  explicitely be applied.
  closes: https://github.com/rsyslog/rsyslog/issues/50
- bugfix: ompipe did emit many suspension messages for /dev/xconsole
  (hopefully now) closes: https://github.com/rsyslog/rsyslog/issues/35
  When it was present, but nobody reading from it. The problem
  is the way the rsyslog v7 engine tries to resolve failures in outputs.
  It does some retries, and along those lines some state information gets
  lost and it is close to impossible to retain it. However, the actual
  root problem is that ompipe does not reliably detect if it is able to
  recover. The problem here is that it actually does not know this
  before it does an actual write. These two things together mess up the
  logic that suppresses invalid resumption/suspension messages
  (actually, the plugin switches state really that often).
  Nevertheless, the prime problem with /dev/xconsole (and probably
  most other pipes as well) is that it gets full. So I have now added
  code that checks, during resume processing, if the pipe is writable.
  If it is not, resume is deferred. That should address the case.
---------------------------------------------------------------------------
Version 7.6.2 [v7.6-stable] 2014-03-17
- support for librelp 1.2.4
  This was necessary due to the problems with librelp 1.2.3 API stability.
  We now use the new native 1.2.4 APIs to learn about the state of
  librelp's TLS support.
  For obvious reasons, librelp 1.2.4 is now required.
---------------------------------------------------------------------------
Version 7.6.1 [v7.6-stable] 2014-03-13
- added "action.reportSuspension" action parameter
  This now permits to control handling on a per-action basis rather to
  the previous "global setting only".
- "action resumed" message now also specifies module type
  which makes troubleshooting a bit easier. Note that we cannot output all
  the config details (like destination etc) as this would require much more
  elaborate code changes, which we at least do not like to do in the
  stable version.
- better and more consistent action naming, action queues now always 
  contain the word "queue" after the action name
- add support for "tls-less" librelp
  we now require librelp 1.2.3, as we need the new error code definition
  See also: https://github.com/rsyslog/librelp/issues/1
- build system improvements
  * autoconf subdir option
  * support for newer json-c packages
  Thanks to Michael Biebl for the patches.
- imjournal enhancements:
  * log entries with empty message field are no longer ignored
  * invalid facility and severity values are replaced by defaults
  * new config parameters to set default facility and severity
  Thanks to Tomas Heinrich for implementing this
- bugfix: ompipe did resume itself even when it was still in error
  See: https://github.com/rsyslog/rsyslog/issues/35
  Thanks to github user schplat for reporting
- bugfix: "action xxx suspended" did report incorrect error code
- bugfix: ommongodb's template parameter was mandatory but should have
  been optional
  Thanks to Alain for the analysis and the patch.
- bugfix: only partial doc was put into distribution tarball
  Thanks to Michael Biebl for alerting us.
  see also: https://github.com/rsyslog/rsyslog/issues/31
- bugfix: async ruleset did process already-deleted messages
  Thanks to John Novotny for the patch.
---------------------------------------------------------------------------
Version 7.6.0 [v7.6-stable] 2014-02-12
This starts a new stable branch based on 7.5.8 plus the following changes:
- bugfix: imuxsock input parameters were not accepted
  due to copy&paste error. Thanks to Andy Goldstein for the fix.
- added ProcessInternalMessages global system parameter
  This permits to inject rsyslog status messages into *another* main
  syslogd or the journal.
- new dependency: liblogging-stdlog (for submitting to external logger)
- bugfix: json templates are improperly created
  Strings miss the terminating NUL character, which obviously can lead
  to all sorts of problems.
  See also: https://github.com/rsyslog/rsyslog/issues/27
  Thanks to Alain for the analysis and the patch.
- ompgsql bugfix: improper handling of auto-backgrounding mode 
  If rsyslog was set to auto-background itself (default code behaviour, but
  many distros now turn it off for good reason), ompgsql could not
  properly connect. This could even lead to a segfault. The core reason
  was that a PG session handle was kept open over a fork, something that
  is explicitely forbidden in the PG API.
  Thanks to Alain for the analysis and the patch.
---------------------------------------------------------------------------
Version 7.5.8 [v7-release candidate] 2014-01-09
- add exec_template() RainerScript function
- add debug.onShutdown and debug.logFile global paramters
  These enebale the new "debug on shutdown" mode, which can be used to
  track hard to find problems that occur during system shutdown.
- Add directives for numerically specifying GIDs/UIDs
  The already present directives (FileOwner, FileGroup, DirOwner,
  DirGroup) translate names to numerical IDs, which depends on the user
  information being available during rsyslog's startup. This can fail if
  the information is obtained over a network or from a service such as
  SSSD. The new directives provide a way to specify the numerical IDs
  directly and bypass the lookup.
  Thanks to Tomas Heinrich for the patch.
- actions now report if they suspend and resume themselves
  this is by default on and controllable by the action.reportSuspension
  global parameter
- bugfix: omelasticsearch fail.es stats counter was improperly maintained
- bugfix: mmrfc5424addhmac: "key" parameter was not properly processed
- add new impstats action counters:
  * suspended
  * suspended.duration
  * resumed
---------------------------------------------------------------------------
Version 7.5.7 [v7-devel] 2013-11-25
- queue defaults have changed
  * high water mark is now dynamically 90% of queue size
  * low water makr is now dynamically 70% of queue size
  * queue.discardMark is now dynamically 98% of queue size
  * queue.workerThreadMinimumMessage set to queue.size / num workers
  For queues with very low queue.maxSize (< 100), "emergency" defaults
  will be used.
- worker thread pool handling has been improved
  Among others, permits pool to actually shrink (was quite hard with
  previous implementation. This will also improve performance and/or
  lower system overhead on busy systems.
  Thanks to Pavel Levshin for the enhancement.
- bugfix: mmpstrucdata generated inaccessible properties
- bugfix: RainerScript optimizer did not optimize PRI filters
  things like "if $syslogfacility-text == "local3"" were not converted
  to PRIFILT. This was a regression introduced in 7.5.6.
- bugfix: legacy directive $ActionQueueWorkerThreads was not honored
- bugfix: segfault on startup when certain script constructs are used
  e.g. "if not $msg ..."
- bugfix: ommysql lost configfile/section parameters after first close
  This means that when a connection was broken, it was probably
  re-instantiated with different parameters than configured.
- bugfix: regression in template processing with subtrees in templates
  Thanks to Pavel Levshin for the fix
- bugfix: regular worker threads are not properly (re)started if DA
  mode is active.
  This occurs only under rare conditions, but definitely is a bug that
  needed to be addressed. It probably is present since version 4.
  Note that this patch has not been applied to v7.4-stable, as it
  is very unlikely to happen and the fix itself has some regression
  potential (the fix looks very solid, but it addresses a core component).
  Thanks to Pavel Levshin for the fix
- now emit warning message if om with msg passing mode uses action queue
  These can modify the message, and this causes races.
- bugfix: $SystemLogUseSysTimeStamp/$SystemLogUsePIDFromSystem did not work
  Thanks to Tomas Heinrich for the patch.
---------------------------------------------------------------------------
Version 7.5.6 [devel] 2013-10-29
- impstats: add capability to bind to a ruleset
- improved performance of RainerScript variable access
  by refactoring the whole body of variable handling code. This also
  solves some of the anomalies experienced in some versions of rsyslog.
  All variable types are now handled in unified code, including
  access via templates.
- RainerScript: make use of 64 bit for numbers where available
  Thanks to Pavel Levshin for enhancement.
- slight performance optimization if GCC is used
  We give branch prediction hints for the frequent RETiRet macro which is
  used for error handling. Some slight performance gain is to be expected
  from that.
- removed global variable support
  The original idea was not well thought out and global variables, as
  implemented, worked far different from what anybody would expect. As
  such, we consider the current approach as an experiment that did not
  work out and opt to removing it, clearing the way for a better future
  solution. Note: global vars were introduced in 7.5.3 on Sept, 11th 2013.
- new module mmsequence, primarily used for action load balancing
  Thanks to Pavel Levshin for contributing this module.
- bugfix: unset statement always worked on message var, even if local
  var was given
- imudp: support for binding to ruleset added
- bugfix: segfault if variable was assigned to non-container subtree
  Thanks to Pavel Levshin for the fix
- bugfix: imuxsock did not suport addtl sockets if syssock was disabled
  Thanks to Pavel Levshin for the fix
- bugfix: running imupd on multiple threads lead to segfault if recvmmsg
  is available
- bugfix: imudp when using recvmmsg could report wrong sender IP
- bugfix: segfault if re_extract() function was used and no match found
- bugfix: omelasticsearch did not compile on platforms without atomic
  instructions
- bugfix: potential misadressing on startup if property-filter was used
  This could happen if the property name was longer than 127 chars, a case
  that would not happen in practice.
- bugfix: invalid property filter was not properly disabled in ruleset
  Note: the cosmetic memory leak introduced with that patch in 7.4.5 is
  now also fixed.
- imported bugfixes from 7.4.6 stable release
---------------------------------------------------------------------------
Version 7.5.5 [devel] 2013-10-16
- imfile: permit to monitor an unlimited number of files
- imptcp: add "defaultTZ" input parameter
- imudp: support for multiple receiver threads added
- imudp: add "dfltTZ" input config parameter
- bugfix: memory leak in mmnormalize
- bugfix: mmutf8fix did not properly handle invalid UTF-8 at END of message
  if the very last character sequence was too long, this was not detected
  Thanks to Risto Vaarandi for reporting this problem.
- mmanon: removed the check for specific "terminator characters" after 
  last octet. As it turned out, this didn't work in practice as there
  was an enormous set of potential terminator chars -- so removing
  them was the best thing to do. Note that this may change behaviour of
  existing installations. Yet, we still consider this an important
  bugfix, that should be applied to the stable branch.
  closes: http://bugzilla.adiscon.com/show_bug.cgi?id=477
  Thanks to Muri Cicanor for initiating the discussion
- now requires libestr 0.1.7 as early versions had a nasty bug in
  string comparisons
- bugfix: mmanon did not detect all IP addresses in rewrite mode
  The problem occured if two IPs were close to each other and the first one
  was shrunk.
  closes: http://bugzilla.adiscon.com/show_bug.cgi?id=485
  Thanks to micah-at-riseup.net for reporting this bug
- bugfix: mmanon sometimes used invalid replacement char in simple mode
  depending on configuration sequence, the replacement character was set
  to 's' instead of the correct value. Most importantly, it was set to
  's' if simple mode was selected and no replacement char set.
  closes: http://bugzilla.adiscon.com/show_bug.cgi?id=484
  Thanks to micah-at-riseup.net for reporting this bug
- bugfix: memory leak in mmnormalize
- bugfix: array-based ==/!= comparisions lead to invalid results
  This was a regression introduced in 7.3.5 bei the PRI optimizer
---------------------------------------------------------------------------
Version 7.5.4 [devel] 2013-10-07
- mmpstrucdata: new module to parse RFC5424 structured data into json
  message properties
- change main/ruleset queue defaults to be more enterprise-like
  new defaults are queue.size 100,000 max workers 2, worker
  activation after 40,000 msgs are queued, batch size 256. These settings
  are much more useful for enterprises and will not hurt low-end systems
  that much. This is part of our re-focus on enterprise needs.
- omfwd: new action parameter "maxErrorMessages" added
- omfile: new module parameters to set action defaults added
  * dirCreateMode
  * fileCreateMode
- mmutf8fix: new module to fix invalid UTF-8 sequences
- imuxsock: handle unlimited number of additional listen sockets
- doc: improve usability by linking to relevant web ressources
  The idea is to enable users to quickly find additional information,
  samples, HOWTOs and the like on the main site.
  At the same time, (very) slightly remove memory footprint when
  few listeners are monitored.
- bugfix: omfwd parameter streamdrivermmode was not properly handled
  it was always overwritten by whatever value was set via the 
  legacy directive $ActionSendStreamDriverMode
- imtcp: add streamdriver.name module parameter
  permits overriding the system default stream driver (gtls, ptcp)
- bugfix: build system: libgcrypt.h needed even if libgrcypt was disabled
  Thanks to Jonny Törnbom for reporting this problem
- imported bugfixes from 7.4.4
---------------------------------------------------------------------------
Version 7.5.3 [devel] 2013-09-11
- imfile: support for escaping LF characters added
  embedded LF in syslog messages cause a lot of trouble. imfile now has
  the capability to escape them to "#012" (just like the regular control
  character escape option). This requires new-style input statements to be
  used. If legacy configuration statements are used, LF escaping is always
  turned off to preserve compatibility.
  NOTE: if input() statements were already used, there is a CHANGE OF
        BEHAVIOUR: starting with this version, escaping is enabled by
	default. So if you do not want it, you need to add
	escapeLF="off"
	to the input statement. Given the trouble LFs cause and the fact
	that the majority of installations still use legacy config, we
	considered this behaviour change acceptable and useful.
  see also: http://blog.gerhards.net/2013/09/imfile-multi-line-messages.html
- add support for global and local variables
- bugfix: queue file size was not correctly processed
  this could lead to using one queue file per message for sizes >2GiB
  Thanks to Tomas Heinrich for the patch.
- add main_queue() configuration object to configure main message queue
- bugfix: stream compression in imptcp caused timestamp to be corrupted
- imudp: add ability to specify SO_RCVBUF size (rcvbufSize parameter)
- imudp: use inputname for statistics, if configured
- impstats: add process resource usage counters [via getrusage()]
- impstats: add paramter "resetCounters" to report delta values
  possible for most, but not all, counters. See doc for details.
- librelp 1.2.0 is now required
- make use of new librelp generic error reporting facility
  This leads to more error messages being passed to the user and
  thus simplified troubleshooting.
- bugfix: very small memory leak in imrelp
  more or less cosmetic, a single memory block was not freed, but this
  only happens immediately before termination (when the OS automatically
  frees all memory). Still an annoyance e.g. in valgrind.
- fix compile problem in debug build
- imported fixes from 7.4.4
---------------------------------------------------------------------------
Version 7.5.2 [devel] 2013-07-04
- librelp 1.1.4 is now required
  We use API extensions for better error reporting and higher performance.
- omrelp: use transactional mode to make imrelp emit bulk sends
- omrelp: add "windowSize" parameter to set custom RELP window size
- bugfix: double-free in omelasticsearch
  closes: http://bugzilla.adiscon.com/show_bug.cgi?id=461
  a security advisory for this bug is available at:
     http://www.lsexperts.de/advisories/lse-2013-07-03.txt
  CVE: CVE-2013-4758 
  PLEASE NOTE: This issue only existed if omelasticsearch was used
  in a non-default configuration, where the "errorfile" parameter
  was specified. Without that parameter set, the bug could not
  be triggered.
  Thanks to Markus Vervier and Marius Ionescu for providing a detailled
  bug report. Special thanks to Markus for coordinating his security
  advisory with us.
- doc: fixed various typos
  closes: http://bugzilla.adiscon.com/show_bug.cgi?id=391
  Thanks to Georgi Georgiev for the patch.
---------------------------------------------------------------------------
Version 7.5.1 [devel] 2013-06-26
- librelp 1.1.3 is required - older versions can lead to a segfault
- add mmfields, which among others supports easy parsing of CEF messages
- omrelp:
  * new parameter "compression.prioritystring" to control encryption
    parameters used by GnuTLS
- imrelp:
  * new parameter "compression.dhbits" to control the number of
    bits being used for Diffie-Hellman key generation
  * new parameter "compression.prioritystring" to control encryption
    parameters used by GnuTLS
  * support for impstats added
  * support for setting permitted peers (client authentication) added
  * bugfix: potential segfault at startup on invalid config parameters
- imjournal: imported patches from 7.4.1
- omprog: add support for command line parameters
- added experimental TCP stream compression (imptcp only, currently)
- added BSD-specific syslog facilities
  * "console"
  * "bsd_security" - this is called "security" under BSD, but that name
    was unfortunately already taken by some standard facility. So I 
    did the (hopefully) second-best thing and renamed it a little.
- imported fixes from 7.4.2 (especially build problems on FreeBSD)
- bugfix: imptcp did not properly initialize compression status variable
  could lead to segfault if stream:always compression mode was selected
---------------------------------------------------------------------------
Version 7.5.0 [devel] 2013-06-11
- imrelp: implement "ruleset" module parameter
- imrelp/omrelp: add TLS & compression (zip) support
- omrelp: add "rebindInterval" parameter
- add -S command line option to specify IP address to use for RELP client
  connections
  Thanks to Axel Rau for the patch.
---------------------------------------------------------------------------
Version 7.4.11  [v7.4-stable] *never released*
- imjournal enhancements:
  * log entries with empty message field are no longer ignored
  * invalid facility and severity values are replaced by defaults
  * new config parameters to set default facility and severity
  Thanks to Tomas Heinrich for implementing this
---------------------------------------------------------------------------
Version 7.4.10  [v7.4-stable] 2014-02-12
- bugfix: json templates are improperly created
  Strings miss the terminating NUL character, which obviously can lead
  to all sorts of problems.
  See also: https://github.com/rsyslog/rsyslog/issues/27
  Thanks to Alain for the analysis and the patch.
- ompgsql bugfix: improper handling of auto-backgrounding mode 
  If rsyslog was set to auto-background itself (default code behaviour, but
  many distros now turn it off for good reason), ompgsql could not
  properly connect. This could even lead to a segfault. The core reason
  was that a PG session handle was kept open over a fork, something that
  is explicitely forbidden in the PG API.
  Thanks to Alain for the analysis and the patch.
---------------------------------------------------------------------------
Version 7.4.9  [v7.4-stable] 2014-01-22
- added ProcessInternalMessages global system parameter
  This permits to inject rsyslog status messages into *another* main
  syslogd or the journal.
- new dependency: liblogging-stdlog (for submitting to external logger)
- bugfix: imuxsock input parameters were not accepted
  due to copy&paste error. Thanks to Andy Goldstein for the fix.
- bugfix: potential double-free in RainerScript equal comparison
  happens if the left-hand operand is JSON object and the right-hand
  operand is a non-string that does not convert to a number (for
  example, it can be another JSON object, probably the only case that
  could happen in practice). This is very unlikely to be triggered.
- bugfix: some RainerScript Json(Variable)/string comparisons were wrong
---------------------------------------------------------------------------
Version 7.4.8  [v7.4-stable] 2014-01-08
- rsgtutil provides better error messages on unfinished signature blocks
- bugfix: guard against control characters in internal (error) messages
  Thanks to Ahto Truu for alerting us.
- bugfix: immark did emit messages under kern.=info instead of syslog.=info
  Note that his can potentially break exisiting configurations that
  rely on immark sending as kern.=info. Unfortunately, we cannot leave
  this unfixed as we never should emit messages under the kern facility.
---------------------------------------------------------------------------
Version 7.4.7  [v7.4-stable] 2013-12-10
- bugfix: limiting queue disk space did not work properly
  * queue.maxdiskspace actually initializes queue.maxfilesize
  * total size of queue files was not checked against
    queue.maxdiskspace for disk assisted queues.
  Thanks to Karol Jurak for the patch.
- bugfix: linux kernel-like ratelimiter did not work properly with all
  inputs (for example, it did not work with imdup). The reason was that
  the PRI value was used, but that needed parsing of the message, which
  was done too late.
- bugfix: disk queues created files in wrong working directory
  if the $WorkDirectory was changed multiple times, all queues only
  used the last value set.
- bugfix: legacy directive $ActionQueueWorkerThreads was not honored
- bugfix: segfault on startup when certain script constructs are used
  e.g. "if not $msg ..."
- bugfix: imuxsock: UseSysTimeStamp config parameter did not work correctly
  Thanks to Tomas Heinrich for alerting us and provinding a solution
  suggestion.
- bugfix: $SystemLogUseSysTimeStamp/$SystemLogUsePIDFromSystem did not work
  Thanks to Tomas Heinrich for the patch.
- improved checking of queue config parameters on startup
- bugfix: call to ruleset with async queue did not use the queue
  closes: http://bugzilla.adiscon.com/show_bug.cgi?id=443
- bugfix: if imtcp is loaded and no listeners are configured (which is
  uncommon), rsyslog crashes during shutdown.
---------------------------------------------------------------------------
Version 7.4.6  [v7.4-stable] 2013-10-31
- bugfix: potential abort during HUP
  This could happen when one of imklog, imzmq3, imkmsg, impstats,
  imjournal, or imuxsock were under heavy load during a HUP.
  closes: http://bugzilla.adiscon.com/show_bug.cgi?id=489
  Thanks to Guy Rozendorn for reporting the problem and Peval Levhshin for
  his analysis.
- bugfix: imtcp flowControl parameter incorrectly defaulted to "off"
  This could cause message loss on systems under heavy load and was
  a change-of-behaviour to previous version. This is a regression
  most probably introduced in 5.9.0 (but did not try hard to find the
  exact point of its introduction).
- now requires libestr 0.1.9 as earlier versions lead to problems with
  number handling in RainerScript
- bugfix: memory leak in strlen() RainerScript function
  Thanks to Gregoire Seux for reportig this bug.
  closes: http://bugzilla.adiscon.com/show_bug.cgi?id=486
- bugfix: buffer overrun if re_extract function was called for submatch 50
  Thanks to Pavel Levshin for reporting the problem and its location.
- bugfix: memleak in re_extract() function
  Thanks to Pavel Levshin for reporting this problem.
- bugfix: potential abort in RainerScript optimizer
  closes: http://bugzilla.adiscon.com/show_bug.cgi?id=488
  Thanks to Thomas Doll for reporting the problem and Pavel Levshin for
  fixing it.
- bugfix: memory leak in omhiredis
  Thanks to Pavel Levshin for the fix
- bugfix: segfault if variable was assigned to non-container subtree
  Thanks to Pavel Levshin for the fix
---------------------------------------------------------------------------
Version 7.4.5  [v7.4-stable] 2013-10-22
- mmanon: removed the check for specific "terminator characters" after 
  last octet. As it turned out, this didn't work in practice as there
  was an enormous set of potential terminator chars -- so removing
  them was the best thing to do. Note that this may change behaviour of
  existing installations. Yet, we still consider this an important
  bugfix, that should be applied to the stable branch.
  closes: http://bugzilla.adiscon.com/show_bug.cgi?id=477
  Thanks to Muri Cicanor for initiating the discussion
- now requires libestr 0.1.8 as early versions had a nasty bug in
  string comparisons
- omelasticsearch: add failed.httprequests stats counter
- bugfix: invalid property filter was not properly disabled in ruleset
  Note that this bugfix introduces a very slight memory leak, which is
  cosmetic, as it just holds data until termination that is no longer
  needed. It is just the part of the config that was invalid. We will
  "fix" this "issue" in the devel version first, as the fix is a bit
  too intrusive to do without hard need in the stable version.
- bugfix: segfault if re_extract() function was used and no match found
- bugfix: potential misadressing on startup if property-filter was used
  This could happen if the property name was longer than 127 chars, a case
  that would not happen in practice.
- bugfix: omelasticsearch: correct failed.http stats counter
- bugfix: omelasticsearch: did not correctly initialize stats counters
- bugfix: omelasticsearch: failed.es counter was only maintained in bulk mode
  This usually did not lead to any problems, because they are in static
  memory, which is initialized to zero by the OS when the plugin is
  loaded. But it may cause problems especially on systems that do not
  support atomic instructions - in this case the associated mutexes also
  did not get properly initialized.
- bugfix: mmanon did not detect all IP addresses in rewrite mode
  The problem occured if two IPs were close to each other and the first one
  was shrunk.
  closes: http://bugzilla.adiscon.com/show_bug.cgi?id=485
  Thanks to micah-at-riseup.net for reporting this bug
- bugfix: mmanon sometimes used invalid replacement char in simple mode
  depending on configuration sequence, the replacement character was set
  to 's' instead of the correct value. Most importantly, it was set to
  's' if simple mode was selected and no replacement char set.
  closes: http://bugzilla.adiscon.com/show_bug.cgi?id=484
  Thanks to micah-at-riseup.net for reporting this bug
- bugfix: memory leak in mmnormalize
- bugfix: array-based ==/!= comparisions lead to invalid results
  This was a regression introduced in 7.3.5 bei the PRI optimizer
- bugfix: omprog blocked signals to executed programs
  The made it impossible to send signals to programs executed via
  omprog.
  Thanks to Risto Vaarandi for the analysis and a patch.
- bugfix: doc: imuxsock legacy param $SystemLogSocketParseTrusted was
  misspelled
  Thanks to David Lang for alerting us
- bugfix: imfile "facility" input parameter improperly handled
  caused facility not to be set, and severity to be overwritten with
  the facility value.
  Thanks to forum user dmunny for reporting this bug.
- bugfix: small memory leak in imfile when $ResetConfigVariables was used
  Thanks to Grégory Nuyttens for reporting this bug and providig a fix
- bugfix: segfault on startup if TLS was used but no CA cert set
- bugfix: segfault on startup if TCP TLS was used but no cert or key set
- bugfix: some more build problems with newer json-c versions
  Thanks to Michael Biebl for mentioning the problem.
- bugfix: build system: libgcrypt.h needed even if libgrcypt was disabled
  Thanks to Jonny Törnbom for reporting this problem
---------------------------------------------------------------------------
Version 7.4.4  [v7.4-stable] 2013-09-03
- better error messages in GuardTime signature provider
  Thanks to Ahto Truu for providing the patch.
- make rsyslog use the new json-c pkgconfig file if available
  Thanks to the Gentoo team for the patches.
- bugfix: imfile parameter "persistStateInterval" was unusable
  due to a case typo in imfile; work-around was to use legacy config
  Thanks to Brandon Murphy for reporting this bug.
- bugfix: TLV16 flag encoding error in signature files from GT provider
  This fixes a problem where the TLV16 flag was improperly encoded.
  Unfortunately, existing files already have the bug and may not properly
  be processed. The fix uses constants from the GuardTime API lib to
  prevent such problems in the future.
  Thanks to Ahto Truu for providing the patch.
- bugfix: slightly malformed SMTP handling in ommail
- bugfix: segfault in omprog if no template was provided (now dflt is used)
- bugfix: segfault in ompipe if no template was provided (now dflt is used)
- bugfix: segfault in omsnmp if no template was provided (now dflt is used)
- bugfix: some omsnmp optional config params were flagged as mandatory
- bugfix: segfault in omelasticsearch when resuming queued messages
  after restarting Elasticsearch
  closes: http://bugzilla.adiscon.com/show_bug.cgi?id=464
- bugfix: imtcp addtlframedelimiter could not be set to zero
  Thanks to Chris Norton for alerting us.
- doc bugfix: remove no-longer existing omtemplate from developer doc
  was specifically mentioned as a sample for creating new plugins
  Thanks to Yannick Brosseau for alerting us of this problem.
  closes: http://bugzilla.adiscon.com/show_bug.cgi?id=473
---------------------------------------------------------------------------
Version 7.4.3  [v7.4-stable] 2013-07-18
- bugfix: queue file size was not correctly processed
  this could lead to using one queue file per message for sizes >2GiB
  Thanks to Tomas Heinrich for the patch.
- bugfix: $QHOUR/$HHOUR were always "00" or "01"
  regression some time between v5 and here
  Thanks to forum user rjmcinty for reporting this bug
- bugfix: testbench tool chkseq did improperly report invalid file
  This happened when permitted duplicate values existed in the very
  last lines, right before end-of-file.
  Thanks to Radu Gheorghe for reporting this bug.
---------------------------------------------------------------------------
Version 7.4.3  [v7.4-stable] 2013-07-18
- bugfix: memory leak if disk queues were used and json data present
- bugfix: CEE/json data was lost during disk queue operation
- bugfix: potential segfault during startup on invalid config
  could happen if invalid actions were present, which could lead
  to improper handling in optimizer.
- bugfix: 100% CPU utilization when DA queue became full
- bugfix: omlibdbi did not properly close connection on some errors
  This happened to errors occuring in Begin/End Transaction entry
  points.
- cosmetic bugfix: file name buffer was not freed on disk queue destruction
  This was an extremely small one-time per run memleak, so nothing of
  concern. However, it bugs under valgrind and similar memory debuggers.
- fix build on FreeBSD
  Thanks to Christiano Rolim for the patch
---------------------------------------------------------------------------
Version 7.4.2  [v7.4-stable] 2013-07-04
- bugfix: in RFC5425 TLS, multiple wildcards in auth could cause segfault
- bugfix: RainerScript object required parameters were not properly
  checked - this clould result to segfaults on startup if parameters
  were missing.
- bugfix: double-free in omelasticsearch
  closes: http://bugzilla.adiscon.com/show_bug.cgi?id=461
  a security advisory for this bug is available at:
     http://www.lsexperts.de/advisories/lse-2013-07-03.txt
  CVE: CVE-2013-4758 
  PLEASE NOTE: This issue only existed if omelasticsearch was used
  in a non-default configuration, where the "errorfile" parameter
  was specified. Without that parameter set, the bug could not
  be triggered.
  Thanks to Markus Vervier and Marius Ionescu for providing a detailled
  bug report. Special thanks to Markus for coordinating his security
  advisory with us.
- bugfix: omrelp potential segfault at startup on invalid config parameters
- bugfix: small memory leak when $uptime property was used
- bugfix: potential segfault on rsyslog termination in imudp
  closes: http://bugzilla.adiscon.com/show_bug.cgi?id=456
- bugfix: lmsig_gt abort on invalid configuration parameters
  closes: http://bugzilla.adiscon.com/show_bug.cgi?id=448
  Thanks to Risto Laanoja for the patch.
- imtcp: fix typo in "listner" parameter, which is "listener"
  Currently, both names are accepted.
- solved build problems on FreeBSD
  closes: http://bugzilla.adiscon.com/show_bug.cgi?id=457
  closes: http://bugzilla.adiscon.com/show_bug.cgi?id=458
  Thanks to Christiano for reproting and suggesting patches
- solved build problems on CENTOS5
---------------------------------------------------------------------------
Version 7.4.1  [v7.4-stable] 2013-06-17
- imjournal: add ratelimiting capability
  The original imjournal code did not support ratelimiting at all. We
  now have our own ratelimiter. This can mitigate against journal
  database corruption, when the journal re-sends old data. This is a
  current bug in systemd journal, but we won't outrule this to happen
  in the future again. So it is better to have a safeguard in place.
  By default, we permit 20,000 messages witin 10 minutes. This may
  be a bit restrictive, but given the risk potential it seems reasonable.
  Users requiring larger traffic flows can always adjust the value.
- bugfix: potential loop in rate limiting
  if the message that tells about rate-limiting gets rate-limited itself,
  it will potentially create and endless loop
- bugfix: potential segfault in imjournal if journal DB is corrupted
- bugfix: prevent a segfault in imjournal if state file is not defined
- bugfix imzmq3: potential segfault on startup
  if no problem happend at startup, everything went fine
  Thanks to Hongfei Cheng and Brian Knox for the patch
---------------------------------------------------------------------------
Version 7.4.0  [v7.4-stable] 2013-06-06
This starts a new stable branch based on 7.3.15 plus the following changes:
- add --enable-cached-man-pages ./configure option
  permits to build rsyslog on a system where rst2man is not installed. In
  that case, cached versions of the man pages are used (they were built
  during "make dist", so they should be current for the version in
  question.
- doc bugfix: ReadMode wrong in imfile doc, two values were swapped
  Thanks to jokajak@gmail.com for mentioning this
  closes: http://bugzilla.adiscon.com/show_bug.cgi?id=450
- imjournal: no longer do periodic wakeup
- bugfix: potential hang *in debug mode* on rsyslogd termination
  This ONLY affected rsyslogd if it were running with debug output
  enabled.
- bugfix: $template statement with multiple spaces lead to invalid tpl name
  If multiple spaces were used in front of the template name, all but one
  of them became actually part of the template name. So
  $template   a,"..." would be name "  a", and as such "a" was not
  available, e.g. in 
  *.* /var/log/file;a
  This is a legacy config problem. As it was unreported for many years,
  no backport of the fix to old versions will happen.
  This is a long-standing bug that was only recently reported by forum
  user mc-sim.
  Reference: http://kb.monitorware.com/post23448.html
- 0mq fixes; credits to Hongfei Cheng and Brian Knox
---------------------------------------------------------------------------
Version 7.3.15  [beta] 2013-05-15
- bugfix: problem in build system (especially when cross-compiling)
  Thanks to Tomas Heinrich and winfried_mb2@xmsnet.nl for the patch.
  closes: http://bugzilla.adiscon.com/show_bug.cgi?id=445
- bugfix: imjournal had problem with systemd journal API change
- imjournal: now obtain and include PID
- bugfix: .logsig files had tlv16 indicator bit at wrong offset
- bugfix: omrelp legacy config parameters set a timeout of zero
  which lead the legacy config to be unusable.
- bugfix: segfault on startup if a disk queue was configure without file
  name
  Now this triggers an error message and the queue is changed to
  linkedList type.
- bugfix: invalid addressing in string class (recent regression)
---------------------------------------------------------------------------
Version 7.3.14  [beta] 2013-05-06
- bugfix: some man pages were not properly installed
  either rscryutil or rsgtutil man was installed, but not both
  Thanks to Marius Tomaschewski for the patch.
- bugfix: potential segfault on startup when builtin module was specified
  in module() statement.
  Thanks to Marius Tomaschewski for reporting the bug.
- bugfix: segfault due to invalid dynafile cache handling
  Accidently, the old-style cache size parameter was used when the
  dynafile cache was created in a RainerScript action. If the old-style
  size was lower than the one actually set, this lead to misadressing
  when the size was overrun, and that could lead to all kinds of
  "interesting things", often in segfaults.
  closes: http://bugzilla.adiscon.com/show_bug.cgi?id=440
---------------------------------------------------------------------------
Version 7.3.13  [beta] 2013-04-29
- added omrabbitmq module (contributed, untested)
  Note: this is unsupported and as such was moved immediately into the
  beta version.
  Thanks to Vaclav Tomec for providing this module.
- bugfix: build problem when --enable-encryption was not selected
  Thanks to Michael Biebl for fixing this.
- doc bugfix: omfile parameter "VeryRobustZip" was documentas as
  "VeryReliableZip"
  closes: http://bugzilla.adiscon.com/show_bug.cgi?id=437
  Thanks to Thomas Doll for reporting this.
---------------------------------------------------------------------------
Version 7.3.12  [devel] 2013-04-25
- added doc for omelasticsearch
  Thanks to Radu Gheorghe for the doc contribution.
- omelasticsearch: _id field support for bulk operations
  closes: http://bugzilla.adiscon.com/show_bug.cgi?id=392
  Thanks to Jérôme Renard for the idea and patches.
- max number of templates for plugin use has been increased to five
- platform compatibility enhancement: solve compile issue with libgcrypt
  do not use GCRY_CIPHER_MODE_AESWRAP where not available
- fix compile on Solaris
  Thanks to Martin Carpenter for the patch.
- bugfix: off-by-one error in handling local FQDN name (regression)
  A remporary buffer was allocated one byte too small. Did only
  affect startup, not actual operations. Came up during routine tests,
  and can have no effect once the engine runs. Bug was introduced in
  7.3.11.
- bugfix: build problems on Solaris
  closes: http://bugzilla.adiscon.com/show_bug.cgi?id=436
- bugfix: block size limit was not properly honored
- bugfix: potential segfault in guardtime signature provider
  it could segfault if an error was reported by the GuardTime API, because
  an invalid free could happen then
---------------------------------------------------------------------------
Version 7.3.11  [devel] 2013-04-23
- added support for encrypting log files
- omhiredis: added support for redis pipeline support
  Thanks to Brian Knox for the patch.
- bugfix:  $PreserveFQDN is not properly working
  Thanks to Louis Bouchard for the patch
  closes: http://bugzilla.adiscon.com/show_bug.cgi?id=426
- bugfix: imuxsock aborted due to problem in ratelimiting code
  Thanks to Tomas Heinrich for the patch.
- bugfix: imuxsock aborted under some conditions
  regression from ratelimiting enhancements - this was a different one
  to the one Tomas Heinrich patched.
- bugfix: timestamp problems in imkmsg
---------------------------------------------------------------------------
Version 7.3.10  [devel] 2013-04-10
- added RainerScript re_extract() function
- omrelp: added support for RainerScript-based configuration
- omrelp: added ability to specify session timeout
- templates now permit substring extraction relative to end-of-string
- bugfix: failover/action suspend did not work correctly
  This was experienced if the retry action took more than one second
  to complete. For suspending, a cached timestamp was used, and if the
  retry took longer, that timestamp was already in the past. As a 
  result, the action never was kept in suspended state, and as such
  no failover happened. The suspend functionalit now does no longer use
  the cached timestamp (should not have any performance implication, as
  action suspend occurs very infrequently).
- bugfix: gnutls RFC5425 driver had some undersized buffers
  Thanks to Tomas Heinrich for the patch.
- bugfix: nested if/prifilt conditions did not work properly
  closes: http://bugzilla.adiscon.com/show_bug.cgi?id=415
- bugfix: imuxsock aborted under some conditions
  regression from ratelimiting enhancements
- bugfix: build problems on Solaris
  Thanks to Martin Carpenter for the patches.
---------------------------------------------------------------------------
Version 7.3.9  [devel] 2013-03-27
- support for signing logs added
- imudp: now supports user-selectable inputname
- omlibdbi: now supports transaction interface
  if recent enough lbdbi is present
- imuxsock: add ability to NOT create/delete sockets during startup and
  shutdown
  closes: http://bugzilla.adiscon.com/show_bug.cgi?id=259
- imfile: errors persisting state file are now reported
  closes: http://bugzilla.adiscon.com/show_bug.cgi?id=292
- imfile: now detects file change when rsyslog was inactive
  Previosly, this case could not be detected, so if a file was overwritten
  or rotated away while rsyslog was stopped, some data was missing. This
  is now detected and the new file being forwarded right from the
  beginning.
  closes: http://bugzilla.adiscon.com/show_bug.cgi?id=228
- updated systemd files to match current systemd source
- bugfix: imudp scheduling parameters did affect main thread, not imudp
  closes: http://bugzilla.adiscon.com/show_bug.cgi?id=409
- bugfix: build problem on platforms without GLOB_NOMAGIC
- bugfix: build problems on non-Linux platforms
- bugfix: stdout/stderr were not closed on forking
  but were closed when running in the forground - this was just reversed
  of what it should be. This is a regression of a recent change.
---------------------------------------------------------------------------
Version 7.3.8  [devel] 2013-03-18
- imrelp: now supports listening to IPv4/v6 only instead of always both
  build now requires librelp 1.0.2
  closes: http://bugzilla.adiscon.com/show_bug.cgi?id=378
- bugfix: mmanon did not build on some platforms (e.g. Ubuntu)
- bugfix: segfault in expression optimizer
  closes: http://bugzilla.adiscon.com/show_bug.cgi?id=423
- bugfix: imuxsock was missing SysSock.ParseTrusted module parameter
  To use that functionality, legacy rsyslog.conf syntax had to be used.
  Also, the doc was missing information on the "ParseTrusted" set of
  config directives.
- bugfix: include files got included in the wrong order
  closes: http://bugzilla.adiscon.com/show_bug.cgi?id=411
  This happens if an $IncludeConfig directive was done on multiple
  files (e.g. the distro default of $IncludeConfig /etc/rsyslog.d/*.conf).
  In that case, the order of include file processing is reversed, which
  could lead to all sorts of problems.
  Thanks to Nathan Stratton Treadway for his great analysis of the problem,
  which made bug fixing really easy.
---------------------------------------------------------------------------
Version 7.3.7  [devel] 2013-03-12
- add support for anonymizing IPv4 addresses
- add support for writing to the Linux Journal (omjournal)
- imuxsock: add capability to ignore messages from ourselfes
  This helps prevent message routing loops, and is vital to have
  if omjournal is used together with traditional syslog.
- field() function now supports a string as field delimiter
- added ability to configure debug system via rsyslog.conf
- bugfix: imuxsock segfault when system log socket was used
- bugfix: mmjsonparse segfault if new-style config was used
- bugfix: script == comparison did not work properly on JSON objects
- bugfix: field() function did never return "***FIELD NOT FOUND***"
  instead it returned "***ERROR in field() FUNCTION***" in that case
---------------------------------------------------------------------------
Version 7.3.6  [devel] 2013-01-28
- greatly improved speed of large-array  [N]EQ RainerScript comparisons
  Thanks to David Lang for a related discussion that inspired the idea
  to do this with a much simpler (yet sufficient) approach than orignally
  planned for.
- greatly improved speed of DNS cache for large cache sizes
- general performance improvements
- omfile: added stats counters for dynafile caches
- omfile: improved async writing, finally enabled full async write
  also fixed a couple of smaller issues along that way
- impstats: added ability to write stats records to local file
  and avoid going through the syslog log stream. syslog logging can now
  also be turned off (see doc for details).
- bugfix: imklog issued wrong facility in error messages
  ...what could lead to problems in other parts of the code
- fix compile problem in imklog
- added capability to output thread-id-to-function debug info
  This is a useful debug aid, but nothing of concern for regular users.
---------------------------------------------------------------------------
Version 7.3.5  [devel] 2012-12-19
- ommysql: addded batching/transaction support
- enhanced script optimizer to optimize common PRI-based comparisons
  These constructs are especially used in SUSE default config files,
  but also by many users (as they are more readable than the equivalent
  PRI-based filter).
- omudpspoof: add support for new config system
- omudpspoof: add support for packets larger than 1472 bytes
  On Ethernet, they need to be transmitted in multiple fragments. While
  it is known that fragmentation can cause issues, it is the best choice
  to be made in that case. Also improved debug output.
- bugfix: omudpspoof failed depending on the execution environment
  The v7 engine closes fds, and closed some of libnet's fds as well, what
  lead to problems (unfortunately, at least some libnet versions do not
  report a proper error state but still "success"...). The order of libnet
  calls has been adjusted to by in sync with what the core engine does.
- bugfix: segfault on imuxsock startup if system log socket is used
  and no ratelimiting supported. Happens only during initial config
  read phase, once this is over, everything works stable.
- bugfix: mmnormalize build problems
- bugfix: mmnormalize could abort rsyslog if config parameter was in error
- bugfix: no error message for invalid string template parameters
  rather a malformed template was generated, and error information emitted
  at runtime. However, this could be quite confusing. Note that with this
  "bugfix" user experience changes: formerly, rsyslog and the affected
  actions properly started up, but the actions did not produce proper
  data. Now, there are startup error messages and the actions are NOT
  executed (due to missing template due to template error).
- bugfix[minor]: invalid error code when mmnormalize could not access
  rulebase
- bugfix(kind of): script optimizer did not work for complex boolean
  expressions
- doc bugfix: corrections and improvements in mmnormalize html doc page
- bugfix: some message properties could be garbled due to race condition
  This happened only on very high volume systems, if the same message was
  being processed by two different actions. This was a regression caused
  by the new config processor, which did no longer properly enable msg
  locking in multithreaded cases. The bugfix is actually a refactoring of
  the msg locking code - we no longer do unlocked operations, as the use
  case for it has mostly gone away. It is potentially possible only at
  very low-end systems, and there the small additional overhead of doing
  the locking does not really hurt. Instead, the removal of that 
  capability can actually slightly improve performance in common cases,
  as the code path is smaller and requires slightly less memory writes.
  That probably outperforms the extra locking overhead (which in the 
  low-end case always happens in user space, without need for kernel
  support as we can always directly aquire the lock - there is no
  contention at all).
- build system cleanup (thanks to Michael Biebl for this!)
- bugfix: omelasticsearch did not properly compile on some platforms
  due to missing libmath. Thanks to Michael Biebl for the fix
---------------------------------------------------------------------------
Version 7.3.4  [devel] 2012-11-23
- further (and rather drastically) improved disk queue performance
  we now save one third of the IO calls
- imklog: added ParseKernelTimestamp parameter (import from 5.10.2)
  Thanks to Marius Tomaschewski for the patch.
- imklog: added KeepKernelTimestamp parameter (import from 5.10.2)
  Thanks to Marius Tomaschewski for the patch.
- bugfix: improper handling of backslash in string-type template()s
- bugfix: leading quote (") in string-type template() lead to thight loop
  on startup
- bugfix: no error msg on invalid field option in legacy/string template
- bugfix: imklog mistakenly took kernel timestamp subseconds as nanoseconds
  ... actually, they are microseconds. So the fractional part of the 
  timestamp was not properly formatted. (import from 5.10.2)
  Thanks to Marius Tomaschewski for the bug report and the patch idea.
---------------------------------------------------------------------------
Version 7.3.3  [devel] 2012-11-07
- improved disk queue performance
- bugfix: dynafile zip files could be corrupted
  This could happen if a dynafile was destructed before the first write.
  In practice, this could happen if few lines were written to a file and
  it then became evicted from the dynafile cache. This would probably
  look very random, because it depended on the timing in regard to 
  message volume and dynafile cache size.
---------------------------------------------------------------------------
Version 7.3.2  [devel] 2012-10-30
- mmnormalize: support for v6+ config interface added
- mmjsonparse: support for v6+ config interface added
---------------------------------------------------------------------------
Version 7.3.2  [devel] 2012-10-30
- totally reworked ratelimiting and "last message repeated n times"
  all over rsyslog code. Each of the supported inputs now supports 
  linux-like ratelimiting (formerly only imuxsock did). Also, the
  "last message repeated n times" is now processed at the input side
  and no longer at the output side of rsyslog processing. This 
  provides the basis for new future additions as well as usually more
  performance and a much simpler output part (which can be even further
  refactored).
- imtcp: support for Linux-Type ratelimiting added
- imptcp: support for Linux-Type ratelimiting added
- imudp enhancements:
  * support for input batching added (performance improvement)
  * support for Linux-Type ratelimiting added
- permited action-like statements (stop, call, ...) in action lists
- bugfix: segfault on startup when modules using MSG_PASSING mode are used
- omelasticsearch: support for writing data errors to local file added
- omelasticsearch: fix check for bulk processing status response
---------------------------------------------------------------------------
Version 7.3.1  [devel] 2012-10-19
- optimized template processing performance, especially for $NOW family
  of properties
- change lumberjack cookie to "@cee:" from "@cee: "
  CEE originally specified the cookie with SP, whereas other lumberjack
  tools used it without space. In order to keep interop with lumberjack,
  we now use the cookie without space as well. I hope this can be changed
  in CEE as well when it is released at a later time.
  Thanks to Miloslav Trmač for pointing this out and a similiar v7 patch.
- bugfix: imuxsock and imklog truncated head of received message
  This happened only under some circumstances. Thanks to Marius
  Tomaschewski, Florian Piekert and Milan Bartos for their help in
  solving this issue.
- bugfix: imuxsock did not properly honor $LocalHostIPIF
---------------------------------------------------------------------------
Version 7.3.0  [devel] 2012-10-09
- omlibdbi improvements, added
  * support for config load phases & module() parameters
  * support for default templates
  * driverdirectory is now cleanly a global parameter, but can no longer
    be specified as an action paramter. Note that in previous versions
    this parameter was ignored in all but the first action definition
- improved omfile zip writer to increase compression
  This was achieved by somewhat reducing the robustness of the zip archive.
  This is controlled by the new action parameter "VeryReliableZip".
----------------------------------------------------------------------------
Version 7.2.8  [v7-stable] 2013-0?-??
- bugfix: potential segfault on startup when builtin module was specified
  in module() statement.
  Thanks to Marius Tomaschewski for reporting the bug.
- bugfix: segfault due to invalid dynafile cache handling
  Accidently, the old-style cache size parameter was used when the
  dynafile cache was created in a RainerScript action. If the old-style
  size was lower than the one actually set, this lead to misadressing
  when the size was overrun, and that could lead to all kinds of
  "interesting things", often in segfaults.
  closes: http://bugzilla.adiscon.com/show_bug.cgi?id=440
----------------------------------------------------------------------------
Version 7.2.7  [v7-stable] 2013-04-17
- rsyslogd startup information is now properly conveyed back to init
  when privileges are beging dropped
  Actually, we have moved termination of the parent in front of the
  priv drop. So it shall work now in all cases. See code comments in
  commit for more details.
- If forking, the parent now waits for a maximum of 60 seconds for
  termination by the child
- improved debugging support in forked (auto-backgrounding) mode
  The rsyslog debug log file is now continued to be written across the
  fork.
- updated systemd files to match current systemd source
- bugfix: failover/action suspend did not work correctly
  This was experienced if the retry action took more than one second
  to complete. For suspending, a cached timestamp was used, and if the
  retry took longer, that timestamp was already in the past. As a 
  result, the action never was kept in suspended state, and as such
  no failover happened. The suspend functionalit now does no longer use
  the cached timestamp (should not have any performance implication, as
  action suspend occurs very infrequently).
- bugfix: nested if/prifilt conditions did not work properly
  closes: http://bugzilla.adiscon.com/show_bug.cgi?id=415
- bugfix: script == comparison did not work properly on JSON objects
  [backport from 7.3 branch]
- bugfix: imudp scheduling parameters did affect main thread, not imudp
  closes: http://bugzilla.adiscon.com/show_bug.cgi?id=409
- bugfix: imuxsock rate-limiting could not be configured via legacy conf
  Rate-limiting for the system socket could not be configured via legacy
  configuration directives. However, the new-style RainerScript config
  options worked.
  Thanks to Milan Bartos for the patch.
  closes: http://bugzilla.adiscon.com/show_bug.cgi?id=390
- bugfix: using group resolution could lead to endless loop
  Thanks to Tomas Heinrich for the patch.
  closes: http://bugzilla.adiscon.com/show_bug.cgi?id=310
- bugfix: $mmnormalizeuseramsg paramter was specified with wrong type
  Thank to Renzhong Zhang for alerting us of the problem.
  closes: http://bugzilla.adiscon.com/show_bug.cgi?id=420
- bugfix: RainerScript getenv() function caused segfault when var was
  not found.
  Thanks to Philippe Muller for the patch.
- bugfix: several issues in imkmsg
  see bug tracker: http://bugzilla.adiscon.com/show_bug.cgi?id=421#c8
- bugfix: imuxsock was missing SysSock.ParseTrusted module parameter
  To use that functionality, legacy rsyslog.conf syntax had to be used.
  Also, the doc was missing information on the "ParseTrusted" set of
  config directives.
- bugfix: parameter action.execOnlyWhenPreviousIsSuspended was accidently 
  of integer-type. For obvious reasons, it needs to be boolean. Note
  that this change can break existing configurations if they circumvented
  the problem by using 0/1 values.
- doc bugfix: rsyslog.conf man page had invalid file format info
  closes: http://bugzilla.adiscon.com/show_bug.cgi?id=418
----------------------------------------------------------------------------
Version 7.2.6  [v7-stable] 2013-03-05
- slightly improved config parser error messages when invalid escapes happen
- bugfix: include files got included in the wrong order
  closes: http://bugzilla.adiscon.com/show_bug.cgi?id=411
  This happens if an $IncludeConfig directive was done on multiple
  files (e.g. the distro default of $IncludeConfig /etc/rsyslog.d/*.conf).
  In that case, the order of include file processing is reversed, which
  could lead to all sorts of problems.
  Thanks to Nathan Stratton Treadway for his great analysis of the problem,
  which made bug fixing really easy.
- bugfix: omelasticsearch failed when authentication data was provided
  ... at least in most cases it emitted an error message:
  "snprintf failed when trying to build auth string"
  Thanks to Joerg Heinemann for alerting us.
  closes: http://bugzilla.adiscon.com/show_bug.cgi?id=404
- bugfix: some property-based filter were incorrectly parsed
  This usually lead to a syntax error on startup and rsyslogd not actually
  starting up. The problem was the regex, which did not care for double
  quote characters to follow in the action part - unfortunately something
  that can frequently happen with v6+ format. An example:
  :programname, isequal, "as" {action(type="omfile" ...) }
  Here, the part 
  :programname, isequal, "as" {action(type="omfile"
  was treated as the property filter, and the rest as action part.
  Obviously, this did not work out. Unfortunately, such situations usually
  resulted in very hard to understand error messages.
----------------------------------------------------------------------------
Version 7.2.5  [v7-stable] 2013-01-08
- build system cleanup (thanks to Michael Biebl for this!)
- bugfix: omelasticsearch did not properly compile on some platforms
  due to missing libmath. Thanks to Michael Biebl for the fix
- bugfix: invalid DST handling under Solaris
  Thanks to Scott Severtson for the patch.
- bugfix: on termination, actions were incorrectly called
  The problem was that incomplete fiter evaluation was done *during the
  shutdown phase*. This affected only the LAST batches being processed. No
  problem existed during the regular run. Could usually only happen on
  very busy systems, which were still busy during shutdown.
- bugfix: very large memory consumption (and probably out of memory) when
  FromPos was specified in template, but ToPos not.
  Thanks to Radu Gheorghe for alerting us of this bug.
- bugfix: timeval2syslogTime cause problems on some platforms
  due to invalid assumption on structure data types.
  closes: http://bugzilla.adiscon.com/show_bug.cgi?id=394
  Thanks to David Hill for the patch [under ASL2.0 as per email conversation
  2013-01-03].
- bugfix: compile errors in im3195
  Thanks to Martin Körper for the patch
- bugfix: doGetFileCreateMode() had invalid validity check ;)
  Thanks to Chandler Latour for the patch.
- bugfix: mmjsonparse errornously returned action error when no CEE cookie
  was present.
----------------------------------------------------------------------------
Version 7.2.4  [v7-stable] 2012-12-07
- enhance: permit RFC3339 timestamp in local log socket messages
  Thanks to Sebastien Ponce for the patch.
- imklog: added ParseKernelTimestamp parameter (import from 5.10.2)
  Thanks to Marius Tomaschewski for the patch.
- fix missing functionality: ruleset(){} could not specify ruleset queue
  The "queue.xxx" parameter set was not supported, and legacy ruleset
  config statements did not work (by intention). The fix introduces the
  "queue.xxx" parameter set. It has some regression potential, but only
  for the new functionality. Note that using that interface it is possible
  to specify duplicate queue file names, which will cause trouble. This
  will be solved in v7.3, because there is a too-large regression
  potential for the v7.2 stable branch.
- imklog: added KeepKernelTimestamp parameter (import from 5.10.2)
  Thanks to Marius Tomaschewski for the patch.
- bugfix: imklog mistakenly took kernel timestamp subseconds as nanoseconds
  ... actually, they are microseconds. So the fractional part of the 
  timestamp was not properly formatted. (import from 5.10.2)
  Thanks to Marius Tomaschewski for the bug report and the patch idea.
- bugfix: supportoctetcountedframing parameter did not work in imptcp
- bugfix: modules not (yet) supporting new conf format were not properly
  registered. This lead to a "module not found" error message instead of
  the to-be-expected "module does not support new style" error message.
  That invalid error message could be quite misleading and actually stop
  people from addressing the real problem (aka "go nuts" ;))
- bugfix: template "type" parameter is mandatory (but was not)
- bugfix: some message properties could be garbled due to race condition
  This happened only on very high volume systems, if the same message was
  being processed by two different actions. This was a regression caused
  by the new config processor, which did no longer properly enable msg
  locking in multithreaded cases. The bugfix is actually a refactoring of
  the msg locking code - we no longer do unlocked operations, as the use
  case for it has mostly gone away. It is potentially possible only at
  very low-end systems, and there the small additional overhead of doing
  the locking does not really hurt. Instead, the removal of that 
  capability can actually slightly improve performance in common cases,
  as the code path is smaller and requires slightly less memory writes.
  That probably outperforms the extra locking overhead (which in the 
  low-end case always happens in user space, without need for kernel
  support as we can always directly aquire the lock - there is no
  contention at all).
----------------------------------------------------------------------------
Version 7.2.3  [v7-stable] 2012-10-21
- regression fix: rsyslogd terminated when wild-card $IncludeConfig did not
  find actual include files. For example, if this directive is present:
  $IncludeConfig /etc/rsyslog.d/*.conf
  and there are no *.conf files in /etc/rsyslog.d (but rsyslog.d exists),
  rsyslogd will emit an error message and terminate. Previous (and expected)
  behaviour is that an empty file set is no problem. HOWEVER, if the
  directory itself does not exist, this is flagged as an error and will
  load to termination (no startup).
  Unfortunately, this is often the case by default in many distros, so this
  actually prevents rsyslog startup.
----------------------------------------------------------------------------
Version 7.2.2  [v7-stable] 2012-10-16
- doc improvements
- enabled to build without libuuid, at loss of uuid functionality
  this enables smoother builds on older systems that do not support
  libuuid. Loss of functionality should usually not matter too much as
  uuid support has only recently been added and is very seldom used.
- bugfix: omfwd did not properly support "template" parameter
- bugfix: potential segfault when re_match() function was used
  Thanks to oxpa for the patch.
  closes: http://bugzilla.adiscon.com/show_bug.cgi?id=371
- bugfix: potential abort of imtcp on rsyslogd shutdown
- bugfix: imzmq3 segfault with PULL subscription
  Thanks to Martin Nilsson for the patch.
- bugfix: improper handling of backslash in string-type template()s
- bugfix: leading quote (") in string-type template() lead to thight loop
  on startup
- bugfix: no error msg on invalid field option in legacy/string template
- bugfix: potential segfault due to invalid param handling in comparisons
  This could happen in RainerScript comparisons (like contains); in some
  cases an unitialized variable was accessed, which could lead to an
  invalid free and in turn to a segfault.
  closes: http://bugzilla.adiscon.com/show_bug.cgi?id=372
  Thanks to Georgi Georgiev for reporting this bug and his great help
  in solving it.
- bugfix: no error msg on unreadable $IncludeConfig path
- bugfix: $IncludeConfig did not correctly process directories
  closes: http://bugzilla.adiscon.com/show_bug.cgi?id=376
  The testbench was also enhanced to check for these cases.
  Thanks to Georgi Georgiev for the bug report.
- bugfix: make rsyslog compile on kfreebsd again
  closes: http://bugzilla.adiscon.com/show_bug.cgi?id=380
  Thanks to Guillem Jover for the patch.
- bugfix: garbled message if field name was used with jsonf property option
  The length for the field name was invalidly computed, resulting in either
  truncated field names or including extra random data. If the random data
  contained NULs, the rest of the message became unreadable.
  closes: http://bugzilla.adiscon.com/show_bug.cgi?id=374
- bugfix: potential segfault at startup with property-based filter
  If the property name was followed by a space before the comma, rsyslogd
  aborted on startup. Note that no segfault could happen if the initial
  startup went well (this was a problem with the config parser).
  closes: http://bugzilla.adiscon.com/show_bug.cgi?id=381
- bugfix: imfile discarded some file parts
  File lines that were incomplete (LF missing) *at the time imfile polled
  the file* were partially discarded. That part of the line that was read 
  without the LF was discarded, and the rest of the line was submitted in
  the next polling cycle. This is now changed so that the partial content
  is saved until the complete line is read. Note that the patch affects
  only read mode 0.
  Thanks to Milan Bartos for providing the base idea for the solution.
----------------------------------------------------------------------------
Version 7.2.1  [v7-stable] 2012-10-29
- bugfix: ruleset()-object did only support a single statement
- added -D rsyslogd option to enable config parser debug mode
- improved syntax error messages by outputting the error token
- the rsyslog core now suspeneds actions after 10 failures in a row
  This was former the case after 1,000 failures and could cause rsyslog
  to be spammed/ressources misused. See the v6 compatibility doc for more
  details.
- ommongodb rate-limits error messages to prevent spamming the syslog
  closes (for v7.2): http://bugzilla.adiscon.com/show_bug.cgi?id=366
----------------------------------------------------------------------------
Version 7.2.0  [v7-stable] 2012-10-22
This starts a new stable branch based on 7.1.12 plus the following changes:
- bugfix: imuxsock did not properly honor $LocalHostIPIF
- omruleset/omdiscard do no longer issue "deprecated" warings, as 7.1
  grammar does not permit to use the replacements under all circumstances
----------------------------------------------------------------------------
Version 7.1.12  [beta] 2012-10-18
- minor updates to better support newer systemd developments
  Thanks to Michael Biebl for the patches.
- build system cleanup
  Thanks to Michael Biebl for the patch series.
- cleanup: removed remains of -c option (compatibility mode)
  both from code & doc and emitted warning message if still used
  closes: http://bugzilla.adiscon.com/show_bug.cgi?id=361
  Thanks to Michael Biebl for reporting & suggestions
- bugfix: imklog truncated head of received message
  This happened only under some circumstances. Thanks to Marius
  Tomaschewski and Florian Piekert for their help in solving this issue.
----------------------------------------------------------------------------
Version 7.1.11  [beta] 2012-10-16
- bugfix: imuxsock truncated head of received message
  This happened only under some circumstances. Thanks to Marius
  Tomaschewski, Florian Piekert and Milan Bartos for their help in
  solving this issue.
- bugfix: do not crash if set statement is used with date field
  Thanks to Miloslav Trmač for the patch.
- change lumberjack cookie to "@cee:" from "@cee: "
  CEE originally specified the cookie with SP, whereas other lumberjack
  tools used it without space. In order to keep interop with lumberjack,
  we now use the cookie without space as well. I hope this can be changed
  in CEE as well when it is released at a later time.
  Thanks to Miloslav Trmač for pointing this out and a similiar v7 patch.
- added deprecated note to omruleset (plus clue to use "call")
- added deprecated note to discard action (plus clue to use "stop")
---------------------------------------------------------------------------
Version 7.1.10  [beta] 2012-10-11
 - bugfix: m4 directory was not present in release tarball
 - bugfix: small memory leak with string-type templates
 - bugfix: small memory leak when template was specified in omfile
 - bugfix: some config processing warning messages were treated as errors
 - bugfix: small memory leak when processing action() statements
 - bugfix: unknown action() parameters were not reported
---------------------------------------------------------------------------
Version 7.1.9  [beta] 2012-10-09
- bugfix: comments inside objects (e.g. action()) were not properly handled
- bugfix: in (non)equal comparisons the position of arrays influenced result
  This behaviour is OK for "contains"-type of comparisons (which have quite
  different semantics), but not for == and <>, which shall be commutative.
  This has been fixed now, so there is no difference any longer if the
  constant string array is the left or right hand operand. We solved this
  via the optimizer, as it keeps the actual script execution code small.
---------------------------------------------------------------------------
Version 7.1.8  [beta] 2012-10-02
- bugfix: ruleset(){} directive errornously changed default ruleset
  much like the $ruleset legacy conf statement. This potentially lead
  to statements being assigned to the wrong ruleset.
- improved module doc
- added "parser" parameter to ruleset(), so that parser chain can be
  configured
- implemented "continue" RainerScript statement
---------------------------------------------------------------------------
Version 7.1.7  [devel] 2012-10-01
- implemented RainerScript "call" statement
- implemented RainerScript array-based string comparison operations
- implemented imtcp "permittedPeers" module-global parameter
- imudp: support for specifying multiple ports via array added
---------------------------------------------------------------------------
Version 7.1.6  [devel] 2012-09-28
- implemented RainerScript input() statement, including support for it
  in major input plugins
- implemented RainerScript ruleset() statement
---------------------------------------------------------------------------
Version 7.1.5  [devel] 2012-09-25
- implemented RainerScript prifield() function
- implemented RainerScript field() function
- added new module imkmsg to process structured kernel log
  Thanks to Milan Bartos for contributing this module
- implemented basic RainerScript optimizer, which will speed up script
  operations
- bugfix: invalid free if function re_match() was incorrectly used
  if the config file parser detected that param 2 was not constant, some
  data fields were not initialized. The destructor did not care about that.
  This bug happened only if rsyslog startup was unclean.
---------------------------------------------------------------------------
Version 7.1.4  [devel] 2012-09-19
- implemented ability for CEE-based properties to be stored in disk queues
- implemented string concatenation in expressions via &-operator
- implemented json subtree copy in variable assignment
- implemented full JSON support for variable manipulation
- introduced "subtree"-type templates
- bugfix: omfile action did not respect "template" parameter
  ... and used default template in all cases
- bugfix: MsgDup() did not copy CEE structure
  This function was called at various places, most importantly during
  "last messages repeated n times" processing and omruleset. If CEE(JSON)
  data was present, it was lost as part of the copy process.
- bugfix: debug output indicated improper queue type
---------------------------------------------------------------------------
Version 7.1.3  [devel] 2012-09-17
- introduced "set" and "unset" config statements
- bugfix: missing support for escape sequences in RainerScript
  only \' was supported. Now the usual set is supported. Note that v5
  used \x as escape where x was any character (e.g. "\n" meant "n" and NOT
  LF). This also means there is some incompatibility to v5 for well-know
  sequences. Better break it now than later.
- bugfix: invalid property name in property-filter could cause abort
  if action chaining (& operator) was used
  http://bugzilla.adiscon.com/show_bug.cgi?id=355
  Thanks to pilou@gmx.com for the bug report
---------------------------------------------------------------------------
Version 7.1.2  [devel] 2012-09-12
- bugfix: messages were duplicated, sometimes massively
  regression from new code in 7.1.1 and reason for early release
- bugfix: remove invalid socket option call from imuxsock
  Thanks to Cristian Ionescu-Idbohrn and Jonny Törnbom 
- bugfix: abort when invalid property name was configured
  in property-based filter
- bugfix: multiple rulesets did no longer work correctly (7.1.1 regression)
---------------------------------------------------------------------------
Version 7.1.1  [devel] 2012-09-11
- MAJOR NEW FEATURE: rulengine now fully supports nesting
  including if ... then ... else ... constructs. This is a big change
  and it obviously has a lot of bug potential.
- BSD-style (filter) blocks are no longer supported
  see http://www.rsyslog.com/g/BSD for details and solution
- imuxsock now stores trusted properties by default in the CEE root
  This was done in order to keep compatible with other implementations of
  the lumberjack schema
  Thanks to Miloslav Trmač for pointing to this.
- bugfix: string-generating templates caused abort if CEE field could not
  be found
---------------------------------------------------------------------------
Version 7.1.0  [devel] 2012-09-06
- added support for hierarchical properties (CEE/lumberjack)
- added pure JSON output plugin parameter passing mode
- ommongodb now supports templates
- bugfix: imtcp could abort on exit due to invalid free()
- imported bugfixes from 6.4.1
---------------------------------------------------------------------------
Version 6.6.1  [v6-stable] 2012-10-??
- bugfix: build problems on some platforms
- bugfix: misaddressing of $mmnormalizeuserawmsg parameter
  On many platforms, this has no effect at all. At some, it may cause
  a segfault. The problem occurs only during config phase, no segfault
  happens when rsyslog has fully started.
- fix API "glitch" in some plugins
  This did not affect users, but could have caused trouble in the future
  for developers.
- bugfix: no error msg on invalid field option in legacy/string template
- bugfix: no error msg on unreadable $IncludeConfig path
- bugfix: $IncludeConfig did not correctly process directories
  closes: http://bugzilla.adiscon.com/show_bug.cgi?id=376
  The testbench was also enhanced to check for these cases.
  Thanks to Georgi Georgiev for the bug report.
- bugfix: spurios error messages from imuxsock about (non-error) EAGAIN
  Thanks to Marius Tomaschewski for the patch.
- imklog: added $klogParseKernelTimestamp option
  When enabled, kernel message [timestamp] is converted for message time.
  Default is to use receive time as in 5.8.x and before, because the clock
  used to create the timestamp is not supposed to be as accurate as the
  monotonic clock (depends on hardware and kernel) resulting in differences
  between kernel and system messages which occurred at same time.
  Thanks to Marius Tomaschewski for the patch.
- imklog: added $klogKeepKernelTimestamp option
  When enabled, the kernel [timestamp] remains at begin of
  each message, even it is used for the message time too.
  Thanks to Marius Tomaschewski for the patch.
- bugfix: imklog mistakenly took kernel timestamp subseconds as nanoseconds
  ... actually, they are microseconds. So the fractional part of the 
  timestamp was not properly formatted.
  Thanks to Marius Tomaschewski for the bug report and the patch idea.
- bugfix: hostname set in rsyslog.conf was not picked up until HUP
  which could also mean "never" or "not for a very long time".
  Thanks to oxpa for providing analysis and a patch
- bugfix: some message properties could be garbled due to race condition
  This happened only on very high volume systems, if the same message was
  being processed by two different actions. This was a regression caused
  by the new config processor, which did no longer properly enable msg
  locking in multithreaded cases. The bugfix is actually a refactoring of
  the msg locking code - we no longer do unlocked operations, as the use
  case for it has mostly gone away. It is potentially possible only at
  very low-end systems, and there the small additional overhead of doing
  the locking does not really hurt. Instead, the removal of that 
  capability can actually slightly improve performance in common cases,
  as the code path is smaller and requires slightly less memory writes.
  That probably outperforms the extra locking overhead (which in the 
  low-end case always happens in user space, without need for kernel
  support as we can always directly aquire the lock - there is no
  contention at all).
- bugfix: invalid DST handling under Solaris
  Thanks to Scott Severtson for the patch.
---------------------------------------------------------------------------
Version 6.6.0  [v6-stable] 2012-10-22
This starts a new stable branch, based on the 6.5.x series, plus:
- bugfix: imuxsock did not properly honor $LocalHostIPIF
---------------------------------------------------------------------------
Version 6.5.1  [beta] 2012-10-11
- added tool "logctl" to handle lumberjack logs in MongoDB
- imfile ported to new v6 config interface
- imfile now supports config parameter for maximum number of submits
  which is a fine-tuning parameter in regard to input baching
- added pure JSON output plugin parameter passing mode
- ommongodb now supports templates
- bugfix: imtcp could abort on exit due to invalid free()
- bugfix: remove invalid socket option call from imuxsock
  Thanks to Cristian Ionescu-Idbohrn and Jonny Törnbom 
- added pure JSON output plugin parameter passing mode
- ommongodb now supports templates
- bugfix: imtcp could abort on exit due to invalid free()
- bugfix: missing support for escape sequences in RainerScript
  only \' was supported. Now the usual set is supported. Note that v5
  used \x as escape where x was any character (e.g. "\n" meant "n" and NOT
  LF). This also means there is some incompatibility to v5 for well-know
  sequences. Better break it now than later.
- bugfix: small memory leaks in template() statements
  these were one-time memory leaks during startup, so they did NOT grow
  during runtime
- bugfix: config validation run did not always return correct return state
- bugfix: config errors did not always cause statement to fail
  This could lead to startup with invalid parameters.
---------------------------------------------------------------------------
Version 6.5.0  [devel] 2012-08-28
- imrelp now supports non-cancel thread termination
  (but now requires at least librelp 1.0.1)
- implemented freeCnf() module interface
  This was actually not present in older versions, even though some modules
  already used it. The implementation was now done, and not in 6.3/6.4 
  because the resulting memory leak was ultra-slim and the new interface
  handling has some potential to seriously break things. Not the kind of
  thing you want to add in late beta state, if avoidable.
- added --enable-debugless configure option for very high demanding envs
  This actually at compile time disables a lot of debug code, resulting
  in some speedup (but serious loss of debugging capabilities)
- added new 0mq plugins (via czmq lib)
  Thanks to David Kelly for contributing these modules
- bugfix: omhdfs did no longer compile
- bugfix: SystemLogSocketAnnotate did not work correctly
  Thanks to Miloslav Trmač for the patch
- $SystemLogParseTrusted config file option
  Thanks to Milan Bartos for the patch
- added template config directive
- added new uuid message property
  Thanks to Jérôme Renard for the idea and patches.
  Note: patches were released under ASL 2.0, see
  http://bugzilla.adiscon.com/show_bug.cgi?id=353
---------------------------------------------------------------------------
Version 6.4.3  [V6-STABLE/NEVER RELEASED] 2012-??-??
This version was never released as 6.6.0 came quickly enough. Note that
all these patches here are present in 6.6.0.
- cleanup: removed remains of -c option (compatibility mode)
  both from code & doc and emitted warning message if still used
  closes: http://bugzilla.adiscon.com/show_bug.cgi?id=361
  Thanks to Michael Biebl for reporting & suggestions
- bugfix: imuxsock and imklog truncated head of received message
  This happened only under some circumstances. Thanks to Marius
  Tomaschewski, Florian Piekert and Milan Bartos for their help in
  solving this issue.
- change lumberjack cookie to "@cee:" from "@cee: "
  CEE originally specified the cookie with SP, whereas other lumberjack
  tools used it without space. In order to keep interop with lumberjack,
  we now use the cookie without space as well. I hope this can be changed
  in CEE as well when it is released at a later time.
  Thanks to Miloslav Trmač for pointing this out and a similiar v7 patch.
- bugfix: comments inside objects (e.g. action()) were not properly handled
- bugfix: sysklogd-emulating standard template was no longer present in v6
  This was obviously lost during the transition to the new config format.
  Thanks to Milan Bartos for alerting us and a patch!
- bugfix: some valid legacy PRI filters were flagged as errornous
  closes: http://bugzilla.adiscon.com/show_bug.cgi?id=358
  This happend to filters of the style "local0,local1.*", where the 
  multiple facilities were comma-separated.
- bugfix: imuxsock did not properly honor $LocalHostIPIF
---------------------------------------------------------------------------
Version 6.4.2  [V6-STABLE] 2012-09-20
- bugfix: potential abort, if action queue could not be properly started
  This most importantly could happen due to configuration errors.
- bugfix: remove invalid socket option call from imuxsock
  Thanks to Cristian Ionescu-Idbohrn and Jonny Törnbom 
- bugfix: missing support for escape sequences in RainerScript
  only \' was supported. Now the usual set is supported. Note that v5
  used \x as escape where x was any character (e.g. "\n" meant "n" and NOT
  LF). This also means there is some incompatibility to v5 for well-know
  sequences. Better break it now than later.
- bugfix: config validation run did not always return correct return state
---------------------------------------------------------------------------
Version 6.4.1  [V6-STABLE] 2012-09-06
- bugfix: multiple main queues with same queue file name were not detected
  This lead to queue file corruption. While the root cause is a config
  error, it is a bug that this important and hard to find config error
  was not detected by rsyslog.
- bugfix: "jsonf" property replacer option did generate invalid JSON
  in JSON, we have "fieldname":"value", but the option emitted 
  "fieldname"="value". Interestingly, this was accepted by a couple
  of sinks, most importantly elasticsearch. Now the correct format is
  emitted, which causes a remote chance that some things that relied on
  the wrong format will break.
  Thanks to Miloslav Trmač for the patch
- change $!all-json did emit an empty (thus non-JSON) string if no libee
  data was present. It now emits {} and thus valid JSON. There is a
  small risk that this may break some things that relied on the previous
  inconsistency.
  Thanks to Miloslav Trmač for the patch
- bugfix: omusrsmsg incorrect return state & config warning handling
  During config file processing, Omusrmsg often incorrectly returned a
  warning status, even when no warning was present (caused by
  uninitialized variable). Also, the core handled warning messages
  incorrectly, and treated them as errors. As a result, omusrmsg
  (most often) could not properly be loaded. Note that this only
  occurs with legacy config action syntax. This was a regression
  caused by an incorrect merge in to the 6.3.x codebase.
  Thanks to Stefano Mason for alerting us of this bug.
- bugfix: Fixed TCP CheckConnection handling in omfwd.c. Interface needed 
  to be changed in lower stream classes. Syslog TCP Sending is now resumed
  properly. Unfixed, that lead to non-detection of downstate of remote
  hosts.
---------------------------------------------------------------------------
Version 6.4.0  [V6-STABLE] 2012-08-20
- THIS IS THE FIRST VERSION OF THE 6.4.x STABLE BRANCH
  It includes all enhancements made in 6.3.x plus what is written in the
  ChangeLog below. 
- omelasticsearch: support for parameters parent & dynparent added
- bugfix: imtcp aborted when more than 2 connections were used.
  Incremented pthread stack size to 4MB for imtcp, imptcp and imttcp
  closes: http://bugzilla.adiscon.com/show_bug.cgi?id=342
- bugfix: imptcp aborted when $InputPTCPServerBindRuleset was used
- bugfix: problem with cutting first 16 characters from message with
  bAnnotate
  Thanks to Milan Bartos for the patch.
---------------------------------------------------------------------------
Version 6.3.12  [BETA] 2012-07-02
- support for elasticsearch via omelasticsearch added
  Note that this module has been tested quite well by a number of folks,
  and this is why we merge in new functionality in a late beta stage.
  Even if problems would exist, only users of omelasticsearch would
  experience them, making it a pretty safe addition.
- bugfix: $ActionName was not properly honored
  Thanks to Abby Edwards for alerting us
---------------------------------------------------------------------------
Version 6.3.11  [BETA] 2012-06-18
- bugfix: expression-based filters with AND/OR could segfault
  due to a problem with boolean shortcut operations. From the user's
  perspective, the segfault is almost non-deterministic (it occurs when
  a shortcut is used).
  Thanks to Lars Peterson for providing the initial bug report and his
  support in solving it.
- bugfix: "last message repeated n times" message was missing hostname
  Thanks to Zdenek Salvet for finding this bug and to Bodik for reporting
---------------------------------------------------------------------------
Version 6.3.10  [BETA] 2012-06-04
- bugfix: delayble source could block action queue, even if there was
  a disk queue associated with it. The root cause of this problem was
  that it makes no sense to delay messages once they arrive in the 
  action queue - the "input" that is being held in that case is the main
  queue worker, what makes no sense.
  Thanks to Marcin for alerting us on this problem and providing 
  instructions to reproduce it.
- bugfix: invalid free in imptcp could lead to abort during startup
- bugfix: if debug message could end up in log file when forking
  if rsyslog was set to auto-background (thus fork, the default) and debug
  mode to stdout was enabled, debug messages ended up in the first log file
  opened. Currently, stdout logging is completely disabled in forking mode
  (but writing to the debug log file is still possible). This is a change 
  in behaviour, which is under review. If it causes problems to you,
  please let us know.
  Thanks to Tomas Heinrich for the patch.
- bugfix: --enable-smcustbindcdr configure directive did not work
  closes: http://bugzilla.adiscon.com/show_bug.cgi?id=330
  Thanks to Ultrabug for the patch.
- bugfix: made rsyslog compile when libestr ist not installed in /usr
  Thanks to Miloslav Trmač for providing patches and suggestions
---------------------------------------------------------------------------
Version 6.3.9  [BETA] 2012-05-22
- bugfix: imtcp could cause hang during reception
  this also applied to other users of core file tcpsrv.c, but imtcp was
  by far the most prominent and widely-used, the rest rather exotic
  (like imdiag)
- added capability to specify substrings for field extraction mode
- added the "jsonf" property replacer option (and fieldname)
- bugfix: omudpspoof did not work correctly if no spoof hostname was
  configured
- bugfix: property replacer option "json" could lead to content loss
  message was truncated if escaping was necessary
- bugfix: assigned ruleset was lost when using disk queues
  This looked quite hard to diagnose for disk-assisted queues, as the
  pure memory part worked well, but ruleset info was lost for messages
  stored inside the disk queue.
- bugfix/imuxsock: solving abort if hostname was not set; configured
  hostname was not used (both merge regressions)
 -bugfix/omfile: template action parameter was not accepted
  (and template name set to "??" if the parameter was used)
  Thanks to Brian Knox for alerting us on this bug.
- bugfix: ommysql did not properly init/exit the mysql runtime library
  this could lead to segfaults. Triggering condition: multiple action
  instances using ommysql.  Thanks to Tomas Heinrich for reporting this
  problem and providing an initial patch (which my solution is based on,
  I need to add more code to clean the mess up).
- bugfix: rsyslog did not terminate when delayable inputs were blocked
  due to unvailable sources. Fixes:
  http://bugzilla.adiscon.com/show_bug.cgi?id=299
  Thanks to Marcin M for bringing up this problem and Andre Lorbach
  for helping to reproduce and fix it.
- added capability to specify substrings for field extraction mode
- bugfix: disk queue was not persisted on shutdown, regression of fix to
  http://bugzilla.adiscon.com/show_bug.cgi?id=299
  The new code also handles the case of shutdown of blocking light and 
  full delayable sources somewhat smarter and permits, assuming sufficient
  timouts, to persist message up to the max queue capacity. Also some nits
  in debug instrumentation have been fixed.
---------------------------------------------------------------------------
Version 6.3.8  [DEVEL] 2012-04-16
- added $PStatJSON directive to permit stats records in JSON format
- added "date-unixtimestamp" property replacer option to format as a
  unix timestamp (seconds since epoch)
- added "json" property replacer option to support JSON encoding on a
  per-property basis
- added omhiredis (contributed module)
- added mmjsonparse to support recognizing and parsing JSON enhanced syslog
  messages
- upgraded more plugins to support the new v6 config format:
  - ommysql
  - omlibdbi
  - omsnmp
- added configuration directives to customize queue light delay marks
  $MainMsgQueueLightDelayMark, $ActionQueueLightDelayMark; both
  specify number of messages starting at which a delay happens.
- added message property parsesuccess to indicate if the last run
  higher-level parser could successfully parse the message or not
  (see property replacer html doc for details)
- bugfix: abort during startup when rsyslog.conf v6+ format was used in
  a certain way
- bugfix: property $!all-json made rsyslog abort if no normalized data
  was available
- bugfix: memory leak in array passing output module mode
- added configuration directives to customize queue light delay marks
- permit size modifiers (k,m,g,...) in integer config parameters
  Thanks to Jo Rhett for the suggestion.
- bugfix: hostname was not requeried on HUP
  Thanks to Per Jessen for reporting this bug and Marius Tomaschewski for
  his help in testing the fix.
- bugfix: imklog invalidly computed facility and severity
  closes: http://bugzilla.adiscon.com/show_bug.cgi?id=313
- added configuration directive to disable octet-counted framing
  for imtcp, directive is $InputTCPServerSupportOctetCountedFraming 
  for imptcp, directive is $InputPTCPServerSupportOctetCountedFraming 
- added capability to use a local interface IP address as fromhost-ip for
  locally originating messages. New directive $LocalHostIPIF
---------------------------------------------------------------------------
Version 6.3.7  [DEVEL] 2012-02-02
- imported refactored v5.9.6 imklog linux driver, now combined with BSD
  driver
- removed imtemplate/omtemplate template modules, as this was waste of time
  The actual input/output modules are better copy templates. Instead, the
  now-removed modules cost time for maintenance AND often caused confusion
  on what their role was.
- added a couple of new stats objects
- improved support for new v6 config system. The build-in output modules
  now all support the new config language
- bugfix: facility local<x> was not correctly interpreted in legacy filters
  Was only accepted if it was the first PRI in a multi-filter PRI.
  Thanks to forum user Mark for bringing this to our attention.
- bugfix: potential abort after reading invalid X.509 certificate
  closes: http://bugzilla.adiscon.com/show_bug.cgi?id=290
  Thanks to Tomas Heinrich for the patch
- bufgix: legacy parsing of some filters did not work correctly
- bugfix: rsyslog aborted during startup if there is an error in loading
  an action and legacy configuration mode is used
- bugfix: bsd klog driver did no longer compile
- relicensed larger parts of the code under Apache (ASL) 2.0
---------------------------------------------------------------------------
Version 6.3.6  [DEVEL] 2011-09-19
- added $InputRELPServerBindRuleset directive to specify rulesets for RELP
- bugfix: config parser did not support properties with dashes in them
  inside property-based filters. Thanks to Gerrit Seré for reporting this.
---------------------------------------------------------------------------
Version 6.3.5  [DEVEL] (rgerhards/al), 2011-09-01
- bugfix/security: off-by-two bug in legacy syslog parser, CVE-2011-3200
- bugfix: mark message processing did not work correctly
- imudp&imtcp now report error if no listener at all was defined
  Thanks to Marcin for suggesting this error message.
- bugfix: potential misadressing in property replacer
---------------------------------------------------------------------------
Version 6.3.4  [DEVEL] (rgerhards), 2011-08-02
- added support for action() config object
  * in rsyslog core engine
  * in omfile
  * in omusrmsg
- bugfix: omusrmsg format usr1,usr2 was no longer supported
- bugfix: misaddressing in config handler
  In theory, can cause segfault, in practice this is extremely unlikely
  Thanks to Marcin for alertig me.
---------------------------------------------------------------------------
Version 6.3.3  [DEVEL] (rgerhards), 2011-07-13
- rsyslog.conf format: now parsed by RainerScript parser
  this provides the necessary base for future enhancements as well as some
  minor immediate ones. For details see:
  http://blog.gerhards.net/2011/07/rsyslog-633-config-format-improvements.html
- performance of script-based filters notably increased
- removed compatibility mode as we expect people have adjusted their
  confs by now
- added support for the ":omfile:" syntax for actions
---------------------------------------------------------------------------
Version 6.3.2  [DEVEL] (rgerhards), 2011-07-06
- added support for the ":omusrmsg:" syntax in configuring user messages
- systemd support: set stdout/stderr to null - thx to Lennart for the patch
- added support for obtaining timestamp for kernel message from message
  If the kernel time-stamps messages, time is now take from that
  timestamp instead of the system time when the message was read. This
  provides much better accuracy. Thanks to Lennart Poettering for
  suggesting this feature and his help during implementation.
- added support for obtaining timestamp from system for imuxsock
  This permits to read the time a message was submitted to the system
  log socket. Most importantly, this is provided in microsecond resolution.
  So we are able to obtain high precision timestampis even for messages
  that were - as is usual - not formatted with them. This also simplifies
  things in regard to local time calculation in chroot environments.
  Many thanks to Lennart Poettering for suggesting this feature,
  providing some guidance on implementing it and coordinating getting the
  necessary support into the Linux kernel.
- bugfix: timestamp was incorrectly calculated for timezones with minute
  offset
  closes: http://bugzilla.adiscon.com/show_bug.cgi?id=271
- bugfix: memory leak in imtcp & subsystems under some circumstances
  This leak is tied to error conditions which lead to incorrect cleanup
  of some data structures.
---------------------------------------------------------------------------
Version 6.3.1  [DEVEL] (rgerhards), 2011-06-07
- added a first implementation of a DNS name cache
  this still has a couple of weaknesses, like no expiration of entries,
  suboptimal algorithms -- but it should perform much better than
  what we had previously. Implementation will be improved based on
  feedback during the next couple of releases
---------------------------------------------------------------------------
Version 6.3.0  [DEVEL] (rgerhards), 2011-06-01
- introduced new config system
  http://blog.gerhards.net/2011/06/new-rsyslog-config-system-materializes.html
---------------------------------------------------------------------------
Version 6.2.2  [v6-stable], 2012-06-13
- build system improvements and spec file templates
  Thanks to Abby Edwards for providing these enhancements
- bugfix: disk queue was not persisted on shutdown, regression of fix to
  http://bugzilla.adiscon.com/show_bug.cgi?id=299
  The new code also handles the case of shutdown of blocking light and 
  full delayable sources somewhat smarter and permits, assuming sufficient
  timouts, to persist message up to the max queue capacity. Also some nits
  in debug instrumentation have been fixed.
- bugfix: --enable-smcustbindcdr configure directive did not work
  closes: http://bugzilla.adiscon.com/show_bug.cgi?id=330
  Thanks to Ultrabug for the patch.
- add small delay (50ms) after sending shutdown message
  There seem to be cases where the shutdown message is otherwise not
  processed, not even on an idle system. Thanks to Marcin for
  bringing this problem up.
- support for resolving huge groups
  closes: http://bugzilla.adiscon.com/show_bug.cgi?id=310
  Thanks to Alec Warner for the patch
- bugfix: potential hang due to mutex deadlock
  closes: http://bugzilla.adiscon.com/show_bug.cgi?id=316
  Thanks to Andreas Piesk for reporting&analyzing this bug as well as
  providing patches and other help in resolving it.
- bugfix: property PROCID empty instead of proper nilvalue if not present
  If it is not present, it must have the nilvalue "-" as of RFC5424
  closes: http://bugzilla.adiscon.com/show_bug.cgi?id=332
  Thanks to John N for reporting this issue.
- bugfix: did not compile under solaris due to $uptime property code
  For the time being, $uptime is not supported on Solaris
- bugfix: "last message repeated n times" message was missing hostname
  Thanks to Zdenek Salvet for finding this bug and to Bodik for reporting
---------------------------------------------------------------------------
Version 6.2.1  [v6-stable], 2012-05-10
- change plugin config interface to be compatible with pre-v6.2 system
  The functionality was already removed (because it is superseeded by the
  v6.3+ config language), but code was still present. I have now removed
  those parts that affect interface. Full removal will happen in v6.3, in
  order to limit potential regressions. However, it was considered useful
  enough to do the interface change in v6-stable; this also eases merging
  branches!
- re-licensed larger parts of the codebase under the Apache license 2.0
- bugfix: omprog made rsyslog abort on startup if not binary to
  execute was configured
- bugfix: imklog invalidly computed facility and severity
  closes: http://bugzilla.adiscon.com/show_bug.cgi?id=313
- bugfix: stopped DA queue was never processed after a restart due to a
  regression from statistics module
- bugfix: memory leak in array passing output module mode
- bugfix: ommysql did not properly init/exit the mysql runtime library
  this could lead to segfaults. Triggering condition: multiple action
  instances using ommysql.  Thanks to Tomas Heinrich for reporting this
  problem and providing an initial patch (which my solution is based on,
  I need to add more code to clean the mess up).
- bugfix: rsyslog did not terminate when delayable inputs were blocked
  due to unvailable sources. Fixes:
  http://bugzilla.adiscon.com/show_bug.cgi?id=299
  Thanks to Marcin M for bringing up this problem and Andre Lorbach
  for helping to reproduce and fix it.
- bugfix/tcpflood: sending small test files did not work correctly
---------------------------------------------------------------------------
Version 6.2.0  [v6-stable], 2012-01-09
- bugfix (kind of): removed numerical part from pri-text
  see v6 compatibility document for reasons
- bugfix: race condition when extracting program name, APPNAME, structured
  data and PROCID (RFC5424 fields) could lead to invalid characters e.g.
  in dynamic file names or during forwarding (general malfunction of these
  fields in templates, mostly under heavy load)
- bugfix: imuxsock did no longer ignore message-provided timestamp, if
  so configured (the *default*). Lead to no longer sub-second timestamps.
  closes: http://bugzilla.adiscon.com/show_bug.cgi?id=281
- bugfix: omfile returns fatal error code for things that go really wrong
  previously, RS_RET_RESUME was returned, which lead to a loop inside the
  rule engine as omfile could not really recover.
- bugfix: rsyslogd -v always said 64 atomics were not present
  thanks to mono_matsuko for the patch
- bugfix: potential abort after reading invalid X.509 certificate
  closes: http://bugzilla.adiscon.com/show_bug.cgi?id=290
  Thanks to Tomas Heinrich for the patch
- enhanced module loader to not rely on PATH_MAX
- imuxsock: added capability to "annotate" messages with "trusted
  information", which contains some properties obtained from the system
  and as such sure to not be faked. This is inspired by the similiar idea
  introduced in systemd.
---------------------------------------------------------------------------
Version 6.1.12  [BETA], 2011-09-01
- bugfix/security: off-by-two bug in legacy syslog parser, CVE-2011-3200
- bugfix: mark message processing did not work correctly
- bugfix: potential misadressing in property replacer
- bugfix: memcpy overflow can occur in allowed sender checkig
  if a name is resolved to IPv4-mapped-on-IPv6 address
  Found by Ismail Dönmez at suse
- bugfix: The NUL-Byte for the syslogtag was not copied in MsgDup (msg.c)
- bugfix: fixed incorrect state handling for Discard Action (transactions)
  Note: This caused all messages in a batch to be set to COMMITTED, 
  even if they were discarded. 
---------------------------------------------------------------------------
Version 6.1.11  [BETA] (rgerhards), 2011-07-11
- systemd support: set stdout/stderr to null - thx to Lennart for the patch
- added support for the ":omusrmsg:" syntax in configuring user messages
- added support for the ":omfile:" syntax in configuring user messages
---------------------------------------------------------------------------
Version 6.1.10  [BETA] (rgerhards), 2011-06-22
- bugfix: problems in failover action handling
  closes: http://bugzilla.adiscon.com/show_bug.cgi?id=270
  closes: http://bugzilla.adiscon.com/show_bug.cgi?id=254
- bugfix: mutex was invalidly left unlocked during action processing
  At least one case where this can occur is during thread shutdown, which
  may be initiated by lower activity. In most cases, this is quite
  unlikely to happen. However, if it does, data structures may be 
  corrupted which could lead to fatal failure and segfault. I detected
  this via a testbench test, not a user report. But I assume that some
  users may have had unreproducable aborts that were cause by this bug.
---------------------------------------------------------------------------
Version 6.1.9  [BETA] (rgerhards), 2011-06-14
- bugfix: problems in failover action handling
  closes: http://bugzilla.adiscon.com/show_bug.cgi?id=270
  closes: http://bugzilla.adiscon.com/show_bug.cgi?id=254
- bugfix: mutex was invalidly left unlocked during action processing
  At least one case where this can occur is during thread shutdown, which
  may be initiated by lower activity. In most cases, this is quite
  unlikely to happen. However, if it does, data structures may be 
  corrupted which could lead to fatal failure and segfault. I detected
  this via a testbench test, not a user report. But I assume that some
  users may have had unreproducable aborts that were cause by this bug.
- bugfix/improvement:$WorkDirectory now gracefully handles trailing slashes
- bugfix: memory leak in imtcp & subsystems under some circumstances
  This leak is tied to error conditions which lead to incorrect cleanup
  of some data structures. [backport from v6.3]
- bugfix: $ActionFileDefaultTemplate did not work
  closes: http://bugzilla.adiscon.com/show_bug.cgi?id=262
---------------------------------------------------------------------------
Version 6.1.8  [BETA] (rgerhards), 2011-05-20
- official new beta version (note that in a sense 6.1.7 was already beta,
  so we may release the first stable v6 earlier than usual)
- new module mmsnmptrapd, a sample message modification module
- import of minor bug fixes from v4 & v5
---------------------------------------------------------------------------
Version 6.1.7  [DEVEL] (rgerhards), 2011-04-15
- added log classification capabilities (via mmnormalize & tags)
- speeded up tcp forwarding by reducing number of API calls
  this especially speeds up TLS processing
- somewhat improved documentation index
- bugfix: enhanced imudp config processing code disabled due to wrong
  merge (affected UDP realtime capabilities)
- bugfix (kind of): memory leak with tcp reception epoll handler
  This was an extremely unlikely leak and, if it happend, quite small.
  Still it is better to handle this border case.
- bugfix: IPv6-address could not be specified in omrelp
  this was due to improper parsing of ":"
  closes: http://bugzilla.adiscon.com/show_bug.cgi?id=250
- bugfix: do not open files with full privileges, if privs will be dropped
  This make the privilege drop code more bulletproof, but breaks Ubuntu's
  work-around for log files created by external programs with the wrong
  user and/or group. Note that it was long said that this "functionality"
  would break once we go for serious privilege drop code, so hopefully
  nobody still depends on it (and, if so, they lost...).
- bugfix: pipes not opened in full priv mode when privs are to be dropped
---------------------------------------------------------------------------
Version 6.1.6  [DEVEL] (rgerhards), 2011-03-14
- enhanced omhdfs to support batching mode. This permits to increase
  performance, as we now call the HDFS API with much larger message
  sizes and far more infrequently
- improved testbench
  among others, life tests for ommysql (against a test database) have
  been added, valgrind-based testing enhanced, ...
- bugfix: minor memory leak in omlibdbi (< 1k per instance and run)
- bugfix: (regression) omhdfs did no longer compile
- bugfix: omlibdbi did not use password from rsyslog.con
  closes: http://bugzilla.adiscon.com/show_bug.cgi?id=203
- systemd support somewhat improved (can now take over existing log sockt)
- bugfix: discard action did not work under some circumstances
  fixes: http://bugzilla.adiscon.com/show_bug.cgi?id=217
- bugfix: file descriptor leak in gnutls netstream driver
  fixes: http://bugzilla.adiscon.com/show_bug.cgi?id=222
- fixed compile problem in imtemplate
  fixes: http://bugzilla.adiscon.com/show_bug.cgi?id=235
---------------------------------------------------------------------------
Version 6.1.5  [DEVEL] (rgerhards), 2011-03-04
- improved testbench
- enhanced imtcp to use a pool of worker threads to process incoming
  messages. This enables higher processing rates, especially in the TLS
  case (where more CPU is needed for the crypto functions)
- added support for TLS (in anon mode) to tcpflood
- improved TLS error reporting
- improved TLS startup (Diffie-Hellman bits do not need to be generated,
  as we do not support full anon key exchange -- we always need certs)
- bugfix: fixed a memory leak and potential abort condition
  this could happen if multiple rulesets were used and some output batches
  contained messages belonging to more than one ruleset.
  fixes: http://bugzilla.adiscon.com/show_bug.cgi?id=226
  fixes: http://bugzilla.adiscon.com/show_bug.cgi?id=218
- bugfix: memory leak when $RepeatedMsgReduction on was used
  bug tracker: http://bugzilla.adiscon.com/show_bug.cgi?id=225
- bugfix: potential abort condition when $RepeatedMsgReduction set to on
  as well as potentially in a number of other places where MsgDup() was
  used. This only happened when the imudp input module was used and it
  depended on name resolution not yet had taken place. In other words,
  this was a strange problem that could lead to hard to diagnose 
  instability. So if you experience instability, chances are good that
  this fix will help.
---------------------------------------------------------------------------
Version 6.1.4  [DEVEL] (rgerhards), 2011-02-18
- bugfix/omhdfs: directive $OMHDFSFileName rendered unusable 
  due to a search and replace-induced bug ;)
- bugfix: minor race condition in action.c - considered cosmetic
  This is considered cosmetic as multiple threads tried to write exactly
  the same value into the same memory location without sync. The method
  has been changed so this can no longer happen.
- added pmsnare parser module (written by David Lang)
- enhanced imfile to support non-cancel input termination
- improved systemd socket activation thanks to Marius Tomaschewski
- improved error reporting for $WorkDirectory
  non-existance and other detectable problems are now reported,
  and the work directory is NOT set in this case
- bugfix: pmsnare causded abort under some conditions
- bugfix: abort if imfile reads file line of more than 64KiB
  Thanks to Peter Eisentraut for reporting and analysing this problem.
  bug tracker: http://bugzilla.adiscon.com/show_bug.cgi?id=221
- bugfix: queue engine did not properly slow down inputs in FULL_DELAY mode
  when in disk-assisted mode. This especially affected imfile, which
  created unnecessarily queue files if a large set of input file data was
  to process.
- bugfix: very long running actions could prevent shutdown under some
  circumstances. This has now been solved, at least for common
  situations.
- bugfix: fixed compile problem due to empty structs
  this occured only on some platforms/compilers. thanks to Dražen Kačar 
  for the fix
---------------------------------------------------------------------------
Version 6.1.3  [DEVEL] (rgerhards), 2011-02-01
- experimental support for monogodb added
- added $IMUDPSchedulingPolicy and $IMUDPSchedulingPriority config settings
- added $LocalHostName config directive
- improved tcpsrv performance by enabling multiple-entry epoll
  so far, we always pulled a single event from the epoll interface. 
  Now 128, what should result in performance improvement (less API
  calls) on busy systems. Most importantly affects imtcp.
- imptcp now supports non-cancel termination mode, a plus in stability
- imptcp speedup: multiple worker threads can now be used to read data
- new directive $InputIMPTcpHelperThreads added
- bugfix: fixed build problems on some platforms
  namely those that have 32bit atomic operations but not 64 bit ones
- bugfix: local hostname was pulled too-early, so that some config 
  directives (namely FQDN settings) did not have any effect
- enhanced tcpflood to support multiple sender threads
  this is required for some high-throughput scenarios (and necessary to
  run some performance tests, because otherwise the sender is too slow).
- added some new custom parsers (snare, aix, some Cisco "specialities")
  thanks to David Lang
---------------------------------------------------------------------------
Version 6.1.2  [DEVEL] (rgerhards), 2010-12-16
- added experimental support for log normalizaton (via liblognorm)
  support for normalizing log messages has been added in the form of
  mmnormalize. The core engine (property replacer, filter engine) has
  been enhanced to support properties from normalized events.
  Note: this is EXPERIMENTAL code. It is currently know that
  there are issues if the functionality is used with
  - disk-based queues
  - asynchronous action queues
  You can not use the new functionality together with these features.
  This limitation will be removed in later releases. However, we 
  preferred to release early, so that one can experiment with the new
  feature set and accepted the price that this means the full set of
  functionality is not yet available. If not used together with
  these features, log normalizing should be pretty stable.
- enhanced testing tool tcpflood
  now supports sending via UDP and the capability to run multiple
  iterations and generate statistics data records
- bugfix: potential abort when output modules with different parameter
  passing modes were used in configured output modules
---------------------------------------------------------------------------
Version 6.1.1  [DEVEL] (rgerhards), 2010-11-30
- bugfix(important): problem in TLS handling could cause rsyslog to loop
  in a tight loop, effectively disabling functionality and bearing the
  risk of unresponsiveness of the whole system.
  Bug tracker: http://bugzilla.adiscon.com/show_bug.cgi?id=194
- support for omhdfs officially added (import from 5.7.1)
- merged imuxsock improvements from 5.7.1 (see there)
- support for systemd officially added (import from 5.7.0)
- bugfix: a couple of problems that imfile had on some platforms, namely
  Ubuntu (not their fault, but occured there)
- bugfix: imfile utilizes 32 bit to track offset. Most importantly,
  this problem can not experienced on Fedora 64 bit OS (which has
  64 bit long's!)
- a number of other bugfixes from older versions imported
---------------------------------------------------------------------------
Version 6.1.0  [DEVEL] (rgerhards), 2010-08-12

*********************************** NOTE **********************************
The v6 versions of rsyslog feature a greatly redesigned config system 
which, among others, supports scoping. However, the initial version does
not contain the whole new system. Rather it will evolve. So it is
expected that interfaces, even new ones, break during the initial
6.x.y releases.
*********************************** NOTE **********************************

- added $Begin, $End and $ScriptScoping config scope statments
  (at this time for actions only).
- added imptcp, a simplified, Linux-specific and potentielly fast
  syslog plain tcp input plugin (NOT supporting TLS!)
  [ported from v4]
---------------------------------------------------------------------------
Version 5.10.2  [V5-STABLE], 201?-??-??
- bugfix: queue file size was not correctly processed
  this could lead to using one queue file per message for sizes >2GiB
  Thanks to Tomas Heinrich for the patch.
- updated systemd files to match current systemd source
- bugfix: spurios error messages from imuxsock about (non-error) EAGAIN
  Thanks to Marius Tomaschewski for the patch.
- imklog: added $klogParseKernelTimestamp option
  When enabled, kernel message [timestamp] is converted for message time.
  Default is to use receive time as in 5.8.x and before, because the clock
  used to create the timestamp is not supposed to be as accurate as the
  monotonic clock (depends on hardware and kernel) resulting in differences
  between kernel and system messages which occurred at same time.
  Thanks to Marius Tomaschewski for the patch.
- imklog: added $klogKeepKernelTimestamp option
  When enabled, the kernel [timestamp] remains at begin of
  each message, even it is used for the message time too.
  Thanks to Marius Tomaschewski for the patch.
- bugfix: imklog mistakenly took kernel timestamp subseconds as nanoseconds
  ... actually, they are microseconds. So the fractional part of the 
  timestamp was not properly formatted.
  Thanks to Marius Tomaschewski for the bug report and the patch idea.
- imklog: added $klogKeepKernelTimestamp option
  When enabled, the kernel [timestamp] remains at begin of
  each message, even it is used for the message time too.
  Thanks to Marius Tomaschewski for the patch.
- bugfix: imklog mistakenly took kernel timestamp subseconds as nanoseconds
  ... actually, they are microseconds. So the fractional part of the 
  timestamp was not properly formatted.
  Thanks to Marius Tomaschewski for the bug report and the patch idea.
- bugfix: invalid DST handling under Solaris
  Thanks to Scott Severtson for the patch.
- bugfix: invalid decrement in pm5424 could lead to log truncation
  Thanks to Tomas Heinrich for the patch.
- bugfix[kind of]: omudpspoof discarded messages >1472 bytes (MTU size)
  it now truncates these message, but ensures they are sent. Note that
  7.3.5+ will switch to fragmented UDP messages instead (up to 64K)
---------------------------------------------------------------------------
Version 5.10.1  [V5-STABLE], 2012-10-17
- bugfix: imuxsock and imklog truncated head of received message
  This happened only under some circumstances. Thanks to Marius
  Tomaschewski, Florian Piekert and Milan Bartos for their help in
  solving this issue.
- enable DNS resolution in imrelp
  Thanks to Apollon Oikonomopoulos for the patch
- bugfix: invalid property name in property-filter could cause abort
  if action chaining (& operator) was used
  http://bugzilla.adiscon.com/show_bug.cgi?id=355
  Thanks to pilou@gmx.com for the bug report
- bugfix: remove invalid socket option call from imuxsock
  Thanks to Cristian Ionescu-Idbohrn and Jonny Törnbom 
- bugfix: fixed wrong bufferlength for snprintf in tcpflood.c when using 
  the -f (dynafiles) option. 
- fixed issues in build system (namely related to cust1 dummy plugin)
---------------------------------------------------------------------------
Version 5.10.0  [V5-STABLE], 2012-08-23

NOTE: this is the new rsyslog v5-stable, incorporating all changes from the
      5.9.x series. In addition to that, it contains the fixes and
      enhancements listed below in this entry.

- bugfix: delayble source could block action queue, even if there was
  a disk queue associated with it. The root cause of this problem was
  that it makes no sense to delay messages once they arrive in the 
  action queue - the "input" that is being held in that case is the main
  queue worker, what makes no sense.
  Thanks to Marcin for alerting us on this problem and providing 
  instructions to reproduce it.
- bugfix: disk queue was not persisted on shutdown, regression of fix to
  http://bugzilla.adiscon.com/show_bug.cgi?id=299
  The new code also handles the case of shutdown of blocking light and 
  full delayable sources somewhat smarter and permits, assuming sufficient
  timouts, to persist message up to the max queue capacity. Also some nits
  in debug instrumentation have been fixed.
- add small delay (50ms) after sending shutdown message
  There seem to be cases where the shutdown message is otherwise not
  processed, not even on an idle system. Thanks to Marcin for
  bringing this problem up.
- support for resolving huge groups
  closes: http://bugzilla.adiscon.com/show_bug.cgi?id=310
  Thanks to Alec Warner for the patch
- bugfix: potential hang due to mutex deadlock
  closes: http://bugzilla.adiscon.com/show_bug.cgi?id=316
  Thanks to Andreas Piesk for reporting&analyzing this bug as well as
  providing patches and other help in resolving it.
- bugfix: property PROCID empty instead of proper nilvalue if not present
  If it is not present, it must have the nilvalue "-" as of RFC5424
  closes: http://bugzilla.adiscon.com/show_bug.cgi?id=332
  Thanks to John N for reporting this issue.
- bugfix: "last message repeated n times" message was missing hostname
  Thanks to Zdenek Salvet for finding this bug and to Bodik for reporting
- bugfix: multiple main queues with same queue file name was not detected
  This lead to queue file corruption. While the root cause is a config
  error, it is a bug that this important and hard to find config error
  was not detected by rsyslog.
---------------------------------------------------------------------------
Version 5.9.7  [V5-BETA], 2012-05-10
- added capability to specify substrings for field extraction mode
- bugfix: ommysql did not properly init/exit the mysql runtime library
  this could lead to segfaults. Triggering condition: multiple action
  instances using ommysql.  Thanks to Tomas Heinrich for reporting this
  problem and providing an initial patch (which my solution is based on,
  I need to add more code to clean the mess up).
- bugfix: rsyslog did not terminate when delayable inputs were blocked
  due to unvailable sources. Fixes:
  http://bugzilla.adiscon.com/show_bug.cgi?id=299
  Thanks to Marcin M for bringing up this problem and Andre Lorbach
  for helping to reproduce and fix it.
- bugfix/tcpflood: sending small test files did not work correctly
---------------------------------------------------------------------------
Version 5.9.6  [V5-BETA], 2012-04-12
- added configuration directives to customize queue light delay marks
- permit size modifiers (k,m,g,...) in integer config parameters
  Thanks to Jo Rhett for the suggestion.
- bugfix: hostname was not requeried on HUP
  Thanks to Per Jessen for reporting this bug and Marius Tomaschewski for
  his help in testing the fix.
- bugfix: imklog invalidly computed facility and severity
  closes: http://bugzilla.adiscon.com/show_bug.cgi?id=313
- bugfix: imptcp input name could not be set
  config directive was accepted, but had no effect
- added configuration directive to disable octet-counted framing
  for imtcp, directive is $InputTCPServerSupportOctetCountedFraming 
  for imptcp, directive is $InputPTCPServerSupportOctetCountedFraming 
- added capability to use a local interface IP address as fromhost-ip for
  locally originating messages. New directive $LocalHostIPIF
- added configuration directives to customize queue light delay marks
  $MainMsgQueueLightDelayMark, $ActionQueueLightDelayMark; both
  specify number of messages starting at which a delay happens.
---------------------------------------------------------------------------
Version 5.9.5  [V5-DEVEL], 2012-01-27
- improved impstats subsystem, added many new counters
- enhanced module loader to not rely on PATH_MAX
- refactored imklog linux driver, now combined with BSD driver
  The Linux driver no longer supports outdated kernel symbol resolution,
  which was disabled by default for very long. Also overall cleanup,
  resulting in much smaller code. Linux and BSD are now covered by a
  single small driver.
- $IMUXSockRateLimitInterval DEFAULT CHANGED, was 5, now 0
  The new default turns off rate limiting. This was chosen as people
  experienced problems with rate-limiting activated by default. Now it
  needs an explicit opt-in by setting this parameter.
  Thanks to Chris Gaffney for suggesting to make it opt-in; thanks to
  many unnamed others who already had complained at the time Chris made
  the suggestion ;-)
---------------------------------------------------------------------------
Version 5.9.4  [V5-DEVEL], 2011-11-29
- imuxsock: added capability to "annotate" messages with "trusted
  information", which contains some properties obtained from the system
  and as such sure to not be faked. This is inspired by the similiar idea
  introduced in systemd.
- removed dependency on gcrypt for recently-enough GnuTLS
  see: http://bugzilla.adiscon.com/show_bug.cgi?id=289
- bugfix: imuxsock did no longer ignore message-provided timestamp, if
  so configured (the *default*). Lead to no longer sub-second timestamps.
  closes: http://bugzilla.adiscon.com/show_bug.cgi?id=281
- bugfix: omfile returns fatal error code for things that go really wrong
  previously, RS_RET_RESUME was returned, which lead to a loop inside the
  rule engine as omfile could not really recover.
- bugfix: rsyslogd -v always said 64 atomics were not present
  thanks to mono_matsuko for the patch
---------------------------------------------------------------------------
Version 5.9.3  [V5-DEVEL], 2011-09-01
- bugfix/security: off-by-two bug in legacy syslog parser, CVE-2011-3200
- bugfix: mark message processing did not work correctly
- added capability to emit config error location info for warnings 
  otherwise, omusrmsg's warning about new config format was not
  accompanied by problem location.
- bugfix: potential misadressing in property replacer
- bugfix: MSGID corruption in RFC5424 parser under some circumstances
  closes: http://bugzilla.adiscon.com/show_bug.cgi?id=275
- bugfix: The NUL-Byte for the syslogtag was not copied in MsgDup (msg.c)
---------------------------------------------------------------------------
Version 5.9.2  [V5-DEVEL] (rgerhards), 2011-07-11
- systemd support: set stdout/stderr to null - thx to Lennart for the patch
- added support for the ":omusrmsg:" syntax in configuring user messages
- added support for the ":omfile:" syntax for actions
---------------------------------------------------------------------------
Version 5.9.1  [V5-DEVEL] (rgerhards), 2011-06-30
- added support for obtaining timestamp for kernel message from message
  If the kernel time-stamps messages, time is now take from that
  timestamp instead of the system time when the message was read. This
  provides much better accuracy. Thanks to Lennart Poettering for
  suggesting this feature and his help during implementation.
- added support for obtaining timestamp from system for imuxsock
  This permits to read the time a message was submitted to the system
  log socket. Most importantly, this is provided in microsecond resolution.
  So we are able to obtain high precision timestampis even for messages
  that were - as is usual - not formatted with them. This also simplifies
  things in regard to local time calculation in chroot environments.
  Many thanks to Lennart Poettering for suggesting this feature,
  providing some guidance on implementing it and coordinating getting the
  necessary support into the Linux kernel.
- bugfix: timestamp was incorrectly calculated for timezones with minute
  offset
  closes: http://bugzilla.adiscon.com/show_bug.cgi?id=271
- bugfix: problems in failover action handling
  closes: http://bugzilla.adiscon.com/show_bug.cgi?id=270
  closes: http://bugzilla.adiscon.com/show_bug.cgi?id=254
- bugfix: mutex was invalidly left unlocked during action processing
  At least one case where this can occur is during thread shutdown, which
  may be initiated by lower activity. In most cases, this is quite
  unlikely to happen. However, if it does, data structures may be 
  corrupted which could lead to fatal failure and segfault. I detected
  this via a testbench test, not a user report. But I assume that some
  users may have had unreproducable aborts that were cause by this bug.
- bugfix: memory leak in imtcp & subsystems under some circumstances
  This leak is tied to error conditions which lead to incorrect cleanup
  of some data structures. [backport from v6]
- bugfix/improvement:$WorkDirectory now gracefully handles trailing slashes
---------------------------------------------------------------------------
Version 5.9.0  [V5-DEVEL] (rgerhards), 2011-06-08
- imfile: added $InputFileMaxLinesAtOnce directive
- enhanced imfile to support input batching
- added capability for imtcp and imptcp to activate keep-alive packets
  at the socket layer. This has not been added to imttcp, as the latter is
  only an experimental module, and one which did not prove to be useful.
  reference: http://kb.monitorware.com/post20791.html
- added support to control KEEPALIVE settings in imptcp
  this has not yet been added to imtcp, but could be done on request.
- $ActionName is now also used for naming of queues in impstats
  as well as in the debug output
- bugfix: do not open files with full privileges, if privs will be dropped
  This make the privilege drop code more bulletproof, but breaks Ubuntu's
  work-around for log files created by external programs with the wrong
  user and/or group. Note that it was long said that this "functionality"
  would break once we go for serious privilege drop code, so hopefully
  nobody still depends on it (and, if so, they lost...).
- bugfix: pipes not opened in full priv mode when privs are to be dropped
- this begins a new devel branch for v5
- better handling of queue i/o errors in disk queues. This is kind of a
  bugfix, but a very intrusive one, this it goes into the devel version
  first. Right now, "file not found" is handled and leads to the new
  emergency mode, in which disk action is stopped and the queue run
  in direct mode. An error message is emited if this happens.
- added support for user-level PRI provided via systemd
- added new config directive $InputTCPFlowControl to select if tcp
  received messages shall be flagged as light delayable or not.
- enhanced omhdfs to support batching mode. This permits to increase
  performance, as we now call the HDFS API with much larger message
  sizes and far more infrequently
- bugfix: failover did not work correctly if repeated msg reduction was on
  affected directive was: $ActionExecOnlyWhenPreviousIsSuspended on
  closes: http://bugzilla.adiscon.com/show_bug.cgi?id=236
---------------------------------------------------------------------------
Version 5.8.13  [V5-stable] 2012-08-22
- bugfix: DA queue could cause abort
- bugfix: "last message repeated n times" message was missing hostname
  Thanks to Zdenek Salvet for finding this bug and to Bodik for reporting
- bugfix "$PreserveFQDN on" was not honored in some modules
  Thanks to bodik for reporting this bug.
- bugfix: randomized IP option header in omudpspoof caused problems
  closes: http://bugzilla.adiscon.com/show_bug.cgi?id=327
  Thanks to Rick Brown for helping to test out the patch.
- bugfix: potential abort if output plugin logged message during shutdown
  note that none of the rsyslog-provided plugins does this
  Thanks to bodik and Rohit Prasad for alerting us on this bug and
  analyzing it.
  fixes: http://bugzilla.adiscon.com/show_bug.cgi?id=347
- bugfix: multiple main queues with same queue file name was not detected
  This lead to queue file corruption. While the root cause is a config
  error, it is a bug that this important and hard to find config error
  was not detected by rsyslog.
---------------------------------------------------------------------------
Version 5.8.12  [V5-stable] 2012-06-06
- add small delay (50ms) after sending shutdown message
  There seem to be cases where the shutdown message is otherwise not
  processed, not even on an idle system. Thanks to Marcin for
  bringing this problem up.
- support for resolving huge groups
  closes: http://bugzilla.adiscon.com/show_bug.cgi?id=310
  Thanks to Alec Warner for the patch
- bugfix: delayble source could block action queue, even if there was
  a disk queue associated with it. The root cause of this problem was
  that it makes no sense to delay messages once they arrive in the 
  action queue - the "input" that is being held in that case is the main
  queue worker, what makes no sense.
  Thanks to Marcin for alerting us on this problem and providing 
  instructions to reproduce it.
- bugfix: disk queue was not persisted on shutdown, regression of fix to
  http://bugzilla.adiscon.com/show_bug.cgi?id=299
  The new code also handles the case of shutdown of blocking light and 
  full delayable sources somewhat smarter and permits, assuming sufficient
  timouts, to persist message up to the max queue capacity. Also some nits
  in debug instrumentation have been fixed.
- bugfix/omudpspoof: problems, including abort, happend when run on
  multiple threads. Root cause is that libnet is not thread-safe. 
  omudpspoof now guards libnet calls with their own mutex.
- bugfix: if debug message could end up in log file when forking
  if rsyslog was set to auto-background (thus fork, the default) and debug
  mode to stdout was enabled, debug messages ended up in the first log file
  opened. Currently, stdout logging is completely disabled in forking mode
  (but writing to the debug log file is still possible). This is a change 
  in behaviour, which is under review. If it causes problems to you,
  please let us know.
  Thanks to Tomas Heinrich for the patch.
- bugfix/tcpflood: sending small test files did not work correctly
- bugfix: potential hang due to mutex deadlock
  closes: http://bugzilla.adiscon.com/show_bug.cgi?id=316
  Thanks to Andreas Piesk for reporting&analyzing this bug as well as
  providing patches and other help in resolving it.
- bugfix: property PROCID empty instead of proper nilvalue if not present
  If it is not present, it must have the nilvalue "-" as of RFC5424
  closes: http://bugzilla.adiscon.com/show_bug.cgi?id=332
  Thanks to John N for reporting this issue.
---------------------------------------------------------------------------
Version 5.8.11  [V5-stable] 2012-05-03
- bugfix: ommysql did not properly init/exit the mysql runtime library
  this could lead to segfaults. Triggering condition: multiple action
  instances using ommysql.  Thanks to Tomas Heinrich for reporting this
  problem and providing an initial patch (which my solution is based on,
  I need to add more code to clean the mess up).
- bugfix: rsyslog did not terminate when delayable inputs were blocked
  due to unvailable sources. Fixes:
  http://bugzilla.adiscon.com/show_bug.cgi?id=299
  Thanks to Marcin M for bringing up this problem and Andre Lorbach
  for helping to reproduce and fix it.
- bugfix: active input in "light delay state" could block rsyslog
  termination, at least for prolonged period of time
- bugfix: imptcp input name could not be set
  config directive was accepted, but had no effect
- bugfix: assigned ruleset was lost when using disk queues
  This looked quite hard to diagnose for disk-assisted queues, as the
  pure memory part worked well, but ruleset info was lost for messages
  stored inside the disk queue.
- bugfix: hostname was not requeried on HUP
  Thanks to Per Jessen for reporting this bug and Marius Tomaschewski for
  his help in testing the fix.
- bugfix: inside queue.c, some thread cancel states were not correctly
  reset. While this is a bug, we assume it did have no practical effect
  because the reset as it was done was set to the state the code actually
  had at this point. But better fix this...
---------------------------------------------------------------------------
Version 5.8.10  [V5-stable] 2012-04-05
- bugfix: segfault on startup if $actionqueuefilename was missing for disk
  queue config
  Thanks to Tomas Heinrich for the patch.
- bugfix: segfault if disk-queue was started up with old queue file
  Thanks to Tomas Heinrich for the patch.
- bugfix: memory leak in array passing output module mode
---------------------------------------------------------------------------
Version 5.8.9  [V5-stable] 2012-03-15
- added tool to recover disk queue if .qi file is missing (recover_qi.pl)
  Thanks to Kaiwang Chen for contributing this tool
- bugfix: stopped DA queue was never processed after a restart due to a
  regression from statistics module
- added better doc for statsobj interface
  Thanks to Kaiwang Chen for his suggestions and analysis in regard to the
  stats subsystem.
---------------------------------------------------------------------------
Version 5.8.8  [V5-stable] 2012-03-05
- added capability to use a local interface IP address as fromhost-ip for
  imuxsock imklog
  new config directives: $IMUXSockLocalIPIF, $klogLocalIPIF
- added configuration directives to customize queue light delay marks
  $MainMsgQueueLightDelayMark, $ActionQueueLightDelayMark; both
  specify number of messages starting at which a delay happens.
- bugfix: omprog made rsyslog abort on startup if not binary to
  execute was configured
- bugfix: imklog invalidly computed facility and severity
  closes: http://bugzilla.adiscon.com/show_bug.cgi?id=313
---------------------------------------------------------------------------
Version 5.8.7  [V5-stable] 2012-01-17
- bugfix: instabilities when using RFC5424 header fields
  Thanks to Kaiwang Chen for the patch
- bugfix: imuxsock did truncate part of received message if it did not
  contain a proper date. The truncation occured because we removed that
  part of the messages that was expected to be the date.
  closes: http://bugzilla.adiscon.com/show_bug.cgi?id=295
- bugfix: potential abort after reading invalid X.509 certificate
  closes: http://bugzilla.adiscon.com/show_bug.cgi?id=290
  Thanks to Tomas Heinrich for the patch
- bugfix: stats counter were not properly initialized on creation
- FQDN hostname for multihomed host was not always set to the correct name
  if multiple aliases existed. Thanks to Tomas Heinreich for the patch.
- re-licensed larger parts of the codebase under the Apache license 2.0
---------------------------------------------------------------------------
Version 5.8.6  [V5-stable] 2011-10-21
- bugfix: missing whitespace after property-based filter was not detected
- bugfix: $OMFileFlushInterval period was doubled - now using correct value
- bugfix: ActionQueue could malfunction due to index error
  Thanks to Vlad Grigorescu for the patch
- bugfix: $ActionExecOnlyOnce interval did not work properly
  Thanks to Tomas Heinrich for the patch
- bugfix: race condition when extracting program name, APPNAME, structured
  data and PROCID (RFC5424 fields) could lead to invalid characters e.g.
  in dynamic file names or during forwarding (general malfunction of these
  fields in templates, mostly under heavy load)
- bugfix: imuxsock did no longer ignore message-provided timestamp, if
  so configured (the *default*). Lead to no longer sub-second timestamps.
  closes: http://bugzilla.adiscon.com/show_bug.cgi?id=281
- bugfix: omfile returns fatal error code for things that go really wrong
  previously, RS_RET_RESUME was returned, which lead to a loop inside the
  rule engine as omfile could not really recover.
- bugfix: imfile did invalid system call under some circumstances
  when a file that was to be monitored did not exist BUT the state file
  actually existed. Mostly a cosmetic issue. Root cause was incomplete
  error checking in stream.c; so patch may affect other code areas.
- bugfix: rsyslogd -v always said 64 atomics were not present
  thanks to mono_matsuko for the patch
---------------------------------------------------------------------------
Version 5.8.5  [V5-stable] (rgerhards/al), 2011-09-01
- bugfix/security: off-by-two bug in legacy syslog parser, CVE-2011-3200
- bugfix: mark message processing did not work correctly
- bugfix: potential hang condition during tag emulation
- bugfix: too-early string termination during tag emulation
- bugfix: The NUL-Byte for the syslogtag was not copied in MsgDup (msg.c)
- bugfix: fixed incorrect state handling for Discard Action (transactions)
  Note: This caused all messages in a batch to be set to COMMITTED, 
  even if they were discarded. 
---------------------------------------------------------------------------
Version 5.8.4  [V5-stable] (al), 2011-08-10
- bugfix: potential misadressing in property replacer
- bugfix: memcpy overflow can occur in allowed sender checkig
  if a name is resolved to IPv4-mapped-on-IPv6 address
  Found by Ismail Dönmez at suse
- bugfix: potential misadressing in property replacer
- bugfix: MSGID corruption in RFC5424 parser under some circumstances
  closes: http://bugzilla.adiscon.com/show_bug.cgi?id=275
---------------------------------------------------------------------------
Version 5.8.3  [V5-stable] (rgerhards), 2011-07-11
- systemd support: set stdout/stderr to null - thx to Lennart for the patch
- added support for the ":omusrmsg:" syntax in configuring user messages
- added support for the ":omfile:" syntax for actions
  Note: previous outchannel syntax will generate a warning message. This
  may be surprising to some users, but it is quite urgent to alert them
  of the new syntax as v6 can no longer support the previous one.
---------------------------------------------------------------------------
Version 5.8.2  [V5-stable] (rgerhards), 2011-06-21
- bugfix: problems in failover action handling
  closes: http://bugzilla.adiscon.com/show_bug.cgi?id=270
  closes: http://bugzilla.adiscon.com/show_bug.cgi?id=254
- bugfix: mutex was invalidly left unlocked during action processing
  At least one case where this can occur is during thread shutdown, which
  may be initiated by lower activity. In most cases, this is quite
  unlikely to happen. However, if it does, data structures may be 
  corrupted which could lead to fatal failure and segfault. I detected
  this via a testbench test, not a user report. But I assume that some
  users may have had unreproducable aborts that were cause by this bug.
- bugfix: memory leak in imtcp & subsystems under some circumstances
  This leak is tied to error conditions which lead to incorrect cleanup
  of some data structures. [backport from v6]
- bugfix/improvement:$WorkDirectory now gracefully handles trailing slashes
---------------------------------------------------------------------------
Version 5.8.1  [V5-stable] (rgerhards), 2011-05-19
- bugfix: invalid processing in QUEUE_FULL condition
  If the the multi-submit interface was used and a QUEUE_FULL condition
  occured, the failed message was properly destructed. However, the
  rest of the input batch, if it existed, was not processed. So this
  lead to potential loss of messages and a memory leak. The potential
  loss of messages was IMHO minor, because they would have been dropped
  in most cases due to the queue remaining full, but very few lucky ones
  from the batch may have made it. Anyhow, this has now been changed so
  that the rest of the batch is properly tried to be enqueued and, if
  not possible, destructed.
- new module mmsnmptrapd, a sample message modification module
  This can be useful to reformat snmptrapd messages and also serves as
  a sample for how to write message modification modules using the
  output module interface. Note that we introduced this new 
  functionality directly into the stable release, as it does not 
  modify the core and as such cannot have any side-effects if it is
  not used (and thus the risk is solely on users requiring that
  functionality).
- bugfix: rate-limiting inside imuxsock did not work 100% correct
  reason was that a global config variable was invalidly accessed where a
  listener variable should have been used.
  Also performance-improved the case when rate limiting is turned off (this
  is a very unintrusive change, thus done directly to the stable version).
- bugfix: $myhostname not available in RainerScript (and no error message)
  closes: http://bugzilla.adiscon.com/show_bug.cgi?id=233
- bugfix: memory and file descriptor leak in stream processing
  Leaks could occur under some circumstances if the file stream handler
  errored out during the open call. Among others, this could cause very
  big memory leaks if there were a problem with unreadable disk queue
  files. In regard to the memory leak, this
  closes: http://bugzilla.adiscon.com/show_bug.cgi?id=256
- bugfix: doc for impstats had wrong config statements
  also, config statements were named a bit inconsistent, resolved that
  problem by introducing an alias and only documenting the consistent
  statements
  Thanks to Marcin for bringing up this problem.
- bugfix: IPv6-address could not be specified in omrelp
  this was due to improper parsing of ":"
  closes: http://bugzilla.adiscon.com/show_bug.cgi?id=250
- bugfix: TCP connection invalidly aborted when messages needed to be
  discarded (due to QUEUE_FULL or similar problem)
- bugfix: $LocalHostName was not honored under all circumstances
  closes: http://bugzilla.adiscon.com/show_bug.cgi?id=258
- bugfix(minor): improper template function call in syslogd.c
---------------------------------------------------------------------------
Version 5.8.0  [V5-stable] (rgerhards), 2011-04-12

This is the new v5-stable branch, importing all feature from the 5.7.x
versions. To see what has changed in regard to the previous v5-stable,
check the Changelog for 5.7.x below.

- bugfix: race condition in deferred name resolution
  closes: http://bugzilla.adiscon.com/show_bug.cgi?id=238
  Special thanks to Marcin for his persistence in helping to solve this
  bug.
- bugfix: DA queue was never shutdown once it was started
  closes: http://bugzilla.adiscon.com/show_bug.cgi?id=241
---------------------------------------------------------------------------
Version 5.7.10  [V5-BETA] (rgerhards), 2011-03-29
- bugfix: ompgsql did not work properly with ANSI SQL strings
  closes: http://bugzilla.adiscon.com/show_bug.cgi?id=229
- bugfix: rsyslog did not build with --disable-regexp configure option
  closes: http://bugzilla.adiscon.com/show_bug.cgi?id=243
- bugfix: PRI was invalid on Solaris for message from local log socket
- enhance: added $BOM system property to ease writing byte order masks
- bugfix: RFC5424 parser confused by empty structured data
  closes: http://bugzilla.adiscon.com/show_bug.cgi?id=237
- bugfix: error return from strgen caused abort, now causes action to be
  ignored (just like a failed filter)
- new sample plugin for a strgen to generate sql statement consumable
  by a database plugin
- bugfix: strgen could not be used together with database outputs
  because the sql/stdsql option could not be specified. This has been
  solved by permitting the strgen to include the opton inside its name.
  closes: http://bugzilla.adiscon.com/show_bug.cgi?id=195
---------------------------------------------------------------------------
Version 5.7.9  [V5-BETA] (rgerhards), 2011-03-16
- improved testbench
  among others, life tests for ommysql (against a test database) have
  been added, valgrind-based testing enhanced, ...
- enhance: fallback *at runtime* to epoll_create if epoll_create1 is not
  available. Thanks to Michael Biebl for analysis and patch!
- bugfix: failover did not work correctly if repeated msg reduction was on
  closes: http://bugzilla.adiscon.com/show_bug.cgi?id=236
  affected directive was: $ActionExecOnlyWhenPreviousIsSuspended on
- bugfix: minor memory leak in omlibdbi (< 1k per instance and run)
- bugfix: (regression) omhdfs did no longer compile
- bugfix: omlibdbi did not use password from rsyslog.conf
  closes: http://bugzilla.adiscon.com/show_bug.cgi?id=203
---------------------------------------------------------------------------
Version 5.7.8  [V5-BETA] (rgerhards), 2011-03-09
- systemd support somewhat improved (can now take over existing log sockt)
- bugfix: discard action did not work under some circumstances
  fixes: http://bugzilla.adiscon.com/show_bug.cgi?id=217
- bugfix: file descriptor leak in gnutls netstream driver
  fixes: http://bugzilla.adiscon.com/show_bug.cgi?id=222
---------------------------------------------------------------------------
Version 5.7.7  [V5-BETA] (rgerhards), 2011-03-02
- bugfix: potential abort condition when $RepeatedMsgReduction set to on
  as well as potentially in a number of other places where MsgDup() was
  used. This only happened when the imudp input module was used and it
  depended on name resolution not yet had taken place. In other words,
  this was a strange problem that could lead to hard to diagnose 
  instability. So if you experience instability, chances are good that
  this fix will help.
---------------------------------------------------------------------------
Version 5.7.6  [V5-BETA] (rgerhards), 2011-02-25
- bugfix: fixed a memory leak and potential abort condition
  this could happen if multiple rulesets were used and some output batches
  contained messages belonging to more than one ruleset.
  fixes: http://bugzilla.adiscon.com/show_bug.cgi?id=226
  fixes: http://bugzilla.adiscon.com/show_bug.cgi?id=218
- bugfix: memory leak when $RepeatedMsgReduction on was used
  bug tracker: http://bugzilla.adiscon.com/show_bug.cgi?id=225
---------------------------------------------------------------------------
Version 5.7.5  [V5-BETA] (rgerhards), 2011-02-23
- enhance: imfile did not yet support multiple rulesets, now added
  we do this directly in the beta because a) it does not affect existing
  functionality and b) one may argue that this missing functionality is
  close to a bug.
- improved testbench, added tests for imuxsock
- bugfix: imuxsock did no longer sanitize received messages
  This was a regression from the imuxsock partial rewrite. Happened
  because the message is no longer run through the standard parsers. 
  bug tracker: http://bugzilla.adiscon.com/show_bug.cgi?id=224
- bugfix: minor race condition in action.c - considered cosmetic
  This is considered cosmetic as multiple threads tried to write exactly
  the same value into the same memory location without sync. The method
  has been changed so this can no longer happen.
---------------------------------------------------------------------------
Version 5.7.4  [V5-BETA] (rgerhards), 2011-02-17
- added pmsnare parser module (written by David Lang)
- enhanced imfile to support non-cancel input termination
- improved systemd socket activation thanks to Marius Tomaschewski
- improved error reporting for $WorkDirectory
  non-existance and other detectable problems are now reported,
  and the work directory is NOT set in this case
- bugfix: pmsnare causded abort under some conditions
- bugfix: abort if imfile reads file line of more than 64KiB
  Thanks to Peter Eisentraut for reporting and analysing this problem.
  bug tracker: http://bugzilla.adiscon.com/show_bug.cgi?id=221
- bugfix: queue engine did not properly slow down inputs in FULL_DELAY mode
  when in disk-assisted mode. This especially affected imfile, which
  created unnecessarily queue files if a large set of input file data was
  to process.
- bugfix: very long running actions could prevent shutdown under some
  circumstances. This has now been solved, at least for common
  situations.
- bugfix: fixed compile problem due to empty structs
  this occured only on some platforms/compilers. thanks to Dražen Kačar 
  for the fix
---------------------------------------------------------------------------
Version 5.7.3  [V5-BETA] (rgerhards), 2011-02-07
- added support for processing multi-line messages in imfile
- added $IMUDPSchedulingPolicy and $IMUDPSchedulingPriority config settings
- added $LocalHostName config directive
- bugfix: fixed build problems on some platforms
  namely those that have 32bit atomic operations but not 64 bit ones
- bugfix: local hostname was pulled too-early, so that some config 
  directives (namely FQDN settings) did not have any effect
- bugfix: imfile did duplicate messages under some circumstances
- added $OMMySQLConfigFile config directive
- added $OMMySQLConfigSection config directive
---------------------------------------------------------------------------
Version 5.7.2  [V5-DEVEL] (rgerhards), 2010-11-26
- bugfix(important): problem in TLS handling could cause rsyslog to loop
  in a tight loop, effectively disabling functionality and bearing the
  risk of unresponsiveness of the whole system.
  Bug tracker: http://bugzilla.adiscon.com/show_bug.cgi?id=194
- bugfix: imfile state file was not written when relative file name
  for it was specified
- bugfix: compile failed on systems without epoll_create1()
  Thanks to David Hill for providing a fix.
- bugfix: atomic increment for msg object may not work correct on all
  platforms. Thanks to Chris Metcalf for the patch
- bugfix: replacements for atomic operations for non-int sized types had
  problems. At least one instance of that problem could potentially lead
  to abort (inside omfile).
---------------------------------------------------------------------------
Version 5.7.1  [V5-DEVEL] (rgerhards), 2010-10-05
- support for Hadoop's HDFS added (via omhdfs)
- imuxsock now optionally use SCM_CREDENTIALS to pull the pid from the log
  socket itself
  (thanks to Lennart Poettering for the suggesting this feature)
- imuxsock now optionally uses per-process input rate limiting, guarding the
  user against processes spamming the system log
  (thanks to Lennart Poettering for suggesting this feature)
- added new config statements
  * $InputUnixListenSocketUsePIDFromSystem 
  * $SystemLogUsePIDFromSystem 
  * $SystemLogRateLimitInterval
  * $SystemLogRateLimitBurst
  * $SystemLogRateLimitSeverity
  * $IMUxSockRateLimitInterval
  * $IMUxSockRateLimitBurst
  * $IMUxSockRateLimitSeverity
- imuxsock now supports up to 50 different sockets for input
- some code cleanup in imuxsock (consider this a release a major
  modification, especially if problems show up)
- bugfix: /dev/log was unlinked even when passed in from systemd
  in which case it should be preserved as systemd owns it
---------------------------------------------------------------------------
Version 5.7.0  [V5-DEVEL] (rgerhards), 2010-09-16
- added module impstat to emit periodic statistics on rsyslog counters
- support for systemd officially added
  * acquire /dev/log socket optionally from systemd
    thanks to Lennart Poettering for this patch
  * sd-systemd API added as part of rsyslog runtime library
---------------------------------------------------------------------------
Version 5.6.5  [V5-STABLE] (rgerhards), 2011-03-22
- bugfix: failover did not work correctly if repeated msg reduction was on
  affected directive was: $ActionExecOnlyWhenPreviousIsSuspended on
  closes: http://bugzilla.adiscon.com/show_bug.cgi?id=236
- bugfix: omlibdbi did not use password from rsyslog.con
  closes: http://bugzilla.adiscon.com/show_bug.cgi?id=203
- bugfix(kind of): tell users that config graph can currently not be
  generated
  closes: http://bugzilla.adiscon.com/show_bug.cgi?id=232
- bugfix: discard action did not work under some circumstances
  fixes: http://bugzilla.adiscon.com/show_bug.cgi?id=217
  (backport from 5.7.8)
---------------------------------------------------------------------------
Version 5.6.4  [V5-STABLE] (rgerhards), 2011-03-03
- bugfix: potential abort condition when $RepeatedMsgReduction set to on
  as well as potentially in a number of other places where MsgDup() was
  used. This only happened when the imudp input module was used and it
  depended on name resolution not yet had taken place. In other words,
  this was a strange problem that could lead to hard to diagnose 
  instability. So if you experience instability, chances are good that
  this fix will help.
- bugfix: fixed a memory leak and potential abort condition
  this could happen if multiple rulesets were used and some output batches
  contained messages belonging to more than one ruleset.
  fixes: http://bugzilla.adiscon.com/show_bug.cgi?id=226
  fixes: http://bugzilla.adiscon.com/show_bug.cgi?id=218
- bugfix: memory leak when $RepeatedMsgReduction on was used
  bug tracker: http://bugzilla.adiscon.com/show_bug.cgi?id=225
---------------------------------------------------------------------------
Version 5.6.3  [V5-STABLE] (rgerhards), 2011-01-26
- bugfix: action processor released memory too early, resulting in
  potential issue in retry cases (but very unlikely due to another
  bug, which I also fixed -- only after the fix this problem here
  became actually visible).
- bugfix: batch processing flagged invalid message as "bad" under some
  circumstances
- bugfix: unitialized variable could cause issues under extreme conditions
  plus some minor nits. This was found after a clang static code analyzer
  analysis (great tool, and special thanks to Marcin for telling me about
  it!)
- bugfix: batches which had actions in error were not properly retried in
  all cases
- bugfix: imfile did duplicate messages under some circumstances
- bugfix: testbench was not activated if no Java was present on system
  ... what actually was a left-over. Java is no longer required.
---------------------------------------------------------------------------
Version 5.6.2  [V5-STABLE] (rgerhards), 2010-11-30
- bugfix: compile failed on systems without epoll_create1()
  Thanks to David Hill for providing a fix.
- bugfix: atomic increment for msg object may not work correct on all
  platforms. Thanks to Chris Metcalf for the patch
- bugfix: replacements for atomic operations for non-int sized types had
  problems. At least one instance of that problem could potentially lead
  to abort (inside omfile).
- added the $InputFilePersistStateInterval config directive to imfile
- changed imfile so that the state file is never deleted (makes imfile
  more robust in regard to fatal failures)
- bugfix: a slightly more informative error message when a TCP
  connections is aborted
---------------------------------------------------------------------------
Version 5.6.1  [V5-STABLE] (rgerhards), 2010-11-24
- bugfix(important): problem in TLS handling could cause rsyslog to loop
  in a tight loop, effectively disabling functionality and bearing the
  risk of unresponsiveness of the whole system.
  Bug tracker: http://bugzilla.adiscon.com/show_bug.cgi?id=194
- permitted imptcp to work on systems which support epoll(), but not
  epoll_create().
  Bug: http://bugzilla.adiscon.com/show_bug.cgi?id=204
  Thanks to Nicholas Brink for reporting this problem.
- bugfix: testbench failed if imptcp was not enabled
- bugfix: segfault when an *empty* template was used
  Bug: http://bugzilla.adiscon.com/show_bug.cgi?id=206
  Thanks to David Hill for alerting us.
- bugfix: compile failed with --enable-unlimited-select
  thanks varmojfekoj for the patch
---------------------------------------------------------------------------
Version 5.6.0  [V5-STABLE] (rgerhards), 2010-10-19

This release brings all changes and enhancements of the 5.5.x series
to the v5-stable branch.

- bugfix: a couple of problems that imfile had on some platforms, namely
  Ubuntu (not their fault, but occured there)
- bugfix: imfile utilizes 32 bit to track offset. Most importantly,
  this problem can not experienced on Fedora 64 bit OS (which has
  64 bit long's!)
---------------------------------------------------------------------------
Version 5.5.7  [V5-BETA] (rgerhards), 2010-08-09
- changed omudpspoof default spoof address to simplify typical use case
  thanks to David Lang for suggesting this
- doc bugfix: pmlastmsg doc samples had errors
- bugfix[minor]: pmrfc3164sd had invalid name (resided in rsyslog name 
  space, what should not be the case for a contributed module)
- added omuxsock, which permits to write message to local Unix sockets
  this is the counterpart to imuxsock, enabling fast local forwarding
---------------------------------------------------------------------------
Version 5.5.6  [DEVEL] (rgerhards), 2010-07-21
- added parser modules
  * pmlastmsg, which supports the notoriously malformed "last message
    repeated n times" messages from some syslogd's (namely sysklogd)
  * pmrfc3164sd (contributed), supports RFC5424 structured data in 
    RFC3164 messages [untested]
- added new module type "string generator", used to speed up output
  processing. Expected speedup for (typical) rsyslog processing is
  roughly 5 to 6 percent compared to using string-based templates.
  They may also be used to do more complex formatting with custom
  C code, what provided greater flexibility and probably far higher
  speed, for example if using multiple regular expressions within a 
  template.
- added 4 string generators for
  * RSYSLOG_FileFormat
  * RSYSLOG_TraditionalFileFormat
  * RSYSLOG_ForwardFormat
  * RSYSLOG_TraditionalForwardFormat
- bugfix: mutexes used to simulate atomic instructions were not destructed
- bugfix: regression caused more locking action in msg.c than necessary
- bugfix: "$ActionExecOnlyWhenPreviousIsSuspended on" was broken
- bugfix: segfault on HUP when "HUPIsRestart" was set to "on"
  thanks varmojfekoj for the patch
- bugfix: default for $OMFileFlushOnTXEnd was wrong ("off").
  This, in default mode, caused buffered writing to be used, what
  means that it looked like no output were written or partial
  lines. Thanks to Michael Biebl for pointing out this bug.
- bugfix: programname filter in ! configuration can not be reset
  Thanks to Kiss Gabor for the patch.
---------------------------------------------------------------------------
Version 5.5.5  [DEVEL] (rgerhards), 2010-05-20
- added new cancel-reduced action thread termination method
  We now manage to cancel threads that block inside a retry loop to
  terminate without the need to cancel the thread. Avoiding cancellation
  helps keep the system complexity minimal and thus provides for better
  stability. This also solves some issues with improper shutdown when
  inside an action retry loop.
---------------------------------------------------------------------------
Version 5.5.4  [DEVEL] (rgerhards), 2010-05-03
- This version offers full support for Solaris on Intel and Sparc
- bugfix: problems with atomic operations emulation
  replaced atomic operation emulation with new code. The previous code
  seemed to have some issue and also limited concurrency severely. The
  whole atomic operation emulation has been rewritten.
- bugfix: netstream ptcp support class was not correctly build on systems
  without epoll() support
- bugfix: segfault on Solaris/Sparc
---------------------------------------------------------------------------
Version 5.5.3  [DEVEL] (rgerhards), 2010-04-09
- added basic but functional support for Solaris
- imported many bugfixes from 3.6.2/4.6.1 (see ChangeLog below!)
- added new property replacer option "date-rfc3164-buggyday" primarily
  to ease migration from syslog-ng. See property replacer doc for
  details.
- added capability to turn off standard LF delimiter in TCP server
  via new directive "$InputTCPServerDisableLFDelimiter on"
- bugfix: failed to compile on systems without epoll support
- bugfix: comment char ('#') in literal terminated script parsing
  and thus could not be used.
  but tracker: http://bugzilla.adiscon.com/show_bug.cgi?id=119
  [merged in from v3.22.2]
- imported patches from 4.6.0:
  * improved testbench to contain samples for totally malformed messages
    which miss parts of the message content
  * bugfix: some malformed messages could lead to a missing LF inside files
    or some other missing parts of the template content.
  * bugfix: if a message ended immediately with a hostname, the hostname
    was mistakenly interpreted as TAG, and localhost be used as hostname
---------------------------------------------------------------------------
Version 5.5.2  [DEVEL] (rgerhards), 2010-02-05
- applied patches that make rsyslog compile under Apple OS X.
  Thanks to trey for providing these.
- replaced data type "bool" by "sbool" because this created some
  portability issues.
- added $Escape8BitCharactersOnReceive directive
  Thanks to David Lang for suggesting it.
- worked around an issue where omfile failed to compile on 32 bit platforms
  under some circumstances (this smells like a gcc problem, but a simple
  solution was available). Thanks to Kenneth Marshall for some advice.
- extended testbench
---------------------------------------------------------------------------
Version 5.5.1  [DEVEL] (rgerhards), 2009-11-27
- introduced the ablity for netstream drivers to utilize an epoll interface
  This offers increased performance and removes the select() FDSET size
  limit from imtcp. Note that we fall back to select() if there is no
  epoll netstream drivers. So far, an epoll driver has only been
  implemented for plain tcp syslog, the rest will follow once the code
  proves well in practice AND there is demand.
- re-implemented $EscapeControlCharacterTab config directive
  Based on Jonathan Bond-Caron's patch for v4. This now also includes some
  automatted tests.
- bugfix: enabling GSSServer crashes rsyslog startup
  Thanks to Tomas Kubina for the patch [imgssapi]
- bugfix (kind of): check if TCP connection is still alive if using TLS
  Thanks to Jonathan Bond-Caron for the patch.
---------------------------------------------------------------------------
Version 5.5.0  [DEVEL] (rgerhards), 2009-11-18
- moved DNS resolution code out of imudp and into the backend processing
  Most importantly, DNS resolution now never happens if the resolved name
  is not required. Note that this applies to imudp - for the other inputs,
  DNS resolution almost comes for free, so we do not do it there. However,
  the new method has been implemented in a generic way and as such may 
  also be used by other modules in the future.
- added option to use unlimited-size select() calls
  Thanks to varmjofekoj for the patch
  This is not done in imudp, as it natively supports epoll().
- doc: improved description of what loadable modules can do
---------------------------------------------------------------------------
Version 5.4.2  [v5-stable] (rgerhards), 2010-03-??
- bugfix(kind of): output plugin retry behaviour could cause engine to loop
  The rsyslog engine did not guard itself against output modules that do
  not properly convey back the tryResume() behaviour. This then leads to
  what looks like an endless loop. I consider this to be a bug of the 
  engine not only because it should be hardened against plugin misbehaviour,
  but also because plugins may not be totally able to avoid this situation
  (depending on the type of and processing done by the plugin).
- bugfix: testbench failed when not executed in UTC+1 timezone
  accidently, the time zone information was kept inside some
  to-be-checked-for responses
- temporary bugfix replaced by permanent one for
  message-induced off-by-one error (potential segfault) (see 4.6.2)
  The analysis has been completed and a better fix been crafted and 
  integrated.
- bugfix(minor): status variable was uninitialized
  However, this would have caused harm only if NO parser modules at
  all were loaded, which would lead to a defunctional configuration
  at all. And, even more important, this is impossible as two parser
  modules are built-in and thus can not be "not loaded", so we always
  have a minimum of two.
---------------------------------------------------------------------------
Version 5.4.1  [v5-stable] (rgerhards), 2010-03-??
- added new property replacer option "date-rfc3164-buggyday" primarily
  to ease migration from syslog-ng. See property replacer doc for
  details. [backport from 5.5.3 because urgently needed by some]
- imported all bugfixes vom 4.6.2 (see below)
---------------------------------------------------------------------------
Version 5.4.0  [v5-stable] (rgerhards), 2010-03-08
***************************************************************************
* This is a new stable v5 version. It contains all fixes and enhancements *
* made during the 5.3.x phase as well as those listed below.              *
* Note that the 5.2.x series was quite buggy and as such all users are    *
* strongly advised to upgrade to 5.4.0.                                   *
***************************************************************************
- bugfix: omruleset failed to work in many cases
  bug tracker: http://bugzilla.adiscon.com/show_bug.cgi?id=179
  Thanks to Ryan B. Lynch for reporting this issue.
- bugfix: comment char ('#') in literal terminated script parsing
  and thus could not be used.
  but tracker: http://bugzilla.adiscon.com/show_bug.cgi?id=119
  [merged in from v3.22.2]
---------------------------------------------------------------------------
Version 5.3.7  [BETA] (rgerhards), 2010-01-27
- bugfix: queues in direct mode could case a segfault, especially if an
  action failed for action queues. The issue was an invalid increment of
  a stack-based pointer which lead to destruction of the stack frame and
  thus a segfault on function return.
  Thanks to Michael Biebl for alerting us on this problem.
- bugfix: hostname accidently set to IP address for some message sources,
  for example imudp. Thanks to Anton for reporting this bug. [imported v4]
- bugfix: ompgsql had problems with transaction support, what actually 
  rendered it unsuable. Thanks to forum user "horhe" for alerting me
  on this bug and helping to debug/fix it! [imported from 5.3.6]
- bugfix: $CreateDirs variable not properly initialized, default thus
  was random (but most often "on") [imported from v3]
- bugfix: potential segfaults during queue shutdown
  (bugs require certain non-standard settings to appear)
  Thanks to varmojfekoj for the patch [imported from 4.5.8]
  [backport from 5.5.2]
- bugfix: wrong memory assignment for a config variable (probably
  without causing any harm) [backport from 5.2.2]
- bugfix: rsyslog hangs when writing to a named pipe which nobody was
  reading. Thanks to Michael Biebl for reporting this bug.
  Bugzilla entry: http://bugzilla.adiscon.com/show_bug.cgi?id=169
  [imported from 4.5.8]
---------------------------------------------------------------------------
Version 5.3.6  [BETA] (rgerhards), 2010-01-13
- bugfix: ompgsql did not properly check the server connection in
  tryResume(), which could lead to rsyslog running in a thight loop
- bugfix: suspension during beginTransaction() was not properly handled
  by rsyslog core
- bugfix: omfile output was only written when buffer was full, not at
  end of transaction
- bugfix: commit transaction was not properly conveyed to message layer,
  potentially resulting in non-message destruction and thus hangs
- bugfix: enabling GSSServer crashes rsyslog startup
  Thanks to Tomas Kubina for the patch [imgssapi]
- bugfix (kind of): check if TCP connection is still alive if using TLS
  Thanks to Jonathan Bond-Caron for the patch.
- bugfix: $CreateDirs variable not properly initialized, default thus
  was random (but most often "on") [imported from v3]
- bugfix: ompgsql had problems with transaction support, what actually 
  rendered it unsuable. Thanks to forum user "horhe" for alerting me
  on this bug and helping to debug/fix it!
- bugfix: memory leak when sending messages in zip-compressed format
  Thanks to Naoya Nakazawa for analyzing this issue and providing a patch.
- worked around an issue where omfile failed to compile on 32 bit platforms
  under some circumstances (this smells like a gcc problem, but a simple
  solution was available). Thanks to Kenneth Marshall for some advice.
  [backported from 5.5.x branch]
---------------------------------------------------------------------------
Version 5.3.5  [BETA] (rgerhards), 2009-11-13
- some light performance enhancement by replacing time() call with much
  faster (at least under linux) gettimeofday() calls.
- some improvement of omfile performance with dynafiles
  saved costly time() calls by employing a logical clock, which is 
  sufficient for the use case
- bugfix: omudpspoof miscalculated source and destination ports
  while this was probably not noticed for source ports, it resulted in
  almost all destination ports being wrong, except for the default port
  of 514, which by virtue of its binary representation was calculated 
  correct (and probably thus the bug not earlier detected).
- bugfixes imported from earlier releases
  * bugfix: named pipes did no longer work (they always got an open error)
    this was a regression from the omfile rewrite in 4.5.0
  * bugfix(testbench): sequence check was not always performed correctly,
    that could result in tests reporting success when they actually failed
- improved testbench: added tests for UDP forwarding and omudpspoof
- doc bugfix: omudpspoof had wrong config command names ("om" missing)
- bugfix [imported from 4.4.3]: $ActionExecOnlyOnceEveryInterval did
  not work.
- [inport v4] improved testbench, contains now tcp and gzip test cases
- [import v4] added a so-called "On Demand Debug" mode, in which debug
  output can be generated only after the process has started, but not right
  from the beginning. This is assumed to be useful for hard-to-find bugs.
  Also improved the doc on the debug system.
- bugfix: segfault on startup when -q or -Q option was given
  [imported from v3-stable]
---------------------------------------------------------------------------
Version 5.3.4  [DEVEL] (rgerhards), 2009-11-04
- added the ability to create custom message parsers
- added $RulesetParser config directive that permits to bind specific
  parsers to specific rulesets
- added omruleset output module, which provides great flexibility in 
  action processing. THIS IS A VERY IMPORTANT ADDITION, see its doc
  for why.
- added the capability to have ruleset-specific main message queues
  This offers considerable additional flexibility AND superior performance
  (in cases where multiple inputs now can avoid lock contention)
- bugfix: correct default for escape ('#') character restored
  This was accidently changed to '\\', thanks to David Lang for reporting
- bugfix(testbench): testcase did not properly wait for rsyslogd shutdown
  thus some unpredictable behavior and a false negative test result
  could occur.
---------------------------------------------------------------------------
Version 5.3.3  [DEVEL] (rgerhards), 2009-10-27
- simplified and thus speeded up the queue engine, also fixed some
  potential race conditions (in very unusual shutdown conditions)
  along the way. The threading model has seriously changes, so there may
  be some regressions.
- enhanced test environment (inlcuding testbench): support for enhancing
  probability of memory addressing failure by using non-NULL default
  value for malloced memory (optional, only if requested by configure
  option). This helps to track down some otherwise undetected issues
  within the testbench.
- bugfix: potential abort if inputname property was not set 
  primarily a problem of imdiag
- bugfix: message processing states were not set correctly in all cases
  however, this had no negative effect, as the message processing state
  was not evaluated when a batch was deleted, and that was the only case
  where the state could be wrong.
---------------------------------------------------------------------------
Version 5.3.2  [DEVEL] (rgerhards), 2009-10-21
- enhanced omfile to support transactional interface. This will increase
  performance in many cases.
- added multi-ruleset support to imudp
- re-enabled input thread termination handling that does avoid thread
  cancellation where possible. This provides a more reliable mode of
  rsyslogd termination (canceling threads my result in not properly
  freed resouces and potential later hangs, even though we perform
  proper cancel handling in our code). This is part of an effort to
  reduce thread cancellation as much as possible in rsyslog.
  NOTE: the code previously written code for this functionality had a
  subtle race condition. The new code solves that.
- enhanced immark to support non-cancel input module termination
- improved imudp so that epoll can be used in more environments,
  fixed potential compile time problem if EPOLL_CLOEXEC is not available.
- some cleanup/slight improvement:
  * changed imuxsock to no longer use deprecated submitAndParseMsg() IF
  * changed submitAndParseMsg() interface to be a wrapper around the new
    way of message creation/submission. This enables older plugins to be
    used together with the new interface. The removal also enables us to
    drop a lot of duplicate code, reducing complexity and increasing
    maintainability.
- bugfix: segfault when starting up with an invalid .qi file for a disk queue
  Failed for both pure disk as well as DA queues. Now, we emit an error
  message and disable disk queueing facility.
- bugfix: potential segfault on messages with empty MSG part. This was a
  recently introduced regression.
- bugfix: debug string larger than 1K were improperly displayed. Max size
  is now 32K, and if a string is even longer it is meaningfully truncated.
---------------------------------------------------------------------------
Version 5.3.1  [DEVEL] (rgerhards), 2009-10-05
- added $AbortOnUncleanConfig directive - permits to prevent startup when
  there are problems with the configuration file. See it's doc for
  details.
- included some important fixes from v4-stable:
  * bugfix: invalid handling of zero-sized messages
  * bugfix: zero-sized UDP messages are no longer processed
  * bugfix: random data could be appended to message
  * bugfix: reverse lookup reduction logic in imudp do DNS queries too often
- bugfixes imported from 4.5.4:
  * bugfix: potential segfault in stream writer on destruction
  * bugfix: potential race in object loader (obj.c) during use/release
  * bugfixes: potential problems in out file zip writer
---------------------------------------------------------------------------
Version 5.3.0  [DEVEL] (rgerhards), 2009-09-14
- begun to add simple GUI programs to gain insight into running rsyslogd
  instances and help setup and troubleshooting (active via the
  --enable-gui ./configure switch)
- changed imudp to utilize epoll(), where available. This shall provide
  slightly better performance (just slightly because we called select()
  rather infrequently on a busy system)
---------------------------------------------------------------------------
Version 5.2.2  [v5-stable] (rgerhards), 2009-11-??
- bugfix: enabling GSSServer crashes rsyslog startup
  Thanks to Tomas Kubina for the patch [imgssapi]
---------------------------------------------------------------------------
Version 5.2.1  [v5-stable] (rgerhards), 2009-11-02
- bugfix [imported from 4.4.3]: $ActionExecOnlyOnceEveryInterval did
  not work.
- bugfix: segfault on startup when -q or -Q option was given
  [imported from v3-stable]
---------------------------------------------------------------------------
Version 5.2.0  [v5-stable] (rgerhards), 2009-11-02
This is a re-release of version 5.1.6 as stable after we did not get any bug 
reports during the whole beta phase. Still, this first v5-stable may not be 
as stable as one hopes for, I am not sure if we did not get bug reports
just because nobody tried it. Anyhow, we need to go forward and so we
have the initial v5-stable.
---------------------------------------------------------------------------
Version 5.1.6  [v5-beta] (rgerhards), 2009-10-15
- feature imports from v4.5.6
- bugfix: potential race condition when queue worker threads were
  terminated
- bugfix: solved potential (temporary) stall of messages when the queue was
  almost empty and few new data added (caused testbench to sometimes hang!)
- fixed some race condition in testbench
- added more elaborate diagnostics to parts of the testbench
- bugfixes imported from 4.5.4:
  * bugfix: potential segfault in stream writer on destruction
  * bugfix: potential race in object loader (obj.c) during use/release
  * bugfixes: potential problems in out file zip writer
- included some important fixes from 4.4.2:
  * bugfix: invalid handling of zero-sized messages
  * bugfix: zero-sized UDP messages are no longer processed
  * bugfix: random data could be appended to message
  * bugfix: reverse lookup reduction logic in imudp do DNS queries too often
---------------------------------------------------------------------------
Version 5.1.5  [v5-beta] (rgerhards), 2009-09-11
- added new config option $ActionWriteAllMarkMessages
  this option permites to process mark messages under all circumstances,
  even if an action was recently called. This can be useful to use mark
  messages as a kind of heartbeat.
- added new config option $InputUnixListenSocketCreatePath
  to permit the auto-creation of pathes to additional log sockets. This
  turns out to be useful if they reside on temporary file systems and
  rsyslogd starts up before the daemons that create these sockets
  (rsyslogd always creates the socket itself if it does not exist).
- added $LogRSyslogStatusMessages configuration directive
  permitting to turn off rsyslog start/stop/HUP messages. See Debian
  ticket http://bugs.debian.org/cgi-bin/bugreport.cgi?bug=463793
- bugfix: hostnames with dashes in them were incorrectly treated as
  malformed, thus causing them to be treated as TAG (this was a regression
  introduced from the "rfc3164 strict" change in 4.5.0). Testbench has been
  updated to include a smaple message with a hostname containing a dash.
- bugfix: strings improperly reused, resulting in some message properties
  be populated with strings from previous messages. This was caused by
  an improper predicate check.
- added new config directive $omfileForceChown [import from 4.7.0]
---------------------------------------------------------------------------
Version 5.1.4  [DEVEL] (rgerhards), 2009-08-20
- legacy syslog parser changed so that it now accepts date stamps in
  wrong case. Some devices seem to create them and I do not see any harm
  in supporting that.
- added $InputTCPMaxListeners directive - permits to specify how many 
  TCP servers shall be possible (default is 20).
- bugfix: memory leak with some input modules. Those inputs that
  use parseAndSubmitMsg() leak two small memory blocks with every message.
  Typically, those process only relatively few messages, so the issue 
  does most probably not have any effect in practice.
- bugfix: if tcp listen port could not be created, no error message was
  emitted
- bugfix: discard action did not work (did not discard messages)
- bugfix: discard action caused segfault
- bugfix: potential segfault in output file writer (omfile)
  In async write mode, we use modular arithmetic to index the output
  buffer array. However, the counter variables accidently were signed,
  thus resulting in negative indizes after integer overflow. That in turn
  could lead to segfaults, but was depending on the memory layout of 
  the instance in question (which in turn depended on a number of
  variables, like compile settings but also configuration). The counters
  are now unsigned (as they always should have been) and so the dangling
  mis-indexing does no longer happen. This bug potentially affected all
  installations, even if only some may actually have seen a segfault.
---------------------------------------------------------------------------
Version 5.1.3  [DEVEL] (rgerhards), 2009-07-28
- architecture change: queue now always has at least one worker thread
  if not running in direct mode. Previous versions could run without 
  any active workers. This simplifies the code at a very small expense.
  See v5 compatibility note document for more in-depth discussion.
- enhance: UDP spoofing supported via new output module omudpspoof
  See the omudpspoof documentation for details and samples
- bugfix: message could be truncated after TAG, often when forwarding
  This was a result of an internal processing error if maximum field
  sizes had been specified in the property replacer.
- bugfix: minor static memory leak while reading configuration
  did NOT leak based on message volume
- internal: added ability to terminate input modules not via pthread_cancel
  but an alternate approach via pthread_kill. This is somewhat safer as we
  do not need to think about the cancel-safeness of all libraries we use.
  However, not all inputs can easily supported, so this now is a feature
  that can be requested by the input module (the most important ones
  request it).
---------------------------------------------------------------------------
Version 5.1.2  [DEVEL] (rgerhards), 2009-07-08
- bugfix: properties inputname, fromhost, fromhost-ip, msg were lost when
  working with disk queues
- some performance enhancements
- bugfix: abort condition when RecvFrom was not set and message reduction
  was on. Happend e.g. with imuxsock.
- added $klogConsoleLogLevel directive which permits to set a new
  console log level while rsyslog is active
- some internal code cleanup
---------------------------------------------------------------------------
Version 5.1.1  [DEVEL] (rgerhards), 2009-07-03
- bugfix: huge memory leak in queue engine (made rsyslogd unusable in
  production). Occured if at least one queue was in direct mode 
  (the default for action queues)
- imported many performance optimizations from v4-devel (4.5.0)
- bugfix: subtle (and usually irrelevant) issue in timout processing
  timeout could be one second too early if nanoseconds wrapped
- set a more sensible timeout for shutdow, now 1.5 seconds to complete
  processing (this also removes those cases where the shutdown message
  was not written because the termination happened before it)
---------------------------------------------------------------------------
Version 5.1.0  [DEVEL] (rgerhards), 2009-05-29

*********************************** NOTE **********************************
The v5 versions of rsyslog feature a greatly redesigned queue engine. The
major theme for the v5 release is twofold:

a) greatly improved performance
b) enable audit-grade processing

Here, audit-grade processing means that rsyslog, if used together with
audit-grade transports and configured correctly, will never lose messages
that already have been acknowledged, not even in fatal failure cases like
sudden loss of power.

Note that large parts of rsyslog's important core components have been
restructured to support these design goals. As such, early versions of
the engine will probably be less stable than the v3/v4 engine.

Also note that the initial versions do not cover all and everything. As
usual, the code will evolve toward the final goal as version numbers
increase.
*********************************** NOTE **********************************

- redesigned queue engine so that it supports ultra-reliable operations
  This resulted in a rewrite of large parts. The new capability can be
  used to build audit-grade systems on the basis of rsyslog.
- added $MainMsgQueueDequeueBatchSize and $ActionQueueDequeueBatchSize 
  configuration directives
- implemented a new transactional output module interface which provides
  superior performance (for databases potentially far superior performance)
- increased ompgsql performance by adapting to new transactional
  output module interface
---------------------------------------------------------------------------
Version 4.8.1  [v4-stable], 2011-09-??
- increased max config file line size to 64k
  We now also emit an error message if even 64k is not enough (not
  doing so previously may rightfully be considered as a bug)
- bugfix: omprog made rsyslog abort on startup if not binary to
  execute was configured
- bugfix: $ActionExecOnlyOnce interval did not work properly
  Thanks to Tomas Heinrich for the patch
- bugfix: potential abort if ultra-large file io buffers are used and
  dynafile cache exhausts address space (primarily a problem on 32 bit
  platforms)
- bugfix: potential abort after reading invalid X.509 certificate
  closes: http://bugzilla.adiscon.com/show_bug.cgi?id=290
  Thanks to Tomas Heinrich for the patch.
- bugfix: potential fatal abort in omgssapi
  Thanks to Tomas Heinrich for the patch.
- added doc for omprog
- FQDN hostname for multihomed host was not always set to the correct name
  if multiple aliases existed. Thanks to Tomas Heinreich for the patch.
- re-licensed larger parts of the codebase under the Apache license 2.0
---------------------------------------------------------------------------
Version 4.8.0  [v4-stable] (rgerhards), 2011-09-07
***************************************************************************
* This is a new stable v4 version. It contains all fixes and enhancements *
* made during the 4.7.x phase as well as those listed below.              *
* Note: major new development to v4 is concluded  and will only be done   *
*       for custom projects.                                              *
***************************************************************************
There are no changes compared to 4.7.5, just a re-release with the new
version number as new v4-stable. The most important new feature is Solaris
support.
---------------------------------------------------------------------------
Version 4.7.5  [v4-beta], 2011-09-01
- bugfix/security: off-by-two bug in legacy syslog parser, CVE-2011-3200
- bugfix: potential misadressing in property replacer
- bugfix: The NUL-Byte for the syslogtag was not copied in MsgDup (msg.c)
---------------------------------------------------------------------------
Version 4.7.4  [v4-beta] (rgerhards), 2011-07-11
- added support for the ":omusrmsg:" syntax in configuring user messages
- added support for the ":omfile:" syntax in configuring user messages
- added $LocalHostName config directive
- bugfix: PRI was invalid on Solaris for message from local log socket
Version 4.7.3  [v4-devel] (rgerhards), 2010-11-25
- added omuxsock, which permits to write message to local Unix sockets
  this is the counterpart to imuxsock, enabling fast local forwarding
- added imptcp, a simplified, Linux-specific and potentielly fast
  syslog plain tcp input plugin (NOT supporting TLS!)
- bugfix: a couple of problems that imfile had on some platforms, namely
  Ubuntu (not their fault, but occured there)
- bugfix: imfile utilizes 32 bit to track offset. Most importantly,
  this problem can not experienced on Fedora 64 bit OS (which has
  64 bit long's!)
- added the $InputFilePersistStateInterval config directive to imfile
- changed imfile so that the state file is never deleted (makes imfile
  more robust in regard to fatal failures)
---------------------------------------------------------------------------
Version 4.7.2  [v4-devel] (rgerhards), 2010-05-03
- bugfix: problems with atomic operations emulaton
  replaced atomic operation emulation with new code. The previous code
  seemed to have some issue and also limited concurrency severely. The
  whole atomic operation emulation has been rewritten.
- added new $Sleep directive to hold processing for a couple of seconds
  during startup
- bugfix: programname filter in ! configuration can not be reset
  Thanks to Kiss Gabor for the patch.
---------------------------------------------------------------------------
Version 4.7.1  [v4-devel] (rgerhards), 2010-04-22
- Solaris support much improved -- was not truely usable in 4.7.0
  Solaris is no longer supported in imklog, but rather there is a new
  plugin imsolaris, which is used to pull local log sources on a Solaris
  machine.
- testbench improvement: Java is no longer needed for testing tool creation
---------------------------------------------------------------------------
Version 4.7.0  [v4-devel] (rgerhards), 2010-04-14
- new: support for Solaris added (but not yet the Solaris door API)
- added function getenv() to RainerScript
- added new config option $InputUnixListenSocketCreatePath
  to permit the auto-creation of pathes to additional log sockets. This
  turns out to be useful if they reside on temporary file systems and
  rsyslogd starts up before the daemons that create these sockets
  (rsyslogd always creates the socket itself if it does not exist).
- added $LogRSyslogStatusMessages configuration directive
  permitting to turn off rsyslog start/stop/HUP messages. See Debian
  ticket http://bugs.debian.org/cgi-bin/bugreport.cgi?bug=463793
- added new config directive $omfileForceChown to (try to) fix some broken
  system configs.
  See ticket for details: http://bugzilla.adiscon.com/show_bug.cgi?id=150
- added $EscapeControlCharacterTab config directive
  Thanks to Jonathan Bond-Caron for the patch.
- added option to use unlimited-size select() calls
  Thanks to varmjofekoj for the patch
- debugondemand mode caused backgrounding to fail - close to a bug, but I'd
  consider the ability to background in this mode a new feature...
- bugfix (kind of): check if TCP connection is still alive if using TLS
  Thanks to Jonathan Bond-Caron for the patch.
- imported changes from 4.5.7 and below
- bugfix: potential segfault when -p command line option was used
  Thanks for varmojfekoj for pointing me at this bug.
- imported changes from 4.5.6 and below
---------------------------------------------------------------------------
Version 4.6.8  [v4-stable] (rgerhards), 2011-09-01
- bugfix/security: off-by-two bug in legacy syslog parser, CVE-2011-3200
- bugfix: potential misadressing in property replacer
- bugfix: memcpy overflow can occur in allowed sender checking
  if a name is resolved to IPv4-mapped-on-IPv6 address
  Found by Ismail Dönmez at suse
- bugfix: The NUL-Byte for the syslogtag was not copied in MsgDup (msg.c)
---------------------------------------------------------------------------
Version 4.6.7  [v4-stable] (rgerhards), 2011-07-11
- added support for the ":omusrmsg:" syntax in configuring user messages
- added support for the ":omfile:" syntax for actions
---------------------------------------------------------------------------
Version 4.6.6  [v4-stable] (rgerhards), 2011-06-24
- bugfix: memory leak in imtcp & subsystems under some circumstances
  This leak is tied to error conditions which lead to incorrect cleanup
  of some data structures. [backport from v6, limited testing under v4]
- bugfix: invalid processing in QUEUE_FULL condition
  If the the multi-submit interface was used and a QUEUE_FULL condition
  occured, the failed message was properly destructed. However, the
  rest of the input batch, if it existed, was not processed. So this
  lead to potential loss of messages and a memory leak. The potential
  loss of messages was IMHO minor, because they would have been dropped
  in most cases due to the queue remaining full, but very few lucky ones
  from the batch may have made it. Anyhow, this has now been changed so
  that the rest of the batch is properly tried to be enqueued and, if
  not possible, destructed.
- bugfix: invalid storage type for config variables
- bugfix: stream driver mode was not correctly set on tcp ouput on big
  endian systems.
  thanks varmojfekoj for the patch
- bugfix: IPv6-address could not be specified in omrelp
  this was due to improper parsing of ":"
  closes: http://bugzilla.adiscon.com/show_bug.cgi?id=250
- bugfix: memory and file descriptor leak in stream processing
  Leaks could occur under some circumstances if the file stream handler
  errored out during the open call. Among others, this could cause very
  big memory leaks if there were a problem with unreadable disk queue
  files. In regard to the memory leak, this
  closes: http://bugzilla.adiscon.com/show_bug.cgi?id=256
- bugfix: imfile potentially duplicates lines
  This can happen when 0 bytes are read from the input file, and some
  writer appends data to the file BEFORE we check if a rollover happens.
  The check for rollover uses the inode and size as a criterion. So far,
  we checked for equality of sizes, which is not given in this scenario,
  but that does not indicate a rollover. From the source code comments:
     Note that when we check the size, we MUST NOT check for equality.
     The reason is that the file may have been written right after we
     did try to read (so the file size has increased). That is NOT in
     indicator of a rollover (this is an actual bug scenario we 
     experienced). So we need to check if the new size is smaller than
     what we already have seen!
  Also, under some circumstances an invalid truncation was detected. This
  code has now been removed, a file change (and thus resent) is only
  detected if the inode number changes.
- bugfix: a couple of problems that imfile had on some platforms, namely
  Ubuntu (not their fault, but occured there)
- bugfix: imfile utilizes 32 bit to track offset. Most importantly,
  this problem can not experienced on Fedora 64 bit OS (which has
  64 bit long's!)
- bugfix: abort if imfile reads file line of more than 64KiB
  Thanks to Peter Eisentraut for reporting and analysing this problem.
  bug tracker: http://bugzilla.adiscon.com/show_bug.cgi?id=221
- bugfix: omlibdbi did not use password from rsyslog.con
  closes: http://bugzilla.adiscon.com/show_bug.cgi?id=203
- bugfix: TCP connection invalidly aborted when messages needed to be
  discarded (due to QUEUE_FULL or similar problem)
- bugfix: a slightly more informative error message when a TCP
  connections is aborted
- bugfix: timestamp was incorrectly calculated for timezones with minute
  offset
  closes: http://bugzilla.adiscon.com/show_bug.cgi?id=271
- some improvements thanks to clang's static code analyzer
  o overall cleanup (mostly unnecessary writes and otherwise unused stuff)
  o bugfix: fixed a very remote problem in msg.c which could occur when
    running under extremely low memory conditions
---------------------------------------------------------------------------
Version 4.6.5  [v4-stable] (rgerhards), 2010-11-24
- bugfix(important): problem in TLS handling could cause rsyslog to loop
  in a tight loop, effectively disabling functionality and bearing the
  risk of unresponsiveness of the whole system.
  Bug tracker: http://bugzilla.adiscon.com/show_bug.cgi?id=194
---------------------------------------------------------------------------
Version 4.6.4  [v4-stable] (rgerhards), 2010-08-05
- bugfix: zero-sized (empty) messages were processed by imtcp
  they are now dropped as they always should have been
- bugfix: programname filter in ! configuration can not be reset
  Thanks to Kiss Gabor for the patch.
---------------------------------------------------------------------------
Version 4.6.3  [v4-stable] (rgerhards), 2010-07-07
- improvded testbench
  - added test with truly random data received via syslog to test
    robustness
  - added new configure option that permits to disable and enable an
    extended testbench
- bugfix: segfault on HUP when "HUPIsRestart" was set to "on"
  thanks varmojfekoj for the patch
- bugfix: default for $OMFileFlushOnTXEnd was wrong ("off").
  This, in default mode, caused buffered writing to be used, what
  means that it looked like no output were written or partial
  lines. Thanks to Michael Biebl for pointing out this bug.
- bugfix: testbench failed when not executed in UTC+1 timezone
  accidently, the time zone information was kept inside some
  to-be-checked-for responses
- temporary bugfix replaced by permanent one for
  message-induced off-by-one error (potential segfault) (see 4.6.2)
  The analysis has been completed and a better fix been crafted and 
  integrated.
- bugfix: the T/P/E config size specifiers did not work properly under
  all 32-bit platforms
- bugfix: local unix system log socket was deleted even when it was
  not configured
- some doc fixes; incorrect config samples could cause confusion
  thanks to Anthony Edwards for pointing the problems out
---------------------------------------------------------------------------
Version 4.6.2  [v4-stable] (rgerhards), 2010-03-26
- new feature: "." action type added to support writing files to relative
  pathes (this is primarily meant as a debug aid)
- added replacements for atomic instructions on systems that do not
  support them. [backport of Stefen Sledz' patch for v5)
- new feature: $OMFileAsyncWriting directive added
  it permits to specifiy if asynchronous writing should be done or not
- bugfix(temporary): message-induced off-by-one error (potential segfault)
  Some types of malformed messages could trigger an off-by-one error
  (for example, \0 or \n as the last character, and generally control
  character escaption is questionable). This is due to not strictly
  following a the \0 or string counted string paradigm (during the last
  optimization on the cstring class). As a temporary fix, we have 
  introduced a proper recalculation of the size. However, a final
  patch is expected in the future. See bug tracker for further details
  and when the final patch will be available:
  http://bugzilla.adiscon.com/show_bug.cgi?id=184
  Note that the current patch is considered sufficient to solve the
  situation, but it requires a bit more runtime than desirable.
- bugfix: potential segfault in dynafile cache
  This bug was triggered by an open failure. The the cache was full and
  a new entry needed to be placed inside it, a victim for eviction was
  selected. That victim was freed, then the open of the new file tried. If
  the open failed, the victim entry was still freed, and the function
  exited. However, on next invocation and cache search, the victim entry
  was used as if it were populated, most probably resulting in a segfault.
- bugfix: race condition during directory creation
  If multiple files try to create a directory at (almost) the same time,
  some of them may fail. This is a data race and also exists with other
  processes that may create the same directory. We do now check for this
  condition and gracefully handle it.
- bugfix: potential re-use of free()ed file stream object in omfile
  when dynaCache is enabled, the cache is full, a new entry needs to
  be allocated, thus the LRU discarded, then a new entry is opend and that
  fails. In that case, it looks like the discarded stream may be reused
  improperly (based on code analysis, test case and confirmation pending)
- added new property replacer option "date-rfc3164-buggyday" primarily
  to ease migration from syslog-ng. See property replacer doc for
  details. [backport from 5.5.3 because urgently needed by some]
- improved testbench
- bugfix: invalid buffer write in (file) stream class
  currently being accessed buffer could be overwritten with new data.
  While this probably did not cause access violations, it could case loss
  and/or duplication of some data (definitely a race with no deterministic
  outcome)
- bugfix: potential hang condition during filestream close
  predicate was not properly checked when waiting for the background file
  writer
- bugfix: improper synchronization when "$OMFileFlushOnTXEnd on" was used
  Internal data structures were not properly protected due to missing
  mutex calls.
- bugfix: potential data loss during file stream shutdown
- bugfix: potential problems during file stream shutdown
  The shutdown/close sequence was not clean, what potentially (but
  unlikely) could lead to some issues. We have not been able to describe
  any fatal cases, but there was some bug potential. Sequence has now
  been straighted out.
- bugfix: potential problem (loop, abort) when file write error occured
  When a write error occured in stream.c, variable iWritten had the error
  code but this was handled as if it were the actual number of bytes
  written. That was used in pointer arithmetic later on, and thus could
  lead to all sorts of problems. However, this could only happen if the
  error was EINTR or the file in question was a tty. All other cases were
  handled properly. Now, iWritten is reset to zero in such cases, resulting
  in proper retries.
- bugfix: $omfileFlushOnTXEnd was turned on when set to off and vice
  versa due to an invalid check
- bugfix: recent patch to fix small memory leak could cause invalid free.
  This could only happen during config file parsing.
- bugfix(minor): handling of extremely large strings in dbgprintf() fixed
  Previously, it could lead to garbagge output and, in extreme cases, also
  to segfaults. Note: this was a problem only when debug output was 
  actually enabled, so it caused no problem in production use.
- bugfix(minor): BSD_SO_COMPAT query function had some global vars not
  properly initialized. However, in practice the loader initializes them 
  with zero, the desired value, so there were no actual issue in almost 
  all cases.
---------------------------------------------------------------------------
Version 4.6.1  [v4-stable] (rgerhards), 2010-03-04
- re-enabled old pipe output (using new module ompipe, built-in) after
  some problems with pipes (and especially in regard to xconsole) were
  discovered. Thanks to Michael Biebl for reporting the issues.
- bugfix: potential problems with large file support could cause segfault
  ... and other weird problems. This seemed to affect 32bit-platforms
  only, but I can not totally outrule there were issues on other
  platforms as well. The previous code could cause system data types
  to be defined inconsistently, and that could lead to various 
  troubles. Special thanks go to the Mandriva team for identifying
  an initial problem, help discussing it and ultimately a fix they
  contributed.
- bugfix: fixed problem that caused compilation on FreeBSD 9.0 to fail.
  bugtracker: http://bugzilla.adiscon.com/show_bug.cgi?id=181
  Thanks to Christiano for reporting.
- bugfix: potential segfault in omfile when a dynafile open failed
  In that case, a partial cache entry was written, and some internal
  pointers (iCurrElt) not correctly updated. In the next iteration, that
  could lead to a segfault, especially if iCurrElt then points to the
  then-partial record. Not very likely, but could happen in practice.
- bugfix (theoretical): potential segfault in omfile under low memory
  condition. This is only a theoretical bug, because it would only 
  happen when strdup() fails to allocate memory - which is highly 
  unlikely and will probably lead to all other sorts of errors.
- bugfix: comment char ('#') in literal terminated script parsing
  and thus could not be used.
  but tracker: http://bugzilla.adiscon.com/show_bug.cgi?id=119
  [merged in from v3.22.2]
---------------------------------------------------------------------------
Version 4.6.0  [v4-stable] (rgerhards), 2010-02-24
***************************************************************************
* This is a new stable v4 version. It contains all fixes and enhancements *
* made during the 4.5.x phase as well as those listed below.              *
* Note: this version is scheduled to conclude the v4 development process. *
*       Do not expect any more new developments in v4. The focus is now   *
*       on v5 (what also means we have a single devel branch again).      *
*       ("development" means new feature development, bug fixes are of    *
*       course provided for v4-stable)                                    *
***************************************************************************
- improved testbench to contain samples for totally malformed messages
  which miss parts of the message content
- bugfix: some malformed messages could lead to a missing LF inside files
  or some other missing parts of the template content.
- bugfix: if a message ended immediately with a hostname, the hostname
  was mistakenly interpreted as TAG, and localhost be used as hostname
- bugfix: message without MSG part could case a segfault
  [backported from v5 commit 98d1ed504ec001728955a5bcd7916f64cd85f39f]
  This actually was a "recent" regression, but I did not realize that it
  was introduced by the performance optimization in v4-devel. Shame on
  me for having two devel versions at the same time...
---------------------------------------------------------------------------
Version 4.5.8  [v4-beta] (rgerhards), 2010-02-10
- enhanced doc for using PostgreSQL
  Thanks to Marc Schiffbauer for the new/updated doc
- bugfix: property replacer returned invalid parameters under some (unusual)
  conditions. In extreme cases, this could lead to garbled logs and/or
  a system failure.
- bugfix: invalid length returned (often) when using regular expressions
  inside the property replacer
- bugfix: submatch regex in property replacer did not honor "return 0 on
  no match" config case
- bugfix: imuxsock incorrectly stated inputname "imudp"
  Thanks to Ryan Lynch for reporting this.
- (slightly) enhanced support for FreeBSD by setting _PATH_MODDIR to
  the correct value on FreeBSD.
  Thanks to Cristiano for the patch.
- bugfix: -d did not enable display of debug messages
  regression from introduction of "debug on demand" mode
  Thanks to Michael Biebl for reporting this bug
- bugfix: blanks inside file names did not terminate file name parsing.
  This could reslult in the whole rest of a line (including comments)
  to be treated as file name in "write to file" actions.
  Thanks to Jack for reporting this issue.
- bugfix: rsyslog hang when writing to a named pipe which nobody was
  reading. Thanks to Michael Biebl for reporting this bug.
  Bugzilla entry: http://bugzilla.adiscon.com/show_bug.cgi?id=169
- bugfix: potential segfaults during queue shutdown
  (bugs require certain non-standard settings to appear)
  Thanks to varmojfekoj for the patch
---------------------------------------------------------------------------
Version 4.5.7  [v4-beta] (rgerhards), 2009-11-18
- added a so-called "On Demand Debug" mode, in which debug output can
  be generated only after the process has started, but not right from
  the beginning. This is assumed to be useful for hard-to-find bugs.
  Also improved the doc on the debug system.
- bugfix (kind of): check if TCP connection is still alive if using TLS
  Thanks to Jonathan Bond-Caron for the patch.
- bugfix: hostname accidently set to IP address for some message sources,
  for example imudp. Thanks to Anton for reporting this bug.
- bugfix [imported from 4.4.3]: $ActionExecOnlyOnceEveryInterval did
  not work.
---------------------------------------------------------------------------
Version 4.5.6  [v4-beta] (rgerhards), 2009-11-05
- bugfix: named pipes did no longer work (they always got an open error)
  this was a regression from the omfile rewrite in 4.5.0
- bugfix(minor): diag function returned wrong queue memeber count
  for the main queue if an active DA queue existed. This had no relevance
  to real deployments (assuming they are not running the debug/diagnostic
  module...), but sometimes caused grief and false alerts in the 
  testbench.
- included some important fixes from v4-stable:
  * bugfix: invalid handling of zero-sized messages
  * bugfix: zero-sized UDP messages are no longer processed
  * bugfix: random data could be appended to message
  * bugfix: reverse lookup reduction logic in imudp do DNS queries too often
- bugfix(testbench): testcase did not properly wait for rsyslod shutdown
  thus some unpredictable behavior and a false negative test result
  could occur. [BACKPORTED from v5]
- bugfix(testbench): sequence check was not always performed correctly,
  that could result in tests reporting success when they actually failed
---------------------------------------------------------------------------
Version 4.5.5  [v4-beta] (rgerhards), 2009-10-21
- added $InputTCPServerNotifyOnConnectionClose config directive
  see doc for details
- bugfix: debug string larger than 1K were improperly displayed. Max size
  is now 32K
- bugfix: invalid storage class selected for some size config parameters.
  This resulted in wrong values. The most prominent victim was the
  directory creation mode, which was set to zero in some cases. For 
  details, see related blog post:
  http://blog.gerhards.net/2009/10/another-note-on-hard-to-find-bugs.html
---------------------------------------------------------------------------
Version 4.5.4  [v4-beta] (rgerhards), 2009-09-29
- bugfix: potential segfault in stream writer on destruction
  Most severely affected omfile. The problem was that some buffers were
  freed before the asynchronous writer thread was shut down. So the
  writer thread accessed invalid data, which may even already be
  overwritten. Symptoms (with omfile) were segfaults, grabled data
  and files with random names placed around the file system (most
  prominently into the root directory). Special thanks to Aaron for
  helping to track this down.
- bugfix: potential race in object loader (obj.c) during use/release
  of object interface
- bugfixes: potential problems in out file zip writer. Problems could
  lead to abort and/or memory leak. The module is now hardened in a very
  conservative way, which is sub-optimal from a performance point of view.
  This should be improved if it has proven reliable in practice.
---------------------------------------------------------------------------
Version 4.5.3  [v4-beta] (rgerhards), 2009-09-17
- bugfix: repeated messages were incorrectly processed
  this could lead to loss of the repeated message content. As a side-
  effect, it could probably also be possible that some segfault occurs
  (quite unlikely). The root cause was that some counters introduced
  during the malloc optimizations were not properly duplicated in
  MsgDup(). Note that repeated message processing is not enabled
  by default.
- bugfix: message sanitation had some issues:
  - control character DEL was not properly escaped
  - NUL and LF characters were not properly stripped if no control
    character replacement was to be done
  - NUL characters in the message body were silently dropped (this was
    a regeression introduced by some of the recent optimizations)
- bugfix: strings improperly reused, resulting in some message properties
  be populated with strings from previous messages. This was caused by
  an improper predicate check. [backported from v5]
- fixed some minor portability issues
- bugfix: reverse lookup reduction logic in imudp do DNS queries too often
  [imported from 4.4.2]
---------------------------------------------------------------------------
Version 4.5.2  [v4-beta] (rgerhards), 2009-08-21
- legacy syslog parser changed so that it now accepts date stamps in
  wrong case. Some devices seem to create them and I do not see any harm
  in supporting that.
- added $InputTCPMaxListeners directive - permits to specify how many 
  TCP servers shall be possible (default is 20).
- bugfix: memory leak with some input modules. Those inputs that
  use parseAndSubmitMsg() leak two small memory blocks with every message.
  Typically, those process only relatively few messages, so the issue 
  does most probably not have any effect in practice.
- bugfix: if tcp listen port could not be created, no error message was
  emitted
- bugfix: potential segfault in output file writer (omfile)
  In async write mode, we use modular arithmetic to index the output
  buffer array. However, the counter variables accidently were signed,
  thus resulting in negative indizes after integer overflow. That in turn
  could lead to segfaults, but was depending on the memory layout of 
  the instance in question (which in turn depended on a number of
  variables, like compile settings but also configuration). The counters
  are now unsigned (as they always should have been) and so the dangling
  mis-indexing does no longer happen. This bug potentially affected all
  installations, even if only some may actually have seen a segfault.
- bugfix: hostnames with dashes in them were incorrectly treated as
  malformed, thus causing them to be treated as TAG (this was a regression
  introduced from the "rfc3164 strict" change in 4.5.0).
---------------------------------------------------------------------------
Version 4.5.1  [DEVEL] (rgerhards), 2009-07-15
- CONFIG CHANGE: $HUPisRestart default is now "off". We are doing this
  to support removal of restart-type HUP in v5.
- bugfix: fromhost-ip was sometimes truncated
- bugfix: potential segfault when zip-compressed syslog records were
  received (double free)
- bugfix: properties inputname, fromhost, fromhost-ip, msg were lost when
  working with disk queues
- performance enhancement: much faster, up to twice as fast (depending
  on configuration)
- bugfix: abort condition when RecvFrom was not set and message reduction
  was on. Happend e.g. with imuxsock.
- added $klogConsoleLogLevel directive which permits to set a new
  console log level while rsyslog is active
- bugfix: message could be truncated after TAG, often when forwarding
  This was a result of an internal processing error if maximum field
  sizes had been specified in the property replacer.
- added ability for the TCP output action to "rebind" its send socket after
  sending n messages (actually, it re-opens the connection, the name is 
  used because this is a concept very similiar to $ActionUDPRebindInterval).
  New config directive $ActionSendTCPRebindInterval added for the purpose.
  By default, rebinding is disabled. This is considered useful for load
  balancers.
- testbench improvements
---------------------------------------------------------------------------
Version 4.5.0  [DEVEL] (rgerhards), 2009-07-02
- activation order of inputs changed, they are now activated only after
  privileges are dropped. Thanks to Michael Terry for the patch.
- greatly improved performance
- greatly reduced memory requirements of msg object
  to around half of the previous demand. This means that more messages can
  be stored in core! Due to fewer cache misses, this also means some
  performance improvement.
- improved config error messages: now contain a copy of the config line
  that (most likely) caused the error
- reduced max value for $DynaFileCacheSize to 1,000 (the former maximum
  of 10,000 really made no sense, even 1,000 is very high, but we like
  to keep the user in control ;)).
- added capability to fsync() queue disk files for enhanced reliability
  (also add's speed, because you do no longer need to run the whole file
  system in sync mode)
- more strict parsing of the hostname in rfc3164 mode, hopefully
  removes false positives (but may cause some trouble with hostname
  parsing). For details, see this bug tracker:
  http://bugzilla.adiscon.com/show_bug.cgi?id=126
- omfile rewrite to natively support zip files (includes large extension
  of the stream class)
- added configuration commands (see doc for explanations)
  * $OMFileZipLevel
  * $OMFileIOBufferSize
  * $OMFileFlushOnTXEnd
  * $MainMsgQueueSyncQueueFiles
  * $ActionQueueSyncQueueFiles
- done some memory accesses explicitely atomic
- bugfix: subtle (and usually irrelevant) issue in timout processing
  timeout could be one second too early if nanoseconds wrapped
- set a more sensible timeout for shutdow, now 1.5 seconds to complete
  processing (this also removes those cases where the shutdown message
  was not written because the termination happened before it)
- internal bugfix: object pointer was only reset to NULL when an object
  was actually destructed. This most likely had no effect to existing code,
  but it may also have caused trouble in remote cases. Similarly, the fix
  may also cause trouble...
- bugfix: missing initialization during timestamp creation
  This could lead to timestamps written in the wrong format, but not to
  an abort
---------------------------------------------------------------------------
Version 4.4.3  [v4-stable] (rgerhards), 2009-10-??
- bugfix: several smaller bugs resolved after flexelint review
  Thanks to varmojfekoj for the patch.
- bugfix: $ActionExecOnlyOnceEveryInterval did not work.
  This was a regression from the time() optimizations done in v4.
  Bug tracker: http://bugzilla.adiscon.com/show_bug.cgi?id=143
  Thanks to Klaus Tachtler for reporting this bug.
- bugfix: potential segfault on queue shutdown
  Thanks to varmojfekoj for the patch.
- bugfix: potential hang condition on queue shutdown
  [imported from v3-stable]
- bugfix: segfault on startup when -q or -Q option was given
  [imported from v3-stable]
---------------------------------------------------------------------------
Version 4.4.2  [v4-stable] (rgerhards), 2009-10-09
- bugfix: invalid handling of zero-sized messages, could lead to mis-
  addressing and potential memory corruption/segfault
- bugfix: zero-sized UDP messages are no longer processed
  until now, they were forwarded to processing, but this makes no sense
  Also, it looks like the system seems to provide a zero return code
  on a UDP recvfrom() from time to time for some internal reasons. These
  "receives" are now silently ignored.
- bugfix: random data could be appended to message, possibly causing
  segfaults
- bugfix: reverse lookup reduction logic in imudp do DNS queries too often
  A comparison was done between the current and the former source address.
  However, this was done on the full sockaddr_storage structure and not
  on the host address only. This has now been changed for IPv4 and IPv6.
  The end result of this bug could be a higher UDP message loss rate than
  necessary (note that UDP message loss can not totally be avoided due
  to the UDP spec)
---------------------------------------------------------------------------
Version 4.4.1  [v4-stable] (rgerhards), 2009-09-02
- features requiring Java are automatically disabled if Java is not
  present (thanks to Michael Biebl for his help!)
- bugfix: invalid double-quoted PRI, among others in outgoing messages
  This causes grief with all receivers.
  Bug tracker: http://bugzilla.adiscon.com/show_bug.cgi?id=147
- bugfix: Java testing tools were required, even if testbench was disabled
  This resulted in build errors if no Java was present on the build system,
  even though none of the selected option actually required Java.
  (I forgot to backport a similar fix to newer releases).
- bugfix (backport): omfwd segfault
  Note that the orginal (higher version) patch states this happens only
  when debugging mode is turned on. That statement is wrong: if debug
  mode is turned off, the message is not being emitted, but the division
  by zero in the actual parameters still happens.
---------------------------------------------------------------------------
Version 4.4.0  [v4-stable] (rgerhards), 2009-08-21
- bugfix: stderr/stdout were not closed to be able to emit error messages,
  but this caused ssh sessions to hang. Now we close them after the 
  initial initialization. See forum thread:
  http://kb.monitorware.com/controlling-terminal-issues-t9875.html
- bugfix: sending syslog messages with zip compression did not work
---------------------------------------------------------------------------
Version 4.3.2  [v4-beta] (rgerhards), 2009-06-24
- removed long-obsoleted property UxTradMsg
- added a generic network stream server (in addition to rather specific
  syslog tcp server)
- added ability for the UDP output action to rebind its send socket after
  sending n messages. New config directive $ActionSendUDPRebindInterval
  added for the purpose. By default, rebinding is disabled. This is 
  considered useful for load balancers.
- bugfix: imdiag/imtcp had a race condition
- improved testbench (now much better code design and reuse)
- added config switch --enable-testbench=no to turn off testbench
---------------------------------------------------------------------------
Version 4.3.1  [DEVEL] (rgerhards), 2009-05-25
- added capability to run multiple tcp listeners (on different ports)
- performance enhancement: imtcp calls parser no longer on input thread
  but rather inside on of the potentially many main msg queue worker
  threads (an enhancement scheduled for all input plugins where this is
  possible)
- added $GenerateConfigGraph configuration command which can be used
  to generate nice-looking (and very informative) rsyslog configuration
  graphs.
- added $ActionName configuration directive (currently only used for
  graph generation, but may find other uses)
- improved doc
  * added (hopefully) easier to grasp queue explanation
- improved testbench
  * added tests for queue disk-only mode (checks disk queue logic)
- bugfix: light and full delay watermarks had invalid values, badly
  affecting performance for delayable inputs
- build system improvements - thanks to Michael Biebl
- added new testing module imdiag, which enables to talk to the 
  rsyslog core at runtime. The current implementation is only a 
  beginning, but can be expanded over time
---------------------------------------------------------------------------
Version 4.3.0  [DEVEL] (rgerhards), 2009-04-17
- new feature: new output plugin omprog, which permits to start program
  and feed it (via its stdin) with syslog messages. If the program
  terminates, it is restarted.
- improved internal handling of RainerScript functions, building the
  necessary plumbing to support more functions with decent runtime
  performance. This is also necessary towards the long-term goal
  of loadable library modules.
- added new RainerScript function "tolower"
- improved testbench
  * added tests for tcp-based reception
  * added tcp-load test (1000 connections, 20,000 messages)
- added $MaxOpenFiles configuration directive
- bugfix: solved potential memory leak in msg processing, could manifest
  itself in imtcp
- bugfix: ompgsql did not detect problems in sql command execution
  this could cause loss of messages. The handling was correct if the
  connection broke, but not if there was a problem with statement
  execution. The most probable case for such a case would be invalid
  sql inside the template, and this is now much easier to diagnose.
---------------------------------------------------------------------------
Version 4.2.0  [v4-stable] (rgerhards), 2009-06-23
- bugfix: light and full delay watermarks had invalid values, badly
  affecting performance for delayable inputs
- imported all patches from 3.22.1 as of today (see below)
- bugfix: compile problems in im3195
---------------------------------------------------------------------------
Version 4.1.7  [BETA] (rgerhards), 2009-04-22
- bugfix: $InputTCPMaxSessions config directive was accepted, but not
  honored. This resulted in a fixed upper limit of 200 connections.
- bugfix: the default for $DirCreateMode was 0644, and as such wrong.
  It has now been changed to 0700. For some background, please see
  http://lists.adiscon.net/pipermail/rsyslog/2009-April/001986.html
- bugfix: ompgsql did not detect problems in sql command execution
  this could cause loss of messages. The handling was correct if the
  connection broke, but not if there was a problem with statement
  execution. The most probable case for such a case would be invalid
  sql inside the template, and this is now much easier to diagnose.
---------------------------------------------------------------------------
Version 4.1.6  [DEVEL] (rgerhards), 2009-04-07
- added new "csv" property replacer options to enable simple creation
  of CSV-formatted outputs (format from RFC4180 is used)
- implemented function support in RainerScript. That means the engine
  parses and compile functions, as well as executes a few build-in
  ones. Dynamic loading and registration of functions is not yet
  supported - but we now have a good foundation to do that later on.
- implemented the strlen() RainerScript function
- added a template output module
- added -T rsyslogd command line option, enables to specify a directory
  where to chroot() into on startup. This is NOT a security feature but
  introduced to support testing. Thus, -T does not make sure chroot()
  is used in a secure way. (may be removed later)
- added omstdout module for testing purposes. Spits out all messages to
  stdout - no config option, no other features
- added a parser testing suite (still needs to be extended, but a good
  start)
- modified $ModLoad statement so that for modules whom's name starts with
  a dot, no path is prepended (this enables relative-pathes and should
  not break any valid current config)
- fixed a bug that caused action retries not to work correctly
  situation was only cleared by a restart
- bugfix: closed dynafile was potentially never written until another
  dynafile name was generated - potential loss of messages
- improved omfile so that it properly suspends itself if there is an
  i/o or file name generation error. This enables it to be used with
  the full high availability features of rsyslog's engine
- bugfix: fixed some segaults on Solaris, where vsprintf() does not
  check for NULL pointers
- improved performance of regexp-based filters
  Thanks to Arnaud Cornet for providing the idea and initial patch.
- added a new way how output plugins may be passed parameters. This is
  more effcient for some outputs. They new can receive fields not only
  as a single string but rather in an array where each string is seperated.
- added (some) developer documentation for output plugin interface
- bugfix: potential abort with DA queue after high watermark is reached
  There exists a race condition that can lead to a segfault. Thanks
  go to vbernetr, who performed the analysis and provided patch, which
  I only tweaked a very little bit.
- bugfix: imtcp did incorrectly parse hostname/tag
  Thanks to Luis Fernando Muñoz Mejías for the patch.
---------------------------------------------------------------------------
Version 4.1.5  [DEVEL] (rgerhards), 2009-03-11
- bugfix: parser did not correctly parse fields in UDP-received messages
- added ERE support in filter conditions
  new comparison operation "ereregex"
- added new config directive $RepeatedMsgContainsOriginalMsg so that the
  "last message repeated n times" messages, if generated, may
  have an alternate format that contains the message that is being repeated
---------------------------------------------------------------------------
Version 4.1.4  [DEVEL] (rgerhards), 2009-01-29
- bugfix: inconsistent use of mutex/atomic operations could cause segfault
  details are too many, for full analysis see blog post at:
  http://blog.gerhards.net/2009/01/rsyslog-data-race-analysis.html
- bugfix: unitialized mutex was used in msg.c:getPRI
  This was subtle, because getPRI is called as part of the debugging code
  (always executed) in syslogd.c:logmsg.
- bufgix: $PreserveFQDN was not properly handled for locally emitted
  messages
---------------------------------------------------------------------------
Version 4.1.3  [DEVEL] (rgerhards), 2008-12-17
- added $InputTCPServerAddtlFrameDelimiter config directive, which
  enables to specify an additional, non-standard message delimiter
  for processing plain tcp syslog. This is primarily a fix for the invalid
  framing used in Juniper's NetScreen products. Credit to forum user
  Arv for suggesting this solution.
- added $InputTCPServerInputName property, which enables a name to be
  specified that will be available during message processing in the
  inputname property. This is considered useful for logic that treats
  messages differently depending on which input received them.
- added $PreserveFQDN config file directive
  Enables to use FQDNs in sender names where the legacy default
  would have stripped the domain part.
  Thanks to BlinkMind, Inc. http://www.blinkmind.com for sponsoring this
  development.
- bugfix: imudp went into an endless loop under some circumstances
  (but could also leave it under some other circumstances...)
  Thanks to David Lang and speedfox for reporting this issue.
---------------------------------------------------------------------------
Version 4.1.2  [DEVEL] (rgerhards), 2008-12-04
- bugfix: code did not compile without zlib
- security bugfix: $AllowedSender was not honored, all senders were
  permitted instead (see http://www.rsyslog.com/Article322.phtml)
- security fix: imudp emitted a message when a non-permitted sender
  tried to send a message to it. This behaviour is operator-configurable.
  If enabled, a message was emitted each time. That way an attacker could
  effectively fill the disk via this facility. The message is now
  emitted only once in a minute (this currently is a hard-coded limit,
  if someone comes up with a good reason to make it configurable, we
  will probably do that).
- doc bugfix: typo in v3 compatibility document directive syntax
  thanks to Andrej for reporting
- imported other changes from 3.21.8 and 3.20.1 (see there)
---------------------------------------------------------------------------
Version 4.1.1  [DEVEL] (rgerhards), 2008-11-26
- added $PrivDropToGroup, $PrivDropToUser, $PrivDropToGroupID,
  $PrivDropToUserID config directives to enable dropping privileges.
  This is an effort to provide a security enhancement. For the limits of this
  approach, see http://wiki.rsyslog.com/index.php/Security
- re-enabled imklog to compile on FreeBSD (brought in from beta)
---------------------------------------------------------------------------
Version 4.1.0  [DEVEL] (rgerhards), 2008-11-18

********************************* WARNING *********************************
This version has a slightly different on-disk format for message entries.
As a consequence, old queue files being read by this version may have
an invalid output timestamp, which could result to some malfunction inside
the output driver. It is recommended to drain queues with the previous
version before switching to this one.
********************************* WARNING *********************************

- greatly enhanced performance when compared to v3.
- added configuration directive "HUPisRestart" which enables to configure
  HUP to be either a full restart or "just" a leightweight way to
  close open files.
- enhanced legacy syslog parser to detect year if part of the timestamp
  the format is based on what Cisco devices seem to emit.
- added a setting "$OptimizeForUniprocessor" to enable users to turn off
  pthread_yield calls which are counter-productive on multiprocessor 
  machines (but have been shown to be useful on uniprocessors)
- reordered imudp processing. Message parsing is now done as part of main
  message queue worker processing (was part of the input thread)
  This should also improve performance, as potentially more work is
  done in parallel.
- bugfix: compressed syslog messages could be slightly mis-uncompressed
  if the last byte of the compressed record was a NUL
- added $UDPServerTimeRequery option which enables to work with
  less acurate timestamps in favor of performance. This enables querying
  of the time only every n-th time if imudp is running in the tight
  receive loop (aka receiving messsages at a high rate)
- doc bugfix: queue doc had wrong parameter name for setting controlling
  worker thread shutdown period
- restructured rsyslog.conf documentation
- bugfix: memory leak in ompgsql
  Thanks to Ken for providing the patch
---------------------------------------------------------------------------
Version 3.22.4 [v3-stable] (rgerhards), 2010-??-??
- bugfix: action resume interval incorrectly handled, thus took longer to
  resume
- bugfix: cosmetic: proper constant used instead of number in open call
- bugfix: timestamp was incorrectly calculated for timezones with minute
  offset
  closes: http://bugzilla.adiscon.com/show_bug.cgi?id=271
- improved some code based on clang static analyzer results
- bugfix: potential misadressing in property replacer
---------------------------------------------------------------------------
Version 3.22.3 [v3-stable] (rgerhards), 2010-11-24
- bugfix(important): problem in TLS handling could cause rsyslog to loop
  in a tight loop, effectively disabling functionality and bearing the
  risk of unresponsiveness of the whole system.
  Bug tracker: http://bugzilla.adiscon.com/show_bug.cgi?id=194
---------------------------------------------------------------------------
Version 3.22.2 [v3-stable] (rgerhards), 2010-08-05
- bugfix: comment char ('#') in literal terminated script parsing
  and thus could not be used.
  but tracker: http://bugzilla.adiscon.com/show_bug.cgi?id=119
- enhance: imrelp now also provides remote peer's IP address 
  [if librelp != 1.0.0 is used]
- bugfix: sending syslog messages with zip compression did not work
- bugfix: potential hang condition on queue shutdown
- bugfix: segfault on startup when -q or -Q option was given
  bug tracker: http://bugzilla.adiscon.com/show_bug.cgi?id=157
  Thanks to Jonas Nogueira for reporting this bug.
- clarified use of $ActionsSendStreamDriver[AuthMode/PermittedPeers]
  in doc set (require TLS drivers)
- bugfix: $CreateDirs variable not properly initialized, default thus
  was random (but most often "on")
- bugfix: potential segfault when -p command line option was used
  thanks to varmojfekoj for pointing me at this bug
- bugfix: programname filter in ! configuration can not be reset
  Thanks to Kiss Gabor for the patch.
---------------------------------------------------------------------------
Version 3.22.1 [v3-stable] (rgerhards), 2009-07-02
- bugfix: invalid error message issued if $inlcudeConfig was on an empty
  set of files (e.g. *.conf, where none such files existed)
  thanks to Michael Biebl for reporting this bug
- bugfix: when run in foreground (but not in debug mode), a 
  debug message ("DoDie called") was emitted at shutdown. Removed.
  thanks to Michael Biebl for reporting this bug
- bugfix: some garbagge was emitted to stderr on shutdown. This
  garbage consisted of file names, which were written during 
  startup (key point: not a pointer error)
  thanks to Michael Biebl for reporting this bug
- bugfix: startup and shutdown message were emitted to stdout
  thanks to Michael Biebl for reporting this bug
- bugfix: error messages were not emitted to stderr in forked mode
  (stderr and stdo are now kept open across forks)
- bugfix: internal messages were emitted to whatever file had fd2 when
  rsyslogd ran in forked mode (as usual!)
  Thanks to varmojfekoj for the patch
- small enhancement: config validation run now exits with code 1 if an
  error is detected. This change is considered important but small enough
  to apply it directly to the stable version. [But it is a border case,
  the change requires more code than I had hoped. Thus I have NOT tried
  to actually catch all cases, this is left for the current devel
  releases, if necessary]
- bugfix: light and full delay watermarks had invalid values, badly
  affecting performance for delayable inputs
- bugfix: potential segfault issue when multiple $UDPServerRun directives
  are specified. Thanks to Michael Biebl for helping to debug this one.
- relaxed GnuTLS version requirement to 1.4.0 after confirmation from the
  field that this version is sufficient
- bugfix: parser did not properly handle empty structured data
- bugfix: invalid mutex release in msg.c (detected under thread debugger,
  seems not to have any impact on actual deployments)
---------------------------------------------------------------------------
Version 3.22.0 [v3-stable] (rgerhards), 2009-04-21
This is the first stable release that includes the full functionality
of the 3.21.x version tree.
- bugfix: $InputTCPMaxSessions config directive was accepted, but not
  honored. This resulted in a fixed upper limit of 200 connections.
- bugfix: the default for $DirCreateMode was 0644, and as such wrong.
  It has now been changed to 0700. For some background, please see
  http://lists.adiscon.net/pipermail/rsyslog/2009-April/001986.html
- bugfix: ompgsql did not detect problems in sql command execution
  this could cause loss of messages. The handling was correct if the
  connection broke, but not if there was a problem with statement
  execution. The most probable case for such a case would be invalid
  sql inside the template, and this is now much easier to diagnose.
---------------------------------------------------------------------------
Version 3.21.11 [BETA] (rgerhards), 2009-04-03
- build system improvements contributed by Michael Biebl - thx!
- all patches from 3.20.5 incorporated (see it's ChangeLog entry)
---------------------------------------------------------------------------
Version 3.21.10 [BETA] (rgerhards), 2009-02-02
- bugfix: inconsistent use of mutex/atomic operations could cause segfault
  details are too many, for full analysis see blog post at:
  http://blog.gerhards.net/2009/01/rsyslog-data-race-analysis.html
- the string "Do Die" was accidently emited upon exit in non-debug mode
  This has now been corrected. Thanks to varmojfekoj for the patch.
- some legacy options were not correctly processed.
  Thanks to varmojfekoj for the patch.
- doc bugfix: v3-compatiblity document had typo in config directive
  thanks to Andrej for reporting this
---------------------------------------------------------------------------
Version 3.21.9 [BETA] (rgerhards), 2008-12-04
- re-release of 3.21.8 with an additional fix, that could also lead
  to DoS; 3.21.8 has been removed from the official download archives
- security fix: imudp emitted a message when a non-permitted sender
  tried to send a message to it. This behaviour is operator-configurable.
  If enabled, a message was emitted each time. That way an attacker could
  effectively fill the disk via this facility. The message is now
  emitted only once in a minute (this currently is a hard-coded limit,
  if someone comes up with a good reason to make it configurable, we
  will probably do that).
---------------------------------------------------------------------------
Version 3.21.8  [BETA] (rgerhards), 2008-12-04
- bugfix: imklog did not compile on FreeBSD
- security bugfix: $AllowedSender was not honored, all senders were
  permitted instead (see http://www.rsyslog.com/Article322.phtml)
- merged in all other changes from 3.20.1 (see there)
---------------------------------------------------------------------------
Version 3.21.7  [BETA] (rgerhards), 2008-11-11
- this is the new beta branch, based on the former 3.21.6 devel
- new functionality: ZERO property replacer nomatch option (from v3-stable)
---------------------------------------------------------------------------
Version 3.21.6  [DEVEL] (rgerhards), 2008-10-22
- consolidated time calls during msg object creation, improves performance
  and consistency
- bugfix: solved a segfault condition
- bugfix: subsecond time properties generated by imfile, imklog and
  internal messages could be slightly inconsistent
- bugfix: (potentially big) memory leak on HUP if queues could not be
  drained before timeout - thanks to David Lang for pointing this out
- added capability to support multiple module search pathes. Thank
  to Marius Tomaschewski for providing the patch.
- bugfix: im3195 did no longer compile
- improved "make distcheck" by ensuring everything relevant is recompiled
---------------------------------------------------------------------------
Version 3.21.5  [DEVEL] (rgerhards), 2008-09-30
- performance optimization: unnecessary time() calls during message
  parsing removed - thanks to David Lang for his excellent performance
  analysis
- added new capability to property replacer: multiple immediately
  successive field delimiters are treated as a single one.
  Thanks to Zhuang Yuyao for the patch.
- added message property "inputname", which contains the name of the
  input (module) that generated it. Presence is depending on suport in
  each input module (else it is blank).
- added system property "$myhostname", which contains the name of the
  local host as it knows itself.
- imported a number of fixes and enhancements from the stable and
  devel branches, including a fix to a potential segfault on HUP
  when using UDP listners
- re-enabled gcc builtin atomic operations and added a proper
  ./configure check
- bugfix: potential race condition when adding messages to queue
  There was a wrong order of mutex lock operations. It is hard to
  believe that really caused problems, but in theory it could and with
  threading we often see that theory becomes practice if something is only
  used long enough on a fast enough machine with enough CPUs ;)
- cleaned up internal debug system code and made it behave better
  in regard to multi-threading
---------------------------------------------------------------------------
Version 3.21.4  [DEVEL] (rgerhards), 2008-09-04
- removed compile time fixed message size limit (was 2K), limit can now
  be set via $MaxMessageSize global config directive (finally gotten rid
  of MAXLINE ;))
- enhanced doc for $ActionExecOnlyEveryNthTimeTimeout
- integrated a number of patches from 3.18.4, namely
  - bugfix: order-of magnitude issue with base-10 size definitions
    in config file parser. Could lead to invalid sizes, constraints
    etc for e.g. queue files and any other object whose size was specified
    in base-10 entities. Did not apply to binary entities. Thanks to
    RB for finding this bug and providing a patch.
  - bugfix: action was not called when system time was set backwards
    (until the previous time was reached again). There are still some
    side-effects when time is rolled back (A time rollback is really a bad
    thing to do, ideally the OS should issue pseudo time (like NetWare did)
    when the user tries to roll back time). Thanks to varmojfekoj for this
    patch.
  - doc bugfix: rsyslog.conf man page improved and minor nit fixed
    thanks to Lukas Kuklinek for the patch.
---------------------------------------------------------------------------
Version 3.21.3  [DEVEL] (rgerhards), 2008-08-13
- added ability to specify flow control mode for imuxsock
- added ability to execute actions only after the n-th call of the action
  This also lead to the addition of two new config directives:
  $ActionExecOnlyEveryNthTime and $ActionExecOnlyEveryNthTimeTimeout
  This feature is useful, for example, for alerting: it permits you to
  send an alert only after at least n occurences of a specific message
  have been seen by rsyslogd. This protectes against false positives
  due to waiting for additional confirmation.
- bugfix: IPv6 addresses could not be specified in forwarding actions
  New syntax @[addr]:port introduced to enable that. Root problem was IPv6
  addresses contain colons.
- somewhat enhanced debugging messages
- imported from 3.18.3:
  - enhanced ommysql to support custom port to connect to server
    Port can be set via new $ActionOmmysqlServerPort config directive
    Note: this was a very minor change and thus deemed appropriate to be
    done in the stable release.
  - bugfix: misspelled config directive, previously was
    $MainMsgQueueWorkeTimeoutrThreadShutdown, is now
    $MainMsgQueueWorkerTimeoutThreadShutdown. Note that the misspelled
    directive is not preserved - if the misspelled directive was used
    (which I consider highly unlikely), the config file must be changed.
    Thanks to lperr for reporting the bug.
---------------------------------------------------------------------------
Version 3.21.2  [DEVEL] (rgerhards), 2008-08-04
- added $InputUnixListenSocketHostName config directive, which permits to
  override the hostname being used on a local unix socket. This is useful
  for differentiating "hosts" running in several jails. Feature was
  suggested by David Darville, thanks for the suggestion.
- enhanced ommail to support multiple email recipients. This is done by
  specifying $ActionMailTo multiple times. Note that this introduces a
  small incompatibility to previous config file syntax: the recipient
  list is now reset for each action (we honestly believe that will
  not cause any problem - apologies if it does).
- enhanced troubleshooting documentation
---------------------------------------------------------------------------
Version 3.21.1  [DEVEL] (rgerhards), 2008-07-30
- bugfix: no error was reported if the target of a $IncludeConfig
  could not be accessed.
- added testbed for common config errors
- added doc for -u option to rsyslogd man page
- enhanced config file checking - no active actions are detected
- added -N rsyslogd command line option for a config validation run
  (which does not execute actual syslogd code and does not interfere
  with a running instance)
- somewhat improved emergency configuration. It is now also selected
  if the config contains no active actions
- rsyslogd error messages are now reported to stderr by default. can be
  turned off by the new "$ErrorMessagesToStderr off" directive
 Thanks to HKS for suggesting the new features.
---------------------------------------------------------------------------
Version 3.21.0  [DEVEL] (rgerhards), 2008-07-18
- starts a new devel branch
- added a generic test driver for RainerScript plus some test cases
  to the testbench
- added a small diagnostic tool to obtain result of gethostname() API
- imported all changes from 3.18.1 until today (some quite important,
  see below)
---------------------------------------------------------------------------
Version 3.20.6 [v3-stable] (rgerhards), 2009-04-16
- this is the last v3-stable for the 3.20.x series
- bugfix: $InputTCPMaxSessions config directive was accepted, but not
  honored. This resulted in a fixed upper limit of 200 connections.
- bugfix: the default for $DirCreateMode was 0644, and as such wrong.
  It has now been changed to 0700. For some background, please see
  http://lists.adiscon.net/pipermail/rsyslog/2009-April/001986.html
---------------------------------------------------------------------------
Version 3.20.5 [v3-stable] (rgerhards), 2009-04-02
- bugfix: potential abort with DA queue after high watermark is reached
  There exists a race condition that can lead to a segfault. Thanks
  go to vbernetr, who performed the analysis and provided patch, which
  I only tweaked a very little bit.
- fixed bugs in RainerScript:
  o when converting a number and a string to a common type, both were 
    actually converted to the other variable's type.
  o the value of rsCStrConvertToNumber() was miscalculated.
  Thanks to varmojfekoj for the patch
- fixed a bug in configure.ac which resulted in problems with
  environment detection - thanks to Michael Biebl for the patch
- fixed a potential segfault problem in gssapi code
  thanks to varmojfekoj for the patch
- doc enhance: provide standard template for MySQL module and instructions
  on how to modify schema
---------------------------------------------------------------------------
Version 3.20.4 [v3-stable] (rgerhards), 2009-02-09
- bugfix: inconsistent use of mutex/atomic operations could cause segfault
  details are too many, for full analysis see blog post at:
  http://blog.gerhards.net/2009/01/rsyslog-data-race-analysis.html
- bugfix: invalid ./configure settings for RFC3195
  thanks to Michael Biebl for the patch
- bugfix: invalid mutex access in msg.c
- doc bugfix: dist tarball missed 2 files, had one extra file that no
  longer belongs into it. Thanks to Michael Biebl for pointing this out.
---------------------------------------------------------------------------
Version 3.20.3 [v3-stable] (rgerhards), 2009-01-19
- doc bugfix: v3-compatiblity document had typo in config directive
  thanks to Andrej for reporting this
- fixed a potential segfault condition with $AllowedSender directive
  On HUP, the root pointers were not properly cleaned up. Thanks to
  Michael Biebel, olgoat, and Juha Koho for reporting and analyzing
  the bug.
---------------------------------------------------------------------------
Version 3.20.2 [v3-stable] (rgerhards), 2008-12-04
- re-release of 3.20.1 with an additional fix, that could also lead
  to DoS; 3.20.1 has been removed from the official download archives
- security fix: imudp emitted a message when a non-permitted sender
  tried to send a message to it. This behaviour is operator-configurable.
  If enabled, a message was emitted each time. That way an attacker could
  effectively fill the disk via this facility. The message is now
  emitted only once in a minute (this currently is a hard-coded limit,
  if someone comes up with a good reason to make it configurable, we
  will probably do that).
---------------------------------------------------------------------------
Version 3.20.1 [v3-stable] (rgerhards), 2008-12-04
- security bugfix: $AllowedSender was not honored, all senders were
  permitted instead
- enhance: regex nomatch option "ZERO" has been added
  This allows to return the string 0 if a regular expression is
  not found. This is probably useful for storing numerical values into
  database columns.
- bugfix: memory leak in gtls netstream driver fixed
  memory was lost each time a TLS session was torn down. This could 
  result in a considerable memory leak if it happened quite frequently
  (potential system crash condition)
- doc update: documented how to specify multiple property replacer
  options + link to new online regex generator tool added
- minor bufgfix: very small memory leak in gtls netstream driver
  around a handful of bytes (< 20) for each HUP
- improved debug output for regular expressions inside property replacer
  RE's seem to be a big trouble spot and I would like to have more
  information inside the debug log. So I decided to add some additional
  debug strings permanently.
---------------------------------------------------------------------------
Version 3.20.0 [v3-stable] (rgerhards), 2008-11-05
- this is the inital release of the 3.19.x branch as a stable release
- bugfix: double-free in pctp netstream driver. Thank to varmojfeko
  for the patch
---------------------------------------------------------------------------
Version 3.19.12 [BETA] (rgerhards), 2008-10-16
- bugfix: subseconds where not correctly extracted from a timestamp
  if that timestamp did not contain any subsecond information (the
  resulting string was garbagge but should have been "0", what it
  now is).
- increased maximum size of a configuration statement to 4K (was 1K)
- imported all fixes from the stable branch (quite a lot)
- bugfix: (potentially big) memory leak on HUP if queues could not be
  drained before timeout - thanks to David Lang for pointing this out
---------------------------------------------------------------------------
Version 3.19.11 [BETA] (rgerhards), 2008-08-25
This is a refresh of the beta. No beta-specific fixes have been added.
- included fixes from v3-stable (most importantly 3.18.3)
---------------------------------------------------------------------------
Version 3.19.10 [BETA] (rgerhards), 2008-07-15
- start of a new beta branch based on former 3.19 devel branch
- bugfix: bad memory leak in disk-based queue modes
- bugfix: UDP syslog forwarding did not work on all platforms
  the ai_socktype was incorrectly set to 1. On some platforms, this
  lead to failing name resolution (e.g. FreeBSD 7). Thanks to HKS for
  reporting the bug.
- bugfix: priority was incorrectly calculated on FreeBSD 7,
  because the LOG_MAKEPRI() C macro has a different meaning there (it
  is just a simple addition of faciltity and severity). I have changed
  this to use own, consistent, code for PRI calculation. Thank to HKS
  for reporting this bug.
- bugfix (cosmetical): authorization was not checked when gtls handshake
  completed immediately. While this sounds scary, the situation can not
  happen in practice. We use non-blocking IO only for server-based gtls
  session setup. As TLS requires the exchange of multiple frames before
  the handshake completes, it simply is impossible to do this in one
  step. However, it is useful to have the code path correct even for 
  this case - otherwise, we may run into problems if the code is changed
  some time later (e.g. to use blocking sockets). Thanks to varmojfekoj
  for providing the patch.
- important queue bugfix from 3.18.1 imported (see below)
- cleanup of some debug messages
---------------------------------------------------------------------------
Version 3.19.9 (rgerhards), 2008-07-07
- added tutorial for creating a TLS-secured syslog infrastructure
- rewritten omusrmsg to no longer fork() a new process for sending messages
  this caused some problems with the threading model, e.g. zombies. Also,
  it was far less optimal than it is now.
- bugfix: machine certificate was required for client even in TLS anon mode
  Reference: http://bugzilla.adiscon.com/show_bug.cgi?id=85
  The fix also slightly improves performance by not storing certificates in
  client sessions when there is no need to do so.
- bugfix: RainerScript syntax error was not always detected
---------------------------------------------------------------------------
Version 3.19.8 (rgerhards), 2008-07-01
- bugfix: gtls module did not correctly handle EGAIN (and similar) recv()
  states. This has been fixed by introducing a new abstraction layer inside
  gtls.
- added (internal) error codes to error messages; added redirector to
  web description of error codes
  closes bug http://bugzilla.adiscon.com/show_bug.cgi?id=20
- disabled compile warnings caused by third-party libraries
- reduced number of compile warnings in gcc's -pedantic mode
- some minor documentation improvements
- included all fixes from beta 3.17.5
---------------------------------------------------------------------------
Version 3.19.7 (rgerhards), 2008-06-11
- added new property replacer option "date-subseconds" that enables
  to query just the subsecond part of a high-precision timestamp
- somewhat improved plain tcp syslog reliability by doing a connection
  check before sending. Credits to Martin Schuette for providing the
  idea. Details are available at
  http://blog.gerhards.net/2008/06/reliable-plain-tcp-syslog-once-again.html
- made rsyslog tickless in the (usual and default) case that repeated
  message reduction is turned off. More info:
  http://blog.gerhards.net/2008/06/coding-to-save-environment.html
- some build system cleanup, thanks to Michael Biebl
- bugfix: compile under (Free)BSD failed due to some invalid library
  definitions - this is fixed now. Thanks to Michael Biebl for the patch.
---------------------------------------------------------------------------
Version 3.19.6 (rgerhards), 2008-06-06
- enhanced property replacer to support multiple regex matches
- bugfix: part of permittedPeer structure was not correctly initialized
  thanks to varmojfekoj for spotting this
- bugfix: off-by-one bug during certificate check
- bugfix: removed some memory leaks in TLS code
---------------------------------------------------------------------------
Version 3.19.5 (rgerhards), 2008-05-30
- enabled Posix ERE expressions inside the property replacer
  (previously BRE was permitted only)
- provided ability to specify that a regular expression submatch shall
  be used inside the property replacer
- implemented in property replacer: if a regular expression does not match,
  it can now either return "**NO MATCH** (default, as before), a blank
  property or the full original property text
- enhanced property replacer to support multiple regex matches
---------------------------------------------------------------------------
Version 3.19.4 (rgerhards), 2008-05-27
- implemented x509/certvalid gtls auth mode
- implemented x509/name gtls auth mode (including wildcards)
- changed fingerprint gtls auth mode to new format fingerprint
- protected gtls error string function by a mutex. Without it, we
  could have a race condition in extreme cases. This was very remote,
  but now can no longer happen.
- changed config directive name to reflect different use
  $ActionSendStreamDriverCertFingerprint is now
  $ActionSendStreamDriverPermittedPeer and can be used both for
  fingerprint and name authentication (similar to the input side)
- bugfix: sender information (fromhost et al) was missing in imudp
  thanks to sandiso for reporting this bug
- this release fully inplements IETF's syslog-transport-tls-12 plus
  the latest text changes Joe Salowey provided via email. Not included
  is ipAddress subjectAltName authentication, which I think will be
  dropped from the draft. I don't think there is any real need for it.
This release also includes all bug fix up to today from the beta
and stable branches. Most importantly, this means the bugfix for
100% CPU utilization by imklog.
---------------------------------------------------------------------------
Version 3.19.3 (rgerhards), 2008-05-21
- added ability to authenticate the server against its certificate
  fingerprint
- added ability for client to provide its fingerprint
- added ability for server to obtain client cert's fingerprint
- bugfix: small mem leak in omfwd on exit (strmdriver name was not freed)
- bugfix: $ActionSendStreamDriver had no effect
- bugfix: default syslog port was no longer used if none was
  configured. Thanks to varmojfekoj for the patch
- bugfix: missing linker options caused build to fail on some
  systems. Thanks to Tiziano Mueller for the patch.
---------------------------------------------------------------------------
Version 3.19.2 (rgerhards), 2008-05-16
- bugfix: TCP input modules did incorrectly set fromhost property
  (always blank)
- bugfix: imklog did not set fromhost property
- added "fromhost-ip" property
  Note that adding this property changes the on-disk format for messages.
  However, that should not have any bad effect on existing spool files.
  But you will run into trouble if you create a spool file with this
  version and then try to process it with an older one (after a downgrade).
  Don't do that ;)
- added "RSYSLOG_DebugFormat" canned template
- bugfix: hostname and fromhost were swapped when a persisted message
  (in queued mode) was read in
- bugfix: lmtcpclt, lmtcpsrv and lmgssutil did all link to the static
  runtime library, resulting in a large size increase (and potential
  "interesting" effects). Thanks to Michael Biebel for reporting the size
  issue.
- bugfix: TLS server went into an endless loop in some situations.
  Thanks to Michael Biebl for reporting the problem.
- fixed potential segfault due to invalid call to cfsysline
  thanks to varmojfekoj for the patch
---------------------------------------------------------------------------
Version 3.19.1 (rgerhards), 2008-05-07
- configure help for --enable-gnutls wrong - said default is "yes" but
  default actually is "no" - thanks to darix for pointing this out
- file dirty.h was missing - thanks to darix for pointing this out
- bugfix: man files were not properly distributed - thanks to
  darix for reporting and to Michael Biebl for help with the fix
- some minor cleanup
---------------------------------------------------------------------------
Version 3.19.0 (rgerhards), 2008-05-06
- begins new devel branch version
- implemented TLS for plain tcp syslog (this is also the world's first
  implementation of IETF's upcoming syslog-transport-tls draft)
- partly rewritten and improved omfwd among others, now loads TCP
  code only if this is actually necessary
- split of a "runtime library" for rsyslog - this is not yet a clean
  model, because some modularization is still outstanding. In theory,
  this shall enable other utilities but rsyslogd to use the same
  runtime
- implemented im3195, the RFC3195 input as a plugin
- changed directory structure, files are now better organized
- a lot of cleanup in regard to modularization
- -c option no longer must be the first option - thanks to varmjofekoj
  for the patch
---------------------------------------------------------------------------
Version 3.18.7 (rgerhards), 2008-12-??
- bugfix: the default for $DirCreateMode was 0644, and as such wrong.
  It has now been changed to 0700. For some background, please see
  http://lists.adiscon.net/pipermail/rsyslog/2009-April/001986.html
- fixed a potential segfault condition with $AllowedSender directive
  On HUP, the root pointers were not properly cleaned up. Thanks to
  Michael Biebel, olgoat, and Juha Koho for reporting and analyzing
  the bug.
- some legacy options were not correctly processed.
  Thanks to varmojfekoj for the patch.
- doc bugfix: some spelling errors in man pages corrected. Thanks to
  Geoff Simmons for the patch.
---------------------------------------------------------------------------
Version 3.18.6 (rgerhards), 2008-12-08
- security bugfix: $AllowedSender was not honored, all senders were
  permitted instead (see http://www.rsyslog.com/Article322.phtml)
  (backport from v3-stable, v3.20.9)
- minor bugfix: dual close() call on tcp session closure
---------------------------------------------------------------------------
Version 3.18.5 (rgerhards), 2008-10-09
- bugfix: imudp input module could cause segfault on HUP
  It did not properly de-init a variable acting as a linked list head.
  That resulted in trying to access freed memory blocks after the HUP.
- bugfix:  rsyslogd could hang on HUP
  because getnameinfo() is not cancel-safe, but was not guarded against
  being cancelled. pthread_cancel() is routinely being called during
  HUP processing.
- bugfix[minor]: if queue size reached light_delay mark, enqueuing
  could potentially be blocked for a longer period of time, which
  was not the behaviour desired.
- doc bugfix: $ActionExecOnlyWhenPreviousIsSuspended was still misspelled
  as $...OnlyIfPrev... in some parts of the documentation. Thanks to 
  Lorenzo M. Catucci for reporting this bug.
- added doc on malformed messages, cause and how to work-around, to the
  doc set
- added doc on how to build from source repository
---------------------------------------------------------------------------
Version 3.18.4 (rgerhards), 2008-09-18
- bugfix: order-of magnitude issue with base-10 size definitions
  in config file parser. Could lead to invalid sizes, constraints
  etc for e.g. queue files and any other object whose size was specified
  in base-10 entities. Did not apply to binary entities. Thanks to
  RB for finding this bug and providing a patch.
- bugfix: action was not called when system time was set backwards
  (until the previous time was reached again). There are still some
  side-effects when time is rolled back (A time rollback is really a bad
  thing to do, ideally the OS should issue pseudo time (like NetWare did)
  when the user tries to roll back time). Thanks to varmojfekoj for this
  patch.
- doc bugfix: rsyslog.conf man page improved and minor nit fixed
  thanks to Lukas Kuklinek for the patch.
- bugfix: error code -2025 was used for two different errors. queue full
  is now -2074 and -2025 is unique again. (did cause no real problem
  except for troubleshooting)
- bugfix: default discard severity was incorrectly set to 4, which lead
  to discard-on-queue-full to be enabled by default. That could cause
  message loss where non was expected.  The default has now been changed
  to the correct value of 8, which disables the functionality. This
  problem applied both to the main message queue and the action queues.
  Thanks to Raoul Bhatia for pointing out this problem.
- bugfix: option value for legacy -a option could not be specified,
  resulting in strange operations. Thanks to Marius Tomaschewski
  for the patch.
- bugfix: colon after date should be ignored, but was not. This has
  now been corrected. Required change to the internal ParseTIMESTAMP3164()
  interface.
---------------------------------------------------------------------------
Version 3.18.3 (rgerhards), 2008-08-18
- bugfix: imfile could cause a segfault upon rsyslogd HUP and termination
  Thanks to lperr for an excellent bug report that helped detect this
  problem.
- enhanced ommysql to support custom port to connect to server
  Port can be set via new $ActionOmmysqlServerPort config directive
  Note: this was a very minor change and thus deemed appropriate to be
  done in the stable release.
- bugfix: misspelled config directive, previously was
  $MainMsgQueueWorkeTimeoutrThreadShutdown, is now
  $MainMsgQueueWorkerTimeoutThreadShutdown. Note that the misspelled
  directive is not preserved - if the misspelled directive was used
  (which I consider highly unlikely), the config file must be changed.
  Thanks to lperr for reporting the bug.
- disabled flow control for imuxsock, as it could cause system hangs
  under some circumstances. The devel (3.21.3 and above) will
  re-enable it and provide enhanced configurability to overcome the
  problems if they occur.
---------------------------------------------------------------------------
Version 3.18.2 (rgerhards), 2008-08-08
- merged in IPv6 forwarding address bugfix from v2-stable
---------------------------------------------------------------------------
Version 3.18.1 (rgerhards), 2008-07-21
- bugfix: potential segfault in creating message mutex in non-direct queue
  mode. rsyslogd segfaults on freeeBSD 7.0 (an potentially other platforms)
  if an action queue is running in any other mode than non-direct. The
  same problem can potentially be triggered by some main message queue
  settings. In any case, it will manifest during rsylog's startup. It is
  unlikely to happen after a successful startup (the only window of
  exposure may be a relatively seldom executed action running in queued
  mode). This has been corrected. Thank to HKS for point out the problem.
- bugfix: priority was incorrectly calculated on FreeBSD 7,
  because the LOG_MAKEPRI() C macro has a different meaning there (it
  is just a simple addition of faciltity and severity). I have changed
  this to use own, consistent, code for PRI calculation. [Backport from
  3.19.10]
- bugfix: remove PRI part from kernel message if it is present
  Thanks to Michael Biebl for reporting this bug
- bugfix: mark messages were not correctly written to text log files
  the markmessageinterval was not correctly propagated to all places
  where it was needed. This resulted in rsyslog using the default
  (20 minutes) in some code pathes, what looked to the user like mark
  messages were never written.
- added a new property replacer option "sp-if-no-1st-sp" to cover
  a problem with RFC 3164 based interpreation of tag separation. While
  it is a generic approach, it fixes a format problem introduced in
  3.18.0, where kernel messages no longer had a space after the tag.
  This is done by a modifcation of the default templates.
  Please note that this may affect some messages where there intentionally
  is no space between the tag and the first character of the message
  content. If so, this needs to be worked around via a specific
  template. However, we consider this scenario to be quite remote and,
  even if it exists, it is not expected that it will actually cause
  problems with log parsers (instead, we assume the new default template
  behaviour may fix previous problems with log parsers due to the 
  missing space).
- bugfix: imklog module was not correctly compiled for GNU/kFreeBSD.
  Thanks to Petr Salinger for the patch
- doc bugfix: property replacer options secpath-replace and
  secpath-drop were not documented
- doc bugfix: fixed some typos in rsyslog.conf man page
- fixed typo in source comment  - thanks to Rio Fujita
- some general cleanup (thanks to Michael Biebl)
---------------------------------------------------------------------------
Version 3.18.0 (rgerhards), 2008-07-11
- begun a new v3-stable based on former 3.17.4 beta plus patches to
  previous v3-stable
- bugfix in RainerScript: syntax error was not always detected
---------------------------------------------------------------------------
Version 3.17.5 (rgerhards), 2008-06-27
- added doc: howto set up a reliable connection to remote server via
  queued mode (and plain tcp protocol)
- bugfix: comments after actions were not properly treated. For some
  actions (e.g. forwarding), this could also lead to invalid configuration
---------------------------------------------------------------------------
Version 3.17.4 (rgerhards), 2008-06-16
- changed default for $KlogSymbolLookup to "off". The directive is
  also scheduled for removal in a later version. This was necessary
  because on kernels >= 2.6, the kernel does the symbol lookup itself. The
  imklog lookup logic then breaks the log message and makes it unusable.
---------------------------------------------------------------------------
Version 3.17.3 (rgerhards), 2008-05-28
- bugfix: imklog went into an endless loop if a PRI value was inside
  a kernel log message (unusual case under Linux, frequent under BSD)
---------------------------------------------------------------------------
Version 3.17.2 (rgerhards), 2008-05-04
- this version is the new beta, based on 3.17.1 devel feature set
- merged in imklog bug fix from v3-stable (3.16.1)
---------------------------------------------------------------------------
Version 3.17.1 (rgerhards), 2008-04-15
- removed dependency on MAXHOSTNAMELEN as much as it made sense.
  GNU/Hurd does not define it (because it has no limit), and we have taken
  care for cases where it is undefined now. However, some very few places
  remain where IMHO it currently is not worth fixing the code. If it is
  not defined, we have used a generous value of 1K, which is above IETF
  RFC's on hostname length at all. The memory consumption is no issue, as
  there are only a handful of this buffers allocated *per run* -- that's
  also the main reason why we consider it not worth to be fixed any further.
- enhanced legacy syslog parser to handle slightly malformed messages
  (with a space in front of the timestamp) - at least HP procurve is
  known to do that and I won't outrule that others also do it. The 
  change looks quite unintrusive and so we added it to the parser.
- implemented klogd functionality for BSD
- implemented high precision timestamps for the kernel log. Thanks to
  Michael Biebl for pointing out that the kernel log did not have them.
- provided ability to discard non-kernel messages if they are present
  in the kernel log (seems to happen on BSD)
- implemented $KLogInternalMsgFacility config directive
- implemented $KLogPermitNonKernelFacility config directive
Plus a number of bugfixes that were applied to v3-stable and beta
branches (not mentioned here in detail).
---------------------------------------------------------------------------
Version 3.17.0 (rgerhards), 2008-04-08
- added native ability to send mail messages
- removed no longer needed file relptuil.c/.h
- added $ActionExecOnlyOnceEveryInterval config directive
- bugfix: memory leaks in script engine
- bugfix: zero-length strings were not supported in object
  deserializer
- properties are now case-insensitive everywhere (script, filters,
  templates)
- added the capability to specify a processing (actually dequeue)
  timeframe with queues - so things can be configured to be done
  at off-peak hours
- We have removed the 32 character size limit (from RFC3164) on the
  tag. This had bad effects on existing envrionments, as sysklogd didn't
  obey it either (probably another bug in RFC3164...). We now receive
  the full size, but will modify the outputs so that only 32 characters
  max are used by default. If you need large tags in the output, you need
  to provide custom templates.
- changed command line processing. -v, -M, -c options are now parsed
  and processed before all other options. Inter-option dependencies
  have been relieved. Among others, permits to specify intial module
  load path via -M only (not the environment) which makes it much
  easier to work with non-standard module library locations. Thanks
  to varmojfekoj for suggesting this change. Matches bugzilla bug 55.
- bugfix: some messages were emited without hostname
Plus a number of bugfixes that were applied to v3-stable and beta
branches (not mentioned here in detail).
---------------------------------------------------------------------------
Version 3.16.3 (rgerhards), 2008-07-11
- updated information on rsyslog packages
- bugfix: memory leak in disk-based queue modes
---------------------------------------------------------------------------
Version 3.16.2 (rgerhards), 2008-06-25
- fixed potential segfault due to invalid call to cfsysline
  thanks to varmojfekoj for the patch
- bugfix: some whitespaces where incorrectly not ignored when parsing
  the config file. This is now corrected. Thanks to Michael Biebl for
  pointing out the problem.
---------------------------------------------------------------------------
Version 3.16.1 (rgerhards), 2008-05-02
- fixed a bug in imklog which lead to startup problems (including
  segfault) on some platforms under some circumsances. Thanks to
  Vieri for reporting this bug and helping to troubleshoot it.
---------------------------------------------------------------------------
Version 3.16.0 (rgerhards), 2008-04-24
- new v3-stable (3.16.x) based on beta 3.15.x (RELP support)
- bugfix: omsnmp had a too-small sized buffer for hostname+port. This
  could not lead to a segfault, as snprintf() was used, but could cause
  some trouble with extensively long hostnames.
- applied patch from Tiziano Müller to remove some compiler warnings
- added gssapi overview/howto thanks to Peter Vrabec
- changed some files to grant LGPLv3 extended persmissions on top of GPLv3
  this also is the first sign of something that will evolve into a
  well-defined "rsyslog runtime library"
---------------------------------------------------------------------------
Version 3.15.1 (rgerhards), 2008-04-11
- bugfix: some messages were emited without hostname
- disabled atomic operations for the time being because they introduce some
  cross-platform trouble - need to see how to fix this in the best 
  possible way
- bugfix: zero-length strings were not supported in object
  deserializer
- added librelp check via PKG_CHECK thanks to Michael Biebl's patch
- file relputil.c deleted, is not actually needed
- added more meaningful error messages to rsyslogd (when some errors
  happens during startup)
- bugfix: memory leaks in script engine
- bugfix: $hostname and $fromhost in RainerScript did not work
This release also includes all changes applied to the stable versions
up to today.
---------------------------------------------------------------------------
Version 3.15.0 (rgerhards), 2008-04-01
- major new feature: imrelp/omrelp support reliable delivery of syslog
  messages via the RELP protocol and librelp (http://www.librelp.com).
  Plain tcp syslog, so far the best reliability solution, can lose
  messages when something goes wrong or a peer goes down. With RELP,
  this can no longer happen. See imrelp.html for more details.
- bugfix: rsyslogd was no longer build by default; man pages are 
  only installed if corresponding option is selected. Thanks to
  Michael Biebl for pointing these problems out.
---------------------------------------------------------------------------
Version 3.14.2 (rgerhards), 2008-04-09
- bugfix: segfault with expression-based filters
- bugfix: omsnmp did not deref errmsg object on exit (no bad effects caused)
- some cleanup
- bugfix: imklog did not work well with kernel 2.6+. Thanks to Peter
  Vrabec for patching it based on the development in sysklogd - and thanks
  to the sysklogd project for upgrading klogd to support the new
  functionality
- some cleanup in imklog
- bugfix: potential segfault in imklog when kernel is compiled without
  /proc/kallsyms and the file System.map is missing. Thanks to
  Andrea Morandi for pointing it out and suggesting a fix.
- bugfixes, credits to varmojfekoj:
  * reset errno before printing a warning message
  * misspelled directive name in code processing legacy options
- bugfix: some legacy options not correctly interpreted - thanks to
  varmojfekoj for the patch
- improved detection of modules being loaded more than once
  thanks to varmojfekoj for the patch
---------------------------------------------------------------------------
Version 3.14.1 (rgerhards), 2008-04-04
- bugfix: some messages were emited without hostname
- bugfix: rsyslogd was no longer build by default; man pages are 
  only installed if corresponding option is selected. Thanks to
  Michael Biebl for pointing these problems out.
- bugfix: zero-length strings were not supported in object
  deserializer
- disabled atomic operations for this stable build as it caused
  platform problems
- bugfix: memory leaks in script engine
- bugfix: $hostname and $fromhost in RainerScript did not work
- bugfix: some memory leak when queue is runing in disk mode
- man pages improved thanks to varmofekoj and Peter Vrabec
- We have removed the 32 character size limit (from RFC3164) on the
  tag. This had bad effects on existing envrionments, as sysklogd didn't
  obey it either (probably another bug in RFC3164...). We now receive
  the full size, but will modify the outputs so that only 32 characters
  max are used by default. If you need large tags in the output, you need
  to provide custom templates.
- bugfix: some memory leak when queue is runing in disk mode
---------------------------------------------------------------------------
Version 3.14.0 (rgerhards), 2008-04-02
An interim version was accidently released to the web. It was named 3.14.0.
To avoid confusion, we have not assigned this version number to any
official release. If you happen to use 3.14.0, please update to 3.14.1.
---------------------------------------------------------------------------
Version 3.13.0-dev0 (rgerhards), 2008-03-31
- bugfix: accidently set debug option in 3.12.5 reset to production
  This option prevented dlclose() to be called. It had no real bad effects,
  as the modules were otherwise correctly deinitialized and dlopen()
  supports multiple opens of the same module without any memory footprint.
- removed --enable-mudflap, added --enable-valgrind ./configure setting
- bugfix: tcp receiver could segfault due to uninitialized variable
- docfix: queue doc had a wrong directive name that prevented max worker
  threads to be correctly set
- worked a bit on atomic memory operations to support problem-free
  threading (only at non-intrusive places)
- added a --enable/disable-rsyslogd configure option so that
  source-based packaging systems can build plugins without the need
  to compile rsyslogd
- some cleanup
- test of potential new version number scheme
---------------------------------------------------------------------------
Version 3.12.5 (rgerhards), 2008-03-28
- changed default for "last message repeated n times", which is now
  off by default
- implemented backward compatibility commandline option parsing
- automatically generated compatibility config lines are now also
  logged so that a user can diagnose problems with them
- added compatibility mode for -a, -o and -p options
- compatibility mode processing finished
- changed default file output format to include high-precision timestamps
- added a buid-in template for previous syslogd file format
- added new $ActionFileDefaultTemplate directive
- added support for high-precision timestamps when receiving legacy
  syslog messages
- added new $ActionForwardDefaultTemplate directive
- added new $ActionGSSForwardDefaultTemplate directive
- added build-in templates for easier configuration
- bugfix: fixed small memory leak in tcpclt.c
- bugfix: fixed small memory leak in template regular expressions
- bugfix: regular expressions inside property replacer did not work
  properly
- bugfix: QHOUR and HHOUR properties were wrongly calculated
- bugfix: fixed memory leaks in stream class and imfile
- bugfix: $ModDir did invalid bounds checking, potential overlow in
  dbgprintf() - thanks to varmojfekoj for the patch
- bugfix: -t and -g legacy options max number of sessions had a wrong
  and much too high value
---------------------------------------------------------------------------
Version 3.12.4 (rgerhards), 2008-03-25
- Greatly enhanced rsyslogd's file write performance by disabling
  file syncing capability of output modules by default. This
  feature is usually not required, not useful and an extreme performance
  hit (both to rsyslogd as well as the system at large). Unfortunately,
  most users enable it by default, because it was most intuitive to enable
  it in plain old sysklogd syslog.conf format. There is now the
  $ActionFileEnableSync config setting which must be enabled in order to
  support syncing. By default it is off. So even if the old-format config
  lines request syncing, it is not done unless explicitely enabled. I am
  sure this is a very useful change and not a risk at all. I need to think
  if I undo it under compatibility mode, but currently this does not
  happen (I fear a lot of lazy users will run rsyslogd in compatibility
  mode, again bringing up this performance problem...).
- added flow control options to other input sources
- added $HHOUR and $QHOUR system properties - can be used for half- and
  quarter-hour logfile rotation
- changed queue's discard severities default value to 8 (do not discard)
  to prevent unintentional message loss
- removed a no-longer needed callback from the output module 
  interface. Results in reduced code complexity.
- bugfix/doc: removed no longer supported -h option from man page
- bugfix: imklog leaked several hundered KB on each HUP. Thanks to
  varmojfekoj for the patch
- bugfix: potential segfault on module unload. Thanks to varmojfekoj for
  the patch
- bugfix: fixed some minor memory leaks
- bugfix: fixed some slightly invalid memory accesses
- bugfix: internally generated messages had "FROMHOST" property not set
---------------------------------------------------------------------------
Version 3.12.3 (rgerhards), 2008-03-18
- added advanced flow control for congestion cases (mode depending on message
  source and its capablity to be delayed without bad side effects)
- bugfix: $ModDir should not be reset on $ResetConfig - this can cause a lot
  of confusion and there is no real good reason to do so. Also conflicts with
  the new -M option and environment setting.
- bugfix: TCP and GSSAPI framing mode variable was uninitialized, leading to
  wrong framing (caused, among others, interop problems)
- bugfix: TCP (and GSSAPI) octet-counted frame did not work correctly in all
  situations. If the header was split across two packet reads, it was invalidly
  processed, causing loss or modification of messages.
- bugfix: memory leak in imfile
- bugfix: duplicate public symbol in omfwd and omgssapi could lead to
  segfault. thanks to varmojfekoj for the patch.
- bugfix: rsyslogd aborted on sigup - thanks to varmojfekoj for the patch
- some more internal cleanup ;)
- begun relp modules, but these are not functional yet
- Greatly enhanced rsyslogd's file write performance by disabling
  file syncing capability of output modules by default. This
  feature is usually not required, not useful and an extreme performance
  hit (both to rsyslogd as well as the system at large). Unfortunately,
  most users enable it by default, because it was most intuitive to enable
  it in plain old sysklogd syslog.conf format. There is now a new config
  setting which must be enabled in order to support syncing. By default it
  is off. So even if the old-format config lines request syncing, it is
  not done unless explicitely enabled. I am sure this is a very useful
  change and not a risk at all. I need to think if I undo it under
  compatibility mode, but currently this does not happen (I fear a lot of
  lazy users will run rsyslogd in compatibility mode, again bringing up
  this performance problem...).
---------------------------------------------------------------------------
Version 3.12.2 (rgerhards), 2008-03-13
- added RSYSLOGD_MODDIR environment variable
- added -M rsyslogd option (allows to specify module directory location)
- converted net.c into a loadable library plugin
- bugfix: debug module now survives unload of loadable module when
  printing out function call data
- bugfix: not properly initialized data could cause several segfaults if
  there were errors in the config file - thanks to varmojfekoj for the patch
- bugfix: rsyslogd segfaulted when imfile read an empty line - thanks
  to Johnny Tan for an excellent bug report
- implemented dynamic module unload capability (not visible to end user)
- some more internal cleanup
- bugfix: imgssapi segfaulted under some conditions; this fix is actually
  not just a fix but a change in the object model. Thanks to varmojfekoj
  for providing the bug report, an initial fix and lots of good discussion
  that lead to where we finally ended up.
- improved session recovery when outbound tcp connection breaks, reduces
  probability of message loss at the price of a highly unlikely potential
  (single) message duplication
---------------------------------------------------------------------------
Version 3.12.1 (rgerhards), 2008-03-06
- added library plugins, which can be automatically loaded
- bugfix: actions were not correctly retried; caused message loss
- changed module loader to automatically add ".so" suffix if not
  specified (over time, this shall also ease portability of config
  files)
- improved debugging support; debug runtime options can now be set via
  an environment variable
- bugfix: removed debugging code that I forgot to remove before releasing
  3.12.0 (does not cause harm and happened only during startup)
- added support for the MonitorWare syslog MIB to omsnmp
- internal code improvements (more code converted into classes)
- internal code reworking of the imtcp/imgssapi module
- added capability to ignore client-provided timestamp on unix sockets and
  made this mode the default; this was needed, as some programs (e.g. sshd)
  log with inconsistent timezone information, what messes up the local
  logs (which by default don't even contain time zone information). This
  seems to be consistent with what sysklogd did for the past four years.
  Alternate behaviour may be desirable if gateway-like processes send
  messages via the local log slot - in this case, it can be enabled
  via the $InputUnixListenSocketIgnoreMsgTimestamp and
  $SystemLogSocketIgnoreMsgTimestamp config directives
- added ability to compile on HP UX; verified that imudp worked on HP UX;
  however, we are still in need of people trying out rsyslogd on HP UX,
  so it can not yet be assumed it runs there
- improved session recovery when outbound tcp connection breaks, reduces
  probability of message loss at the price of a highly unlikely potential
  (single) message duplication
---------------------------------------------------------------------------
Version 3.12.0 (rgerhards), 2008-02-28
- added full expression support for filters; filters can now contain
  arbitrary complex boolean, string and arithmetic expressions
---------------------------------------------------------------------------
Version 3.11.6 (rgerhards), 2008-02-27
- bugfix: gssapi libraries were still linked to rsyslog core, what should
  no longer be necessary. Applied fix by Michael Biebl to solve this.
- enabled imgssapi to be loaded side-by-side with imtcp
- added InputGSSServerPermitPlainTCP config directive
- split imgssapi source code somewhat from imtcp
- bugfix: queue cancel cleanup handler could be called with
  invalid pointer if dequeue failed
- bugfix: rsyslogd segfaulted on second SIGHUP
  tracker: http://bugzilla.adiscon.com/show_bug.cgi?id=38
- improved stability of queue engine
- bugfix: queue disk file were not properly persisted when 
  immediately after closing an output file rsyslog was stopped
  or huped (the new output file open must NOT have happend at
  that point) - this lead to a sparse and invalid queue file
  which could cause several problems to the engine (unpredictable
  results). This situation should have happened only in very
  rare cases. tracker: http://bugzilla.adiscon.com/show_bug.cgi?id=40
- bugfix: during queue shutdown, an assert invalidly triggered when
  the primary queue's DA worker was terminated while the DA queue's
  regular worker was still executing. This could result in a segfault
  during shutdown.
  tracker: http://bugzilla.adiscon.com/show_bug.cgi?id=41
- bugfix: queue properties sizeOnDisk, bytesRead were persisted to 
  disk with wrong data type (long instead of int64) - could cause
  problems on 32 bit machines
- bugfix: queue aborted when it was shut down, DA-enabled, DA mode
  was just initiated but not fully initialized (a race condition)
- bugfix: imfile could abort under extreme stress conditions
  (when it was terminated before it could open all of its
  to be monitored files)
- applied patch from varmojfekoj to fix an issue with compatibility 
  mode and default module directories (many thanks!):
  I've also noticed a bug in the compatibility code; the problem is that 
  options are parsed before configuration file so options which need a 
  module to be loaded will currently ignore any $moddir directive. This 
  can be fixed by moving legacyOptsHook() after config file parsing. 
  (see the attached patch) This goes against the logical order of 
  processing, but the legacy options are only few and it doesn't seem to 
  be a problem.
- bugfix: object property deserializer did not handle negative numbers
---------------------------------------------------------------------------
Version 3.11.5 (rgerhards), 2008-02-25
- new imgssapi module, changed imtcp module - this enables to load/package
  GSSAPI support separately - thanks to varmojfekoj for the patch
- compatibility mode (the -c option series) is now at least partly
  completed - thanks to varmojfekoj for the patch
- documentation for imgssapi and imtcp added
- duplicate $ModLoad's for the same module are now detected and
  rejected -- thanks to varmojfekoj for the patch
---------------------------------------------------------------------------
Version 3.11.4 (rgerhards), 2008-02-21
- bugfix: debug.html was missing from release tarball - thanks to Michael
  Biebl for bringing this to my attention
- some internal cleanup on the stringbuf object calling interface
- general code cleanup and further modularization
- $MainMessageQueueDiscardSeverity can now also handle textual severities
  (previously only integers)
- bugfix: message object was not properly synchronized when the 
  main queue had a single thread and non-direct action queues were used
- some documentation improvements
---------------------------------------------------------------------------
Version 3.11.3 (rgerhards), 2008-02-18
- fixed a bug in imklog which lead to duplicate message content in
  kernel logs
- added support for better plugin handling in libdbi (we contributed
  a patch to do that, we just now need to wait for the next libdbi
  version)
- bugfix: fixed abort when invalid template was provided to an action
  bug http://bugzilla.adiscon.com/show_bug.cgi?id=4
- re-instantiated SIGUSR1 function; added SIGUSR2 to generate debug
  status output
- added some documentation on runtime-debug settings
- slightly improved man pages for novice users
---------------------------------------------------------------------------
Version 3.11.2 (rgerhards), 2008-02-15
- added the capability to monitor text files and process their content
  as syslog messages (including forwarding)
- added support for libdbi, a database abstraction layer. rsyslog now
  also supports the following databases via dbi drivers:
  * Firebird/Interbase
  * FreeTDS (access to MS SQL Server and Sybase)
  * SQLite/SQLite3
  * Ingres (experimental)
  * mSQL (experimental)
  * Oracle (experimental)
  Additional drivers may be provided by the libdbi-drivers project, which
  can be used by rsyslog as soon as they become available.
- removed some left-over unnecessary dbgprintf's (cluttered screen,
  cosmetic)
- doc bugfix: html documentation for omsnmp was missing
---------------------------------------------------------------------------
Version 3.11.1 (rgerhards), 2008-02-12
- SNMP trap sender added thanks to Andre Lorbach (omsnmp)
- added input-plugin interface specification in form of a (copy) template
  input module
- applied documentation fix by Michael Biebl -- many thanks!
- bugfix: immark did not have MARK flags set...
- added x-info field to rsyslogd startup/shutdown message. Hopefully
  points users to right location for further info (many don't even know
  they run rsyslog ;))
- bugfix: trailing ":" of tag was lost while parsing legacy syslog messages
  without timestamp - thanks to Anders Blomdell for providing a patch!
- fixed a bug in stringbuf.c related to STRINGBUF_TRIM_ALLOCSIZE, which
  wasn't supposed to be used with rsyslog. Put a warning message up that
  tells this feature is not tested and probably not worth the effort.
  Thanks to Anders Blomdell fro bringing this to our attention
- somewhat improved performance of string buffers
- fixed bug that caused invalid treatment of tabs (HT) in rsyslog.conf
- bugfix: setting for $EscapeCopntrolCharactersOnReceive was not 
  properly initialized
- clarified usage of space-cc property replacer option
- improved abort diagnostic handler
- some initial effort for malloc/free runtime debugging support
- bugfix: using dynafile actions caused rsyslogd abort
- fixed minor man errors thanks to Michael Biebl
---------------------------------------------------------------------------
Version 3.11.0 (rgerhards), 2008-01-31
- implemented queued actions
- implemented simple rate limiting for actions
- implemented deliberate discarding of lower priority messages over higher
  priority ones when a queue runs out of space
- implemented disk quotas for disk queues
- implemented the $ActionResumeRetryCount config directive
- added $ActionQueueFilename config directive
- added $ActionQueueSize config directive
- added $ActionQueueHighWaterMark config directive
- added $ActionQueueLowWaterMark config directive
- added $ActionQueueDiscardMark config directive
- added $ActionQueueDiscardSeverity config directive
- added $ActionQueueCheckpointInterval config directive
- added $ActionQueueType config directive
- added $ActionQueueWorkerThreads config directive
- added $ActionQueueTimeoutshutdown config directive
- added $ActionQueueTimeoutActionCompletion config directive
- added $ActionQueueTimeoutenQueue config directive
- added $ActionQueueTimeoutworkerThreadShutdown config directive
- added $ActionQueueWorkerThreadMinimumMessages config directive
- added $ActionQueueMaxFileSize config directive
- added $ActionQueueSaveonShutdown config directive
- addded $ActionQueueDequeueSlowdown config directive
- addded $MainMsgQueueDequeueSlowdown config directive
- bugfix: added forgotten docs to package
- improved debugging support
- fixed a bug that caused $MainMsgQueueCheckpointInterval to work incorrectly
- when a long-running action needs to be cancelled on shutdown, the message
  that was processed by it is now preserved. This finishes support for
  guaranteed delivery of messages (if the output supports it, of course)
- fixed bug in output module interface, see
  http://sourceforge.net/tracker/index.php?func=detail&aid=1881008&group_id=123448&atid=696552
- changed the ommysql output plugin so that the (lengthy) connection
  initialization now takes place in message processing. This works much
  better with the new queued action mode (fast startup)
- fixed a bug that caused a potential hang in file and fwd output module
  varmojfekoj provided the patch - many thanks!
- bugfixed stream class offset handling on 32bit platforms
---------------------------------------------------------------------------
Version 3.10.3 (rgerhards), 2008-01-28
- fixed a bug with standard template definitions (not a big deal) - thanks
  to varmojfekoj for spotting it
- run-time instrumentation added
- implemented disk-assisted queue mode, which enables on-demand disk
  spooling if the queue's in-memory queue is exhausted
- implemented a dynamic worker thread pool for processing incoming
  messages; workers are started and shut down as need arises
- implemented a run-time instrumentation debug package
- implemented the $MainMsgQueueSaveOnShutdown config directive
- implemented the $MainMsgQueueWorkerThreadMinimumMessages config directive
- implemented the $MainMsgQueueTimeoutWorkerThreadShutdown config directive
---------------------------------------------------------------------------
Version 3.10.2 (rgerhards), 2008-01-14
- added the ability to keep stop rsyslogd without the need to drain
  the main message queue. In disk queue mode, rsyslog continues to
  run from the point where it stopped. In case of a system failure, it
  continues to process messages from the last checkpoint.
- fixed a bug that caused a segfault on startup when no $WorkDir directive
  was specified in rsyslog.conf
- provided more fine-grain control over shutdown timeouts and added a
  way to specify the enqueue timeout when the main message queue is full
- implemented $MainMsgQueueCheckpointInterval config directive
- implemented $MainMsgQueueTimeoutActionCompletion config directive
- implemented $MainMsgQueueTimeoutEnqueue config directive
- implemented $MainMsgQueueTimeoutShutdown config directive
---------------------------------------------------------------------------
Version 3.10.1 (rgerhards), 2008-01-10
- implemented the "disk" queue mode. However, it currently is of very
  limited use, because it does not support persistence over rsyslogd
  runs. So when rsyslogd is stopped, the queue is drained just as with
  the in-memory queue modes. Persistent queues will be a feature of
  the next release.
- performance-optimized string class, should bring an overall improvement
- fixed a memory leak in imudp -- thanks to varmojfekoj for the patch
- fixed a race condition that could lead to a rsyslogd hang when during
  HUP or termination
- done some doc updates
- added $WorkDirectory config directive
- added $MainMsgQueueFileName config directive
- added $MainMsgQueueMaxFileSize config directive
---------------------------------------------------------------------------
Version 3.10.0 (rgerhards), 2008-01-07
- implemented input module interface and initial input modules
- enhanced threading for input modules (each on its own thread now)
- ability to bind UDP listeners to specific local interfaces/ports and
  ability to run multiple of them concurrently
- added ability to specify listen IP address for UDP syslog server
- license changed to GPLv3
- mark messages are now provided by loadble module immark
- rklogd is no longer provided. Its functionality has now been taken over
  by imklog, a loadable input module. This offers a much better integration
  into rsyslogd and makes sure that the kernel logger process is brought
  up and down at the appropriate times
- enhanced $IncludeConfig directive to support wildcard characters
  (thanks to Michael Biebl)
- all inputs are now implemented as loadable plugins
- enhanced threading model: each input module now runs on its own thread
- enhanced message queue which now supports different queueing methods
  (among others, this can be used for performance fine-tuning)
- added a large number of new configuration directives for the new
  input modules
- enhanced multi-threading utilizing a worker thread pool for the
  main message queue
- compilation without pthreads is no longer supported
- much cleaner code due to new objects and removal of single-threading
  mode
---------------------------------------------------------------------------
Version 2.0.8 V2-STABLE (rgerhards), 2008-??-??
- bugfix: ompgsql did not detect problems in sql command execution
  this could cause loss of messages. The handling was correct if the
  connection broke, but not if there was a problem with statement
  execution. The most probable case for such a case would be invalid
  sql inside the template, and this is now much easier to diagnose.
- doc bugfix: default for $DirCreateMode incorrectly stated
---------------------------------------------------------------------------
Version 2.0.7 V2-STABLE (rgerhards), 2008-04-14
- bugfix: the default for $DirCreateMode was 0644, and as such wrong.
  It has now been changed to 0700. For some background, please see
  http://lists.adiscon.net/pipermail/rsyslog/2009-April/001986.html
- bugfix: "$CreateDirs off" also disabled file creation
  Thanks to William Tisater for analyzing this bug and providing a patch.
  The actual code change is heavily based on William's patch.
- bugfix: memory leak in ompgsql
  Thanks to Ken for providing the patch
- bugfix: potential memory leak in msg.c
  This one did not surface yet and the issue was actually found due to
  a problem in v4 - but better fix it here, too
---------------------------------------------------------------------------
Version 2.0.6 V2-STABLE (rgerhards), 2008-08-07
- bugfix: memory leaks in rsyslogd, primarily in singlethread mode
  Thanks to Frederico Nunez for providing the fix
- bugfix: copy&paste error lead to dangling if - this caused a very minor
  issue with re-formatting a RFC3164 date when the message was invalidly
  formatted and had a colon immediately after the date. This was in the
  code for some years (even v1 had it) and I think it never had any
  effect at all in practice. Though, it should be fixed - but definitely
  nothing to worry about.
---------------------------------------------------------------------------
Version 2.0.6 V2-STABLE (rgerhards), 2008-08-07
- bugfix: IPv6 addresses could not be specified in forwarding actions
  New syntax @[addr]:port introduced to enable that. Root problem was IPv6
  addresses contain colons. (backport from 3.21.3)
---------------------------------------------------------------------------
Version 2.0.5 STABLE (rgerhards), 2008-05-15
- bugfix: regular expressions inside property replacer did not work
  properly
- adapted to liblogging 0.7.1+
---------------------------------------------------------------------------
Version 2.0.4 STABLE (rgerhards), 2008-03-27
- bugfix: internally generated messages had "FROMHOST" property not set
- bugfix: continue parsing if tag is oversize (discard oversize part) - thanks
  to mclaughlin77@gmail.com for the patch
- added $HHOUR and $QHOUR system properties - can be used for half- and
  quarter-hour logfile rotation
---------------------------------------------------------------------------
Version 2.0.3 STABLE (rgerhards), 2008-03-12
- bugfix: setting for $EscapeCopntrolCharactersOnReceive was not 
  properly initialized
- bugfix: resolved potential segfault condition on HUP (extremely
  unlikely to happen in practice), for details see tracker:
  http://bugzilla.adiscon.com/show_bug.cgi?id=38
- improved the man pages a bit - thanks to Michael Biebl for the patch
- bugfix: not properly initialized data could cause several segfaults if
  there were errors in the config file - thanks to varmojfekoj for the patch
---------------------------------------------------------------------------
Version 2.0.2 STABLE (rgerhards), 2008-02-12
- fixed a bug that could cause invalid string handling via strerror_r
  varmojfekoj provided the patch - many thanks!
- added x-info field to rsyslogd startup/shutdown message. Hopefully
  points users to right location for further info (many don't even know
  they run rsyslog ;))
- bugfix: suspended actions were not always properly resumed
  varmojfekoj provided the patch - many thanks!
- bugfix: errno could be changed during mark processing, leading to
  invalid error messages when processing inputs. Thank to varmojfekoj for
  pointing out this problem.
- bugfix: trailing ":" of tag was lost while parsing legacy syslog messages
  without timestamp - thanks to Anders Blomdell for providing a patch!
- bugfix (doc): misspelled config directive, invalid signal info
- applied some doc fixes from Michel Biebl and cleaned up some no longer
  needed files suggested by him
- cleaned up stringbuf.c to fix an annoyance reported by Anders Blomdell
- fixed bug that caused invalid treatment of tabs (HT) in rsyslog.conf
---------------------------------------------------------------------------
Version 2.0.1 STABLE (rgerhards), 2008-01-24
- fixed a bug in integer conversion - but this function was never called,
  so it is not really a useful bug fix ;)
- fixed a bug with standard template definitions (not a big deal) - thanks
  to varmojfekoj for spotting it
- fixed a bug that caused a potential hang in file and fwd output module
  varmojfekoj provided the patch - many thanks!
---------------------------------------------------------------------------
Version 2.0.0 STABLE (rgerhards), 2008-01-02
- re-release of 1.21.2 as STABLE with no modifications except some
  doc updates
---------------------------------------------------------------------------
Version 1.21.2 (rgerhards), 2007-12-28
- created a gss-api output module. This keeps GSS-API code and
  TCP/UDP code separated. It is also important for forward-
  compatibility with v3. Please note that this change breaks compatibility
  with config files created for 1.21.0 and 1.21.1 - this was considered
  acceptable.
- fixed an error in forwarding retry code (could lead to message corruption
  but surfaced very seldom)
- increased portability for older platforms (AI_NUMERICSERV moved)
- removed socket leak in omfwd.c
- cross-platform patch for GSS-API compile problem on some platforms
  thanks to darix for the patch!
---------------------------------------------------------------------------
Version 1.21.1 (rgerhards), 2007-12-23
- small doc fix for $IncludeConfig
- fixed a bug in llDestroy()
- bugfix: fixing memory leak when message queue is full and during
  parsing. Thanks to varmojfekoj for the patch.
- bugfix: when compiled without network support, unix sockets were
  not properply closed
- bugfix: memory leak in cfsysline.c/doGetWord() fixed
---------------------------------------------------------------------------
Version 1.21.0 (rgerhards), 2007-12-19
- GSS-API support for syslog/TCP connections was added. Thanks to
  varmojfekoj for providing the patch with this functionality
- code cleanup
- enhanced $IncludeConfig directive to support wildcard filenames
- changed some multithreading synchronization
---------------------------------------------------------------------------
Version 1.20.1 (rgerhards), 2007-12-12
- corrected a debug setting that survived release. Caused TCP connections
  to be retried unnecessarily often.
- When a hostname ACL was provided and DNS resolution for that name failed,
  ACL processing was stopped at that point. Thanks to mildew for the patch.
  Fedora Bugzilla: http://bugzilla.redhat.com/show_bug.cgi?id=395911
- fixed a potential race condition, see link for details:
  http://rgerhards.blogspot.com/2007/12/rsyslog-race-condition.html
  Note that the probability of problems from this bug was very remote
- fixed a memory leak that happend when PostgreSQL date formats were
  used
---------------------------------------------------------------------------
Version 1.20.0 (rgerhards), 2007-12-07
- an output module for postgres databases has been added. Thanks to
  sur5r for contributing this code
- unloading dynamic modules has been cleaned up, we now have a
  real implementation and not just a dummy "good enough for the time
  being".
- enhanced platform independence - thanks to Bartosz Kuzma and Michael
  Biebl for their very useful contributions
- some general code cleanup (including warnings on 64 platforms, only)
---------------------------------------------------------------------------
Version 1.19.12 (rgerhards), 2007-12-03
- cleaned up the build system (thanks to Michael Biebl for the patch)
- fixed a bug where ommysql was still not compiled with -pthread option
---------------------------------------------------------------------------
Version 1.19.11 (rgerhards), 2007-11-29
- applied -pthread option to build when building for multi-threading mode
  hopefully solves an issue with segfaulting
---------------------------------------------------------------------------
Version 1.19.10 (rgerhards), 2007-10-19
- introdcued the new ":modulename:" syntax for calling module actions
  in selector lines; modified ommysql to support it. This is primarily
  an aid for further modules and a prequisite to actually allow third
  party modules to be created.
- minor fix in slackware startup script, "-r 0" is now "-r0"
- updated rsyslogd doc set man page; now in html format
- undid creation of a separate thread for the main loop -- this did not
  turn out to be needed or useful, so reduce complexity once again.
- added doc fixes provided by Michael Biebl - thanks
---------------------------------------------------------------------------
Version 1.19.9 (rgerhards), 2007-10-12
- now packaging system which again contains all components in a single
  tarball
- modularized main() a bit more, resulting in less complex code
- experimentally added an additional thread - will see if that affects
  the segfault bug we experience on some platforms. Note that this change
  is scheduled to be removed again later.
---------------------------------------------------------------------------
Version 1.19.8 (rgerhards), 2007-09-27
- improved repeated message processing
- applied patch provided by varmojfekoj to support building ommysql
  in its own way (now also resides in a plugin subdirectory);
  ommysql is now a separate package
- fixed a bug in cvthname() that lead to message loss if part
  of the source hostname would have been dropped
- created some support for distributing ommysql together with the
  main rsyslog package. I need to re-think it in the future, but
  for the time being the current mode is best. I now simply include
  one additional tarball for ommysql inside the main distribution.
  I look forward to user feedback on how this should be done best. In the
  long term, a separate project should be spawend for ommysql, but I'd
  like to do that only after the plugin interface is fully stable (what
  it is not yet).
---------------------------------------------------------------------------
Version 1.19.7 (rgerhards), 2007-09-25
- added code to handle situations where senders send us messages ending with
  a NUL character. It is now simply removed. This also caused trailing LF
  reduction to fail, when it was followed by such a NUL. This is now also
  handled.
- replaced some non-thread-safe function calls by their thread-safe
  counterparts
- fixed a minor memory leak that occured when the %APPNAME% property was
  used (I think nobody used that in practice)
- fixed a bug that caused signal handlers in cvthname() not to be restored when
  a malicious pointer record was detected and processing of the message been
  stopped for that reason (this should be really rare and can not be related
  to the segfault bug we are hunting).
- fixed a bug in cvthname that lead to passing a wrong parameter - in
  practice, this had no impact.
- general code cleanup (e.g. compiler warnings, comments)
---------------------------------------------------------------------------
Version 1.19.6 (rgerhards), 2007-09-11
- applied patch by varmojfekoj to change signal handling to the new
  sigaction API set (replacing the depreciated signal() calls and its
  friends.
- fixed a bug that in --enable-debug mode caused an assertion when the
  discard action was used
- cleaned up compiler warnings
- applied patch by varmojfekoj to FIX a bug that could cause 
  segfaults if empty properties were processed using modifying
  options (e.g. space-cc, drop-cc)
- fixed man bug: rsyslogd supports -l option
---------------------------------------------------------------------------
Version 1.19.5 (rgerhards), 2007-09-07
- changed part of the CStr interface so that better error tracking
  is provided and the calling sequence is more intuitive (there were
  invalid calls based on a too-weired interface)
- (hopefully) fixed some remaining bugs rooted in wrong use of 
  the CStr class. These could lead to program abort.
- applied patch by varmojfekoj two fix two potential segfault situations
- added $ModDir config directive
- modified $ModLoad so that an absolute path may be specified as
  module name (e.g. /rsyslog/ommysql.so)
---------------------------------------------------------------------------
Version 1.19.4 (rgerhards/varmojfekoj), 2007-09-04
- fixed a number of small memory leaks - thanks varmojfekoj for patching
- fixed an issue with CString class that could lead to rsyslog abort
  in tplToString() - thanks varmojfekoj for patching
- added a man-version of the config file documenation - thanks to Michel
  Samia for providing the man file
- fixed bug: a template like this causes an infinite loop:
  $template opts,"%programname:::a,b%"
  thanks varmojfekoj for the patch
- fixed bug: case changing options crash freeing the string pointer
  because they modify it: $template opts2,"%programname::1:lowercase%"
  thanks varmojfekoj for the patch
---------------------------------------------------------------------------
Version 1.19.3 (mmeckelein/varmojfekoj), 2007-08-31
- small mem leak fixed (after calling parseSelectorAct) - Thx varmojkekoj
- documentation section "Regular File" und "Blocks" updated
- solved an issue with dynamic file generation - Once again many thanks
  to varmojfekoj
- the negative selector for program name filter (Blocks) does not work as
  expected - Thanks varmojfekoj for patching
- added forwarding information to sysklogd (requires special template)
  to config doc
---------------------------------------------------------------------------
Version 1.19.2 (mmeckelein/varmojfekoj), 2007-08-28
- a specifically formed message caused a segfault - Many thanks varmojfekoj
  for providing a patch
- a typo and a weird condition are fixed in msg.c - Thanks again
  varmojfekoj 
- on file creation the file was always owned by root:root. This is fixed
  now - Thanks ypsa for solving this issue
---------------------------------------------------------------------------
Version 1.19.1 (mmeckelein), 2007-08-22
- a bug that caused a high load when a TCP/UDP connection was closed is 
  fixed now - Thanks mildew for solving this issue
- fixed a bug which caused a segfault on reinit - Thx varmojfekoj for the
  patch
- changed the hardcoded module path "/lib/rsyslog" to $(pkglibdir) in order
  to avoid trouble e.g. on 64 bit platforms (/lib64) - many thanks Peter
  Vrabec and darix, both provided a patch for solving this issue
- enhanced the unloading of modules - thanks again varmojfekoj
- applied a patch from varmojfekoj which fixes various little things in
  MySQL output module
---------------------------------------------------------------------------
Version 1.19.0 (varmojfekoj/rgerhards), 2007-08-16
- integrated patch from varmojfekoj to make the mysql module a loadable one
  many thanks for the patch, MUCH appreciated
---------------------------------------------------------------------------
Version 1.18.2 (rgerhards), 2007-08-13
- fixed a bug in outchannel code that caused templates to be incorrectly
  parsed
- fixed a bug in ommysql that caused a wrong ";template" missing message
- added some code for unloading modules; not yet fully complete (and we do
  not yet have loadable modules, so this is no problem)
- removed debian subdirectory by request of a debian packager (this is a special
  subdir for debian and there is also no point in maintaining it when there
  is a debian package available - so I gladly did this) in some cases
- improved overall doc quality (some pages were quite old) and linked to
  more of the online resources.
- improved /contrib/delete_mysql script by adding a host option and some
  other minor modifications
---------------------------------------------------------------------------
Version 1.18.1 (rgerhards), 2007-08-08
- applied a patch from varmojfekoj which solved a potential segfault
  of rsyslogd on HUP
- applied patch from Michel Samia to fix compilation when the pthreads
  feature is disabled
- some code cleanup (moved action object to its own file set)
- add config directive $MainMsgQueueSize, which now allows to configure the
  queue size dynamically
- all compile-time settings are now shown in rsyslogd -v, not just the
  active ones
- enhanced performance a little bit more
- added config file directive $ActionResumeInterval
- fixed a bug that prevented compilation under debian sid
- added a contrib directory for user-contributed useful things
---------------------------------------------------------------------------
Version 1.18.0 (rgerhards), 2007-08-03
- rsyslog now supports fallback actions when an action did not work. This
  is a great feature e.g. for backup database servers or backup syslog
  servers
- modified rklogd to only change the console log level if -c is specified
- added feature to use multiple actions inside a single selector
- implemented $ActionExecOnlyWhenPreviousIsSuspended config directive
- error messages during startup are now spit out to the configured log
  destinations
---------------------------------------------------------------------------
Version 1.17.6 (rgerhards), 2007-08-01
- continued to work on output module modularization - basic stage of
  this work is now FINISHED
- fixed bug in OMSRcreate() - always returned SR_RET_OK
- fixed a bug that caused ommysql to always complain about missing
  templates
- fixed a mem leak in OMSRdestruct - freeing the object itself was
  forgotten - thanks to varmojfekoj for the patch
- fixed a memory leak in syslogd/init() that happend when the config
  file could not be read - thanks to varmojfekoj for the patch
- fixed insufficient memory allocation in addAction() and its helpers.
  The initial fix and idea was developed by mildew, I fine-tuned
  it a bit. Thanks a lot for the fix, I'd probably had pulled out my
  hair to find the bug...
- added output of config file line number when a parsing error occured
- fixed bug in objomsr.c that caused program to abort in debug mode with
  an invalid assertion (in some cases)
- fixed a typo that caused the default template for MySQL to be wrong.
  thanks to mildew for catching this.
- added configuration file command $DebugPrintModuleList and
  $DebugPrintCfSysLineHandlerList
- fixed an invalid value for the MARK timer - unfortunately, there was
  a testing aid left in place. This resulted in quite frequent MARK messages
- added $IncludeConfig config directive
- applied a patch from mildew to prevent rsyslogd from freezing under heavy
  load. This could happen when the queue was full. Now, we drop messages
  but rsyslogd remains active.
---------------------------------------------------------------------------
Version 1.17.5 (rgerhards), 2007-07-30
- continued to work on output module modularization
- fixed a missing file bug - thanks to Andrea Montanari for reporting
  this problem
- fixed a problem with shutting down the worker thread and freeing the
  selector_t list - this caused messages to be lost, because the
  message queue was not properly drained before the selectors got
  destroyed.
---------------------------------------------------------------------------
Version 1.17.4 (rgerhards), 2007-07-27
- continued to work on output module modularization
- fixed a situation where rsyslogd could create zombie processes
  thanks to mildew for the patch
- applied patch from Michel Samia to fix compilation when NOT
  compiled for pthreads
---------------------------------------------------------------------------
Version 1.17.3 (rgerhards), 2007-07-25
- continued working on output module modularization
- fixed a bug that caused rsyslogd to segfault on exit (and
  probably also on HUP), when there was an unsent message in a selector
  that required forwarding and the dns lookup failed for that selector
  (yes, it was pretty unlikely to happen;))
  thanks to varmojfekoj <varmojfekoj@gmail.com> for the patch
- fixed a memory leak in config file parsing and die()
  thanks to varmojfekoj <varmojfekoj@gmail.com> for the patch
- rsyslogd now checks on startup if it is capable to performa any work
  at all. If it cant, it complains and terminates
  thanks to Michel Samia for providing the patch!
- fixed a small memory leak when HUPing syslogd. The allowed sender
  list now gets freed. thanks to mildew for the patch.
- changed the way error messages in early startup are logged. They
  now do no longer use the syslogd code directly but are rather
  send to stderr.
---------------------------------------------------------------------------
Version 1.17.2 (rgerhards), 2007-07-23
- made the port part of the -r option optional. Needed for backward
  compatibility with sysklogd
- replaced system() calls with something more reasonable. Please note that
  this might break compatibility with some existing configuration files.
  We accept this in favour of the gained security.
- removed a memory leak that could occur if timegenerated was used in
  RFC 3164 format in templates
- did some preparation in msg.c for advanced multithreading - placed the
  hooks, but not yet any active code
- worked further on modularization
- added $ModLoad MySQL (dummy) config directive
- added DropTrailingLFOnReception config directive
---------------------------------------------------------------------------
Version 1.17.1 (rgerhards), 2007-07-20
- fixed a bug that caused make install to install rsyslogd and rklogd under
  the wrong names
- fixed bug that caused $AllowedSenders to handle IPv6 scopes incorrectly;
  also fixed but that could grabble $AllowedSender wildcards. Thanks to
  mildew@gmail.com for the patch
- minor code cleanup - thanks to Peter Vrabec for the patch
- fixed minimal memory leak on HUP (caused by templates)
  thanks to varmojfekoj <varmojfekoj@gmail.com> for the patch
- fixed another memory leak on HUPing and on exiting rsyslogd
  again thanks to varmojfekoj <varmojfekoj@gmail.com> for the patch
- code cleanup (removed compiler warnings)
- fixed portability bug in configure.ac - thanks to Bartosz Kuźma for patch
- moved msg object into its own file set
- added the capability to continue trying to write log files when the
  file system is full. Functionality based on patch by Martin Schulze
  to sysklogd package.
---------------------------------------------------------------------------
Version 1.17.0 (RGer), 2007-07-17
- added $RepeatedLineReduction config parameter
- added $EscapeControlCharactersOnReceive config parameter
- added $ControlCharacterEscapePrefix config parameter
- added $DirCreateMode config parameter
- added $CreateDirs config parameter
- added $DebugPrintTemplateList config parameter
- added $ResetConfigVariables config parameter
- added $FileOwner config parameter
- added $FileGroup config parameter
- added $DirOwner config parameter
- added $DirGroup config parameter
- added $FailOnChownFailure config parameter
- added regular expression support to the filter engine
  thanks to Michel Samia for providing the patch!
- enhanced $AllowedSender functionality. Credits to mildew@gmail.com for
  the patch doing that
  - added IPv6 support
  - allowed DNS hostnames
  - allowed DNS wildcard names
- added new option $DropMsgsWithMaliciousDnsPTRRecords
- added autoconf so that rfc3195d, rsyslogd and klogd are stored to /sbin
- added capability to auto-create directories with dynaFiles
---------------------------------------------------------------------------
Version 1.16.0 (RGer/Peter Vrabec), 2007-07-13 - The Friday, 13th Release ;)
- build system switched to autotools
- removed SYSV preprocessor macro use, replaced with autotools equivalents
- fixed a bug that caused rsyslogd to segfault when TCP listening was
  disabled and it terminated
- added new properties "syslogfacility-text" and "syslogseverity-text"
  thanks to varmojfekoj <varmojfekoj@gmail.com> for the patch
- added the -x option to disable hostname dns reslution
  thanks to varmojfekoj <varmojfekoj@gmail.com> for the patch
- begun to better modularize syslogd.c - this is an ongoing project; moved
  type definitions to a separate file
- removed some now-unused fields from struct filed
- move file size limit fields in struct field to the "right spot" (the file
  writing part of the union - f_un.f_file)
- subdirectories linux and solaris are no longer part of the distribution
  package. This is not because we cease support for them, but there are no
  longer any files in them after the move to autotools
---------------------------------------------------------------------------
Version 1.15.1 (RGer), 2007-07-10
- fixed a bug that caused a dynaFile selector to stall when there was
  an open error with one file 
- improved template processing for dynaFiles; templates are now only
  looked up during initialization - speeds up processing
- optimized memory layout in struct filed when compiled with MySQL
  support
- fixed a bug that caused compilation without SYSLOG_INET to fail
- re-enabled the "last message repeated n times" feature. This
  feature was not taken care of while rsyslogd evolved from sysklogd
  and it was more or less defunct. Now it is fully functional again.
- added system properties: $NOW, $YEAR, $MONTH, $DAY, $HOUR, $MINUTE
- fixed a bug in iovAsString() that caused a memory leak under stress
  conditions (most probably memory shortage). This was unlikely to
  ever happen, but it doesn't hurt doing it right
- cosmetic: defined type "uchar", change all unsigned chars to uchar
---------------------------------------------------------------------------
Version 1.15.0 (RGer), 2007-07-05
- added ability to dynamically generate file names based on templates
  and thus properties. This was a much-requested feature. It makes
  life easy when it e.g. comes to splitting files based on the sender
  address.
- added $umask and $FileCreateMode config file directives
- applied a patch from Bartosz Kuzma to compile cleanly under NetBSD
- checks for extra (unexpected) characters in system config file lines
  have been added
- added IPv6 documentation - was accidently missing from CVS
- begun to change char to unsigned char
---------------------------------------------------------------------------
Version 1.14.2 (RGer), 2007-07-03
** this release fixes all known nits with IPv6 **
- restored capability to do /etc/service lookup for "syslog"
  service when -r 0 was given
- documented IPv6 handling of syslog messages
- integrate patch from Bartosz Kuźma to make rsyslog compile under
  Solaris again (the patch replaced a strndup() call, which is not
  available under Solaris
- improved debug logging when waiting on select
- updated rsyslogd man page with new options (-46A)
---------------------------------------------------------------------------
Version 1.14.1 (RGer/Peter Vrabec), 2007-06-29
- added Peter Vrabec's patch for IPv6 TCP
- prefixed all messages send to stderr in rsyslogd with "rsyslogd: "
---------------------------------------------------------------------------
Version 1.14.0 (RGer/Peter Vrabec), 2007-06-28
- Peter Vrabec provided IPv6 for rsyslog, so we are now IPv6 enabled
  IPv6 Support is currently for UDP only, TCP is to come soon.
  AllowedSender configuration does not yet work for IPv6.
- fixed code in iovCreate() that broke C's strict aliasing rules 
- fixed some char/unsigned char differences that forced the compiler
  to spit out warning messages
- updated the Red Hat init script to fix a known issue (thanks to
  Peter Vrabec)
---------------------------------------------------------------------------
Version 1.13.5 (RGer), 2007-06-22
- made the TCP session limit configurable via command line switch
  now -t <port>,<max sessions>
- added man page for rklogd(8) (basically a copy from klogd, but now
  there is one...)
- fixed a bug that caused internal messages (e.g. rsyslogd startup) to
  appear without a tag.
- removed a minor memory leak that occurred when TAG processing requalified
  a HOSTNAME to be a TAG (and a TAG already was set).
- removed potential small memory leaks in MsgSet***() functions. There
  would be a leak if a property was re-set, something that happened
  extremely seldom.
---------------------------------------------------------------------------
Version 1.13.4 (RGer), 2007-06-18
- added a new property "PRI-text", which holds the PRI field in
  textual form (e.g. "syslog.info")
- added alias "syslogseverity" for "syslogpriority", which is a
  misleading property name that needs to stay for historical
  reasons (and backward-compatility)
- added doc on how to record PRI value in log file
- enhanced signal handling in klogd, including removal of an unsafe
  call to the logging system during signal handling
---------------------------------------------------------------------------
Version 1.13.3 (RGer), 2007-06-15
- create a version of syslog.c from scratch. This is now
  - highly optimized for rsyslog
  - removes an incompatible license problem as the original
    version had a BSD license with advertising clause
  - fixed in the regard that rklogd will continue to work when
    rsysogd has been restarted (the original version, as well
    as sysklogd, will remain silent then)
  - solved an issue with an extra NUL char at message end that the
    original version had
- applied some changes to klogd to care for the new interface
- fixed a bug in syslogd.c which prevented compiling under debian
---------------------------------------------------------------------------
Version 1.13.2 (RGer), 2007-06-13
- lib order in makefile patched to facilitate static linking - thanks
  to Bennett Todd for providing the patch
- Integrated a patch from Peter Vrabec (pvrabec@redheat.com):
  - added klogd under the name of rklogd (remove dependency on
    original sysklogd package
  - createDB.sql now in UTF
  - added additional config files for use on Red Hat
---------------------------------------------------------------------------
Version 1.13.1 (RGer), 2007-02-05
- changed the listen backlog limit to a more reasonable value based on
  the maximum number of TCP connections configurd (10% + 5) - thanks to Guy
  Standen for the hint (actually, the limit was 5 and that was a 
  left-over from early testing).
- fixed a bug in makefile which caused DB-support to be disabled when
  NETZIP support was enabled
- added the -e option to allow transmission of every message to remote
  hosts (effectively turns off duplicate message suppression)
- (somewhat) improved memory consumption when compiled with MySQL support
- looks like we fixed an incompatibility with MySQL 5.x and above software
  At least in one case, the remote server name was destroyed, leading to 
  a connection failure. The new, improved code does not have this issue and
  so we see this as solved (the new code is generally somewhat better, so
  there is a good chance we fixed this incompatibility).
---------------------------------------------------------------------------
Version 1.13.0 (RGer), 2006-12-19
- added '$' as ToPos proptery replacer specifier - means "up to the
  end of the string"
- property replacer option "escape-cc", "drop-cc" and "space-cc"  added
- changed the handling of \0 characters inside syslog messages. We now
  consistently escape them to "#000". This is somewhat recommended in
  the draft-ietf-syslog-protocol-19 draft. While the real recomendation
  is to not escape any characters at all, we can not do this without
  considerable modification of the code. So we escape it to "#000", which
  is consistent with a sample found in the Internet-draft.
- removed message glue logic (see printchopped() comment for details)
  Also caused removal of parts table and thus some improvements in
  memory usage.
- changed the default MAXLINE to 2048 to take care of recent syslog
  standardization efforts (can easily be changed in syslogd.c)
- added support for byte-counted TCP syslog messages (much like
  syslog-transport-tls-05 Internet Draft). This was necessary to
  support compression over TCP.
- added support for receiving compressed syslog messages
- added support for sending compressed syslog messages
- fixed a bug where the last message in a syslog/tcp stream was
  lost if it was not properly terminated by a LF character
---------------------------------------------------------------------------
Version 1.12.3 (RGer), 2006-10-04
- implemented some changes to support Solaris (but support is not
  yet complete)
- commented out (via #if 0) some methods that are currently not being use
  but should be kept for further us
- added (interim) -u 1 option to turn off hostname and tag parsing
- done some modifications to better support Fedora
- made the field delimiter inside property replace configurable via
  template
- fixed a bug in property replacer: if fields were used, the delimitor
  became part of the field. Up until now, this was barely noticable as 
  the delimiter as TAB only and thus invisible to a human. With other
  delimiters available now, it quickly showed up. This bug fix might cause
  some grief to existing installations if they used the extra TAB for
  whatever reasons - sorry folks... Anyhow, a solution is easy: just add
  a TAB character contstant into your template. Thus, there has no attempt
  been made to do this in a backwards-compatible way.
---------------------------------------------------------------------------
Version 1.12.2 (RGer), 2006-02-15
- fixed a bug in the RFC 3339 date formatter. An extra space was added
  after the actual timestamp
- added support for providing high-precision RFC3339 timestamps for
  (rsyslogd-)internally-generated messages
- very (!) experimental support for syslog-protocol internet draft
  added (the draft is experimental, the code is solid ;))
- added support for field-extracting in the property replacer
- enhanced the legacy-syslog parser so that it can interpret messages
  that do not contain a TIMESTAMP
- fixed a bug that caused the default socket (usually /dev/log) to be
  opened even when -o command line option was given
- fixed a bug in the Debian sample startup script - it caused rsyslogd
  to listen to remote requests, which it shouldn't by default
---------------------------------------------------------------------------
Version 1.12.1 (RGer), 2005-11-23
- made multithreading work with BSD. Some signal-handling needed to be
  restructured. Also, there might be a slight delay of up to 10 seconds
  when huping and terminating rsyslogd under BSD
- fixed a bug where a NULL-pointer was passed to printf() in logmsg().
- fixed a bug during "make install" where rc3195d was not installed
  Thanks to Bennett Todd for spotting this.
- fixed a bug where rsyslogd dumped core when no TAG was found in the
  received message
- enhanced message parser so that it can deal with missing hostnames
  in many cases (may not be totally fail-safe)
- fixed a bug where internally-generated messages did not have the correct
  TAG
---------------------------------------------------------------------------
Version 1.12.0 (RGer), 2005-10-26
- moved to a multi-threaded design. single-threading is still optionally
  available. Multi-threading is experimental!
- fixed a potential race condition. In the original code, marking was done
  by an alarm handler, which could lead to all sorts of bad things. This
  has been changed now. See comments in syslogd.c/domark() for details.
- improved debug output for property-based filters
- not a code change, but: I have checked all exit()s to make sure that
  none occurs once rsyslogd has started up. Even in unusual conditions
  (like low-memory conditions) rsyslogd somehow remains active. Of course,
  it might loose a message or two, but at least it does not abort and it
  can also recover when the condition no longer persists.
- fixed a bug that could cause loss of the last message received
  immediately before rsyslogd was terminated.
- added comments on thread-safety of global variables in syslogd.c
- fixed a small bug: spurios printf() when TCP syslog was used
- fixed a bug that causes rsyslogd to dump core on termination when one
  of the selector lines did not receive a message during the run (very
  unlikely)
- fixed an one-too-low memory allocation in the TCP sender. Could result
  in rsyslogd dumping core.
- fixed a bug with regular expression support (thanks to Andres Riancho)
- a little bit of code restructuring (especially main(), which was
  horribly large)
---------------------------------------------------------------------------
Version 1.11.1 (RGer), 2005-10-19
- support for BSD-style program name and host blocks
- added a new property "programname" that can be used in templates
- added ability to specify listen port for rfc3195d
- fixed a bug that rendered the "startswith" comparison operation
  unusable.
- changed more functions to "static" storage class to help compiler
  optimize (should have been static in the first place...)
- fixed a potential memory leak in the string buffer class destructor.
  As the destructur was previously never called, the leak did not actually
  appear.
- some internal restructuring in anticipation/preparation of minimal
  multi-threading support
- rsyslogd still shares some code with the sysklogd project. Some patches
  for this shared code have been brought over from the sysklogd CVS.
---------------------------------------------------------------------------
Version 1.11.0 (RGer), 2005-10-12
- support for receiving messages via RFC 3195; added rfc3195d for that
  purpose
- added an additional guard to prevent rsyslogd from aborting when the
  2gb file size limit is hit. While a user can configure rsyslogd to
  handle such situations, it would abort if that was not done AND large
  file support was not enabled (ok, this is hopefully an unlikely scenario)
- fixed a bug that caused additional Unix domain sockets to be incorrectly
  processed - could lead to message loss in extreme cases
---------------------------------------------------------------------------
Version 1.10.2 (RGer), 2005-09-27
- added comparison operations in property-based filters:
  * isequal
  * startswith
- added ability to negate all property-based filter comparison operations
  by adding a !-sign right in front of the operation name
- added the ability to specify remote senders for UDP and TCP
  received messages. Allows to block all but well-known hosts
- changed the $-config line directives to be case-INsensitive
- new command line option -w added: "do not display warnings if messages
  from disallowed senders are received"
- fixed a bug that caused rsyslogd to dump core when the compare value
  was not quoted in property-based filters
- fixed a bug in the new CStr compare function which lead to invalid
  results (fortunately, this function was not yet used widely)
- added better support for "debugging" rsyslog.conf property filters
  (only if -d switch is given)
- changed some function definitions to static, which eventually enables
  some compiler optimizations
- fixed a bug in MySQL code; when a SQL error occured, rsyslogd could
  run in a tight loop. This was due to invalid sequence of error reporting
  and is now fixed.
---------------------------------------------------------------------------
Version 1.10.1 (RGer), 2005-09-23
- added the ability to execute a shell script as an action.
  Thanks to Bjoern Kalkbrenner for providing the code!
- fixed a bug in the MySQL code; due to the bug the automatic one-time
  retry after an error did not happen - this lead to error message in
  cases where none should be seen (e.g. after a MySQL restart)
- fixed a security issue with SQL-escaping in conjunction with
  non-(SQL-)standard MySQL features.
---------------------------------------------------------------------------
Version 1.10.0 (RGer), 2005-09-20
  REMINDER: 1.10 is the first unstable version if the 1.x series!
- added the capability to filter on any property in selector lines
  (not just facility and priority)
- changed stringbuf into a new counted string class
- added support for a "discard" action. If a selector line with
  discard (~ character) is found, no selector lines *after* that
  line will be processed.
- thanks to Andres Riancho, regular expression support has been
  added to the template engine
- added the FROMHOST property in the template processor, which could
  previously not be obtained. Thanks to Cristian Testa for pointing
  this out and even providing a fix.
- added display of compile-time options to -v output
- performance improvement for production build - made some checks
  to happen only during debug mode
- fixed a problem with compiling on SUSE and - while doing so - removed
  the socket call to set SO_BSDCOMPAT in cases where it is obsolete.
---------------------------------------------------------------------------
Version 1.0.4 (RGer), 2006-02-01
- a small but important fix: the tcp receiver had two forgotten printf's
  in it that caused a lot of unnecessary output to stdout. This was
  important enough to justify a new release
---------------------------------------------------------------------------
Version 1.0.3 (RGer), 2005-11-14
- added an additional guard to prevent rsyslogd from aborting when the
  2gb file size limit is hit. While a user can configure rsyslogd to
  handle such situations, it would abort if that was not done AND large
  file support was not enabled (ok, this is hopefully an unlikely scenario)
- fixed a bug that caused additional Unix domain sockets to be incorrectly
  processed - could lead to message loss in extreme cases
- applied some patches available from the sysklogd project to code
  shared from there
- fixed a bug that causes rsyslogd to dump core on termination when one
  of the selector lines did not receive a message during the run (very
  unlikely)
- fixed an one-too-low memory allocation in the TCP sender. Could result
  in rsyslogd dumping core.
- fixed a bug in the TCP sender that caused the retry logic to fail
  after an error or receiver overrun
- fixed a bug in init() that could lead to dumping core
- fixed a bug that could lead to dumping core when no HOSTNAME or no TAG
  was present in the syslog message
---------------------------------------------------------------------------
Version 1.0.2 (RGer), 2005-10-05
- fixed an issue with MySQL error reporting. When an error occured,
  the MySQL driver went into an endless loop (at least in most cases).
---------------------------------------------------------------------------
Version 1.0.1 (RGer), 2005-09-23
- fixed a security issue with SQL-escaping in conjunction with
  non-(SQL-)standard MySQL features.
---------------------------------------------------------------------------
Version 1.0.0 (RGer), 2005-09-12
- changed install doc to cover daily cron scripts - a trouble source
- added rc script for slackware (provided by Chris Elvidge - thanks!) 
- fixed a really minor bug in usage() - the -r option was still
  reported as without the port parameter
---------------------------------------------------------------------------
Version 0.9.8 (RGer), 2005-09-05
- made startup and shutdown message more consistent and included the
  pid, so that they can be easier correlated. Used syslog-protocol
  structured data format for this purpose.
- improved config info in startup message, now tells not only
  if it is listening remote on udp, but also for tcp. Also includes
  the port numbers. The previous startup message was misleading, because
  it did not say "remote reception" if rsyslogd was only listening via
  tcp (but not via udp).
- added a "how can you help" document to the doc set
---------------------------------------------------------------------------
Version 0.9.7 (RGer), 2005-08-15
- some of the previous doc files (like INSTALL) did not properly
  reflect the changes to the build process and the new doc. Fixed
  that.
- changed syslogd.c so that when compiled without database support,
  an error message is displayed when a database action is detected
  in the config file (previously this was used as an user rule ;))
- fixed a bug in the os-specific Makefiles which caused MySQL
  support to not be compiled, even if selected
---------------------------------------------------------------------------
Version 0.9.6 (RGer), 2005-08-09
- greatly enhanced documentation. Now available in html format in
  the "doc" folder and FreeBSD. Finally includes an install howto.
- improved MySQL error messages a little - they now show up as log
  messages, too (formerly only in debug mode)
- added the ability to specify the listen port for udp syslog.
  WARNING: This introduces an incompatibility. Formerly, udp
  syslog was enabled by the -r command line option. Now, it is
  "-r [port]", which is consistent with the tcp listener. However,
  just -r will now return an error message.
- added sample startup scripts for Debian and FreeBSD
- added support for easy feature selection in the makefile. Un-
  fortunately, this also means I needed to spilt the make file
  for different OS and distros. There are some really bad syntax
  differences between FreeBSD and Linux make.
---------------------------------------------------------------------------
Version 0.9.5 (RGer), 2005-08-01
- the "semicolon bug" was actually not (fully) solved in 0.9.4. One
  part of the bug was solved, but another still existed. This one
  is fixed now, too.
- the "semicolon bug" actually turned out to be a more generic bug.
  It appeared whenever an invalid template name was given. With some
  selector actions, rsyslogd dumped core, with other it "just" had
  a small ressource leak with others all worked well. These anomalies
  are now fixed. Note that they only appeared during system initaliziation
  once the system was running, nothing bad happened.
- improved error reporting for template errors on startup. They are now
  shown on the console and the start-up tty. Formerly, they were only
  visible in debug mode.
- support for multiple instances of rsyslogd on a single machine added
- added new option "-o" --> omit local unix domain socket. This option
  enables rsyslogd NOT to listen to the local socket. This is most
  helpful when multiple instances of rsyslogd (or rsyslogd and another
  syslogd) shall run on a single system.
- added new option "-i <pidfile>" which allows to specify the pidfile.
  This is needed when multiple instances of rsyslogd are to be run.
- the new project home page is now online at www.rsyslog.com
---------------------------------------------------------------------------
Version 0.9.4 (RGer), 2005-07-25
- finally added the TCP sender. It now supports non-blocking mode, no
  longer disabling message reception during connect. As it is now, it
  is usable in production. The code could be more sophisticated, but
  I've kept it short in anticipation of the move to liblogging, which
  will lead to the removal of the code just written ;)
- the "exiting on signal..." message still had the "syslogd" name in 
  it. Changed this to "rsyslogd", as we do not have a large user base
  yet, this should pose no problem.
- fixed "the semiconlon" bug. rsyslogd dumped core if a write-db action
  was specified but no semicolon was given after the password (an empty
  template was ok, but the semicolon needed to be present).
- changed a default for traditional output format. During testing, it
  was seen that the timestamp written to file in default format was
  the time of message reception, not the time specified in the TIMESTAMP
  field of the message itself. Traditionally, the message TIMESTAMP is
  used and this has been changed now.
---------------------------------------------------------------------------
Version 0.9.3 (RGer), 2005-07-19
- fixed a bug in the message parser. In June, the RFC 3164 timestamp
  was not correctly parsed (yes, only in June and some other months,
  see the code comment to learn why...)
- added the ability to specify the destination port when forwarding
  syslog messages (both for TCP and UDP)
- added an very experimental TCP sender (activated by
  @@machine:port in config). This is not yet for production use. If
  the receiver is not alive, rsyslogd will wait quite some time until
  the connection request times out, which most probably leads to
  loss of incoming messages.

---------------------------------------------------------------------------
Version 0.9.2 (RGer), around 2005-07-06
- I intended to change the maxsupported message size to 32k to
  support IHE - but given the memory inefficiency in the usual use
  cases, I have not done this. I have, however, included very
  specific instructions on how to do this in the source code. I have
  also done some testing with 32k messages, so you can change the
  max size without taking too much risk.
- added a syslog/tcp receiver; we now can receive messages via
  plain tcp, but we can still send only via UDP. The syslog/tcp
  receiver is the primary enhancement of this release.
- slightly changed some error messages that contained a spurios \n at
  the end of the line (which gives empty lines in your log...)

---------------------------------------------------------------------------
Version 0.9.1 (RGer)
- fixed code so that it compiles without errors under FreeBSD
- removed now unused function "allocate_log()" from syslogd.c
- changed the make file so that it contains more defines for
  different environments (in the long term, we need a better
  system for disabling/enabling features...)
- changed some printf's printing off_t types to %lld and
  explicit (long long) casts. I tried to figure out the exact type,
  but did not succeed in this. In the worst case, ultra-large peta-
  byte files will now display funny informational messages on rollover,
  something I think we can live with for the neersion 3.11.2 (rgerhards), 2008-02-??
---------------------------------------------------------------------------
Version 3.11.1 (rgerhards), 2008-02-12
- SNMP trap sender added thanks to Andre Lorbach (omsnmp)
- added input-plugin interface specification in form of a (copy) template
  input module
- applied documentation fix by Michael Biebl -- many thanks!
- bugfix: immark did not have MARK flags set...
- added x-info field to rsyslogd startup/shutdown message. Hopefully
  points users to right location for further info (many don't even know
  they run rsyslog ;))
- bugfix: trailing ":" of tag was lost while parsing legacy syslog messages
  without timestamp - thanks to Anders Blomdell for providing a patch!
- fixed a bug in stringbuf.c related to STRINGBUF_TRIM_ALLOCSIZE, which
  wasn't supposed to be used with rsyslog. Put a warning message up that
  tells this feature is not tested and probably not worth the effort.
  Thanks to Anders Blomdell fro bringing this to our attention
- somewhat improved performance of string buffers
- fixed bug that caused invalid treatment of tabs (HT) in rsyslog.conf
- bugfix: setting for $EscapeCopntrolCharactersOnReceive was not 
  properly initialized
- clarified usage of space-cc property replacer option
- improved abort diagnostic handler
- some initial effort for malloc/free runtime debugging support
- bugfix: using dynafile actions caused rsyslogd abort
- fixed minor man errors thanks to Michael Biebl
---------------------------------------------------------------------------
Version 3.11.0 (rgerhards), 2008-01-31
- implemented queued actions
- implemented simple rate limiting for actions
- implemented deliberate discarding of lower priority messages over higher
  priority ones when a queue runs out of space
- implemented disk quotas for disk queues
- implemented the $ActionResumeRetryCount config directive
- added $ActionQueueFilename config directive
- added $ActionQueueSize config directive
- added $ActionQueueHighWaterMark config directive
- added $ActionQueueLowWaterMark config directive
- added $ActionQueueDiscardMark config directive
- added $ActionQueueDiscardSeverity config directive
- added $ActionQueueCheckpointInterval config directive
- added $ActionQueueType config directive
- added $ActionQueueWorkerThreads config directive
- added $ActionQueueTimeoutshutdown config directive
- added $ActionQueueTimeoutActionCompletion config directive
- added $ActionQueueTimeoutenQueue config directive
- added $ActionQueueTimeoutworkerThreadShutdown config directive
- added $ActionQueueWorkerThreadMinimumMessages config directive
- added $ActionQueueMaxFileSize config directive
- added $ActionQueueSaveonShutdown config directive
- addded $ActionQueueDequeueSlowdown config directive
- addded $MainMsgQueueDequeueSlowdown config directive
- bugfix: added forgotten docs to package
- improved debugging support
- fixed a bug that caused $MainMsgQueueCheckpointInterval to work incorrectly
- when a long-running action needs to be cancelled on shutdown, the message
  that was processed by it is now preserved. This finishes support for
  guaranteed delivery of messages (if the output supports it, of course)
- fixed bug in output module interface, see
  http://sourceforge.net/tracker/index.php?func=detail&aid=1881008&group_id=123448&atid=696552
- changed the ommysql output plugin so that the (lengthy) connection
  initialization now takes place in message processing. This works much
  better with the new queued action mode (fast startup)
- fixed a bug that caused a potential hang in file and fwd output module
  varmojfekoj provided the patch - many thanks!
- bugfixed stream class offset handling on 32bit platforms
---------------------------------------------------------------------------
Version 3.10.3 (rgerhards), 2008-01-28
- fixed a bug with standard template definitions (not a big deal) - thanks
  to varmojfekoj for spotting it
- run-time instrumentation added
- implemented disk-assisted queue mode, which enables on-demand disk
  spooling if the queue's in-memory queue is exhausted
- implemented a dynamic worker thread pool for processing incoming
  messages; workers are started and shut down as need arises
- implemented a run-time instrumentation debug package
- implemented the $MainMsgQueueSaveOnShutdown config directive
- implemented the $MainMsgQueueWorkerThreadMinimumMessages config directive
- implemented the $MainMsgQueueTimeoutWorkerThreadShutdown config directive
---------------------------------------------------------------------------
Version 3.10.2 (rgerhards), 2008-01-14
- added the ability to keep stop rsyslogd without the need to drain
  the main message queue. In disk queue mode, rsyslog continues to
  run from the point where it stopped. In case of a system failure, it
  continues to process messages from the last checkpoint.
- fixed a bug that caused a segfault on startup when no $WorkDir directive
  was specified in rsyslog.conf
- provided more fine-grain control over shutdown timeouts and added a
  way to specify the enqueue timeout when the main message queue is full
- implemented $MainMsgQueueCheckpointInterval config directive
- implemented $MainMsgQueueTimeoutActionCompletion config directive
- implemented $MainMsgQueueTimeoutEnqueue config directive
- implemented $MainMsgQueueTimeoutShutdown config directive
---------------------------------------------------------------------------
Version 3.10.1 (rgerhards), 2008-01-10
- implemented the "disk" queue mode. However, it currently is of very
  limited use, because it does not support persistence over rsyslogd
  runs. So when rsyslogd is stopped, the queue is drained just as with
  the in-memory queue modes. Persistent queues will be a feature of
  the next release.
- performance-optimized string class, should bring an overall improvement
- fixed a memory leak in imudp -- thanks to varmojfekoj for the patch
- fixed a race condition that could lead to a rsyslogd hang when during
  HUP or termination
- done some doc updates
- added $WorkDirectory config directive
- added $MainMsgQueueFileName config directive
- added $MainMsgQueueMaxFileSize config directive
---------------------------------------------------------------------------
Version 3.10.0 (rgerhards), 2008-01-07
- implemented input module interface and initial input modules
- enhanced threading for input modules (each on its own thread now)
- ability to bind UDP listeners to specific local interfaces/ports and
  ability to run multiple of them concurrently
- added ability to specify listen IP address for UDP syslog server
- license changed to GPLv3
- mark messages are now provided by loadble module immark
- rklogd is no longer provided. Its functionality has now been taken over
  by imklog, a loadable input module. This offers a much better integration
  into rsyslogd and makes sure that the kernel logger process is brought
  up and down at the appropriate times
- enhanced $IncludeConfig directive to support wildcard characters
  (thanks to Michael Biebl)
- all inputs are now implemented as loadable plugins
- enhanced threading model: each input module now runs on its own thread
- enhanced message queue which now supports different queueing methods
  (among others, this can be used for performance fine-tuning)
- added a large number of new configuration directives for the new
  input modules
- enhanced multi-threading utilizing a worker thread pool for the
  main message queue
- compilation without pthreads is no longer supported
- much cleaner code due to new objects and removal of single-threading
  mode
---------------------------------------------------------------------------
Version 2.0.1 STABLE (rgerhards), 2008-01-24
- fixed a bug in integer conversion - but this function was never called,
  so it is not really a useful bug fix ;)
- fixed a bug with standard template definitions (not a big deal) - thanks
  to varmojfekoj for spotting it
- fixed a bug that caused a potential hang in file and fwd output module
  varmojfekoj provided the patch - many thanks!
---------------------------------------------------------------------------
Version 2.0.0 STABLE (rgerhards), 2008-01-02
- re-release of 1.21.2 as STABLE with no modifications except some
  doc updates
---------------------------------------------------------------------------
Version 1.21.2 (rgerhards), 2007-12-28
- created a gss-api output module. This keeps GSS-API code and
  TCP/UDP code separated. It is also important for forward-
  compatibility with v3. Please note that this change breaks compatibility
  with config files created for 1.21.0 and 1.21.1 - this was considered
  acceptable.
- fixed an error in forwarding retry code (could lead to message corruption
  but surfaced very seldom)
- increased portability for older platforms (AI_NUMERICSERV moved)
- removed socket leak in omfwd.c
- cross-platform patch for GSS-API compile problem on some platforms
  thanks to darix for the patch!
---------------------------------------------------------------------------
Version 1.21.1 (rgerhards), 2007-12-23
- small doc fix for $IncludeConfig
- fixed a bug in llDestroy()
- bugfix: fixing memory leak when message queue is full and during
  parsing. Thanks to varmojfekoj for the patch.
- bugfix: when compiled without network support, unix sockets were
  not properply closed
- bugfix: memory leak in cfsysline.c/doGetWord() fixed
---------------------------------------------------------------------------
Version 1.21.0 (rgerhards), 2007-12-19
- GSS-API support for syslog/TCP connections was added. Thanks to
  varmojfekoj for providing the patch with this functionality
- code cleanup
- enhanced $IncludeConfig directive to support wildcard filenames
- changed some multithreading synchronization
---------------------------------------------------------------------------
Version 1.20.1 (rgerhards), 2007-12-12
- corrected a debug setting that survived release. Caused TCP connections
  to be retried unnecessarily often.
- When a hostname ACL was provided and DNS resolution for that name failed,
  ACL processing was stopped at that point. Thanks to mildew for the patch.
  Fedora Bugzilla: http://bugzilla.redhat.com/show_bug.cgi?id=395911
- fixed a potential race condition, see link for details:
  http://rgerhards.blogspot.com/2007/12/rsyslog-race-condition.html
  Note that the probability of problems from this bug was very remote
- fixed a memory leak that happend when PostgreSQL date formats were
  used
---------------------------------------------------------------------------
Version 1.20.0 (rgerhards), 2007-12-07
- an output module for postgres databases has been added. Thanks to
  sur5r for contributing this code
- unloading dynamic modules has been cleaned up, we now have a
  real implementation and not just a dummy "good enough for the time
  being".
- enhanced platform independence - thanks to Bartosz Kuzma and Michael
  Biebl for their very useful contributions
- some general code cleanup (including warnings on 64 platforms, only)
---------------------------------------------------------------------------
Version 1.19.12 (rgerhards), 2007-12-03
- cleaned up the build system (thanks to Michael Biebl for the patch)
- fixed a bug where ommysql was still not compiled with -pthread option
---------------------------------------------------------------------------
Version 1.19.11 (rgerhards), 2007-11-29
- applied -pthread option to build when building for multi-threading mode
  hopefully solves an issue with segfaulting
---------------------------------------------------------------------------
Version 1.19.10 (rgerhards), 2007-10-19
- introdcued the new ":modulename:" syntax for calling module actions
  in selector lines; modified ommysql to support it. This is primarily
  an aid for further modules and a prequisite to actually allow third
  party modules to be created.
- minor fix in slackware startup script, "-r 0" is now "-r0"
- updated rsyslogd doc set man page; now in html format
- undid creation of a separate thread for the main loop -- this did not
  turn out to be needed or useful, so reduce complexity once again.
- added doc fixes provided by Michael Biebl - thanks
---------------------------------------------------------------------------
Version 1.19.9 (rgerhards), 2007-10-12
- now packaging system which again contains all components in a single
  tarball
- modularized main() a bit more, resulting in less complex code
- experimentally added an additional thread - will see if that affects
  the segfault bug we experience on some platforms. Note that this change
  is scheduled to be removed again later.
---------------------------------------------------------------------------
Version 1.19.8 (rgerhards), 2007-09-27
- improved repeated message processing
- applied patch provided by varmojfekoj to support building ommysql
  in its own way (now also resides in a plugin subdirectory);
  ommysql is now a separate package
- fixed a bug in cvthname() that lead to message loss if part
  of the source hostname would have been dropped
- created some support for distributing ommysql together with the
  main rsyslog package. I need to re-think it in the future, but
  for the time being the current mode is best. I now simply include
  one additional tarball for ommysql inside the main distribution.
  I look forward to user feedback on how this should be done best. In the
  long term, a separate project should be spawend for ommysql, but I'd
  like to do that only after the plugin interface is fully stable (what
  it is not yet).
---------------------------------------------------------------------------
Version 1.19.7 (rgerhards), 2007-09-25
- added code to handle situations where senders send us messages ending with
  a NUL character. It is now simply removed. This also caused trailing LF
  reduction to fail, when it was followed by such a NUL. This is now also
  handled.
- replaced some non-thread-safe function calls by their thread-safe
  counterparts
- fixed a minor memory leak that occured when the %APPNAME% property was
  used (I think nobody used that in practice)
- fixed a bug that caused signal handlers in cvthname() not to be restored when
  a malicious pointer record was detected and processing of the message been
  stopped for that reason (this should be really rare and can not be related
  to the segfault bug we are hunting).
- fixed a bug in cvthname that lead to passing a wrong parameter - in
  practice, this had no impact.
- general code cleanup (e.g. compiler warnings, comments)
---------------------------------------------------------------------------
Version 1.19.6 (rgerhards), 2007-09-11
- applied patch by varmojfekoj to change signal handling to the new
  sigaction API set (replacing the depreciated signal() calls and its
  friends.
- fixed a bug that in --enable-debug mode caused an assertion when the
  discard action was used
- cleaned up compiler warnings
- applied patch by varmojfekoj to FIX a bug that could cause 
  segfaults if empty properties were processed using modifying
  options (e.g. space-cc, drop-cc)
- fixed man bug: rsyslogd supports -l option
---------------------------------------------------------------------------
Version 1.19.5 (rgerhards), 2007-09-07
- changed part of the CStr interface so that better error tracking
  is provided and the calling sequence is more intuitive (there were
  invalid calls based on a too-weired interface)
- (hopefully) fixed some remaining bugs rooted in wrong use of 
  the CStr class. These could lead to program abort.
- applied patch by varmojfekoj two fix two potential segfault situations
- added $ModDir config directive
- modified $ModLoad so that an absolute path may be specified as
  module name (e.g. /rsyslog/ommysql.so)
---------------------------------------------------------------------------
Version 1.19.4 (rgerhards/varmojfekoj), 2007-09-04
- fixed a number of small memory leaks - thanks varmojfekoj for patching
- fixed an issue with CString class that could lead to rsyslog abort
  in tplToString() - thanks varmojfekoj for patching
- added a man-version of the config file documenation - thanks to Michel
  Samia for providing the man file
- fixed bug: a template like this causes an infinite loop:
  $template opts,"%programname:::a,b%"
  thanks varmojfekoj for the patch
- fixed bug: case changing options crash freeing the string pointer
  because they modify it: $template opts2,"%programname::1:lowercase%"
  thanks varmojfekoj for the patch
---------------------------------------------------------------------------
Version 1.19.3 (mmeckelein/varmojfekoj), 2007-08-31
- small mem leak fixed (after calling parseSelectorAct) - Thx varmojkekoj
- documentation section "Regular File" und "Blocks" updated
- solved an issue with dynamic file generation - Once again many thanks
  to varmojfekoj
- the negative selector for program name filter (Blocks) does not work as
  expected - Thanks varmojfekoj for patching
- added forwarding information to sysklogd (requires special template)
  to config doc
---------------------------------------------------------------------------
Version 1.19.2 (mmeckelein/varmojfekoj), 2007-08-28
- a specifically formed message caused a segfault - Many thanks varmojfekoj
  for providing a patch
- a typo and a weird condition are fixed in msg.c - Thanks again
  varmojfekoj 
- on file creation the file was always owned by root:root. This is fixed
  now - Thanks ypsa for solving this issue
---------------------------------------------------------------------------
Version 1.19.1 (mmeckelein), 2007-08-22
- a bug that caused a high load when a TCP/UDP connection was closed is 
  fixed now - Thanks mildew for solving this issue
- fixed a bug which caused a segfault on reinit - Thx varmojfekoj for the
  patch
- changed the hardcoded module path "/lib/rsyslog" to $(pkglibdir) in order
  to avoid trouble e.g. on 64 bit platforms (/lib64) - many thanks Peter
  Vrabec and darix, both provided a patch for solving this issue
- enhanced the unloading of modules - thanks again varmojfekoj
- applied a patch from varmojfekoj which fixes various little things in
  MySQL output module
---------------------------------------------------------------------------
Version 1.19.0 (varmojfekoj/rgerhards), 2007-08-16
- integrated patch from varmojfekoj to make the mysql module a loadable one
  many thanks for the patch, MUCH appreciated
---------------------------------------------------------------------------
Version 1.18.2 (rgerhards), 2007-08-13
- fixed a bug in outchannel code that caused templates to be incorrectly
  parsed
- fixed a bug in ommysql that caused a wrong ";template" missing message
- added some code for unloading modules; not yet fully complete (and we do
  not yet have loadable modules, so this is no problem)
- removed debian subdirectory by request of a debian packager (this is a special
  subdir for debian and there is also no point in maintaining it when there
  is a debian package available - so I gladly did this) in some cases
- improved overall doc quality (some pages were quite old) and linked to
  more of the online resources.
- improved /contrib/delete_mysql script by adding a host option and some
  other minor modifications
---------------------------------------------------------------------------
Version 1.18.1 (rgerhards), 2007-08-08
- applied a patch from varmojfekoj which solved a potential segfault
  of rsyslogd on HUP
- applied patch from Michel Samia to fix compilation when the pthreads
  feature is disabled
- some code cleanup (moved action object to its own file set)
- add config directive $MainMsgQueueSize, which now allows to configure the
  queue size dynamically
- all compile-time settings are now shown in rsyslogd -v, not just the
  active ones
- enhanced performance a little bit more
- added config file directive $ActionResumeInterval
- fixed a bug that prevented compilation under debian sid
- added a contrib directory for user-contributed useful things
---------------------------------------------------------------------------
Version 1.18.0 (rgerhards), 2007-08-03
- rsyslog now supports fallback actions when an action did not work. This
  is a great feature e.g. for backup database servers or backup syslog
  servers
- modified rklogd to only change the console log level if -c is specified
- added feature to use multiple actions inside a single selector
- implemented $ActionExecOnlyWhenPreviousIsSuspended config directive
- error messages during startup are now spit out to the configured log
  destinations
---------------------------------------------------------------------------
Version 1.17.6 (rgerhards), 2007-08-01
- continued to work on output module modularization - basic stage of
  this work is now FINISHED
- fixed bug in OMSRcreate() - always returned SR_RET_OK
- fixed a bug that caused ommysql to always complain about missing
  templates
- fixed a mem leak in OMSRdestruct - freeing the object itself was
  forgotten - thanks to varmojfekoj for the patch
- fixed a memory leak in syslogd/init() that happend when the config
  file could not be read - thanks to varmojfekoj for the patch
- fixed insufficient memory allocation in addAction() and its helpers.
  The initial fix and idea was developed by mildew, I fine-tuned
  it a bit. Thanks a lot for the fix, I'd probably had pulled out my
  hair to find the bug...
- added output of config file line number when a parsing error occured
- fixed bug in objomsr.c that caused program to abort in debug mode with
  an invalid assertion (in some cases)
- fixed a typo that caused the default template for MySQL to be wrong.
  thanks to mildew for catching this.
- added configuration file command $DebugPrintModuleList and
  $DebugPrintCfSysLineHandlerList
- fixed an invalid value for the MARK timer - unfortunately, there was
  a testing aid left in place. This resulted in quite frequent MARK messages
- added $IncludeConfig config directive
- applied a patch from mildew to prevent rsyslogd from freezing under heavy
  load. This could happen when the queue was full. Now, we drop messages
  but rsyslogd remains active.
---------------------------------------------------------------------------
Version 1.17.5 (rgerhards), 2007-07-30
- continued to work on output module modularization
- fixed a missing file bug - thanks to Andrea Montanari for reporting
  this problem
- fixed a problem with shutting down the worker thread and freeing the
  selector_t list - this caused messages to be lost, because the
  message queue was not properly drained before the selectors got
  destroyed.
---------------------------------------------------------------------------
Version 1.17.4 (rgerhards), 2007-07-27
- continued to work on output module modularization
- fixed a situation where rsyslogd could create zombie processes
  thanks to mildew for the patch
- applied patch from Michel Samia to fix compilation when NOT
  compiled for pthreads
---------------------------------------------------------------------------
Version 1.17.3 (rgerhards), 2007-07-25
- continued working on output module modularization
- fixed a bug that caused rsyslogd to segfault on exit (and
  probably also on HUP), when there was an unsent message in a selector
  that required forwarding and the dns lookup failed for that selector
  (yes, it was pretty unlikely to happen;))
  thanks to varmojfekoj <varmojfekoj@gmail.com> for the patch
- fixed a memory leak in config file parsing and die()
  thanks to varmojfekoj <varmojfekoj@gmail.com> for the patch
- rsyslogd now checks on startup if it is capable to performa any work
  at all. If it cant, it complains and terminates
  thanks to Michel Samia for providing the patch!
- fixed a small memory leak when HUPing syslogd. The allowed sender
  list now gets freed. thanks to mildew for the patch.
- changed the way error messages in early startup are logged. They
  now do no longer use the syslogd code directly but are rather
  send to stderr.
---------------------------------------------------------------------------
Version 1.17.2 (rgerhards), 2007-07-23
- made the port part of the -r option optional. Needed for backward
  compatibility with sysklogd
- replaced system() calls with something more reasonable. Please note that
  this might break compatibility with some existing configuration files.
  We accept this in favour of the gained security.
- removed a memory leak that could occur if timegenerated was used in
  RFC 3164 format in templates
- did some preparation in msg.c for advanced multithreading - placed the
  hooks, but not yet any active code
- worked further on modularization
- added $ModLoad MySQL (dummy) config directive
- added DropTrailingLFOnReception config directive
---------------------------------------------------------------------------
Version 1.17.1 (rgerhards), 2007-07-20
- fixed a bug that caused make install to install rsyslogd and rklogd under
  the wrong names
- fixed bug that caused $AllowedSenders to handle IPv6 scopes incorrectly;
  also fixed but that could grabble $AllowedSender wildcards. Thanks to
  mildew@gmail.com for the patch
- minor code cleanup - thanks to Peter Vrabec for the patch
- fixed minimal memory leak on HUP (caused by templates)
  thanks to varmojfekoj <varmojfekoj@gmail.com> for the patch
- fixed another memory leak on HUPing and on exiting rsyslogd
  again thanks to varmojfekoj <varmojfekoj@gmail.com> for the patch
- code cleanup (removed compiler warnings)
- fixed portability bug in configure.ac - thanks to Bartosz Kuźma for patch
- moved msg object into its own file set
- added the capability to continue trying to write log files when the
  file system is full. Functionality based on patch by Martin Schulze
  to sysklogd package.
---------------------------------------------------------------------------
Version 1.17.0 (RGer), 2007-07-17
- added $RepeatedLineReduction config parameter
- added $EscapeControlCharactersOnReceive config parameter
- added $ControlCharacterEscapePrefix config parameter
- added $DirCreateMode config parameter
- added $CreateDirs config parameter
- added $DebugPrintTemplateList config parameter
- added $ResetConfigVariables config parameter
- added $FileOwner config parameter
- added $FileGroup config parameter
- added $DirOwner config parameter
- added $DirGroup config parameter
- added $FailOnChownFailure config parameter
- added regular expression support to the filter engine
  thanks to Michel Samia for providing the patch!
- enhanced $AllowedSender functionality. Credits to mildew@gmail.com for
  the patch doing that
  - added IPv6 support
  - allowed DNS hostnames
  - allowed DNS wildcard names
- added new option $DropMsgsWithMaliciousDnsPTRRecords
- added autoconf so that rfc3195d, rsyslogd and klogd are stored to /sbin
- added capability to auto-create directories with dynaFiles
---------------------------------------------------------------------------
Version 1.16.0 (RGer/Peter Vrabec), 2007-07-13 - The Friday, 13th Release ;)
- build system switched to autotools
- removed SYSV preprocessor macro use, replaced with autotools equivalents
- fixed a bug that caused rsyslogd to segfault when TCP listening was
  disabled and it terminated
- added new properties "syslogfacility-text" and "syslogseverity-text"
  thanks to varmojfekoj <varmojfekoj@gmail.com> for the patch
- added the -x option to disable hostname dns reslution
  thanks to varmojfekoj <varmojfekoj@gmail.com> for the patch
- begun to better modularize syslogd.c - this is an ongoing project; moved
  type definitions to a separate file
- removed some now-unused fields from struct filed
- move file size limit fields in struct field to the "right spot" (the file
  writing part of the union - f_un.f_file)
- subdirectories linux and solaris are no longer part of the distribution
  package. This is not because we cease support for them, but there are no
  longer any files in them after the move to autotools
---------------------------------------------------------------------------
Version 1.15.1 (RGer), 2007-07-10
- fixed a bug that caused a dynaFile selector to stall when there was
  an open error with one file 
- improved template processing for dynaFiles; templates are now only
  looked up during initialization - speeds up processing
- optimized memory layout in struct filed when compiled with MySQL
  support
- fixed a bug that caused compilation without SYSLOG_INET to fail
- re-enabled the "last message repeated n times" feature. This
  feature was not taken care of while rsyslogd evolved from sysklogd
  and it was more or less defunct. Now it is fully functional again.
- added system properties: $NOW, $YEAR, $MONTH, $DAY, $HOUR, $MINUTE
- fixed a bug in iovAsString() that caused a memory leak under stress
  conditions (most probably memory shortage). This was unlikely to
  ever happen, but it doesn't hurt doing it right
- cosmetic: defined type "uchar", change all unsigned chars to uchar
---------------------------------------------------------------------------
Version 1.15.0 (RGer), 2007-07-05
- added ability to dynamically generate file names based on templates
  and thus properties. This was a much-requested feature. It makes
  life easy when it e.g. comes to splitting files based on the sender
  address.
- added $umask and $FileCreateMode config file directives
- applied a patch from Bartosz Kuzma to compile cleanly under NetBSD
- checks for extra (unexpected) characters in system config file lines
  have been added
- added IPv6 documentation - was accidently missing from CVS
- begun to change char to unsigned char
---------------------------------------------------------------------------
Version 1.14.2 (RGer), 2007-07-03
** this release fixes all known nits with IPv6 **
- restored capability to do /etc/service lookup for "syslog"
  service when -r 0 was given
- documented IPv6 handling of syslog messages
- integrate patch from Bartosz Kuźma to make rsyslog compile under
  Solaris again (the patch replaced a strndup() call, which is not
  available under Solaris
- improved debug logging when waiting on select
- updated rsyslogd man page with new options (-46A)
---------------------------------------------------------------------------
Version 1.14.1 (RGer/Peter Vrabec), 2007-06-29
- added Peter Vrabec's patch for IPv6 TCP
- prefixed all messages send to stderr in rsyslogd with "rsyslogd: "
---------------------------------------------------------------------------
Version 1.14.0 (RGer/Peter Vrabec), 2007-06-28
- Peter Vrabec provided IPv6 for rsyslog, so we are now IPv6 enabled
  IPv6 Support is currently for UDP only, TCP is to come soon.
  AllowedSender configuration does not yet work for IPv6.
- fixed code in iovCreate() that broke C's strict aliasing rules 
- fixed some char/unsigned char differences that forced the compiler
  to spit out warning messages
- updated the Red Hat init script to fix a known issue (thanks to
  Peter Vrabec)
---------------------------------------------------------------------------
Version 1.13.5 (RGer), 2007-06-22
- made the TCP session limit configurable via command line switch
  now -t <port>,<max sessions>
- added man page for rklogd(8) (basically a copy from klogd, but now
  there is one...)
- fixed a bug that caused internal messages (e.g. rsyslogd startup) to
  appear without a tag.
- removed a minor memory leak that occurred when TAG processing requalified
  a HOSTNAME to be a TAG (and a TAG already was set).
- removed potential small memory leaks in MsgSet***() functions. There
  would be a leak if a property was re-set, something that happened
  extremely seldom.
---------------------------------------------------------------------------
Version 1.13.4 (RGer), 2007-06-18
- added a new property "PRI-text", which holds the PRI field in
  textual form (e.g. "syslog.info")
- added alias "syslogseverity" for "syslogpriority", which is a
  misleading property name that needs to stay for historical
  reasons (and backward-compatility)
- added doc on how to record PRI value in log file
- enhanced signal handling in klogd, including removal of an unsafe
  call to the logging system during signal handling
---------------------------------------------------------------------------
Version 1.13.3 (RGer), 2007-06-15
- create a version of syslog.c from scratch. This is now
  - highly optimized for rsyslog
  - removes an incompatible license problem as the original
    version had a BSD license with advertising clause
  - fixed in the regard that rklogd will continue to work when
    rsysogd has been restarted (the original version, as well
    as sysklogd, will remain silent then)
  - solved an issue with an extra NUL char at message end that the
    original version had
- applied some changes to klogd to care for the new interface
- fixed a bug in syslogd.c which prevented compiling under debian
---------------------------------------------------------------------------
Version 1.13.2 (RGer), 2007-06-13
- lib order in makefile patched to facilitate static linking - thanks
  to Bennett Todd for providing the patch
- Integrated a patch from Peter Vrabec (pvrabec@redheat.com):
  - added klogd under the name of rklogd (remove dependency on
    original sysklogd package
  - createDB.sql now in UTF
  - added additional config files for use on Red Hat
---------------------------------------------------------------------------
Version 1.13.1 (RGer), 2007-02-05
- changed the listen backlog limit to a more reasonable value based on
  the maximum number of TCP connections configurd (10% + 5) - thanks to Guy
  Standen for the hint (actually, the limit was 5 and that was a 
  left-over from early testing).
- fixed a bug in makefile which caused DB-support to be disabled when
  NETZIP support was enabled
- added the -e option to allow transmission of every message to remote
  hosts (effectively turns off duplicate message suppression)
- (somewhat) improved memory consumption when compiled with MySQL support
- looks like we fixed an incompatibility with MySQL 5.x and above software
  At least in one case, the remote server name was destroyed, leading to 
  a connection failure. The new, improved code does not have this issue and
  so we see this as solved (the new code is generally somewhat better, so
  there is a good chance we fixed this incompatibility).
---------------------------------------------------------------------------
Version 1.13.0 (RGer), 2006-12-19
- added '$' as ToPos proptery replacer specifier - means "up to the
  end of the string"
- property replacer option "escape-cc", "drop-cc" and "space-cc"  added
- changed the handling of \0 characters inside syslog messages. We now
  consistently escape them to "#000". This is somewhat recommended in
  the draft-ietf-syslog-protocol-19 draft. While the real recomendation
  is to not escape any characters at all, we can not do this without
  considerable modification of the code. So we escape it to "#000", which
  is consistent with a sample found in the Internet-draft.
- removed message glue logic (see printchopped() comment for details)
  Also caused removal of parts table and thus some improvements in
  memory usage.
- changed the default MAXLINE to 2048 to take care of recent syslog
  standardization efforts (can easily be changed in syslogd.c)
- added support for byte-counted TCP syslog messages (much like
  syslog-transport-tls-05 Internet Draft). This was necessary to
  support compression over TCP.
- added support for receiving compressed syslog messages
- added support for sending compressed syslog messages
- fixed a bug where the last message in a syslog/tcp stream was
  lost if it was not properly terminated by a LF character
---------------------------------------------------------------------------
Version 1.12.3 (RGer), 2006-10-04
- implemented some changes to support Solaris (but support is not
  yet complete)
- commented out (via #if 0) some methods that are currently not being use
  but should be kept for further us
- added (interim) -u 1 option to turn off hostname and tag parsing
- done some modifications to better support Fedora
- made the field delimiter inside property replace configurable via
  template
- fixed a bug in property replacer: if fields were used, the delimitor
  became part of the field. Up until now, this was barely noticable as 
  the delimiter as TAB only and thus invisible to a human. With other
  delimiters available now, it quickly showed up. This bug fix might cause
  some grief to existing installations if they used the extra TAB for
  whatever reasons - sorry folks... Anyhow, a solution is easy: just add
  a TAB character contstant into your template. Thus, there has no attempt
  been made to do this in a backwards-compatible way.
---------------------------------------------------------------------------
Version 1.12.2 (RGer), 2006-02-15
- fixed a bug in the RFC 3339 date formatter. An extra space was added
  after the actual timestamp
- added support for providing high-precision RFC3339 timestamps for
  (rsyslogd-)internally-generated messages
- very (!) experimental support for syslog-protocol internet draft
  added (the draft is experimental, the code is solid ;))
- added support for field-extracting in the property replacer
- enhanced the legacy-syslog parser so that it can interpret messages
  that do not contain a TIMESTAMP
- fixed a bug that caused the default socket (usually /dev/log) to be
  opened even when -o command line option was given
- fixed a bug in the Debian sample startup script - it caused rsyslogd
  to listen to remote requests, which it shouldn't by default
---------------------------------------------------------------------------
Version 1.12.1 (RGer), 2005-11-23
- made multithreading work with BSD. Some signal-handling needed to be
  restructured. Also, there might be a slight delay of up to 10 seconds
  when huping and terminating rsyslogd under BSD
- fixed a bug where a NULL-pointer was passed to printf() in logmsg().
- fixed a bug during "make install" where rc3195d was not installed
  Thanks to Bennett Todd for spotting this.
- fixed a bug where rsyslogd dumped core when no TAG was found in the
  received message
- enhanced message parser so that it can deal with missing hostnames
  in many cases (may not be totally fail-safe)
- fixed a bug where internally-generated messages did not have the correct
  TAG
---------------------------------------------------------------------------
Version 1.12.0 (RGer), 2005-10-26
- moved to a multi-threaded design. single-threading is still optionally
  available. Multi-threading is experimental!
- fixed a potential race condition. In the original code, marking was done
  by an alarm handler, which could lead to all sorts of bad things. This
  has been changed now. See comments in syslogd.c/domark() for details.
- improved debug output for property-based filters
- not a code change, but: I have checked all exit()s to make sure that
  none occurs once rsyslogd has started up. Even in unusual conditions
  (like low-memory conditions) rsyslogd somehow remains active. Of course,
  it might loose a message or two, but at least it does not abort and it
  can also recover when the condition no longer persists.
- fixed a bug that could cause loss of the last message received
  immediately before rsyslogd was terminated.
- added comments on thread-safety of global variables in syslogd.c
- fixed a small bug: spurios printf() when TCP syslog was used
- fixed a bug that causes rsyslogd to dump core on termination when one
  of the selector lines did not receive a message during the run (very
  unlikely)
- fixed an one-too-low memory allocation in the TCP sender. Could result
  in rsyslogd dumping core.
- fixed a bug with regular expression support (thanks to Andres Riancho)
- a little bit of code restructuring (especially main(), which was
  horribly large)
---------------------------------------------------------------------------
Version 1.11.1 (RGer), 2005-10-19
- support for BSD-style program name and host blocks
- added a new property "programname" that can be used in templates
- added ability to specify listen port for rfc3195d
- fixed a bug that rendered the "startswith" comparison operation
  unusable.
- changed more functions to "static" storage class to help compiler
  optimize (should have been static in the first place...)
- fixed a potential memory leak in the string buffer class destructor.
  As the destructur was previously never called, the leak did not actually
  appear.
- some internal restructuring in anticipation/preparation of minimal
  multi-threading support
- rsyslogd still shares some code with the sysklogd project. Some patches
  for this shared code have been brought over from the sysklogd CVS.
---------------------------------------------------------------------------
Version 1.11.0 (RGer), 2005-10-12
- support for receiving messages via RFC 3195; added rfc3195d for that
  purpose
- added an additional guard to prevent rsyslogd from aborting when the
  2gb file size limit is hit. While a user can configure rsyslogd to
  handle such situations, it would abort if that was not done AND large
  file support was not enabled (ok, this is hopefully an unlikely scenario)
- fixed a bug that caused additional Unix domain sockets to be incorrectly
  processed - could lead to message loss in extreme cases
---------------------------------------------------------------------------
Version 1.10.2 (RGer), 2005-09-27
- added comparison operations in property-based filters:
  * isequal
  * startswith
- added ability to negate all property-based filter comparison operations
  by adding a !-sign right in front of the operation name
- added the ability to specify remote senders for UDP and TCP
  received messages. Allows to block all but well-known hosts
- changed the $-config line directives to be case-INsensitive
- new command line option -w added: "do not display warnings if messages
  from disallowed senders are received"
- fixed a bug that caused rsyslogd to dump core when the compare value
  was not quoted in property-based filters
- fixed a bug in the new CStr compare function which lead to invalid
  results (fortunately, this function was not yet used widely)
- added better support for "debugging" rsyslog.conf property filters
  (only if -d switch is given)
- changed some function definitions to static, which eventually enables
  some compiler optimizations
- fixed a bug in MySQL code; when a SQL error occured, rsyslogd could
  run in a tight loop. This was due to invalid sequence of error reporting
  and is now fixed.
---------------------------------------------------------------------------
Version 1.10.1 (RGer), 2005-09-23
- added the ability to execute a shell script as an action.
  Thanks to Bjoern Kalkbrenner for providing the code!
- fixed a bug in the MySQL code; due to the bug the automatic one-time
  retry after an error did not happen - this lead to error message in
  cases where none should be seen (e.g. after a MySQL restart)
- fixed a security issue with SQL-escaping in conjunction with
  non-(SQL-)standard MySQL features.
---------------------------------------------------------------------------
Version 1.10.0 (RGer), 2005-09-20
  REMINDER: 1.10 is the first unstable version if the 1.x series!
- added the capability to filter on any property in selector lines
  (not just facility and priority)
- changed stringbuf into a new counted string class
- added support for a "discard" action. If a selector line with
  discard (~ character) is found, no selector lines *after* that
  line will be processed.
- thanks to Andres Riancho, regular expression support has been
  added to the template engine
- added the FROMHOST property in the template processor, which could
  previously not be obtained. Thanks to Cristian Testa for pointing
  this out and even providing a fix.
- added display of compile-time options to -v output
- performance improvement for production build - made some checks
  to happen only during debug mode
- fixed a problem with compiling on SUSE and - while doing so - removed
  the socket call to set SO_BSDCOMPAT in cases where it is obsolete.
---------------------------------------------------------------------------
Version 1.0.4 (RGer), 2006-02-01
- a small but important fix: the tcp receiver had two forgotten printf's
  in it that caused a lot of unnecessary output to stdout. This was
  important enough to justify a new release
---------------------------------------------------------------------------
Version 1.0.3 (RGer), 2005-11-14
- added an additional guard to prevent rsyslogd from aborting when the
  2gb file size limit is hit. While a user can configure rsyslogd to
  handle such situations, it would abort if that was not done AND large
  file support was not enabled (ok, this is hopefully an unlikely scenario)
- fixed a bug that caused additional Unix domain sockets to be incorrectly
  processed - could lead to message loss in extreme cases
- applied some patches available from the sysklogd project to code
  shared from there
- fixed a bug that causes rsyslogd to dump core on termination when one
  of the selector lines did not receive a message during the run (very
  unlikely)
- fixed an one-too-low memory allocation in the TCP sender. Could result
  in rsyslogd dumping core.
- fixed a bug in the TCP sender that caused the retry logic to fail
  after an error or receiver overrun
- fixed a bug in init() that could lead to dumping core
- fixed a bug that could lead to dumping core when no HOSTNAME or no TAG
  was present in the syslog message
---------------------------------------------------------------------------
Version 1.0.2 (RGer), 2005-10-05
- fixed an issue with MySQL error reporting. When an error occured,
  the MySQL driver went into an endless loop (at least in most cases).
---------------------------------------------------------------------------
Version 1.0.1 (RGer), 2005-09-23
- fixed a security issue with SQL-escaping in conjunction with
  non-(SQL-)standard MySQL features.
---------------------------------------------------------------------------
Version 1.0.0 (RGer), 2005-09-12
- changed install doc to cover daily cron scripts - a trouble source
- added rc script for slackware (provided by Chris Elvidge - thanks!) 
- fixed a really minor bug in usage() - the -r option was still
  reported as without the port parameter
---------------------------------------------------------------------------
Version 0.9.8 (RGer), 2005-09-05
- made startup and shutdown message more consistent and included the
  pid, so that they can be easier correlated. Used syslog-protocol
  structured data format for this purpose.
- improved config info in startup message, now tells not only
  if it is listening remote on udp, but also for tcp. Also includes
  the port numbers. The previous startup message was misleading, because
  it did not say "remote reception" if rsyslogd was only listening via
  tcp (but not via udp).
- added a "how can you help" document to the doc set
---------------------------------------------------------------------------
Version 0.9.7 (RGer), 2005-08-15
- some of the previous doc files (like INSTALL) did not properly
  reflect the changes to the build process and the new doc. Fixed
  that.
- changed syslogd.c so that when compiled without database support,
  an error message is displayed when a database action is detected
  in the config file (previously this was used as an user rule ;))
- fixed a bug in the os-specific Makefiles which caused MySQL
  support to not be compiled, even if selected
---------------------------------------------------------------------------
Version 0.9.6 (RGer), 2005-08-09
- greatly enhanced documentation. Now available in html format in
  the "doc" folder and FreeBSD. Finally includes an install howto.
- improved MySQL error messages a little - they now show up as log
  messages, too (formerly only in debug mode)
- added the ability to specify the listen port for udp syslog.
  WARNING: This introduces an incompatibility. Formerly, udp
  syslog was enabled by the -r command line option. Now, it is
  "-r [port]", which is consistent with the tcp listener. However,
  just -r will now return an error message.
- added sample startup scripts for Debian and FreeBSD
- added support for easy feature selection in the makefile. Un-
  fortunately, this also means I needed to spilt the make file
  for different OS and distros. There are some really bad syntax
  differences between FreeBSD and Linux make.
---------------------------------------------------------------------------
Version 0.9.5 (RGer), 2005-08-01
- the "semicolon bug" was actually not (fully) solved in 0.9.4. One
  part of the bug was solved, but another still existed. This one
  is fixed now, too.
- the "semicolon bug" actually turned out to be a more generic bug.
  It appeared whenever an invalid template name was given. With some
  selector actions, rsyslogd dumped core, with other it "just" had
  a small ressource leak with others all worked well. These anomalies
  are now fixed. Note that they only appeared during system initaliziation
  once the system was running, nothing bad happened.
- improved error reporting for template errors on startup. They are now
  shown on the console and the start-up tty. Formerly, they were only
  visible in debug mode.
- support for multiple instances of rsyslogd on a single machine added
- added new option "-o" --> omit local unix domain socket. This option
  enables rsyslogd NOT to listen to the local socket. This is most
  helpful when multiple instances of rsyslogd (or rsyslogd and another
  syslogd) shall run on a single system.
- added new option "-i <pidfile>" which allows to specify the pidfile.
  This is needed when multiple instances of rsyslogd are to be run.
- the new project home page is now online at www.rsyslog.com
---------------------------------------------------------------------------
Version 0.9.4 (RGer), 2005-07-25
- finally added the TCP sender. It now supports non-blocking mode, no
  longer disabling message reception during connect. As it is now, it
  is usable in production. The code could be more sophisticated, but
  I've kept it short in anticipation of the move to liblogging, which
  will lead to the removal of the code just written ;)
- the "exiting on signal..." message still had the "syslogd" name in 
  it. Changed this to "rsyslogd", as we do not have a large user base
  yet, this should pose no problem.
- fixed "the semiconlon" bug. rsyslogd dumped core if a write-db action
  was specified but no semicolon was given after the password (an empty
  template was ok, but the semicolon needed to be present).
- changed a default for traditional output format. During testing, it
  was seen that the timestamp written to file in default format was
  the time of message reception, not the time specified in the TIMESTAMP
  field of the message itself. Traditionally, the message TIMESTAMP is
  used and this has been changed now.
---------------------------------------------------------------------------
Version 0.9.3 (RGer), 2005-07-19
- fixed a bug in the message parser. In June, the RFC 3164 timestamp
  was not correctly parsed (yes, only in June and some other months,
  see the code comment to learn why...)
- added the ability to specify the destination port when forwarding
  syslog messages (both for TCP and UDP)
- added an very experimental TCP sender (activated by
  @@machine:port in config). This is not yet for production use. If
  the receiver is not alive, rsyslogd will wait quite some time until
  the connection request times out, which most probably leads to
  loss of incoming messages.

---------------------------------------------------------------------------
Version 0.9.2 (RGer), around 2005-07-06
- I intended to change the maxsupported message size to 32k to
  support IHE - but given the memory inefficiency in the usual use
  cases, I have not done this. I have, however, included very
  specific instructions on how to do this in the source code. I have
  also done some testing with 32k messages, so you can change the
  max size without taking too much risk.
- added a syslog/tcp receiver; we now can receive messages via
  plain tcp, but we can still send only via UDP. The syslog/tcp
  receiver is the primary enhancement of this release.
- slightly changed some error messages that contained a spurios \n at
  the end of the line (which gives empty lines in your log...)

---------------------------------------------------------------------------
Version 0.9.1 (RGer)
- fixed code so that it compiles without errors under FreeBSD
- removed now unused function "allocate_log()" from syslogd.c
- changed the make file so that it contains more defines for
  different environments (in the long term, we need a better
  system for disabling/enabling features...)
- changed some printf's printing off_t types to %lld and
  explicit (long long) casts. I tried to figure out the exact type,
  but did not succeed in this. In the worst case, ultra-large peta-
  byte files will now display funny informational messages on rollover,
  something I think we can live with for the neersion 3.11.2 (rgerhards), 2008-02-??
---------------------------------------------------------------------------
Version 3.11.1 (rgerhards), 2008-02-12
- SNMP trap sender added thanks to Andre Lorbach (omsnmp)
- added input-plugin interface specification in form of a (copy) template
  input module
- applied documentation fix by Michael Biebl -- many thanks!
- bugfix: immark did not have MARK flags set...
- added x-info field to rsyslogd startup/shutdown message. Hopefully
  points users to right location for further info (many don't even know
  they run rsyslog ;))
- bugfix: trailing ":" of tag was lost while parsing legacy syslog messages
  without timestamp - thanks to Anders Blomdell for providing a patch!
- fixed a bug in stringbuf.c related to STRINGBUF_TRIM_ALLOCSIZE, which
  wasn't supposed to be used with rsyslog. Put a warning message up that
  tells this feature is not tested and probably not worth the effort.
  Thanks to Anders Blomdell fro bringing this to our attention
- somewhat improved performance of string buffers
- fixed bug that caused invalid treatment of tabs (HT) in rsyslog.conf
- bugfix: setting for $EscapeCopntrolCharactersOnReceive was not 
  properly initialized
- clarified usage of space-cc property replacer option
- improved abort diagnostic handler
- some initial effort for malloc/free runtime debugging support
- bugfix: using dynafile actions caused rsyslogd abort
- fixed minor man errors thanks to Michael Biebl
---------------------------------------------------------------------------
Version 3.11.0 (rgerhards), 2008-01-31
- implemented queued actions
- implemented simple rate limiting for actions
- implemented deliberate discarding of lower priority messages over higher
  priority ones when a queue runs out of space
- implemented disk quotas for disk queues
- implemented the $ActionResumeRetryCount config directive
- added $ActionQueueFilename config directive
- added $ActionQueueSize config directive
- added $ActionQueueHighWaterMark config directive
- added $ActionQueueLowWaterMark config directive
- added $ActionQueueDiscardMark config directive
- added $ActionQueueDiscardSeverity config directive
- added $ActionQueueCheckpointInterval config directive
- added $ActionQueueType config directive
- added $ActionQueueWorkerThreads config directive
- added $ActionQueueTimeoutshutdown config directive
- added $ActionQueueTimeoutActionCompletion config directive
- added $ActionQueueTimeoutenQueue config directive
- added $ActionQueueTimeoutworkerThreadShutdown config directive
- added $ActionQueueWorkerThreadMinimumMessages config directive
- added $ActionQueueMaxFileSize config directive
- added $ActionQueueSaveonShutdown config directive
- addded $ActionQueueDequeueSlowdown config directive
- addded $MainMsgQueueDequeueSlowdown config directive
- bugfix: added forgotten docs to package
- improved debugging support
- fixed a bug that caused $MainMsgQueueCheckpointInterval to work incorrectly
- when a long-running action needs to be cancelled on shutdown, the message
  that was processed by it is now preserved. This finishes support for
  guaranteed delivery of messages (if the output supports it, of course)
- fixed bug in output module interface, see
  http://sourceforge.net/tracker/index.php?func=detail&aid=1881008&group_id=123448&atid=696552
- changed the ommysql output plugin so that the (lengthy) connection
  initialization now takes place in message processing. This works much
  better with the new queued action mode (fast startup)
- fixed a bug that caused a potential hang in file and fwd output module
  varmojfekoj provided the patch - many thanks!
- bugfixed stream class offset handling on 32bit platforms
---------------------------------------------------------------------------
Version 3.10.3 (rgerhards), 2008-01-28
- fixed a bug with standard template definitions (not a big deal) - thanks
  to varmojfekoj for spotting it
- run-time instrumentation added
- implemented disk-assisted queue mode, which enables on-demand disk
  spooling if the queue's in-memory queue is exhausted
- implemented a dynamic worker thread pool for processing incoming
  messages; workers are started and shut down as need arises
- implemented a run-time instrumentation debug package
- implemented the $MainMsgQueueSaveOnShutdown config directive
- implemented the $MainMsgQueueWorkerThreadMinimumMessages config directive
- implemented the $MainMsgQueueTimeoutWorkerThreadShutdown config directive
---------------------------------------------------------------------------
Version 3.10.2 (rgerhards), 2008-01-14
- added the ability to keep stop rsyslogd without the need to drain
  the main message queue. In disk queue mode, rsyslog continues to
  run from the point where it stopped. In case of a system failure, it
  continues to process messages from the last checkpoint.
- fixed a bug that caused a segfault on startup when no $WorkDir directive
  was specified in rsyslog.conf
- provided more fine-grain control over shutdown timeouts and added a
  way to specify the enqueue timeout when the main message queue is full
- implemented $MainMsgQueueCheckpointInterval config directive
- implemented $MainMsgQueueTimeoutActionCompletion config directive
- implemented $MainMsgQueueTimeoutEnqueue config directive
- implemented $MainMsgQueueTimeoutShutdown config directive
---------------------------------------------------------------------------
Version 3.10.1 (rgerhards), 2008-01-10
- implemented the "disk" queue mode. However, it currently is of very
  limited use, because it does not support persistence over rsyslogd
  runs. So when rsyslogd is stopped, the queue is drained just as with
  the in-memory queue modes. Persistent queues will be a feature of
  the next release.
- performance-optimized string class, should bring an overall improvement
- fixed a memory leak in imudp -- thanks to varmojfekoj for the patch
- fixed a race condition that could lead to a rsyslogd hang when during
  HUP or termination
- done some doc updates
- added $WorkDirectory config directive
- added $MainMsgQueueFileName config directive
- added $MainMsgQueueMaxFileSize config directive
---------------------------------------------------------------------------
Version 3.10.0 (rgerhards), 2008-01-07
- implemented input module interface and initial input modules
- enhanced threading for input modules (each on its own thread now)
- ability to bind UDP listeners to specific local interfaces/ports and
  ability to run multiple of them concurrently
- added ability to specify listen IP address for UDP syslog server
- license changed to GPLv3
- mark messages are now provided by loadble module immark
- rklogd is no longer provided. Its functionality has now been taken over
  by imklog, a loadable input module. This offers a much better integration
  into rsyslogd and makes sure that the kernel logger process is brought
  up and down at the appropriate times
- enhanced $IncludeConfig directive to support wildcard characters
  (thanks to Michael Biebl)
- all inputs are now implemented as loadable plugins
- enhanced threading model: each input module now runs on its own thread
- enhanced message queue which now supports different queueing methods
  (among others, this can be used for performance fine-tuning)
- added a large number of new configuration directives for the new
  input modules
- enhanced multi-threading utilizing a worker thread pool for the
  main message queue
- compilation without pthreads is no longer supported
- much cleaner code due to new objects and removal of single-threading
  mode
---------------------------------------------------------------------------
Version 2.0.1 STABLE (rgerhards), 2008-01-24
- fixed a bug in integer conversion - but this function was never called,
  so it is not really a useful bug fix ;)
- fixed a bug with standard template definitions (not a big deal) - thanks
  to varmojfekoj for spotting it
- fixed a bug that caused a potential hang in file and fwd output module
  varmojfekoj provided the patch - many thanks!
---------------------------------------------------------------------------
Version 2.0.0 STABLE (rgerhards), 2008-01-02
- re-release of 1.21.2 as STABLE with no modifications except some
  doc updates
---------------------------------------------------------------------------
Version 1.21.2 (rgerhards), 2007-12-28
- created a gss-api output module. This keeps GSS-API code and
  TCP/UDP code separated. It is also important for forward-
  compatibility with v3. Please note that this change breaks compatibility
  with config files created for 1.21.0 and 1.21.1 - this was considered
  acceptable.
- fixed an error in forwarding retry code (could lead to message corruption
  but surfaced very seldom)
- increased portability for older platforms (AI_NUMERICSERV moved)
- removed socket leak in omfwd.c
- cross-platform patch for GSS-API compile problem on some platforms
  thanks to darix for the patch!
---------------------------------------------------------------------------
Version 1.21.1 (rgerhards), 2007-12-23
- small doc fix for $IncludeConfig
- fixed a bug in llDestroy()
- bugfix: fixing memory leak when message queue is full and during
  parsing. Thanks to varmojfekoj for the patch.
- bugfix: when compiled without network support, unix sockets were
  not properply closed
- bugfix: memory leak in cfsysline.c/doGetWord() fixed
---------------------------------------------------------------------------
Version 1.21.0 (rgerhards), 2007-12-19
- GSS-API support for syslog/TCP connections was added. Thanks to
  varmojfekoj for providing the patch with this functionality
- code cleanup
- enhanced $IncludeConfig directive to support wildcard filenames
- changed some multithreading synchronization
---------------------------------------------------------------------------
Version 1.20.1 (rgerhards), 2007-12-12
- corrected a debug setting that survived release. Caused TCP connections
  to be retried unnecessarily often.
- When a hostname ACL was provided and DNS resolution for that name failed,
  ACL processing was stopped at that point. Thanks to mildew for the patch.
  Fedora Bugzilla: http://bugzilla.redhat.com/show_bug.cgi?id=395911
- fixed a potential race condition, see link for details:
  http://rgerhards.blogspot.com/2007/12/rsyslog-race-condition.html
  Note that the probability of problems from this bug was very remote
- fixed a memory leak that happend when PostgreSQL date formats were
  used
---------------------------------------------------------------------------
Version 1.20.0 (rgerhards), 2007-12-07
- an output module for postgres databases has been added. Thanks to
  sur5r for contributing this code
- unloading dynamic modules has been cleaned up, we now have a
  real implementation and not just a dummy "good enough for the time
  being".
- enhanced platform independence - thanks to Bartosz Kuzma and Michael
  Biebl for their very useful contributions
- some general code cleanup (including warnings on 64 platforms, only)
---------------------------------------------------------------------------
Version 1.19.12 (rgerhards), 2007-12-03
- cleaned up the build system (thanks to Michael Biebl for the patch)
- fixed a bug where ommysql was still not compiled with -pthread option
---------------------------------------------------------------------------
Version 1.19.11 (rgerhards), 2007-11-29
- applied -pthread option to build when building for multi-threading mode
  hopefully solves an issue with segfaulting
---------------------------------------------------------------------------
Version 1.19.10 (rgerhards), 2007-10-19
- introdcued the new ":modulename:" syntax for calling module actions
  in selector lines; modified ommysql to support it. This is primarily
  an aid for further modules and a prequisite to actually allow third
  party modules to be created.
- minor fix in slackware startup script, "-r 0" is now "-r0"
- updated rsyslogd doc set man page; now in html format
- undid creation of a separate thread for the main loop -- this did not
  turn out to be needed or useful, so reduce complexity once again.
- added doc fixes provided by Michael Biebl - thanks
---------------------------------------------------------------------------
Version 1.19.9 (rgerhards), 2007-10-12
- now packaging system which again contains all components in a single
  tarball
- modularized main() a bit more, resulting in less complex code
- experimentally added an additional thread - will see if that affects
  the segfault bug we experience on some platforms. Note that this change
  is scheduled to be removed again later.
---------------------------------------------------------------------------
Version 1.19.8 (rgerhards), 2007-09-27
- improved repeated message processing
- applied patch provided by varmojfekoj to support building ommysql
  in its own way (now also resides in a plugin subdirectory);
  ommysql is now a separate package
- fixed a bug in cvthname() that lead to message loss if part
  of the source hostname would have been dropped
- created some support for distributing ommysql together with the
  main rsyslog package. I need to re-think it in the future, but
  for the time being the current mode is best. I now simply include
  one additional tarball for ommysql inside the main distribution.
  I look forward to user feedback on how this should be done best. In the
  long term, a separate project should be spawend for ommysql, but I'd
  like to do that only after the plugin interface is fully stable (what
  it is not yet).
---------------------------------------------------------------------------
Version 1.19.7 (rgerhards), 2007-09-25
- added code to handle situations where senders send us messages ending with
  a NUL character. It is now simply removed. This also caused trailing LF
  reduction to fail, when it was followed by such a NUL. This is now also
  handled.
- replaced some non-thread-safe function calls by their thread-safe
  counterparts
- fixed a minor memory leak that occured when the %APPNAME% property was
  used (I think nobody used that in practice)
- fixed a bug that caused signal handlers in cvthname() not to be restored when
  a malicious pointer record was detected and processing of the message been
  stopped for that reason (this should be really rare and can not be related
  to the segfault bug we are hunting).
- fixed a bug in cvthname that lead to passing a wrong parameter - in
  practice, this had no impact.
- general code cleanup (e.g. compiler warnings, comments)
---------------------------------------------------------------------------
Version 1.19.6 (rgerhards), 2007-09-11
- applied patch by varmojfekoj to change signal handling to the new
  sigaction API set (replacing the depreciated signal() calls and its
  friends.
- fixed a bug that in --enable-debug mode caused an assertion when the
  discard action was used
- cleaned up compiler warnings
- applied patch by varmojfekoj to FIX a bug that could cause 
  segfaults if empty properties were processed using modifying
  options (e.g. space-cc, drop-cc)
- fixed man bug: rsyslogd supports -l option
---------------------------------------------------------------------------
Version 1.19.5 (rgerhards), 2007-09-07
- changed part of the CStr interface so that better error tracking
  is provided and the calling sequence is more intuitive (there were
  invalid calls based on a too-weired interface)
- (hopefully) fixed some remaining bugs rooted in wrong use of 
  the CStr class. These could lead to program abort.
- applied patch by varmojfekoj two fix two potential segfault situations
- added $ModDir config directive
- modified $ModLoad so that an absolute path may be specified as
  module name (e.g. /rsyslog/ommysql.so)
---------------------------------------------------------------------------
Version 1.19.4 (rgerhards/varmojfekoj), 2007-09-04
- fixed a number of small memory leaks - thanks varmojfekoj for patching
- fixed an issue with CString class that could lead to rsyslog abort
  in tplToString() - thanks varmojfekoj for patching
- added a man-version of the config file documenation - thanks to Michel
  Samia for providing the man file
- fixed bug: a template like this causes an infinite loop:
  $template opts,"%programname:::a,b%"
  thanks varmojfekoj for the patch
- fixed bug: case changing options crash freeing the string pointer
  because they modify it: $template opts2,"%programname::1:lowercase%"
  thanks varmojfekoj for the patch
---------------------------------------------------------------------------
Version 1.19.3 (mmeckelein/varmojfekoj), 2007-08-31
- small mem leak fixed (after calling parseSelectorAct) - Thx varmojkekoj
- documentation section "Regular File" und "Blocks" updated
- solved an issue with dynamic file generation - Once again many thanks
  to varmojfekoj
- the negative selector for program name filter (Blocks) does not work as
  expected - Thanks varmojfekoj for patching
- added forwarding information to sysklogd (requires special template)
  to config doc
---------------------------------------------------------------------------
Version 1.19.2 (mmeckelein/varmojfekoj), 2007-08-28
- a specifically formed message caused a segfault - Many thanks varmojfekoj
  for providing a patch
- a typo and a weird condition are fixed in msg.c - Thanks again
  varmojfekoj 
- on file creation the file was always owned by root:root. This is fixed
  now - Thanks ypsa for solving this issue
---------------------------------------------------------------------------
Version 1.19.1 (mmeckelein), 2007-08-22
- a bug that caused a high load when a TCP/UDP connection was closed is 
  fixed now - Thanks mildew for solving this issue
- fixed a bug which caused a segfault on reinit - Thx varmojfekoj for the
  patch
- changed the hardcoded module path "/lib/rsyslog" to $(pkglibdir) in order
  to avoid trouble e.g. on 64 bit platforms (/lib64) - many thanks Peter
  Vrabec and darix, both provided a patch for solving this issue
- enhanced the unloading of modules - thanks again varmojfekoj
- applied a patch from varmojfekoj which fixes various little things in
  MySQL output module
---------------------------------------------------------------------------
Version 1.19.0 (varmojfekoj/rgerhards), 2007-08-16
- integrated patch from varmojfekoj to make the mysql module a loadable one
  many thanks for the patch, MUCH appreciated
---------------------------------------------------------------------------
Version 1.18.2 (rgerhards), 2007-08-13
- fixed a bug in outchannel code that caused templates to be incorrectly
  parsed
- fixed a bug in ommysql that caused a wrong ";template" missing message
- added some code for unloading modules; not yet fully complete (and we do
  not yet have loadable modules, so this is no problem)
- removed debian subdirectory by request of a debian packager (this is a special
  subdir for debian and there is also no point in maintaining it when there
  is a debian package available - so I gladly did this) in some cases
- improved overall doc quality (some pages were quite old) and linked to
  more of the online resources.
- improved /contrib/delete_mysql script by adding a host option and some
  other minor modifications
---------------------------------------------------------------------------
Version 1.18.1 (rgerhards), 2007-08-08
- applied a patch from varmojfekoj which solved a potential segfault
  of rsyslogd on HUP
- applied patch from Michel Samia to fix compilation when the pthreads
  feature is disabled
- some code cleanup (moved action object to its own file set)
- add config directive $MainMsgQueueSize, which now allows to configure the
  queue size dynamically
- all compile-time settings are now shown in rsyslogd -v, not just the
  active ones
- enhanced performance a little bit more
- added config file directive $ActionResumeInterval
- fixed a bug that prevented compilation under debian sid
- added a contrib directory for user-contributed useful things
---------------------------------------------------------------------------
Version 1.18.0 (rgerhards), 2007-08-03
- rsyslog now supports fallback actions when an action did not work. This
  is a great feature e.g. for backup database servers or backup syslog
  servers
- modified rklogd to only change the console log level if -c is specified
- added feature to use multiple actions inside a single selector
- implemented $ActionExecOnlyWhenPreviousIsSuspended config directive
- error messages during startup are now spit out to the configured log
  destinations
---------------------------------------------------------------------------
Version 1.17.6 (rgerhards), 2007-08-01
- continued to work on output module modularization - basic stage of
  this work is now FINISHED
- fixed bug in OMSRcreate() - always returned SR_RET_OK
- fixed a bug that caused ommysql to always complain about missing
  templates
- fixed a mem leak in OMSRdestruct - freeing the object itself was
  forgotten - thanks to varmojfekoj for the patch
- fixed a memory leak in syslogd/init() that happend when the config
  file could not be read - thanks to varmojfekoj for the patch
- fixed insufficient memory allocation in addAction() and its helpers.
  The initial fix and idea was developed by mildew, I fine-tuned
  it a bit. Thanks a lot for the fix, I'd probably had pulled out my
  hair to find the bug...
- added output of config file line number when a parsing error occured
- fixed bug in objomsr.c that caused program to abort in debug mode with
  an invalid assertion (in some cases)
- fixed a typo that caused the default template for MySQL to be wrong.
  thanks to mildew for catching this.
- added configuration file command $DebugPrintModuleList and
  $DebugPrintCfSysLineHandlerList
- fixed an invalid value for the MARK timer - unfortunately, there was
  a testing aid left in place. This resulted in quite frequent MARK messages
- added $IncludeConfig config directive
- applied a patch from mildew to prevent rsyslogd from freezing under heavy
  load. This could happen when the queue was full. Now, we drop messages
  but rsyslogd remains active.
---------------------------------------------------------------------------
Version 1.17.5 (rgerhards), 2007-07-30
- continued to work on output module modularization
- fixed a missing file bug - thanks to Andrea Montanari for reporting
  this problem
- fixed a problem with shutting down the worker thread and freeing the
  selector_t list - this caused messages to be lost, because the
  message queue was not properly drained before the selectors got
  destroyed.
---------------------------------------------------------------------------
Version 1.17.4 (rgerhards), 2007-07-27
- continued to work on output module modularization
- fixed a situation where rsyslogd could create zombie processes
  thanks to mildew for the patch
- applied patch from Michel Samia to fix compilation when NOT
  compiled for pthreads
---------------------------------------------------------------------------
Version 1.17.3 (rgerhards), 2007-07-25
- continued working on output module modularization
- fixed a bug that caused rsyslogd to segfault on exit (and
  probably also on HUP), when there was an unsent message in a selector
  that required forwarding and the dns lookup failed for that selector
  (yes, it was pretty unlikely to happen;))
  thanks to varmojfekoj <varmojfekoj@gmail.com> for the patch
- fixed a memory leak in config file parsing and die()
  thanks to varmojfekoj <varmojfekoj@gmail.com> for the patch
- rsyslogd now checks on startup if it is capable to performa any work
  at all. If it cant, it complains and terminates
  thanks to Michel Samia for providing the patch!
- fixed a small memory leak when HUPing syslogd. The allowed sender
  list now gets freed. thanks to mildew for the patch.
- changed the way error messages in early startup are logged. They
  now do no longer use the syslogd code directly but are rather
  send to stderr.
---------------------------------------------------------------------------
Version 1.17.2 (rgerhards), 2007-07-23
- made the port part of the -r option optional. Needed for backward
  compatibility with sysklogd
- replaced system() calls with something more reasonable. Please note that
  this might break compatibility with some existing configuration files.
  We accept this in favour of the gained security.
- removed a memory leak that could occur if timegenerated was used in
  RFC 3164 format in templates
- did some preparation in msg.c for advanced multithreading - placed the
  hooks, but not yet any active code
- worked further on modularization
- added $ModLoad MySQL (dummy) config directive
- added DropTrailingLFOnReception config directive
---------------------------------------------------------------------------
Version 1.17.1 (rgerhards), 2007-07-20
- fixed a bug that caused make install to install rsyslogd and rklogd under
  the wrong names
- fixed bug that caused $AllowedSenders to handle IPv6 scopes incorrectly;
  also fixed but that could grabble $AllowedSender wildcards. Thanks to
  mildew@gmail.com for the patch
- minor code cleanup - thanks to Peter Vrabec for the patch
- fixed minimal memory leak on HUP (caused by templates)
  thanks to varmojfekoj <varmojfekoj@gmail.com> for the patch
- fixed another memory leak on HUPing and on exiting rsyslogd
  again thanks to varmojfekoj <varmojfekoj@gmail.com> for the patch
- code cleanup (removed compiler warnings)
- fixed portability bug in configure.ac - thanks to Bartosz Kuźma for patch
- moved msg object into its own file set
- added the capability to continue trying to write log files when the
  file system is full. Functionality based on patch by Martin Schulze
  to sysklogd package.
---------------------------------------------------------------------------
Version 1.17.0 (RGer), 2007-07-17
- added $RepeatedLineReduction config parameter
- added $EscapeControlCharactersOnReceive config parameter
- added $ControlCharacterEscapePrefix config parameter
- added $DirCreateMode config parameter
- added $CreateDirs config parameter
- added $DebugPrintTemplateList config parameter
- added $ResetConfigVariables config parameter
- added $FileOwner config parameter
- added $FileGroup config parameter
- added $DirOwner config parameter
- added $DirGroup config parameter
- added $FailOnChownFailure config parameter
- added regular expression support to the filter engine
  thanks to Michel Samia for providing the patch!
- enhanced $AllowedSender functionality. Credits to mildew@gmail.com for
  the patch doing that
  - added IPv6 support
  - allowed DNS hostnames
  - allowed DNS wildcard names
- added new option $DropMsgsWithMaliciousDnsPTRRecords
- added autoconf so that rfc3195d, rsyslogd and klogd are stored to /sbin
- added capability to auto-create directories with dynaFiles
---------------------------------------------------------------------------
Version 1.16.0 (RGer/Peter Vrabec), 2007-07-13 - The Friday, 13th Release ;)
- build system switched to autotools
- removed SYSV preprocessor macro use, replaced with autotools equivalents
- fixed a bug that caused rsyslogd to segfault when TCP listening was
  disabled and it terminated
- added new properties "syslogfacility-text" and "syslogseverity-text"
  thanks to varmojfekoj <varmojfekoj@gmail.com> for the patch
- added the -x option to disable hostname dns reslution
  thanks to varmojfekoj <varmojfekoj@gmail.com> for the patch
- begun to better modularize syslogd.c - this is an ongoing project; moved
  type definitions to a separate file
- removed some now-unused fields from struct filed
- move file size limit fields in struct field to the "right spot" (the file
  writing part of the union - f_un.f_file)
- subdirectories linux and solaris are no longer part of the distribution
  package. This is not because we cease support for them, but there are no
  longer any files in them after the move to autotools
---------------------------------------------------------------------------
Version 1.15.1 (RGer), 2007-07-10
- fixed a bug that caused a dynaFile selector to stall when there was
  an open error with one file 
- improved template processing for dynaFiles; templates are now only
  looked up during initialization - speeds up processing
- optimized memory layout in struct filed when compiled with MySQL
  support
- fixed a bug that caused compilation without SYSLOG_INET to fail
- re-enabled the "last message repeated n times" feature. This
  feature was not taken care of while rsyslogd evolved from sysklogd
  and it was more or less defunct. Now it is fully functional again.
- added system properties: $NOW, $YEAR, $MONTH, $DAY, $HOUR, $MINUTE
- fixed a bug in iovAsString() that caused a memory leak under stress
  conditions (most probably memory shortage). This was unlikely to
  ever happen, but it doesn't hurt doing it right
- cosmetic: defined type "uchar", change all unsigned chars to uchar
---------------------------------------------------------------------------
Version 1.15.0 (RGer), 2007-07-05
- added ability to dynamically generate file names based on templates
  and thus properties. This was a much-requested feature. It makes
  life easy when it e.g. comes to splitting files based on the sender
  address.
- added $umask and $FileCreateMode config file directives
- applied a patch from Bartosz Kuzma to compile cleanly under NetBSD
- checks for extra (unexpected) characters in system config file lines
  have been added
- added IPv6 documentation - was accidently missing from CVS
- begun to change char to unsigned char
---------------------------------------------------------------------------
Version 1.14.2 (RGer), 2007-07-03
** this release fixes all known nits with IPv6 **
- restored capability to do /etc/service lookup for "syslog"
  service when -r 0 was given
- documented IPv6 handling of syslog messages
- integrate patch from Bartosz Kuźma to make rsyslog compile under
  Solaris again (the patch replaced a strndup() call, which is not
  available under Solaris
- improved debug logging when waiting on select
- updated rsyslogd man page with new options (-46A)
---------------------------------------------------------------------------
Version 1.14.1 (RGer/Peter Vrabec), 2007-06-29
- added Peter Vrabec's patch for IPv6 TCP
- prefixed all messages send to stderr in rsyslogd with "rsyslogd: "
---------------------------------------------------------------------------
Version 1.14.0 (RGer/Peter Vrabec), 2007-06-28
- Peter Vrabec provided IPv6 for rsyslog, so we are now IPv6 enabled
  IPv6 Support is currently for UDP only, TCP is to come soon.
  AllowedSender configuration does not yet work for IPv6.
- fixed code in iovCreate() that broke C's strict aliasing rules 
- fixed some char/unsigned char differences that forced the compiler
  to spit out warning messages
- updated the Red Hat init script to fix a known issue (thanks to
  Peter Vrabec)
---------------------------------------------------------------------------
Version 1.13.5 (RGer), 2007-06-22
- made the TCP session limit configurable via command line switch
  now -t <port>,<max sessions>
- added man page for rklogd(8) (basically a copy from klogd, but now
  there is one...)
- fixed a bug that caused internal messages (e.g. rsyslogd startup) to
  appear without a tag.
- removed a minor memory leak that occurred when TAG processing requalified
  a HOSTNAME to be a TAG (and a TAG already was set).
- removed potential small memory leaks in MsgSet***() functions. There
  would be a leak if a property was re-set, something that happened
  extremely seldom.
---------------------------------------------------------------------------
Version 1.13.4 (RGer), 2007-06-18
- added a new property "PRI-text", which holds the PRI field in
  textual form (e.g. "syslog.info")
- added alias "syslogseverity" for "syslogpriority", which is a
  misleading property name that needs to stay for historical
  reasons (and backward-compatility)
- added doc on how to record PRI value in log file
- enhanced signal handling in klogd, including removal of an unsafe
  call to the logging system during signal handling
---------------------------------------------------------------------------
Version 1.13.3 (RGer), 2007-06-15
- create a version of syslog.c from scratch. This is now
  - highly optimized for rsyslog
  - removes an incompatible license problem as the original
    version had a BSD license with advertising clause
  - fixed in the regard that rklogd will continue to work when
    rsysogd has been restarted (the original version, as well
    as sysklogd, will remain silent then)
  - solved an issue with an extra NUL char at message end that the
    original version had
- applied some changes to klogd to care for the new interface
- fixed a bug in syslogd.c which prevented compiling under debian
---------------------------------------------------------------------------
Version 1.13.2 (RGer), 2007-06-13
- lib order in makefile patched to facilitate static linking - thanks
  to Bennett Todd for providing the patch
- Integrated a patch from Peter Vrabec (pvrabec@redheat.com):
  - added klogd under the name of rklogd (remove dependency on
    original sysklogd package
  - createDB.sql now in UTF
  - added additional config files for use on Red Hat
---------------------------------------------------------------------------
Version 1.13.1 (RGer), 2007-02-05
- changed the listen backlog limit to a more reasonable value based on
  the maximum number of TCP connections configurd (10% + 5) - thanks to Guy
  Standen for the hint (actually, the limit was 5 and that was a 
  left-over from early testing).
- fixed a bug in makefile which caused DB-support to be disabled when
  NETZIP support was enabled
- added the -e option to allow transmission of every message to remote
  hosts (effectively turns off duplicate message suppression)
- (somewhat) improved memory consumption when compiled with MySQL support
- looks like we fixed an incompatibility with MySQL 5.x and above software
  At least in one case, the remote server name was destroyed, leading to 
  a connection failure. The new, improved code does not have this issue and
  so we see this as solved (the new code is generally somewhat better, so
  there is a good chance we fixed this incompatibility).
---------------------------------------------------------------------------
Version 1.13.0 (RGer), 2006-12-19
- added '$' as ToPos proptery replacer specifier - means "up to the
  end of the string"
- property replacer option "escape-cc", "drop-cc" and "space-cc"  added
- changed the handling of \0 characters inside syslog messages. We now
  consistently escape them to "#000". This is somewhat recommended in
  the draft-ietf-syslog-protocol-19 draft. While the real recomendation
  is to not escape any characters at all, we can not do this without
  considerable modification of the code. So we escape it to "#000", which
  is consistent with a sample found in the Internet-draft.
- removed message glue logic (see printchopped() comment for details)
  Also caused removal of parts table and thus some improvements in
  memory usage.
- changed the default MAXLINE to 2048 to take care of recent syslog
  standardization efforts (can easily be changed in syslogd.c)
- added support for byte-counted TCP syslog messages (much like
  syslog-transport-tls-05 Internet Draft). This was necessary to
  support compression over TCP.
- added support for receiving compressed syslog messages
- added support for sending compressed syslog messages
- fixed a bug where the last message in a syslog/tcp stream was
  lost if it was not properly terminated by a LF character
---------------------------------------------------------------------------
Version 1.12.3 (RGer), 2006-10-04
- implemented some changes to support Solaris (but support is not
  yet complete)
- commented out (via #if 0) some methods that are currently not being use
  but should be kept for further us
- added (interim) -u 1 option to turn off hostname and tag parsing
- done some modifications to better support Fedora
- made the field delimiter inside property replace configurable via
  template
- fixed a bug in property replacer: if fields were used, the delimitor
  became part of the field. Up until now, this was barely noticable as 
  the delimiter as TAB only and thus invisible to a human. With other
  delimiters available now, it quickly showed up. This bug fix might cause
  some grief to existing installations if they used the extra TAB for
  whatever reasons - sorry folks... Anyhow, a solution is easy: just add
  a TAB character contstant into your template. Thus, there has no attempt
  been made to do this in a backwards-compatible way.
---------------------------------------------------------------------------
Version 1.12.2 (RGer), 2006-02-15
- fixed a bug in the RFC 3339 date formatter. An extra space was added
  after the actual timestamp
- added support for providing high-precision RFC3339 timestamps for
  (rsyslogd-)internally-generated messages
- very (!) experimental support for syslog-protocol internet draft
  added (the draft is experimental, the code is solid ;))
- added support for field-extracting in the property replacer
- enhanced the legacy-syslog parser so that it can interpret messages
  that do not contain a TIMESTAMP
- fixed a bug that caused the default socket (usually /dev/log) to be
  opened even when -o command line option was given
- fixed a bug in the Debian sample startup script - it caused rsyslogd
  to listen to remote requests, which it shouldn't by default
---------------------------------------------------------------------------
Version 1.12.1 (RGer), 2005-11-23
- made multithreading work with BSD. Some signal-handling needed to be
  restructured. Also, there might be a slight delay of up to 10 seconds
  when huping and terminating rsyslogd under BSD
- fixed a bug where a NULL-pointer was passed to printf() in logmsg().
- fixed a bug during "make install" where rc3195d was not installed
  Thanks to Bennett Todd for spotting this.
- fixed a bug where rsyslogd dumped core when no TAG was found in the
  received message
- enhanced message parser so that it can deal with missing hostnames
  in many cases (may not be totally fail-safe)
- fixed a bug where internally-generated messages did not have the correct
  TAG
---------------------------------------------------------------------------
Version 1.12.0 (RGer), 2005-10-26
- moved to a multi-threaded design. single-threading is still optionally
  available. Multi-threading is experimental!
- fixed a potential race condition. In the original code, marking was done
  by an alarm handler, which could lead to all sorts of bad things. This
  has been changed now. See comments in syslogd.c/domark() for details.
- improved debug output for property-based filters
- not a code change, but: I have checked all exit()s to make sure that
  none occurs once rsyslogd has started up. Even in unusual conditions
  (like low-memory conditions) rsyslogd somehow remains active. Of course,
  it might loose a message or two, but at least it does not abort and it
  can also recover when the condition no longer persists.
- fixed a bug that could cause loss of the last message received
  immediately before rsyslogd was terminated.
- added comments on thread-safety of global variables in syslogd.c
- fixed a small bug: spurios printf() when TCP syslog was used
- fixed a bug that causes rsyslogd to dump core on termination when one
  of the selector lines did not receive a message during the run (very
  unlikely)
- fixed an one-too-low memory allocation in the TCP sender. Could result
  in rsyslogd dumping core.
- fixed a bug with regular expression support (thanks to Andres Riancho)
- a little bit of code restructuring (especially main(), which was
  horribly large)
---------------------------------------------------------------------------
Version 1.11.1 (RGer), 2005-10-19
- support for BSD-style program name and host blocks
- added a new property "programname" that can be used in templates
- added ability to specify listen port for rfc3195d
- fixed a bug that rendered the "startswith" comparison operation
  unusable.
- changed more functions to "static" storage class to help compiler
  optimize (should have been static in the first place...)
- fixed a potential memory leak in the string buffer class destructor.
  As the destructur was previously never called, the leak did not actually
  appear.
- some internal restructuring in anticipation/preparation of minimal
  multi-threading support
- rsyslogd still shares some code with the sysklogd project. Some patches
  for this shared code have been brought over from the sysklogd CVS.
---------------------------------------------------------------------------
Version 1.11.0 (RGer), 2005-10-12
- support for receiving messages via RFC 3195; added rfc3195d for that
  purpose
- added an additional guard to prevent rsyslogd from aborting when the
  2gb file size limit is hit. While a user can configure rsyslogd to
  handle such situations, it would abort if that was not done AND large
  file support was not enabled (ok, this is hopefully an unlikely scenario)
- fixed a bug that caused additional Unix domain sockets to be incorrectly
  processed - could lead to message loss in extreme cases
---------------------------------------------------------------------------
Version 1.10.2 (RGer), 2005-09-27
- added comparison operations in property-based filters:
  * isequal
  * startswith
- added ability to negate all property-based filter comparison operations
  by adding a !-sign right in front of the operation name
- added the ability to specify remote senders for UDP and TCP
  received messages. Allows to block all but well-known hosts
- changed the $-config line directives to be case-INsensitive
- new command line option -w added: "do not display warnings if messages
  from disallowed senders are received"
- fixed a bug that caused rsyslogd to dump core when the compare value
  was not quoted in property-based filters
- fixed a bug in the new CStr compare function which lead to invalid
  results (fortunately, this function was not yet used widely)
- added better support for "debugging" rsyslog.conf property filters
  (only if -d switch is given)
- changed some function definitions to static, which eventually enables
  some compiler optimizations
- fixed a bug in MySQL code; when a SQL error occured, rsyslogd could
  run in a tight loop. This was due to invalid sequence of error reporting
  and is now fixed.
---------------------------------------------------------------------------
Version 1.10.1 (RGer), 2005-09-23
- added the ability to execute a shell script as an action.
  Thanks to Bjoern Kalkbrenner for providing the code!
- fixed a bug in the MySQL code; due to the bug the automatic one-time
  retry after an error did not happen - this lead to error message in
  cases where none should be seen (e.g. after a MySQL restart)
- fixed a security issue with SQL-escaping in conjunction with
  non-(SQL-)standard MySQL features.
---------------------------------------------------------------------------
Version 1.10.0 (RGer), 2005-09-20
  REMINDER: 1.10 is the first unstable version if the 1.x series!
- added the capability to filter on any property in selector lines
  (not just facility and priority)
- changed stringbuf into a new counted string class
- added support for a "discard" action. If a selector line with
  discard (~ character) is found, no selector lines *after* that
  line will be processed.
- thanks to Andres Riancho, regular expression support has been
  added to the template engine
- added the FROMHOST property in the template processor, which could
  previously not be obtained. Thanks to Cristian Testa for pointing
  this out and even providing a fix.
- added display of compile-time options to -v output
- performance improvement for production build - made some checks
  to happen only during debug mode
- fixed a problem with compiling on SUSE and - while doing so - removed
  the socket call to set SO_BSDCOMPAT in cases where it is obsolete.
---------------------------------------------------------------------------
Version 1.0.4 (RGer), 2006-02-01
- a small but important fix: the tcp receiver had two forgotten printf's
  in it that caused a lot of unnecessary output to stdout. This was
  important enough to justify a new release
---------------------------------------------------------------------------
Version 1.0.3 (RGer), 2005-11-14
- added an additional guard to prevent rsyslogd from aborting when the
  2gb file size limit is hit. While a user can configure rsyslogd to
  handle such situations, it would abort if that was not done AND large
  file support was not enabled (ok, this is hopefully an unlikely scenario)
- fixed a bug that caused additional Unix domain sockets to be incorrectly
  processed - could lead to message loss in extreme cases
- applied some patches available from the sysklogd project to code
  shared from there
- fixed a bug that causes rsyslogd to dump core on termination when one
  of the selector lines did not receive a message during the run (very
  unlikely)
- fixed an one-too-low memory allocation in the TCP sender. Could result
  in rsyslogd dumping core.
- fixed a bug in the TCP sender that caused the retry logic to fail
  after an error or receiver overrun
- fixed a bug in init() that could lead to dumping core
- fixed a bug that could lead to dumping core when no HOSTNAME or no TAG
  was present in the syslog message
---------------------------------------------------------------------------
Version 1.0.2 (RGer), 2005-10-05
- fixed an issue with MySQL error reporting. When an error occured,
  the MySQL driver went into an endless loop (at least in most cases).
---------------------------------------------------------------------------
Version 1.0.1 (RGer), 2005-09-23
- fixed a security issue with SQL-escaping in conjunction with
  non-(SQL-)standard MySQL features.
---------------------------------------------------------------------------
Version 1.0.0 (RGer), 2005-09-12
- changed install doc to cover daily cron scripts - a trouble source
- added rc script for slackware (provided by Chris Elvidge - thanks!) 
- fixed a really minor bug in usage() - the -r option was still
  reported as without the port parameter
---------------------------------------------------------------------------
Version 0.9.8 (RGer), 2005-09-05
- made startup and shutdown message more consistent and included the
  pid, so that they can be easier correlated. Used syslog-protocol
  structured data format for this purpose.
- improved config info in startup message, now tells not only
  if it is listening remote on udp, but also for tcp. Also includes
  the port numbers. The previous startup message was misleading, because
  it did not say "remote reception" if rsyslogd was only listening via
  tcp (but not via udp).
- added a "how can you help" document to the doc set
---------------------------------------------------------------------------
Version 0.9.7 (RGer), 2005-08-15
- some of the previous doc files (like INSTALL) did not properly
  reflect the changes to the build process and the new doc. Fixed
  that.
- changed syslogd.c so that when compiled without database support,
  an error message is displayed when a database action is detected
  in the config file (previously this was used as an user rule ;))
- fixed a bug in the os-specific Makefiles which caused MySQL
  support to not be compiled, even if selected
---------------------------------------------------------------------------
Version 0.9.6 (RGer), 2005-08-09
- greatly enhanced documentation. Now available in html format in
  the "doc" folder and FreeBSD. Finally includes an install howto.
- improved MySQL error messages a little - they now show up as log
  messages, too (formerly only in debug mode)
- added the ability to specify the listen port for udp syslog.
  WARNING: This introduces an incompatibility. Formerly, udp
  syslog was enabled by the -r command line option. Now, it is
  "-r [port]", which is consistent with the tcp listener. However,
  just -r will now return an error message.
- added sample startup scripts for Debian and FreeBSD
- added support for easy feature selection in the makefile. Un-
  fortunately, this also means I needed to spilt the make file
  for different OS and distros. There are some really bad syntax
  differences between FreeBSD and Linux make.
---------------------------------------------------------------------------
Version 0.9.5 (RGer), 2005-08-01
- the "semicolon bug" was actually not (fully) solved in 0.9.4. One
  part of the bug was solved, but another still existed. This one
  is fixed now, too.
- the "semicolon bug" actually turned out to be a more generic bug.
  It appeared whenever an invalid template name was given. With some
  selector actions, rsyslogd dumped core, with other it "just" had
  a small ressource leak with others all worked well. These anomalies
  are now fixed. Note that they only appeared during system initaliziation
  once the system was running, nothing bad happened.
- improved error reporting for template errors on startup. They are now
  shown on the console and the start-up tty. Formerly, they were only
  visible in debug mode.
- support for multiple instances of rsyslogd on a single machine added
- added new option "-o" --> omit local unix domain socket. This option
  enables rsyslogd NOT to listen to the local socket. This is most
  helpful when multiple instances of rsyslogd (or rsyslogd and another
  syslogd) shall run on a single system.
- added new option "-i <pidfile>" which allows to specify the pidfile.
  This is needed when multiple instances of rsyslogd are to be run.
- the new project home page is now online at www.rsyslog.com
---------------------------------------------------------------------------
Version 0.9.4 (RGer), 2005-07-25
- finally added the TCP sender. It now supports non-blocking mode, no
  longer disabling message reception during connect. As it is now, it
  is usable in production. The code could be more sophisticated, but
  I've kept it short in anticipation of the move to liblogging, which
  will lead to the removal of the code just written ;)
- the "exiting on signal..." message still had the "syslogd" name in 
  it. Changed this to "rsyslogd", as we do not have a large user base
  yet, this should pose no problem.
- fixed "the semiconlon" bug. rsyslogd dumped core if a write-db action
  was specified but no semicolon was given after the password (an empty
  template was ok, but the semicolon needed to be present).
- changed a default for traditional output format. During testing, it
  was seen that the timestamp written to file in default format was
  the time of message reception, not the time specified in the TIMESTAMP
  field of the message itself. Traditionally, the message TIMESTAMP is
  used and this has been changed now.
---------------------------------------------------------------------------
Version 0.9.3 (RGer), 2005-07-19
- fixed a bug in the message parser. In June, the RFC 3164 timestamp
  was not correctly parsed (yes, only in June and some other months,
  see the code comment to learn why...)
- added the ability to specify the destination port when forwarding
  syslog messages (both for TCP and UDP)
- added an very experimental TCP sender (activated by
  @@machine:port in config). This is not yet for production use. If
  the receiver is not alive, rsyslogd will wait quite some time until
  the connection request times out, which most probably leads to
  loss of incoming messages.

---------------------------------------------------------------------------
Version 0.9.2 (RGer), around 2005-07-06
- I intended to change the maxsupported message size to 32k to
  support IHE - but given the memory inefficiency in the usual use
  cases, I have not done this. I have, however, included very
  specific instructions on how to do this in the source code. I have
  also done some testing with 32k messages, so you can change the
  max size without taking too much risk.
- added a syslog/tcp receiver; we now can receive messages via
  plain tcp, but we can still send only via UDP. The syslog/tcp
  receiver is the primary enhancement of this release.
- slightly changed some error messages that contained a spurios \n at
  the end of the line (which gives empty lines in your log...)

---------------------------------------------------------------------------
Version 0.9.1 (RGer)
- fixed code so that it compiles without errors under FreeBSD
- removed now unused function "allocate_log()" from syslogd.c
- changed the make file so that it contains more defines for
  different environments (in the long term, we need a better
  system for disabling/enabling features...)
- changed some printf's printing off_t types to %lld and
  explicit (long long) casts. I tried to figure out the exact type,
  but did not succeed in this. In the worst case, ultra-large peta-
  byte files will now display funny informational messages on rollover,
  something I think we can live with for the next 10 years or so...

---------------------------------------------------------------------------
Version 0.9.0 (RGer)
- changed the filed structure to be a linked list. Previously, it
  was a table - well, for non-SYSV it was defined as linked list,
  but from what I see that code did no longer work after my
  modifications. I am now using a linked list in general because
  that is needed for other upcoming modifications.
- fixed a bug that caused rsyslogd not to listen to anything if
  the configuration file could not be read
- pervious versions disabled network logging (send/receive) if
  syslog/udp port was not in /etc/services. Now defaulting to
  port 514 in this case.
- internal error messages are now supported up to 256 bytes
- error message seen during config file read are now also displayed
  to the attached tty and not only the console
- changed some error messages during init to be sent to the console
  and/or emergency log. Previously, they were only seen if the
  -d (debug) option was present on the command line.
- fixed the "2gb file issue on 32bit systems". If a file grew to
  more than 2gb, the syslogd was aborted with "file size exceeded". 
  Now, defines have been added according to
  http://www.daimi.au.dk/~kasperd/comp.os.linux.development.faq.html#LARGEFILE
  Testing revealed that they work ;)
  HOWEVER, if your file system, glibc, kernel, whatever does not
  support files larger 2gb, you need to set a file size limit with
  the new output channel mechanism.
- updated man pages to reflect the changes

---------------------------------------------------------------------------
Version 0.8.4

- improved -d debug output (removed developer-only content)
- now compiles under FreeBSD and NetBSD (only quick testing done on NetBSD)
---------------------------------------------------------------------------
Version 0.8.3

- security model in "make install" changed
- minor doc updates
---------------------------------------------------------------------------
Version 0.8.2

- added man page for rsyslog.conf and rsyslogd
- gave up on the concept of rsyslog being a "drop in" replacement
  for syslogd. Now, the user installs rsyslogd and also needs to
  adjust his system settings to this specifically. This also lead
  to these changes:
  * changed Makefile so that install now installs rsyslogd instead
    of dealing with syslogd
  * changed the default config file name to rsyslog.conf
---------------------------------------------------------------------------
Version 0.8.1

- fixed a nasty memory leak (probably not the last one with this release)
- some enhancements to Makefile as suggested by Bennett Todd
- syslogd-internal messages (like restart) were missing the hostname
  this has been corrected
---------------------------------------------------------------------------
Version 0.8.0

Initial testing release. Based on the sysklogd package. Thanks to the
sysklogd maintainers for all their good work!
---------------------------------------------------------------------------

----------------------------------------------------------------------
The following comments were left in the syslogd source. While they provide
not too much detail, the help to date when Rainer started work on the
project (which was 2003, now even surprising for Rainer himself ;)).
 * \author Rainer Gerhards <rgerhards@adiscon.com>
 * \date 2003-10-17
 *       Some initial modifications on the sysklogd package to support
 *       liblogging. These have actually not yet been merged to the
 *       source you see currently (but they hopefully will)
 *
 * \date 2004-10-28
 *       Restarted the modifications of sysklogd. This time, we
 *       focus on a simpler approach first. The initial goal is to
 *       provide MySQL database support (so that syslogd can log
 *       to the database).
----------------------------------------------------------------------
The following comments are from the stock syslogd.c source. They provide
some insight into what happened to the source before we forked
rsyslogd. However, much of the code already has been replaced and more
is to be replaced. So over time, these comments become less valuable.
I have moved them out of the syslogd.c file to shrink it, especially
as a lot of them do no longer apply. For historical reasons and
understanding of how the daemon evolved, they are probably still
helpful.
 * Author: Eric Allman
 * extensive changes by Ralph Campbell
 * more extensive changes by Eric Allman (again)
 *
 * Steve Lord:	Fix UNIX domain socket code, added linux kernel logging
 *		change defines to
 *		SYSLOG_INET	- listen on a UDP socket
 *		SYSLOG_UNIXAF	- listen on unix domain socket
 *		SYSLOG_KERNEL	- listen to linux kernel
 *
 * Mon Feb 22 09:55:42 CST 1993:  Dr. Wettstein
 * 	Additional modifications to the source.  Changed priority scheme
 *	to increase the level of configurability.  In its stock configuration
 *	syslogd no longer logs all messages of a certain priority and above
 *	to a log file.  The * wildcard is supported to specify all priorities.
 *	Note that this is a departure from the BSD standard.
 *
 *	Syslogd will now listen to both the inetd and the unixd socket.  The
 *	strategy is to allow all local programs to direct their output to
 *	syslogd through the unixd socket while the program listens to the
 *	inetd socket to get messages forwarded from other hosts.
 *
 * Fri Mar 12 16:55:33 CST 1993:  Dr. Wettstein
 *	Thanks to Stephen Tweedie (dcs.ed.ac.uk!sct) for helpful bug-fixes
 *	and an enlightened commentary on the prioritization problem.
 *
 *	Changed the priority scheme so that the default behavior mimics the
 *	standard BSD.  In this scenario all messages of a specified priority
 *	and above are logged.
 *
 *	Add the ability to specify a wildcard (=) as the first character
 *	of the priority name.  Doing this specifies that ONLY messages with
 *	this level of priority are to be logged.  For example:
 *
 *		*.=debug			/usr/adm/debug
 *
 *	Would log only messages with a priority of debug to the /usr/adm/debug
 *	file.
 *
 *	Providing an * as the priority specifies that all messages are to be
 *	logged.  Note that this case is degenerate with specifying a priority
 *	level of debug.  The wildcard * was retained because I believe that
 *	this is more intuitive.
 *
 * Thu Jun 24 11:34:13 CDT 1993:  Dr. Wettstein
 *	Modified sources to incorporate changes in libc4.4.  Messages from
 *	syslog are now null-terminated, syslogd code now parses messages
 *	based on this termination scheme.  Linux as of libc4.4 supports the
 *	fsync system call.  Modified code to fsync after all writes to
 *	log files.
 *
 * Sat Dec 11 11:59:43 CST 1993:  Dr. Wettstein
 *	Extensive changes to the source code to allow compilation with no
 *	complaints with -Wall.
 *
 *	Reorganized the facility and priority name arrays so that they
 *	compatible with the syslog.h source found in /usr/include/syslog.h.
 *	NOTE that this should really be changed.  The reason I do not
 *	allow the use of the values defined in syslog.h is on account of
 *	the extensions made to allow the wildcard character in the
 *	priority field.  To fix this properly one should malloc an array,
 *	copy the contents of the array defined by syslog.h and then
 *	make whatever modifications that are desired.  Next round.
 *
 * Thu Jan  6 12:07:36 CST 1994:  Dr. Wettstein
 *	Added support for proper decomposition and re-assembly of
 *	fragment messages on UNIX domain sockets.  Lack of this capability
 *	was causing 'partial' messages to be output.  Since facility and
 *	priority information is encoded as a leader on the messages this
 *	was causing lines to be placed in erroneous files.
 *
 *	Also added a patch from Shane Alderton (shane@ion.apana.org.au) to
 *	correct a problem with syslogd dumping core when an attempt was made
 *	to write log messages to a logged-on user.  Thank you.
 *
 *	Many thanks to Juha Virtanen (jiivee@hut.fi) for a series of
 *	interchanges which lead to the fixing of problems with messages set
 *	to priorities of none and emerg.  Also thanks to Juha for a patch
 *	to exclude users with a class of LOGIN from receiving messages.
 *
 *	Shane Alderton provided an additional patch to fix zombies which
 *	were conceived when messages were written to multiple users.
 *
 * Mon Feb  6 09:57:10 CST 1995:  Dr. Wettstein
 *	Patch to properly reset the single priority message flag.  Thanks
 *	to Christopher Gori for spotting this bug and forwarding a patch.
 *
 * Wed Feb 22 15:38:31 CST 1995:  Dr. Wettstein
 *	Added version information to startup messages.
 *
 *	Added defines so that paths to important files are taken from
 *	the definitions in paths.h.  Hopefully this will insure that
 *	everything follows the FSSTND standards.  Thanks to Chris Metcalf
 *	for a set of patches to provide this functionality.  Also thanks
 *	Elias Levy for prompting me to get these into the sources.
 *
 * Wed Jul 26 18:57:23 MET DST 1995:  Martin Schulze
 *	Linux' gethostname only returns the hostname and not the fqdn as
 *	expected in the code. But if you call hostname with an fqdn then
 *	gethostname will return an fqdn, so we have to mention that. This
 *	has been changed.
 *
 *	The 'LocalDomain' and the hostname of a remote machine is
 *	converted to lower case, because the original caused some
 *	inconsistency, because the (at least my) nameserver did respond an
 *	fqdn containing of upper- _and_ lowercase letters while
 *	'LocalDomain' consisted only of lowercase letters and that didn't
 *	match.
 *
 * Sat Aug  5 18:59:15 MET DST 1995:  Martin Schulze
 *	Now no messages that were received from any remote host are sent
 *	out to another. At my domain this missing feature caused ugly
 *	syslog-loops, sometimes.
 *
 *	Remember that no message is sent out. I can't figure out any
 *	scenario where it might be useful to change this behavior and to
 *	send out messages to other hosts than the one from which we
 *	received the message, but I might be shortsighted. :-/
 *
 * Thu Aug 10 19:01:08 MET DST 1995:  Martin Schulze
 *	Added my pidfile.[ch] to it to perform a better handling with
 *	pidfiles. Now both, syslogd and klogd, can only be started
 *	once. They check the pidfile.
 *
 * Sun Aug 13 19:01:41 MET DST 1995:  Martin Schulze
 *	Add an addition to syslog.conf's interpretation. If a priority
 *	begins with an exclamation mark ('!') the normal interpretation
 *	of the priority is inverted: ".!*" is the same as ".none", ".!=info"
 *	don't logs the info priority, ".!crit" won't log any message with
 *	the priority crit or higher. For example:
 *
 *		mail.*;mail.!=info		/usr/adm/mail
 *
 *	Would log all messages of the facility mail except those with
 *	the priority info to /usr/adm/mail. This makes the syslogd
 *	much more flexible.
 *
 *	Defined TABLE_ALLPRI=255 and changed some occurrences.
 *
 * Sat Aug 19 21:40:13 MET DST 1995:  Martin Schulze
 *	Making the table of facilities and priorities while in debug
 *	mode more readable.
 *
 *	If debugging is turned on, printing the whole table of
 *	facilities and priorities every hexadecimal or 'X' entry is
 *	now 2 characters wide.
 *
 *	The number of the entry is prepended to each line of
 *	facilities and priorities, and F_UNUSED lines are not shown
 *	anymore.
 *
 *	Corrected some #ifdef SYSV's.
 *
 * Mon Aug 21 22:10:35 MET DST 1995:  Martin Schulze
 *	Corrected a strange behavior during parsing of configuration
 *	file. The original BSD syslogd doesn't understand spaces as
 *	separators between specifier and action. This syslogd now
 *	understands them. The old behavior caused some confusion over
 *	the Linux community.
 *
 * Thu Oct 19 00:02:07 MET 1995:  Martin Schulze
 *	The default behavior has changed for security reasons. The
 *	syslogd will not receive any remote message unless you turn
 *	reception on with the "-r" option.
 *
 *	Not defining SYSLOG_INET will result in not doing any network
 *	activity, i.e. not sending or receiving messages.  I changed
 *	this because the old idea is implemented with the "-r" option
 *	and the old thing didn't work anyway.
 *
 * Thu Oct 26 13:14:06 MET 1995:  Martin Schulze
 *	Added another logfile type F_FORW_UNKN.  The problem I ran into
 *	was a name server that runs on my machine and a forwarder of
 *	kern.crit to another host.  The hosts address can only be
 *	fetched using the nameserver.  But named is started after
 *	syslogd, so syslogd complained.
 *
 *	This logfile type will retry to get the address of the
 *	hostname ten times and then complain.  This should be enough to
 *	get the named up and running during boot sequence.
 *
 * Fri Oct 27 14:08:15 1995:  Dr. Wettstein
 *	Changed static array of logfiles to a dynamic array. This
 *	can grow during process.
 *
 * Fri Nov 10 23:08:18 1995:  Martin Schulze
 *	Inserted a new tabular sys_h_errlist that contains plain text
 *	for error codes that are returned from the net subsystem and
 *	stored in h_errno. I have also changed some wrong lookups to
 *	sys_errlist.
 *
 * Wed Nov 22 22:32:55 1995:  Martin Schulze
 *	Added the fabulous strip-domain feature that allows us to
 *	strip off (several) domain names from the fqdn and only log
 *	the simple hostname. This is useful if you're in a LAN that
 *	has a central log server and also different domains.
 *
 *	I have also also added the -l switch do define hosts as
 *	local. These will get logged with their simple hostname, too.
 *
 * Thu Nov 23 19:02:56 MET DST 1995:  Martin Schulze
 *	Added the possibility to omit fsyncing of logfiles after every
 *	write. This will give some performance back if you have
 *	programs that log in a very verbose manner (like innd or
 *	smartlist). Thanks to Stephen R. van den Berg <srb@cuci.nl>
 *	for the idea.
 *
 * Thu Jan 18 11:14:36 CST 1996:  Dr. Wettstein
 *	Added patche from beta-testers to stop compile error.  Also
 *	added removal of pid file as part of termination cleanup.
 *
 * Wed Feb 14 12:42:09 CST 1996:  Dr. Wettstein
 *	Allowed forwarding of messages received from remote hosts to
 *	be controlled by a command-line switch.  Specifying -h allows
 *	forwarding.  The default behavior is to disable forwarding of
 *	messages which were received from a remote host.
 *
 *	Parent process of syslogd does not exit until child process has
 *	finished initialization process.  This allows rc.* startup to
 *	pause until syslogd facility is up and operating.
 *
 *	Re-arranged the select code to move UNIX domain socket accepts
 *	to be processed later.  This was a contributed change which
 *	has been proposed to correct the delays sometimes encountered
 *	when syslogd starts up.
 *
 *	Minor code cleanups.
 *
 * Thu May  2 15:15:33 CDT 1996:  Dr. Wettstein
 *	Fixed bug in init function which resulted in file descripters
 *	being orphaned when syslogd process was re-initialized with SIGHUP
 *	signal.  Thanks to Edvard Tuinder
 *	(Edvard.Tuinder@praseodymium.cistron.nl) for putting me on the
 *	trail of this bug.  I am amazed that we didn't catch this one
 *	before now.
 *
 * Tue May 14 00:03:35 MET DST 1996:  Martin Schulze
 *	Corrected a mistake that causes the syslogd to stop logging at
 *	some virtual consoles under Linux. This was caused by checking
 *	the wrong error code. Thanks to Michael Nonweiler
 *	<mrn20@hermes.cam.ac.uk> for sending me a patch.
 *
 * Mon May 20 13:29:32 MET DST 1996:  Miquel van Smoorenburg <miquels@cistron.nl>
 *	Added continuation line supported and fixed a bug in
 *	the init() code.
 *
 * Tue May 28 00:58:45 MET DST 1996:  Martin Schulze
 *	Corrected behaviour of blocking pipes - i.e. the whole system
 *	hung.  Michael Nonweiler <mrn20@hermes.cam.ac.uk> has sent us
 *	a patch to correct this.  A new logfile type F_PIPE has been
 *	introduced.
 *
 * Mon Feb 3 10:12:15 MET DST 1997:  Martin Schulze
 *	Corrected behaviour of logfiles if the file can't be opened.
 *	There was a bug that causes syslogd to try to log into non
 *	existing files which ate cpu power.
 *
 * Sun Feb 9 03:22:12 MET DST 1997:  Martin Schulze
 *	Modified syslogd.c to not kill itself which confuses bash 2.0.
 *
 * Mon Feb 10 00:09:11 MET DST 1997:  Martin Schulze
 *	Improved debug code to decode the numeric facility/priority
 *	pair into textual information.
 *
 * Tue Jun 10 12:35:10 MET DST 1997:  Martin Schulze
 *	Corrected freeing of logfiles.  Thanks to Jos Vos <jos@xos.nl>
 *	for reporting the bug and sending an idea to fix the problem.
 *
 * Tue Jun 10 12:51:41 MET DST 1997:  Martin Schulze
 *	Removed sleep(10) from parent process.  This has caused a slow
 *	startup in former times - and I don't see any reason for this.
 *
 * Sun Jun 15 16:23:29 MET DST 1997: Michael Alan Dorman
 *	Some more glibc patches made by <mdorman@debian.org>.
 *
 * Thu Jan  1 16:04:52 CET 1998: Martin Schulze <joey@infodrom.north.de
 *	Applied patch from Herbert Thielen <Herbert.Thielen@lpr.e-technik.tu-muenchen.de>.
 *	This included some balance parentheses for emacs and a bug in
 *	the exclamation mark handling.
 *
 *	Fixed small bug which caused syslogd to write messages to the
 *	wrong logfile under some very rare conditions.  Thanks to
 *	Herbert Xu <herbert@gondor.apana.org.au> for fiddling this out.
 *
 * Thu Jan  8 22:46:35 CET 1998: Martin Schulze <joey@infodrom.north.de>
 *	Reworked one line of the above patch as it prevented syslogd
 *	from binding the socket with the result that no messages were
 *	forwarded to other hosts.
 *
 * Sat Jan 10 01:33:06 CET 1998: Martin Schulze <joey@infodrom.north.de>
 *	Fixed small bugs in F_FORW_UNKN meachanism.  Thanks to Torsten
 *	Neumann <torsten@londo.rhein-main.de> for pointing me to it.
 *
 * Mon Jan 12 19:50:58 CET 1998: Martin Schulze <joey@infodrom.north.de>
 *	Modified debug output concerning remote receiption.
 *
 * Mon Feb 23 23:32:35 CET 1998: Topi Miettinen <Topi.Miettinen@ml.tele.fi>
 *	Re-worked handling of Unix and UDP sockets to support closing /
 *	opening of them in order to have it open only if it is needed
 *	either for forwarding to a remote host or by receiption from
 *	the network.
 *
 * Wed Feb 25 10:54:09 CET 1998: Martin Schulze <joey@infodrom.north.de>
 *	Fixed little comparison mistake that prevented the MARK
 *	feature to work properly.
 *
 * Wed Feb 25 13:21:44 CET 1998: Martin Schulze <joey@infodrom.north.de>
 *	Corrected Topi's patch as it prevented forwarding during
 *	startup due to an unknown LogPort.
 *
 * Sat Oct 10 20:01:48 CEST 1998: Martin Schulze <joey@infodrom.north.de>
 *	Added support for TESTING define which will turn syslogd into
 *	stdio-mode used for debugging.
 *
 * Sun Oct 11 20:16:59 CEST 1998: Martin Schulze <joey@infodrom.north.de>
 *	Reworked the initialization/fork code.  Now the parent
 *	process activates a signal handler which the daughter process
 *	will raise if it is initialized.  Only after that one the
 *	parent process may exit.  Otherwise klogd might try to flush
 *	its log cache while syslogd can't receive the messages yet.
 *
 * Mon Oct 12 13:30:35 CEST 1998: Martin Schulze <joey@infodrom.north.de>
 *	Redirected some error output with regard to argument parsing to
 *	stderr.
 *
 * Mon Oct 12 14:02:51 CEST 1998: Martin Schulze <joey@infodrom.north.de>
 *	Applied patch provided vom Topi Miettinen with regard to the
 *	people from OpenBSD.  This provides the additional '-a'
 *	argument used for specifying additional UNIX domain sockets to
 *	listen to.  This is been used with chroot()'ed named's for
 *	example.  See for http://www.psionic.com/papers/dns.html
 *
 * Mon Oct 12 18:29:44 CEST 1998: Martin Schulze <joey@infodrom.north.de>
 *	Added `ftp' facility which was introduced in glibc version 2.
 *	It's #ifdef'ed so won't harm with older libraries.
 *
 * Mon Oct 12 19:59:21 MET DST 1998: Martin Schulze <joey@infodrom.north.de>
 *	Code cleanups with regard to bsd -> posix transition and
 *	stronger security (buffer length checking).  Thanks to Topi
 *	Miettinen <tom@medialab.sonera.net>
 *	. index() --> strchr()
 *	. sprintf() --> snprintf()
 *	. bcopy() --> memcpy()
 *	. bzero() --> memset()
 *	. UNAMESZ --> UT_NAMESIZE
 *	. sys_errlist --> strerror()
 *
 * Mon Oct 12 20:22:59 CEST 1998: Martin Schulze <joey@infodrom.north.de>
 *	Added support for setutent()/getutent()/endutend() instead of
 *	binary reading the UTMP file.  This is the the most portable
 *	way.  This allows /var/run/utmp format to change, even to a
 *	real database or utmp daemon. Also if utmp file locking is
 *	implemented in libc, syslog will use it immediately.  Thanks
 *	to Topi Miettinen <tom@medialab.sonera.net>.
 *
 * Mon Oct 12 20:49:18 MET DST 1998: Martin Schulze <joey@infodrom.north.de>
 *	Avoid logging of SIGCHLD when syslogd is in the process of
 *	exiting and closing its files.  Again thanks to Topi.
 *
 * Mon Oct 12 22:18:34 CEST 1998: Martin Schulze <joey@infodrom.north.de>
 *	Modified printline() to support 8bit characters - such as
 *	russion letters.  Thanks to Vladas Lapinskas <lapinskas@mail.iae.lt>.
 *
 * Sat Nov 14 02:29:37 CET 1998: Martin Schulze <joey@infodrom.north.de>
 *	``-m 0'' now turns of MARK logging entirely.
 *
 * Tue Jan 19 01:04:18 MET 1999: Martin Schulze <joey@infodrom.north.de>
 *	Finally fixed an error with `-a' processing, thanks to Topi
 *	Miettinen <tom@medialab.sonera.net>.
 *
 * Sun May 23 10:08:53 CEST 1999: Martin Schulze <joey@infodrom.north.de>
 *	Removed superflous call to utmpname().  The path to the utmp
 *	file is defined in the used libc and should not be hardcoded
 *	into the syslogd binary referring the system it was compiled on.
 *
 * Sun Sep 17 20:45:33 CEST 2000: Martin Schulze <joey@infodrom.ffis.de>
 *	Fixed some bugs in printline() code that did not escape
 *	control characters '\177' through '\237' and contained a
 *	single-byte buffer overflow.  Thanks to Solar Designer
 *	<solar@false.com>.
 *
 * Sun Sep 17 21:26:16 CEST 2000: Martin Schulze <joey@infodrom.ffis.de>
 *	Don't close open sockets upon reload.  Thanks to Bill
 *	Nottingham.
 *
 * Mon Sep 18 09:10:47 CEST 2000: Martin Schulze <joey@infodrom.ffis.de>
 *	Fixed bug in printchopped() that caused syslogd to emit
 *	kern.emerg messages when splitting long lines.  Thanks to
 *	Daniel Jacobowitz <dan@debian.org> for the fix.
 *
 * Mon Sep 18 15:33:26 CEST 2000: Martin Schulze <joey@infodrom.ffis.de>
 *	Removed unixm/unix domain sockets and switch to Datagram Unix
 *	Sockets.  This should remove one possibility to play DoS with
 *	syslogd.  Thanks to Olaf Kirch <okir@caldera.de> for the patch.
 *
 * Sun Mar 11 20:23:44 CET 2001: Martin Schulze <joey@infodrom.ffis.de>
 *	Don't return a closed fd if `-a' is called with a wrong path.
 *	Thanks to Bill Nottingham <notting@redhat.com> for providing
 *	a patch.<|MERGE_RESOLUTION|>--- conflicted
+++ resolved
@@ -1,5 +1,4 @@
 ---------------------------------------------------------------------------
-<<<<<<< HEAD
 Version 8.2.0 [v8-stable] 2014-04-02
 This starts a new stable branch based on 8.1.6 plus the following changes:
 - we now use doc from the rsyslog-doc project
@@ -199,7 +198,6 @@
   statement. Also, it can still be build without problems, the option must
   just explicitely be given.
 ---------------------------------------------------------------------------
-=======
 Version 7.6.4 [v7.6-stable] 2014-03-??
 - new omfile default module parameters
   * filecreatemode
@@ -213,7 +211,6 @@
   * dirgroupnum
   Thanks to Karol Jurak for the patch.
 ---------------------------------------------------------------------------
->>>>>>> 86e703aa
 Version 7.6.3 [v7.6-stable] 2014-03-27
 - add capability to override GnuTLS path in build process
   Thanks to Clayton Shotwell for the patch
