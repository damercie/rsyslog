---------------------------------------------------------------------------
<<<<<<< HEAD
Version 6.2.1  [v6-stable], 2012-05-10
- change plugin config interface to be compatible with pre-v6.2 system
  The functionality was already removed (because it is superseeded by the
  v6.3+ config language), but code was still present. I have now removed
  those parts that affect interface. Full removal will happen in v6.3, in
  order to limit potential regressions. However, it was considered useful
  enough to do the interface change in v6-stable; this also eases merging
  branches!
- re-licensed larger parts of the codebase under the Apache license 2.0
- bugfix: omprog made rsyslog abort on startup if not binary to
  execute was configured
- bugfix: imklog invalidly computed facility and severity
  closes: http://bugzilla.adiscon.com/show_bug.cgi?id=313
- bugfix: stopped DA queue was never processed after a restart due to a
  regression from statistics module
- bugfix: memory leak in array passing output module mode
- bugfix: ommysql did not properly init/exit the mysql runtime library
  this could lead to segfaults. Triggering condition: multiple action
  instances using ommysql.  Thanks to Tomas Heinrich for reporting this
  problem and providing an initial patch (which my solution is based on,
  I need to add more code to clean the mess up).
- bugfix: rsyslog did not terminate when delayable inputs were blocked
  due to unvailable sources. Fixes:
  http://bugzilla.adiscon.com/show_bug.cgi?id=299
  Thanks to Marcin M for bringing up this problem and Andre Lorbach
  for helping to reproduce and fix it.
- bugfix/tcpflood: sending small test files did not work correctly
---------------------------------------------------------------------------
Version 6.2.0  [v6-stable], 2012-01-09
- bugfix (kind of): removed numerical part from pri-text
  see v6 compatibility document for reasons
- bugfix: race condition when extracting program name, APPNAME, structured
  data and PROCID (RFC5424 fields) could lead to invalid characters e.g.
  in dynamic file names or during forwarding (general malfunction of these
  fields in templates, mostly under heavy load)
- bugfix: imuxsock did no longer ignore message-provided timestamp, if
  so configured (the *default*). Lead to no longer sub-second timestamps.
  closes: http://bugzilla.adiscon.com/show_bug.cgi?id=281
- bugfix: omfile returns fatal error code for things that go really wrong
  previously, RS_RET_RESUME was returned, which lead to a loop inside the
  rule engine as omfile could not really recover.
- bugfix: rsyslogd -v always said 64 atomics were not present
  thanks to mono_matsuko for the patch
- bugfix: potential abort after reading invalid X.509 certificate
  closes: http://bugzilla.adiscon.com/show_bug.cgi?id=290
  Thanks to Tomas Heinrich for the patch
- $Begin, $End, $StrictScoping directives have been removed as v6.4 will
  provide the same functionality in a far better way. So we do not want
  to clutter the code.
---------------------------------------------------------------------------
Version 6.1.12  [BETA], 2011-09-01
- bugfix/security: off-by-two bug in legacy syslog parser, CVE-2011-3200
- bugfix: mark message processing did not work correctly
- bugfix: potential misadressing in property replacer
- bugfix: memcpy overflow can occur in allowed sender checkig
  if a name is resolved to IPv4-mapped-on-IPv6 address
  Found by Ismail Dönmez at suse
- bugfix: The NUL-Byte for the syslogtag was not copied in MsgDup (msg.c)
- bugfix: fixed incorrect state handling for Discard Action (transactions)
  Note: This caused all messages in a batch to be set to COMMITTED, 
  even if they were discarded. 
---------------------------------------------------------------------------
Version 6.1.11  [BETA] (rgerhards), 2011-07-11
- systemd support: set stdout/stderr to null - thx to Lennart for the patch
- added support for the ":omusrmsg:" syntax in configuring user messages
- added support for the ":omfile:" syntax in configuring user messages
---------------------------------------------------------------------------
Version 6.1.10  [BETA] (rgerhards), 2011-06-22
- bugfix: problems in failover action handling
  closes: http://bugzilla.adiscon.com/show_bug.cgi?id=270
  closes: http://bugzilla.adiscon.com/show_bug.cgi?id=254
- bugfix: mutex was invalidly left unlocked during action processing
  At least one case where this can occur is during thread shutdown, which
  may be initiated by lower activity. In most cases, this is quite
  unlikely to happen. However, if it does, data structures may be 
  corrupted which could lead to fatal failure and segfault. I detected
  this via a testbench test, not a user report. But I assume that some
  users may have had unreproducable aborts that were cause by this bug.
---------------------------------------------------------------------------
Version 6.1.9  [BETA] (rgerhards), 2011-06-14
- bugfix: problems in failover action handling
  closes: http://bugzilla.adiscon.com/show_bug.cgi?id=270
  closes: http://bugzilla.adiscon.com/show_bug.cgi?id=254
- bugfix: mutex was invalidly left unlocked during action processing
  At least one case where this can occur is during thread shutdown, which
  may be initiated by lower activity. In most cases, this is quite
  unlikely to happen. However, if it does, data structures may be 
  corrupted which could lead to fatal failure and segfault. I detected
  this via a testbench test, not a user report. But I assume that some
  users may have had unreproducable aborts that were cause by this bug.
- bugfix/improvement:$WorkDirectory now gracefully handles trailing slashes
---------------------------------------------------------------------------
Version 6.1.9  [BETA] (rgerhards), 2011-06-14
- bugfix: memory leak in imtcp & subsystems under some circumstances
  This leak is tied to error conditions which lead to incorrect cleanup
  of some data structures. [backport from v6.3]
- bugfix: $ActionFileDefaultTemplate did not work
  closes: http://bugzilla.adiscon.com/show_bug.cgi?id=262
---------------------------------------------------------------------------
Version 6.1.8  [BETA] (rgerhards), 2011-05-20
- official new beta version (note that in a sense 6.1.7 was already beta,
  so we may release the first stable v6 earlier than usual)
- new module mmsnmptrapd, a sample message modification module
- import of minor bug fixes from v4 & v5
---------------------------------------------------------------------------
Version 6.1.7  [DEVEL] (rgerhards), 2011-04-15
- added log classification capabilities (via mmnormalize & tags)
- speeded up tcp forwarding by reducing number of API calls
  this especially speeds up TLS processing
- somewhat improved documentation index
- bugfix: enhanced imudp config processing code disabled due to wrong
  merge (affected UDP realtime capabilities)
- bugfix (kind of): memory leak with tcp reception epoll handler
  This was an extremely unlikely leak and, if it happend, quite small.
  Still it is better to handle this border case.
- bugfix: IPv6-address could not be specified in omrelp
  this was due to improper parsing of ":"
  closes: http://bugzilla.adiscon.com/show_bug.cgi?id=250
---------------------------------------------------------------------------
Version 6.1.6  [DEVEL] (rgerhards), 2011-03-14
- enhanced omhdfs to support batching mode. This permits to increase
  performance, as we now call the HDFS API with much larger message
  sizes and far more infrequently
- improved testbench
  among others, life tests for ommysql (against a test database) have
  been added, valgrind-based testing enhanced, ...
- bugfix: minor memory leak in omlibdbi (< 1k per instance and run)
- bugfix: (regression) omhdfs did no longer compile
- bugfix: omlibdbi did not use password from rsyslog.con
  closes: http://bugzilla.adiscon.com/show_bug.cgi?id=203
- systemd support somewhat improved (can now take over existing log sockt)
- bugfix: discard action did not work under some circumstances
  fixes: http://bugzilla.adiscon.com/show_bug.cgi?id=217
- bugfix: file descriptor leak in gnutls netstream driver
  fixes: http://bugzilla.adiscon.com/show_bug.cgi?id=222
- fixed compile problem in imtemplate
  fixes: http://bugzilla.adiscon.com/show_bug.cgi?id=235
---------------------------------------------------------------------------
Version 6.1.5  [DEVEL] (rgerhards), 2011-03-04
- improved testbench
- enhanced imtcp to use a pool of worker threads to process incoming
  messages. This enables higher processing rates, especially in the TLS
  case (where more CPU is needed for the crypto functions)
- added support for TLS (in anon mode) to tcpflood
- improved TLS error reporting
- improved TLS startup (Diffie-Hellman bits do not need to be generated,
  as we do not support full anon key exchange -- we always need certs)
- bugfix: fixed a memory leak and potential abort condition
  this could happen if multiple rulesets were used and some output batches
  contained messages belonging to more than one ruleset.
  fixes: http://bugzilla.adiscon.com/show_bug.cgi?id=226
  fixes: http://bugzilla.adiscon.com/show_bug.cgi?id=218
- bugfix: memory leak when $RepeatedMsgReduction on was used
  bug tracker: http://bugzilla.adiscon.com/show_bug.cgi?id=225
- bugfix: potential abort condition when $RepeatedMsgReduction set to on
  as well as potentially in a number of other places where MsgDup() was
  used. This only happened when the imudp input module was used and it
  depended on name resolution not yet had taken place. In other words,
  this was a strange problem that could lead to hard to diagnose 
  instability. So if you experience instability, chances are good that
  this fix will help.
---------------------------------------------------------------------------
Version 6.1.4  [DEVEL] (rgerhards), 2011-02-18
- bugfix/omhdfs: directive $OMHDFSFileName rendered unusable 
  due to a search and replace-induced bug ;)
- bugfix: minor race condition in action.c - considered cosmetic
  This is considered cosmetic as multiple threads tried to write exactly
  the same value into the same memory location without sync. The method
  has been changed so this can no longer happen.
- added pmsnare parser module (written by David Lang)
- enhanced imfile to support non-cancel input termination
- improved systemd socket activation thanks to Marius Tomaschweski
- improved error reporting for $WorkDirectory
  non-existance and other detectable problems are now reported,
  and the work directory is NOT set in this case
- bugfix: pmsnare causded abort under some conditions
- bugfix: abort if imfile reads file line of more than 64KiB
  Thanks to Peter Eisentraut for reporting and analysing this problem.
  bug tracker: http://bugzilla.adiscon.com/show_bug.cgi?id=221
- bugfix: queue engine did not properly slow down inputs in FULL_DELAY mode
  when in disk-assisted mode. This especially affected imfile, which
  created unnecessarily queue files if a large set of input file data was
  to process.
- bugfix: very long running actions could prevent shutdown under some
  circumstances. This has now been solved, at least for common
  situations.
- bugfix: fixed compile problem due to empty structs
  this occured only on some platforms/compilers. thanks to Dražen Kačar 
  for the fix
---------------------------------------------------------------------------
Version 6.1.3  [DEVEL] (rgerhards), 2011-02-01
- experimental support for monogodb added
- added $IMUDPSchedulingPolicy and $IMUDPSchedulingPriority config settings
- added $LocalHostName config directive
- improved tcpsrv performance by enabling multiple-entry epoll
  so far, we always pulled a single event from the epoll interface. 
  Now 128, what should result in performance improvement (less API
  calls) on busy systems. Most importantly affects imtcp.
- imptcp now supports non-cancel termination mode, a plus in stability
- imptcp speedup: multiple worker threads can now be used to read data
- new directive $InputIMPTcpHelperThreads added
- bugfix: fixed build problems on some platforms
  namely those that have 32bit atomic operations but not 64 bit ones
- bugfix: local hostname was pulled too-early, so that some config 
  directives (namely FQDN settings) did not have any effect
- enhanced tcpflood to support multiple sender threads
  this is required for some high-throughput scenarios (and necessary to
  run some performance tests, because otherwise the sender is too slow).
- added some new custom parsers (snare, aix, some Cisco "specialities")
  thanks to David Lang
---------------------------------------------------------------------------
Version 6.1.2  [DEVEL] (rgerhards), 2010-12-16
- added experimental support for log normalizaton (via liblognorm)
  support for normalizing log messages has been added in the form of
  mmnormalize. The core engine (property replacer, filter engine) has
  been enhanced to support properties from normalized events.
  Note: this is EXPERIMENTAL code. It is currently know that
  there are issues if the functionality is used with
  - disk-based queues
  - asynchronous action queues
  You can not use the new functionality together with these features.
  This limitation will be removed in later releases. However, we 
  preferred to release early, so that one can experiment with the new
  feature set and accepted the price that this means the full set of
  functionality is not yet available. If not used together with
  these features, log normalizing should be pretty stable.
- enhanced testing tool tcpflood
  now supports sending via UDP and the capability to run multiple
  iterations and generate statistics data records
- bugfix: potential abort when output modules with different parameter
  passing modes were used in configured output modules
---------------------------------------------------------------------------
Version 6.1.1  [DEVEL] (rgerhards), 2010-11-30
- bugfix(important): problem in TLS handling could cause rsyslog to loop
  in a tight loop, effectively disabling functionality and bearing the
  risk of unresponsiveness of the whole system.
  Bug tracker: http://bugzilla.adiscon.com/show_bug.cgi?id=194
- support for omhdfs officially added (import from 5.7.1)
- merged imuxsock improvements from 5.7.1 (see there)
- support for systemd officially added (import from 5.7.0)
- bugfix: a couple of problems that imfile had on some platforms, namely
  Ubuntu (not their fault, but occured there)
- bugfix: imfile utilizes 32 bit to track offset. Most importantly,
  this problem can not experienced on Fedora 64 bit OS (which has
  64 bit long's!)
- a number of other bugfixes from older versions imported
---------------------------------------------------------------------------
Version 6.1.0  [DEVEL] (rgerhards), 2010-08-12

*********************************** NOTE **********************************
The v6 versions of rsyslog feature a greatly redesigned config system 
which, among others, supports scoping. However, the initial version does
not contain the whole new system. Rather it will evolve. So it is
expected that interfaces, even new ones, break during the initial
6.x.y releases.
*********************************** NOTE **********************************

- added $Begin, $End and $ScriptScoping config scope statments
  (at this time for actions only).
- added imptcp, a simplified, Linux-specific and potentielly fast
  syslog plain tcp input plugin (NOT supporting TLS!)
  [ported from v4]
---------------------------------------------------------------------------
Version 5.9.0  [V5-DEVEL] (rgerhards), 2011-03-??
- this begins a new devel branch for v5
- added new config directive $InputTCPFlowControl to select if tcp
  received messages shall be flagged as light delayable or not.
- enhanced omhdfs to support batching mode. This permits to increase
  performance, as we now call the HDFS API with much larger message
  sizes and far more infrequently
- bugfix: failover did not work correctly if repeated msg reduction was on
  affected directive was: $ActionExecOnlyWhenPreviousIsSuspended on
  closes: http://bugzilla.adiscon.com/show_bug.cgi?id=236
---------------------------------------------------------------------------
Version 5.8.12  [V5-stable] 2012-05-??
=======
Version 5.8.12  [V5-stable] 2012-05-??
- bugfix: disk queue was not persisted on shutdown, regression of fix to
  http://bugzilla.adiscon.com/show_bug.cgi?id=299
  The new code also handles the case of shutdown of blocking light and 
  full delayable sources somewhat smarter and permits, assuming sufficient
  timouts, to persist message up to the max queue capacity. Also some nits
  in debug instrumentation have been fixed.
>>>>>>> 184497d4
- bugfix/tcpflood: sending small test files did not work correctly
---------------------------------------------------------------------------
Version 5.8.11  [V5-stable] 2012-05-03
- bugfix: ommysql did not properly init/exit the mysql runtime library
  this could lead to segfaults. Triggering condition: multiple action
  instances using ommysql.  Thanks to Tomas Heinrich for reporting this
  problem and providing an initial patch (which my solution is based on,
  I need to add more code to clean the mess up).
- bugfix: rsyslog did not terminate when delayable inputs were blocked
  due to unvailable sources. Fixes:
  http://bugzilla.adiscon.com/show_bug.cgi?id=299
  Thanks to Marcin M for bringing up this problem and Andre Lorbach
  for helping to reproduce and fix it.
- bugfix: active input in "light delay state" could block rsyslog
  termination, at least for prolonged period of time
- bugfix: imptcp input name could not be set
  config directive was accepted, but had no effect
- bugfix: assigned ruleset was lost when using disk queues
  This looked quite hard to diagnose for disk-assisted queues, as the
  pure memory part worked well, but ruleset info was lost for messages
  stored inside the disk queue.
- bugfix: hostname was not requeried on HUP
  Thanks to Per Jessen for reporting this bug and Marius Tomaschewski for
  his help in testing the fix.
- bugfix: inside queue.c, some thread cancel states were not correctly
  reset. While this is a bug, we assume it did have no practical effect
  because the reset as it was done was set to the state the code actually
  had at this point. But better fix this...
---------------------------------------------------------------------------
Version 5.8.10  [V5-stable] 2012-04-05
- bugfix: segfault on startup if $actionqueuefilename was missing for disk
  queue config
  Thanks to Tomas Heinrich for the patch.
- bugfix: segfault if disk-queue was started up with old queue file
  Thanks to Tomas Heinrich for the patch.
- bugfix: memory leak in array passing output module mode
---------------------------------------------------------------------------
Version 5.8.9  [V5-stable] 2012-03-15
- added tool to recover disk queue if .qi file is missing (recover_qi.pl)
  Thanks to Kaiwang Chen for contributing this tool
- bugfix: stopped DA queue was never processed after a restart due to a
  regression from statistics module
- added better doc for statsobj interface
  Thanks to Kaiwang Chen for his suggestions and analysis in regard to the
  stats subsystem.
---------------------------------------------------------------------------
Version 5.8.8  [V5-stable] 2012-03-05
- bugfix: omprog made rsyslog abort on startup if not binary to
  execute was configured
- bugfix: imklog invalidly computed facility and severity
  closes: http://bugzilla.adiscon.com/show_bug.cgi?id=313
---------------------------------------------------------------------------
Version 5.8.7  [V5-stable] 2012-01-17
- bugfix: instabilities when using RFC5424 header fields
  Thanks to Kaiwang Chen for the patch
- bugfix: imuxsock did truncate part of received message if it did not
  contain a proper date. The truncation occured because we removed that
  part of the messages that was expected to be the date.
  closes: http://bugzilla.adiscon.com/show_bug.cgi?id=295
- bugfix: potential abort after reading invalid X.509 certificate
  closes: http://bugzilla.adiscon.com/show_bug.cgi?id=290
  Thanks to Tomas Heinrich for the patch
- bugfix: stats counter were not properly initialized on creation
- FQDN hostname for multihomed host was not always set to the correct name
  if multiple aliases existed. Thanks to Tomas Heinreich for the patch.
- re-licensed larger parts of the codebase under the Apache license 2.0
---------------------------------------------------------------------------
Version 5.8.6  [V5-stable] 2011-10-21
- bugfix: missing whitespace after property-based filter was not detected
- bugfix: $OMFileFlushInterval period was doubled - now using correct value
- bugfix: ActionQueue could malfunction due to index error
  Thanks to Vlad Grigorescu for the patch
- bugfix: $ActionExecOnlyOnce interval did not work properly
  Thanks to Tomas Heinrich for the patch
- bugfix: race condition when extracting program name, APPNAME, structured
  data and PROCID (RFC5424 fields) could lead to invalid characters e.g.
  in dynamic file names or during forwarding (general malfunction of these
  fields in templates, mostly under heavy load)
- bugfix: imuxsock did no longer ignore message-provided timestamp, if
  so configured (the *default*). Lead to no longer sub-second timestamps.
  closes: http://bugzilla.adiscon.com/show_bug.cgi?id=281
- bugfix: omfile returns fatal error code for things that go really wrong
  previously, RS_RET_RESUME was returned, which lead to a loop inside the
  rule engine as omfile could not really recover.
- bugfix: imfile did invalid system call under some circumstances
  when a file that was to be monitored did not exist BUT the state file
  actually existed. Mostly a cosmetic issue. Root cause was incomplete
  error checking in stream.c; so patch may affect other code areas.
- bugfix: rsyslogd -v always said 64 atomics were not present
  thanks to mono_matsuko for the patch
---------------------------------------------------------------------------
Version 5.8.5  [V5-stable] (rgerhards/al), 2011-09-01
- bugfix/security: off-by-two bug in legacy syslog parser, CVE-2011-3200
- bugfix: mark message processing did not work correctly
- bugfix: potential hang condition during tag emulation
- bugfix: too-early string termination during tag emulation
- bugfix: The NUL-Byte for the syslogtag was not copied in MsgDup (msg.c)
- bugfix: fixed incorrect state handling for Discard Action (transactions)
  Note: This caused all messages in a batch to be set to COMMITTED, 
  even if they were discarded. 
---------------------------------------------------------------------------
Version 5.8.4  [V5-stable] (al), 2011-08-10
- bugfix: potential misadressing in property replacer
- bugfix: memcpy overflow can occur in allowed sender checkig
  if a name is resolved to IPv4-mapped-on-IPv6 address
  Found by Ismail Dönmez at suse
- bugfix: potential misadressing in property replacer
- bugfix: MSGID corruption in RFC5424 parser under some circumstances
  closes: http://bugzilla.adiscon.com/show_bug.cgi?id=275
---------------------------------------------------------------------------
Version 5.8.3  [V5-stable] (rgerhards), 2011-07-11
- systemd support: set stdout/stderr to null - thx to Lennart for the patch
- added support for the ":omusrmsg:" syntax in configuring user messages
- added support for the ":omfile:" syntax in configuring user messages
  Note: previous outchannel syntax will generate a warning message. This
  may be surprising to some users, but it is quite urgent to alert them
  of the new syntax as v6 can no longer support the previous one.
---------------------------------------------------------------------------
Version 5.8.2  [V5-stable] (rgerhards), 2011-06-21
- bugfix: problems in failover action handling
  closes: http://bugzilla.adiscon.com/show_bug.cgi?id=270
  closes: http://bugzilla.adiscon.com/show_bug.cgi?id=254
- bugfix: mutex was invalidly left unlocked during action processing
  At least one case where this can occur is during thread shutdown, which
  may be initiated by lower activity. In most cases, this is quite
  unlikely to happen. However, if it does, data structures may be 
  corrupted which could lead to fatal failure and segfault. I detected
  this via a testbench test, not a user report. But I assume that some
  users may have had unreproducable aborts that were cause by this bug.
- bugfix: memory leak in imtcp & subsystems under some circumstances
  This leak is tied to error conditions which lead to incorrect cleanup
  of some data structures. [backport from v6]
- bugfix/improvement:$WorkDirectory now gracefully handles trailing slashes
---------------------------------------------------------------------------
Version 5.8.1  [V5-stable] (rgerhards), 2011-05-19
- bugfix: invalid processing in QUEUE_FULL condition
  If the the multi-submit interface was used and a QUEUE_FULL condition
  occured, the failed message was properly destructed. However, the
  rest of the input batch, if it existed, was not processed. So this
  lead to potential loss of messages and a memory leak. The potential
  loss of messages was IMHO minor, because they would have been dropped
  in most cases due to the queue remaining full, but very few lucky ones
  from the batch may have made it. Anyhow, this has now been changed so
  that the rest of the batch is properly tried to be enqueued and, if
  not possible, destructed.
- new module mmsnmptrapd, a sample message modification module
  This can be useful to reformat snmptrapd messages and also serves as
  a sample for how to write message modification modules using the
  output module interface. Note that we introduced this new 
  functionality directly into the stable release, as it does not 
  modify the core and as such cannot have any side-effects if it is
  not used (and thus the risk is solely on users requiring that
  functionality).
- bugfix: rate-limiting inside imuxsock did not work 100% correct
  reason was that a global config variable was invalidly accessed where a
  listener variable should have been used.
  Also performance-improved the case when rate limiting is turned off (this
  is a very unintrusive change, thus done directly to the stable version).
- bugfix: $myhostname not available in RainerScript (and no error message)
  closes: http://bugzilla.adiscon.com/show_bug.cgi?id=233
- bugfix: memory and file descriptor leak in stream processing
  Leaks could occur under some circumstances if the file stream handler
  errored out during the open call. Among others, this could cause very
  big memory leaks if there were a problem with unreadable disk queue
  files. In regard to the memory leak, this
  closes: http://bugzilla.adiscon.com/show_bug.cgi?id=256
- bugfix: doc for impstats had wrong config statements
  also, config statements were named a bit inconsistent, resolved that
  problem by introducing an alias and only documenting the consistent
  statements
  Thanks to Marcin for bringing up this problem.
- bugfix: IPv6-address could not be specified in omrelp
  this was due to improper parsing of ":"
  closes: http://bugzilla.adiscon.com/show_bug.cgi?id=250
- bugfix: TCP connection invalidly aborted when messages needed to be
  discarded (due to QUEUE_FULL or similar problem)
- bugfix: $LocalHostName was not honored under all circumstances
  closes: http://bugzilla.adiscon.com/show_bug.cgi?id=258
- bugfix(minor): improper template function call in syslogd.c
---------------------------------------------------------------------------
Version 5.8.0  [V5-stable] (rgerhards), 2011-04-12

This is the new v5-stable branch, importing all feature from the 5.7.x
versions. To see what has changed in regard to the previous v5-stable,
check the Changelog for 5.7.x below.

- bugfix: race condition in deferred name resolution
  closes: http://bugzilla.adiscon.com/show_bug.cgi?id=238
  Special thanks to Marcin for his persistence in helping to solve this
  bug.
- bugfix: DA queue was never shutdown once it was started
  closes: http://bugzilla.adiscon.com/show_bug.cgi?id=241
---------------------------------------------------------------------------
Version 5.7.10  [V5-BETA] (rgerhards), 2011-03-29
- bugfix: ompgsql did not work properly with ANSI SQL strings
  closes: http://bugzilla.adiscon.com/show_bug.cgi?id=229
- bugfix: rsyslog did not build with --disable-regexp configure option
  closes: http://bugzilla.adiscon.com/show_bug.cgi?id=243
- bugfix: PRI was invalid on Solaris for message from local log socket
- enhance: added $BOM system property to ease writing byte order masks
- bugfix: RFC5424 parser confused by empty structured data
  closes: http://bugzilla.adiscon.com/show_bug.cgi?id=237
- bugfix: error return from strgen caused abort, now causes action to be
  ignored (just like a failed filter)
- new sample plugin for a strgen to generate sql statement consumable
  by a database plugin
- bugfix: strgen could not be used together with database outputs
  because the sql/stdsql option could not be specified. This has been
  solved by permitting the strgen to include the opton inside its name.
  closes: http://bugzilla.adiscon.com/show_bug.cgi?id=195
---------------------------------------------------------------------------
Version 5.7.9  [V5-BETA] (rgerhards), 2011-03-16
- improved testbench
  among others, life tests for ommysql (against a test database) have
  been added, valgrind-based testing enhanced, ...
- enhance: fallback *at runtime* to epoll_create if epoll_create1 is not
  available. Thanks to Michael Biebl for analysis and patch!
- bugfix: failover did not work correctly if repeated msg reduction was on
  closes: http://bugzilla.adiscon.com/show_bug.cgi?id=236
  affected directive was: $ActionExecOnlyWhenPreviousIsSuspended on
- bugfix: minor memory leak in omlibdbi (< 1k per instance and run)
- bugfix: (regression) omhdfs did no longer compile
- bugfix: omlibdbi did not use password from rsyslog.conf
  closes: http://bugzilla.adiscon.com/show_bug.cgi?id=203
---------------------------------------------------------------------------
Version 5.7.8  [V5-BETA] (rgerhards), 2011-03-09
- systemd support somewhat improved (can now take over existing log sockt)
- bugfix: discard action did not work under some circumstances
  fixes: http://bugzilla.adiscon.com/show_bug.cgi?id=217
- bugfix: file descriptor leak in gnutls netstream driver
  fixes: http://bugzilla.adiscon.com/show_bug.cgi?id=222
---------------------------------------------------------------------------
Version 5.7.7  [V5-BETA] (rgerhards), 2011-03-02
- bugfix: potential abort condition when $RepeatedMsgReduction set to on
  as well as potentially in a number of other places where MsgDup() was
  used. This only happened when the imudp input module was used and it
  depended on name resolution not yet had taken place. In other words,
  this was a strange problem that could lead to hard to diagnose 
  instability. So if you experience instability, chances are good that
  this fix will help.
---------------------------------------------------------------------------
Version 5.7.6  [V5-BETA] (rgerhards), 2011-02-25
- bugfix: fixed a memory leak and potential abort condition
  this could happen if multiple rulesets were used and some output batches
  contained messages belonging to more than one ruleset.
  fixes: http://bugzilla.adiscon.com/show_bug.cgi?id=226
  fixes: http://bugzilla.adiscon.com/show_bug.cgi?id=218
- bugfix: memory leak when $RepeatedMsgReduction on was used
  bug tracker: http://bugzilla.adiscon.com/show_bug.cgi?id=225
---------------------------------------------------------------------------
Version 5.7.5  [V5-BETA] (rgerhards), 2011-02-23
- enhance: imfile did not yet support multiple rulesets, now added
  we do this directly in the beta because a) it does not affect existing
  functionality and b) one may argue that this missing functionality is
  close to a bug.
- improved testbench, added tests for imuxsock
- bugfix: imuxsock did no longer sanitize received messages
  This was a regression from the imuxsock partial rewrite. Happened
  because the message is no longer run through the standard parsers. 
  bug tracker: http://bugzilla.adiscon.com/show_bug.cgi?id=224
- bugfix: minor race condition in action.c - considered cosmetic
  This is considered cosmetic as multiple threads tried to write exactly
  the same value into the same memory location without sync. The method
  has been changed so this can no longer happen.
---------------------------------------------------------------------------
Version 5.7.4  [V5-BETA] (rgerhards), 2011-02-17
- added pmsnare parser module (written by David Lang)
- enhanced imfile to support non-cancel input termination
- improved systemd socket activation thanks to Marius Tomaschweski
- improved error reporting for $WorkDirectory
  non-existance and other detectable problems are now reported,
  and the work directory is NOT set in this case
- bugfix: pmsnare causded abort under some conditions
- bugfix: abort if imfile reads file line of more than 64KiB
  Thanks to Peter Eisentraut for reporting and analysing this problem.
  bug tracker: http://bugzilla.adiscon.com/show_bug.cgi?id=221
- bugfix: queue engine did not properly slow down inputs in FULL_DELAY mode
  when in disk-assisted mode. This especially affected imfile, which
  created unnecessarily queue files if a large set of input file data was
  to process.
- bugfix: very long running actions could prevent shutdown under some
  circumstances. This has now been solved, at least for common
  situations.
- bugfix: fixed compile problem due to empty structs
  this occured only on some platforms/compilers. thanks to Dražen Kačar 
  for the fix
---------------------------------------------------------------------------
Version 5.7.3  [V5-BETA] (rgerhards), 2011-02-07
- added support for processing multi-line messages in imfile
- added $IMUDPSchedulingPolicy and $IMUDPSchedulingPriority config settings
- added $LocalHostName config directive
- bugfix: fixed build problems on some platforms
  namely those that have 32bit atomic operations but not 64 bit ones
- bugfix: local hostname was pulled too-early, so that some config 
  directives (namely FQDN settings) did not have any effect
- bugfix: imfile did duplicate messages under some circumstances
- added $OMMySQLConfigFile config directive
- added $OMMySQLConfigSection config directive
---------------------------------------------------------------------------
Version 5.7.2  [V5-DEVEL] (rgerhards), 2010-11-26
- bugfix(important): problem in TLS handling could cause rsyslog to loop
  in a tight loop, effectively disabling functionality and bearing the
  risk of unresponsiveness of the whole system.
  Bug tracker: http://bugzilla.adiscon.com/show_bug.cgi?id=194
- bugfix: imfile state file was not written when relative file name
  for it was specified
- bugfix: compile failed on systems without epoll_create1()
  Thanks to David Hill for providing a fix.
- bugfix: atomic increment for msg object may not work correct on all
  platforms. Thanks to Chris Metcalf for the patch
- bugfix: replacements for atomic operations for non-int sized types had
  problems. At least one instance of that problem could potentially lead
  to abort (inside omfile).
---------------------------------------------------------------------------
Version 5.7.1  [V5-DEVEL] (rgerhards), 2010-10-05
- support for Hadoop's HDFS added (via omhdfs)
- imuxsock now optionally use SCM_CREDENTIALS to pull the pid from the log
  socket itself
  (thanks to Lennart Poettering for the suggesting this feature)
- imuxsock now optionally uses per-process input rate limiting, guarding the
  user against processes spamming the system log
  (thanks to Lennart Poettering for suggesting this feature)
- added new config statements
  * $InputUnixListenSocketUsePIDFromSystem 
  * $SystemLogUsePIDFromSystem 
  * $SystemLogRateLimitInterval
  * $SystemLogRateLimitBurst
  * $SystemLogRateLimitSeverity
  * $IMUxSockRateLimitInterval
  * $IMUxSockRateLimitBurst
  * $IMUxSockRateLimitSeverity
- imuxsock now supports up to 50 different sockets for input
- some code cleanup in imuxsock (consider this a release a major
  modification, especially if problems show up)
- bugfix: /dev/log was unlinked even when passed in from systemd
  in which case it should be preserved as systemd owns it
---------------------------------------------------------------------------
Version 5.7.0  [V5-DEVEL] (rgerhards), 2010-09-16
- added module impstat to emit periodic statistics on rsyslog counters
- support for systemd officially added
  * acquire /dev/log socket optionally from systemd
    thanks to Lennart Poettering for this patch
  * sd-systemd API added as part of rsyslog runtime library
---------------------------------------------------------------------------
Version 5.6.5  [V5-STABLE] (rgerhards), 2011-03-22
- bugfix: failover did not work correctly if repeated msg reduction was on
  affected directive was: $ActionExecOnlyWhenPreviousIsSuspended on
  closes: http://bugzilla.adiscon.com/show_bug.cgi?id=236
- bugfix: omlibdbi did not use password from rsyslog.con
  closes: http://bugzilla.adiscon.com/show_bug.cgi?id=203
- bugfix(kind of): tell users that config graph can currently not be
  generated
  closes: http://bugzilla.adiscon.com/show_bug.cgi?id=232
- bugfix: discard action did not work under some circumstances
  fixes: http://bugzilla.adiscon.com/show_bug.cgi?id=217
  (backport from 5.7.8)
---------------------------------------------------------------------------
Version 5.6.4  [V5-STABLE] (rgerhards), 2011-03-03
- bugfix: potential abort condition when $RepeatedMsgReduction set to on
  as well as potentially in a number of other places where MsgDup() was
  used. This only happened when the imudp input module was used and it
  depended on name resolution not yet had taken place. In other words,
  this was a strange problem that could lead to hard to diagnose 
  instability. So if you experience instability, chances are good that
  this fix will help.
- bugfix: fixed a memory leak and potential abort condition
  this could happen if multiple rulesets were used and some output batches
  contained messages belonging to more than one ruleset.
  fixes: http://bugzilla.adiscon.com/show_bug.cgi?id=226
  fixes: http://bugzilla.adiscon.com/show_bug.cgi?id=218
- bugfix: memory leak when $RepeatedMsgReduction on was used
  bug tracker: http://bugzilla.adiscon.com/show_bug.cgi?id=225
---------------------------------------------------------------------------
Version 5.6.3  [V5-STABLE] (rgerhards), 2011-01-26
- bugfix: action processor released memory too early, resulting in
  potential issue in retry cases (but very unlikely due to another
  bug, which I also fixed -- only after the fix this problem here
  became actually visible).
- bugfix: batch processing flagged invalid message as "bad" under some
  circumstances
- bugfix: unitialized variable could cause issues under extreme conditions
  plus some minor nits. This was found after a clang static code analyzer
  analysis (great tool, and special thanks to Marcin for telling me about
  it!)
- bugfix: batches which had actions in error were not properly retried in
  all cases
- bugfix: imfile did duplicate messages under some circumstances
- bugfix: testbench was not activated if no Java was present on system
  ... what actually was a left-over. Java is no longer required.
---------------------------------------------------------------------------
Version 5.6.2  [V5-STABLE] (rgerhards), 2010-11-30
- bugfix: compile failed on systems without epoll_create1()
  Thanks to David Hill for providing a fix.
- bugfix: atomic increment for msg object may not work correct on all
  platforms. Thanks to Chris Metcalf for the patch
- bugfix: replacements for atomic operations for non-int sized types had
  problems. At least one instance of that problem could potentially lead
  to abort (inside omfile).
- added the $InputFilePersistStateInterval config directive to imfile
- changed imfile so that the state file is never deleted (makes imfile
  more robust in regard to fatal failures)
- bugfix: a slightly more informative error message when a TCP
  connections is aborted
---------------------------------------------------------------------------
Version 5.6.1  [V5-STABLE] (rgerhards), 2010-11-24
- bugfix(important): problem in TLS handling could cause rsyslog to loop
  in a tight loop, effectively disabling functionality and bearing the
  risk of unresponsiveness of the whole system.
  Bug tracker: http://bugzilla.adiscon.com/show_bug.cgi?id=194
- permitted imptcp to work on systems which support epoll(), but not
  epoll_create().
  Bug: http://bugzilla.adiscon.com/show_bug.cgi?id=204
  Thanks to Nicholas Brink for reporting this problem.
- bugfix: testbench failed if imptcp was not enabled
- bugfix: segfault when an *empty* template was used
  Bug: http://bugzilla.adiscon.com/show_bug.cgi?id=206
  Thanks to David Hill for alerting us.
- bugfix: compile failed with --enable-unlimited-select
  thanks varmojfekoj for the patch
---------------------------------------------------------------------------
Version 5.6.0  [V5-STABLE] (rgerhards), 2010-10-19

This release brings all changes and enhancements of the 5.5.x series
to the v5-stable branch.

- bugfix: a couple of problems that imfile had on some platforms, namely
  Ubuntu (not their fault, but occured there)
- bugfix: imfile utilizes 32 bit to track offset. Most importantly,
  this problem can not experienced on Fedora 64 bit OS (which has
  64 bit long's!)
---------------------------------------------------------------------------
Version 5.5.7  [V5-BETA] (rgerhards), 2010-08-09
- changed omudpspoof default spoof address to simplify typical use case
  thanks to David Lang for suggesting this
- doc bugfix: pmlastmsg doc samples had errors
- bugfix[minor]: pmrfc3164sd had invalid name (resided in rsyslog name 
  space, what should not be the case for a contributed module)
- added omuxsock, which permits to write message to local Unix sockets
  this is the counterpart to imuxsock, enabling fast local forwarding
---------------------------------------------------------------------------
Version 5.5.6  [DEVEL] (rgerhards), 2010-07-21
- added parser modules
  * pmlastmsg, which supports the notoriously malformed "last message
    repeated n times" messages from some syslogd's (namely sysklogd)
  * pmrfc3164sd (contributed), supports RFC5424 structured data in 
    RFC3164 messages [untested]
- added new module type "string generator", used to speed up output
  processing. Expected speedup for (typical) rsyslog processing is
  roughly 5 to 6 percent compared to using string-based templates.
  They may also be used to do more complex formatting with custom
  C code, what provided greater flexibility and probably far higher
  speed, for example if using multiple regular expressions within a 
  template.
- added 4 string generators for
  * RSYSLOG_FileFormat
  * RSYSLOG_TraditionalFileFormat
  * RSYSLOG_ForwardFormat
  * RSYSLOG_TraditionalForwardFormat
- bugfix: mutexes used to simulate atomic instructions were not destructed
- bugfix: regression caused more locking action in msg.c than necessary
- bugfix: "$ActionExecOnlyWhenPreviousIsSuspended on" was broken
- bugfix: segfault on HUP when "HUPIsRestart" was set to "on"
  thanks varmojfekoj for the patch
- bugfix: default for $OMFileFlushOnTXEnd was wrong ("off").
  This, in default mode, caused buffered writing to be used, what
  means that it looked like no output were written or partial
  lines. Thanks to Michael Biebl for pointing out this bug.
- bugfix: programname filter in ! configuration can not be reset
  Thanks to Kiss Gabor for the patch.
---------------------------------------------------------------------------
Version 5.5.5  [DEVEL] (rgerhards), 2010-05-20
- added new cancel-reduced action thread termination method
  We now manage to cancel threads that block inside a retry loop to
  terminate without the need to cancel the thread. Avoiding cancellation
  helps keep the system complexity minimal and thus provides for better
  stability. This also solves some issues with improper shutdown when
  inside an action retry loop.
---------------------------------------------------------------------------
Version 5.5.4  [DEVEL] (rgerhards), 2010-05-03
- This version offers full support for Solaris on Intel and Sparc
- bugfix: problems with atomic operations emulation
  replaced atomic operation emulation with new code. The previous code
  seemed to have some issue and also limited concurrency severely. The
  whole atomic operation emulation has been rewritten.
- bugfix: netstream ptcp support class was not correctly build on systems
  without epoll() support
- bugfix: segfault on Solaris/Sparc
---------------------------------------------------------------------------
Version 5.5.3  [DEVEL] (rgerhards), 2010-04-09
- added basic but functional support for Solaris
- imported many bugfixes from 3.6.2/4.6.1 (see ChangeLog below!)
- added new property replacer option "date-rfc3164-buggyday" primarily
  to ease migration from syslog-ng. See property replacer doc for
  details.
- added capability to turn off standard LF delimiter in TCP server
  via new directive "$InputTCPServerDisableLFDelimiter on"
- bugfix: failed to compile on systems without epoll support
- bugfix: comment char ('#') in literal terminated script parsing
  and thus could not be used.
  but tracker: http://bugzilla.adiscon.com/show_bug.cgi?id=119
  [merged in from v3.22.2]
- imported patches from 4.6.0:
  * improved testbench to contain samples for totally malformed messages
    which miss parts of the message content
  * bugfix: some malformed messages could lead to a missing LF inside files
    or some other missing parts of the template content.
  * bugfix: if a message ended immediately with a hostname, the hostname
    was mistakenly interpreted as TAG, and localhost be used as hostname
---------------------------------------------------------------------------
Version 5.5.2  [DEVEL] (rgerhards), 2010-02-05
- applied patches that make rsyslog compile under Apple OS X.
  Thanks to trey for providing these.
- replaced data type "bool" by "sbool" because this created some
  portability issues.
- added $Escape8BitCharactersOnReceive directive
  Thanks to David Lang for suggesting it.
- worked around an issue where omfile failed to compile on 32 bit platforms
  under some circumstances (this smells like a gcc problem, but a simple
  solution was available). Thanks to Kenneth Marshall for some advice.
- extended testbench
---------------------------------------------------------------------------
Version 5.5.1  [DEVEL] (rgerhards), 2009-11-27
- introduced the ablity for netstream drivers to utilize an epoll interface
  This offers increased performance and removes the select() FDSET size
  limit from imtcp. Note that we fall back to select() if there is no
  epoll netstream drivers. So far, an epoll driver has only been
  implemented for plain tcp syslog, the rest will follow once the code
  proves well in practice AND there is demand.
- re-implemented $EscapeControlCharacterTab config directive
  Based on Jonathan Bond-Caron's patch for v4. This now also includes some
  automatted tests.
- bugfix: enabling GSSServer crashes rsyslog startup
  Thanks to Tomas Kubina for the patch [imgssapi]
- bugfix (kind of): check if TCP connection is still alive if using TLS
  Thanks to Jonathan Bond-Caron for the patch.
---------------------------------------------------------------------------
Version 5.5.0  [DEVEL] (rgerhards), 2009-11-18
- moved DNS resolution code out of imudp and into the backend processing
  Most importantly, DNS resolution now never happens if the resolved name
  is not required. Note that this applies to imudp - for the other inputs,
  DNS resolution almost comes for free, so we do not do it there. However,
  the new method has been implemented in a generic way and as such may 
  also be used by other modules in the future.
- added option to use unlimited-size select() calls
  Thanks to varmjofekoj for the patch
  This is not done in imudp, as it natively supports epoll().
- doc: improved description of what loadable modules can do
---------------------------------------------------------------------------
Version 5.4.2  [v5-stable] (rgerhards), 2010-03-??
- bugfix(kind of): output plugin retry behaviour could cause engine to loop
  The rsyslog engine did not guard itself against output modules that do
  not properly convey back the tryResume() behaviour. This then leads to
  what looks like an endless loop. I consider this to be a bug of the 
  engine not only because it should be hardened against plugin misbehaviour,
  but also because plugins may not be totally able to avoid this situation
  (depending on the type of and processing done by the plugin).
- bugfix: testbench failed when not executed in UTC+1 timezone
  accidently, the time zone information was kept inside some
  to-be-checked-for responses
- temporary bugfix replaced by permanent one for
  message-induced off-by-one error (potential segfault) (see 4.6.2)
  The analysis has been completed and a better fix been crafted and 
  integrated.
- bugfix(minor): status variable was uninitialized
  However, this would have caused harm only if NO parser modules at
  all were loaded, which would lead to a defunctional configuration
  at all. And, even more important, this is impossible as two parser
  modules are built-in and thus can not be "not loaded", so we always
  have a minimum of two.
---------------------------------------------------------------------------
Version 5.4.1  [v5-stable] (rgerhards), 2010-03-??
- added new property replacer option "date-rfc3164-buggyday" primarily
  to ease migration from syslog-ng. See property replacer doc for
  details. [backport from 5.5.3 because urgently needed by some]
- imported all bugfixes vom 4.6.2 (see below)
---------------------------------------------------------------------------
Version 5.4.0  [v5-stable] (rgerhards), 2010-03-08
***************************************************************************
* This is a new stable v5 version. It contains all fixes and enhancements *
* made during the 5.3.x phase as well as those listed below.              *
* Note that the 5.2.x series was quite buggy and as such all users are    *
* strongly advised to upgrade to 5.4.0.                                   *
***************************************************************************
- bugfix: omruleset failed to work in many cases
  bug tracker: http://bugzilla.adiscon.com/show_bug.cgi?id=179
  Thanks to Ryan B. Lynch for reporting this issue.
- bugfix: comment char ('#') in literal terminated script parsing
  and thus could not be used.
  but tracker: http://bugzilla.adiscon.com/show_bug.cgi?id=119
  [merged in from v3.22.2]
---------------------------------------------------------------------------
Version 5.3.7  [BETA] (rgerhards), 2010-01-27
- bugfix: queues in direct mode could case a segfault, especially if an
  action failed for action queues. The issue was an invalid increment of
  a stack-based pointer which lead to destruction of the stack frame and
  thus a segfault on function return.
  Thanks to Michael Biebl for alerting us on this problem.
- bugfix: hostname accidently set to IP address for some message sources,
  for example imudp. Thanks to Anton for reporting this bug. [imported v4]
- bugfix: ompgsql had problems with transaction support, what actually 
  rendered it unsuable. Thanks to forum user "horhe" for alerting me
  on this bug and helping to debug/fix it! [imported from 5.3.6]
- bugfix: $CreateDirs variable not properly initialized, default thus
  was random (but most often "on") [imported from v3]
- bugfix: potential segfaults during queue shutdown
  (bugs require certain non-standard settings to appear)
  Thanks to varmojfekoj for the patch [imported from 4.5.8]
  [backport from 5.5.2]
- bugfix: wrong memory assignment for a config variable (probably
  without causing any harm) [backport from 5.2.2]
- bugfix: rsyslog hangs when writing to a named pipe which nobody was
  reading. Thanks to Michael Biebl for reporting this bug.
  Bugzilla entry: http://bugzilla.adiscon.com/show_bug.cgi?id=169
  [imported from 4.5.8]
---------------------------------------------------------------------------
Version 5.3.6  [BETA] (rgerhards), 2010-01-13
- bugfix: ompgsql did not properly check the server connection in
  tryResume(), which could lead to rsyslog running in a thight loop
- bugfix: suspension during beginTransaction() was not properly handled
  by rsyslog core
- bugfix: omfile output was only written when buffer was full, not at
  end of transaction
- bugfix: commit transaction was not properly conveyed to message layer,
  potentially resulting in non-message destruction and thus hangs
- bugfix: enabling GSSServer crashes rsyslog startup
  Thanks to Tomas Kubina for the patch [imgssapi]
- bugfix (kind of): check if TCP connection is still alive if using TLS
  Thanks to Jonathan Bond-Caron for the patch.
- bugfix: $CreateDirs variable not properly initialized, default thus
  was random (but most often "on") [imported from v3]
- bugfix: ompgsql had problems with transaction support, what actually 
  rendered it unsuable. Thanks to forum user "horhe" for alerting me
  on this bug and helping to debug/fix it!
- bugfix: memory leak when sending messages in zip-compressed format
  Thanks to Naoya Nakazawa for analyzing this issue and providing a patch.
- worked around an issue where omfile failed to compile on 32 bit platforms
  under some circumstances (this smells like a gcc problem, but a simple
  solution was available). Thanks to Kenneth Marshall for some advice.
  [backported from 5.5.x branch]
---------------------------------------------------------------------------
Version 5.3.5  [BETA] (rgerhards), 2009-11-13
- some light performance enhancement by replacing time() call with much
  faster (at least under linux) gettimeofday() calls.
- some improvement of omfile performance with dynafiles
  saved costly time() calls by employing a logical clock, which is 
  sufficient for the use case
- bugfix: omudpspoof miscalculated source and destination ports
  while this was probably not noticed for source ports, it resulted in
  almost all destination ports being wrong, except for the default port
  of 514, which by virtue of its binary representation was calculated 
  correct (and probably thus the bug not earlier detected).
- bugfixes imported from earlier releases
  * bugfix: named pipes did no longer work (they always got an open error)
    this was a regression from the omfile rewrite in 4.5.0
  * bugfix(testbench): sequence check was not always performed correctly,
    that could result in tests reporting success when they actually failed
- improved testbench: added tests for UDP forwarding and omudpspoof
- doc bugfix: omudpspoof had wrong config command names ("om" missing)
- bugfix [imported from 4.4.3]: $ActionExecOnlyOnceEveryInterval did
  not work.
- [inport v4] improved testbench, contains now tcp and gzip test cases
- [import v4] added a so-called "On Demand Debug" mode, in which debug
  output can be generated only after the process has started, but not right
  from the beginning. This is assumed to be useful for hard-to-find bugs.
  Also improved the doc on the debug system.
- bugfix: segfault on startup when -q or -Q option was given
  [imported from v3-stable]
---------------------------------------------------------------------------
Version 5.3.4  [DEVEL] (rgerhards), 2009-11-04
- added the ability to create custom message parsers
- added $RulesetParser config directive that permits to bind specific
  parsers to specific rulesets
- added omruleset output module, which provides great flexibility in 
  action processing. THIS IS A VERY IMPORTANT ADDITION, see its doc
  for why.
- added the capability to have ruleset-specific main message queues
  This offers considerable additional flexibility AND superior performance
  (in cases where multiple inputs now can avoid lock contention)
- bugfix: correct default for escape ('#') character restored
  This was accidently changed to '\\', thanks to David Lang for reporting
- bugfix(testbench): testcase did not properly wait for rsyslogd shutdown
  thus some unpredictable behavior and a false negative test result
  could occur.
---------------------------------------------------------------------------
Version 5.3.3  [DEVEL] (rgerhards), 2009-10-27
- simplified and thus speeded up the queue engine, also fixed some
  potential race conditions (in very unusual shutdown conditions)
  along the way. The threading model has seriously changes, so there may
  be some regressions.
- enhanced test environment (inlcuding testbench): support for enhancing
  probability of memory addressing failure by using non-NULL default
  value for malloced memory (optional, only if requested by configure
  option). This helps to track down some otherwise undetected issues
  within the testbench.
- bugfix: potential abort if inputname property was not set 
  primarily a problem of imdiag
- bugfix: message processing states were not set correctly in all cases
  however, this had no negative effect, as the message processing state
  was not evaluated when a batch was deleted, and that was the only case
  where the state could be wrong.
---------------------------------------------------------------------------
Version 5.3.2  [DEVEL] (rgerhards), 2009-10-21
- enhanced omfile to support transactional interface. This will increase
  performance in many cases.
- added multi-ruleset support to imudp
- re-enabled input thread termination handling that does avoid thread
  cancellation where possible. This provides a more reliable mode of
  rsyslogd termination (canceling threads my result in not properly
  freed resouces and potential later hangs, even though we perform
  proper cancel handling in our code). This is part of an effort to
  reduce thread cancellation as much as possible in rsyslog.
  NOTE: the code previously written code for this functionality had a
  subtle race condition. The new code solves that.
- enhanced immark to support non-cancel input module termination
- improved imudp so that epoll can be used in more environments,
  fixed potential compile time problem if EPOLL_CLOEXEC is not available.
- some cleanup/slight improvement:
  * changed imuxsock to no longer use deprecated submitAndParseMsg() IF
  * changed submitAndParseMsg() interface to be a wrapper around the new
    way of message creation/submission. This enables older plugins to be
    used together with the new interface. The removal also enables us to
    drop a lot of duplicate code, reducing complexity and increasing
    maintainability.
- bugfix: segfault when starting up with an invalid .qi file for a disk queue
  Failed for both pure disk as well as DA queues. Now, we emit an error
  message and disable disk queueing facility.
- bugfix: potential segfault on messages with empty MSG part. This was a
  recently introduced regression.
- bugfix: debug string larger than 1K were improperly displayed. Max size
  is now 32K, and if a string is even longer it is meaningfully truncated.
---------------------------------------------------------------------------
Version 5.3.1  [DEVEL] (rgerhards), 2009-10-05
- added $AbortOnUncleanConfig directive - permits to prevent startup when
  there are problems with the configuration file. See it's doc for
  details.
- included some important fixes from v4-stable:
  * bugfix: invalid handling of zero-sized messages
  * bugfix: zero-sized UDP messages are no longer processed
  * bugfix: random data could be appended to message
  * bugfix: reverse lookup reduction logic in imudp do DNS queries too often
- bugfixes imported from 4.5.4:
  * bugfix: potential segfault in stream writer on destruction
  * bugfix: potential race in object loader (obj.c) during use/release
  * bugfixes: potential problems in out file zip writer
---------------------------------------------------------------------------
Version 5.3.0  [DEVEL] (rgerhards), 2009-09-14
- begun to add simple GUI programs to gain insight into running rsyslogd
  instances and help setup and troubleshooting (active via the
  --enable-gui ./configure switch)
- changed imudp to utilize epoll(), where available. This shall provide
  slightly better performance (just slightly because we called select()
  rather infrequently on a busy system)
---------------------------------------------------------------------------
Version 5.2.2  [v5-stable] (rgerhards), 2009-11-??
- bugfix: enabling GSSServer crashes rsyslog startup
  Thanks to Tomas Kubina for the patch [imgssapi]
---------------------------------------------------------------------------
Version 5.2.1  [v5-stable] (rgerhards), 2009-11-02
- bugfix [imported from 4.4.3]: $ActionExecOnlyOnceEveryInterval did
  not work.
- bugfix: segfault on startup when -q or -Q option was given
  [imported from v3-stable]
---------------------------------------------------------------------------
Version 5.2.0  [v5-stable] (rgerhards), 2009-11-02
This is a re-release of version 5.1.6 as stable after we did not get any bug 
reports during the whole beta phase. Still, this first v5-stable may not be 
as stable as one hopes for, I am not sure if we did not get bug reports
just because nobody tried it. Anyhow, we need to go forward and so we
have the initial v5-stable.
---------------------------------------------------------------------------
Version 5.1.6  [v5-beta] (rgerhards), 2009-10-15
- feature imports from v4.5.6
- bugfix: potential race condition when queue worker threads were
  terminated
- bugfix: solved potential (temporary) stall of messages when the queue was
  almost empty and few new data added (caused testbench to sometimes hang!)
- fixed some race condition in testbench
- added more elaborate diagnostics to parts of the testbench
- bugfixes imported from 4.5.4:
  * bugfix: potential segfault in stream writer on destruction
  * bugfix: potential race in object loader (obj.c) during use/release
  * bugfixes: potential problems in out file zip writer
- included some important fixes from 4.4.2:
  * bugfix: invalid handling of zero-sized messages
  * bugfix: zero-sized UDP messages are no longer processed
  * bugfix: random data could be appended to message
  * bugfix: reverse lookup reduction logic in imudp do DNS queries too often
---------------------------------------------------------------------------
Version 5.1.5  [v5-beta] (rgerhards), 2009-09-11
- added new config option $ActionWriteAllMarkMessages
  this option permites to process mark messages under all circumstances,
  even if an action was recently called. This can be useful to use mark
  messages as a kind of heartbeat.
- added new config option $InputUnixListenSocketCreatePath
  to permit the auto-creation of pathes to additional log sockets. This
  turns out to be useful if they reside on temporary file systems and
  rsyslogd starts up before the daemons that create these sockets
  (rsyslogd always creates the socket itself if it does not exist).
- added $LogRSyslogStatusMessages configuration directive
  permitting to turn off rsyslog start/stop/HUP messages. See Debian
  ticket http://bugs.debian.org/cgi-bin/bugreport.cgi?bug=463793
- bugfix: hostnames with dashes in them were incorrectly treated as
  malformed, thus causing them to be treated as TAG (this was a regression
  introduced from the "rfc3164 strict" change in 4.5.0). Testbench has been
  updated to include a smaple message with a hostname containing a dash.
- bugfix: strings improperly reused, resulting in some message properties
  be populated with strings from previous messages. This was caused by
  an improper predicate check.
- added new config directive $omfileForceChown [import from 4.7.0]
---------------------------------------------------------------------------
Version 5.1.4  [DEVEL] (rgerhards), 2009-08-20
- legacy syslog parser changed so that it now accepts date stamps in
  wrong case. Some devices seem to create them and I do not see any harm
  in supporting that.
- added $InputTCPMaxListeners directive - permits to specify how many 
  TCP servers shall be possible (default is 20).
- bugfix: memory leak with some input modules. Those inputs that
  use parseAndSubmitMsg() leak two small memory blocks with every message.
  Typically, those process only relatively few messages, so the issue 
  does most probably not have any effect in practice.
- bugfix: if tcp listen port could not be created, no error message was
  emitted
- bugfix: discard action did not work (did not discard messages)
- bugfix: discard action caused segfault
- bugfix: potential segfault in output file writer (omfile)
  In async write mode, we use modular arithmetic to index the output
  buffer array. However, the counter variables accidently were signed,
  thus resulting in negative indizes after integer overflow. That in turn
  could lead to segfaults, but was depending on the memory layout of 
  the instance in question (which in turn depended on a number of
  variables, like compile settings but also configuration). The counters
  are now unsigned (as they always should have been) and so the dangling
  mis-indexing does no longer happen. This bug potentially affected all
  installations, even if only some may actually have seen a segfault.
---------------------------------------------------------------------------
Version 5.1.3  [DEVEL] (rgerhards), 2009-07-28
- architecture change: queue now always has at least one worker thread
  if not running in direct mode. Previous versions could run without 
  any active workers. This simplifies the code at a very small expense.
  See v5 compatibility note document for more in-depth discussion.
- enhance: UDP spoofing supported via new output module omudpspoof
  See the omudpspoof documentation for details and samples
- bugfix: message could be truncated after TAG, often when forwarding
  This was a result of an internal processing error if maximum field
  sizes had been specified in the property replacer.
- bugfix: minor static memory leak while reading configuration
  did NOT leak based on message volume
- internal: added ability to terminate input modules not via pthread_cancel
  but an alternate approach via pthread_kill. This is somewhat safer as we
  do not need to think about the cancel-safeness of all libraries we use.
  However, not all inputs can easily supported, so this now is a feature
  that can be requested by the input module (the most important ones
  request it).
---------------------------------------------------------------------------
Version 5.1.2  [DEVEL] (rgerhards), 2009-07-08
- bugfix: properties inputname, fromhost, fromhost-ip, msg were lost when
  working with disk queues
- some performance enhancements
- bugfix: abort condition when RecvFrom was not set and message reduction
  was on. Happend e.g. with imuxsock.
- added $klogConsoleLogLevel directive which permits to set a new
  console log level while rsyslog is active
- some internal code cleanup
---------------------------------------------------------------------------
Version 5.1.1  [DEVEL] (rgerhards), 2009-07-03
- bugfix: huge memory leak in queue engine (made rsyslogd unusable in
  production). Occured if at least one queue was in direct mode 
  (the default for action queues)
- imported many performance optimizations from v4-devel (4.5.0)
- bugfix: subtle (and usually irrelevant) issue in timout processing
  timeout could be one second too early if nanoseconds wrapped
- set a more sensible timeout for shutdow, now 1.5 seconds to complete
  processing (this also removes those cases where the shutdown message
  was not written because the termination happened before it)
---------------------------------------------------------------------------
Version 5.1.0  [DEVEL] (rgerhards), 2009-05-29

*********************************** NOTE **********************************
The v5 versions of rsyslog feature a greatly redesigned queue engine. The
major theme for the v5 release is twofold:

a) greatly improved performance
b) enable audit-grade processing

Here, audit-grade processing means that rsyslog, if used together with
audit-grade transports and configured correctly, will never lose messages
that already have been acknowledged, not even in fatal failure cases like
sudden loss of power.

Note that large parts of rsyslog's important core components have been
restructured to support these design goals. As such, early versions of
the engine will probably be less stable than the v3/v4 engine.

Also note that the initial versions do not cover all and everything. As
usual, the code will evolve toward the final goal as version numbers
increase.
*********************************** NOTE **********************************

- redesigned queue engine so that it supports ultra-reliable operations
  This resulted in a rewrite of large parts. The new capability can be
  used to build audit-grade systems on the basis of rsyslog.
- added $MainMsgQueueDequeueBatchSize and $ActionQueueDequeueBatchSize 
  configuration directives
- implemented a new transactional output module interface which provides
  superior performance (for databases potentially far superior performance)
- increased ompgsql performance by adapting to new transactional
  output module interface
---------------------------------------------------------------------------
Version 4.8.1  [v4-stable], 2011-09-??
- increased max config file line size to 64k
  We now also emit an error message if even 64k is not enough (not
  doing so previously may rightfully be considered as a bug)
- bugfix: omprog made rsyslog abort on startup if not binary to
  execute was configured
- bugfix: $ActionExecOnlyOnce interval did not work properly
  Thanks to Tomas Heinrich for the patch
- bugfix: potential abort if ultra-large file io buffers are used and
  dynafile cache exhausts address space (primarily a problem on 32 bit
  platforms)
- bugfix: potential abort after reading invalid X.509 certificate
  closes: http://bugzilla.adiscon.com/show_bug.cgi?id=290
  Thanks to Tomas Heinrich for the patch.
- bugfix: potential fatal abort in omgssapi
  Thanks to Tomas Heinrich for the patch.
- added doc for omprog
- FQDN hostname for multihomed host was not always set to the correct name
  if multiple aliases existed. Thanks to Tomas Heinreich for the patch.
- re-licensed larger parts of the codebase under the Apache license 2.0
---------------------------------------------------------------------------
Version 4.8.0  [v4-stable] (rgerhards), 2011-09-07
***************************************************************************
* This is a new stable v4 version. It contains all fixes and enhancements *
* made during the 4.7.x phase as well as those listed below.              *
* Note: major new development to v4 is concluded  and will only be done   *
*       for custom projects.                                              *
***************************************************************************
There are no changes compared to 4.7.5, just a re-release with the new
version number as new v4-stable. The most important new feature is Solaris
support.
---------------------------------------------------------------------------
Version 4.7.5  [v4-beta], 2011-09-01
- bugfix/security: off-by-two bug in legacy syslog parser, CVE-2011-3200
- bugfix: potential misadressing in property replacer
- bugfix: The NUL-Byte for the syslogtag was not copied in MsgDup (msg.c)
---------------------------------------------------------------------------
Version 4.7.4  [v4-beta] (rgerhards), 2011-07-11
- added support for the ":omusrmsg:" syntax in configuring user messages
- added support for the ":omfile:" syntax in configuring user messages
- added $LocalHostName config directive
- bugfix: PRI was invalid on Solaris for message from local log socket
Version 4.7.3  [v4-devel] (rgerhards), 2010-11-25
- added omuxsock, which permits to write message to local Unix sockets
  this is the counterpart to imuxsock, enabling fast local forwarding
- added imptcp, a simplified, Linux-specific and potentielly fast
  syslog plain tcp input plugin (NOT supporting TLS!)
- bugfix: a couple of problems that imfile had on some platforms, namely
  Ubuntu (not their fault, but occured there)
- bugfix: imfile utilizes 32 bit to track offset. Most importantly,
  this problem can not experienced on Fedora 64 bit OS (which has
  64 bit long's!)
- added the $InputFilePersistStateInterval config directive to imfile
- changed imfile so that the state file is never deleted (makes imfile
  more robust in regard to fatal failures)
---------------------------------------------------------------------------
Version 4.7.2  [v4-devel] (rgerhards), 2010-05-03
- bugfix: problems with atomic operations emulaton
  replaced atomic operation emulation with new code. The previous code
  seemed to have some issue and also limited concurrency severely. The
  whole atomic operation emulation has been rewritten.
- added new $Sleep directive to hold processing for a couple of seconds
  during startup
- bugfix: programname filter in ! configuration can not be reset
  Thanks to Kiss Gabor for the patch.
---------------------------------------------------------------------------
Version 4.7.1  [v4-devel] (rgerhards), 2010-04-22
- Solaris support much improved -- was not truely usable in 4.7.0
  Solaris is no longer supported in imklog, but rather there is a new
  plugin imsolaris, which is used to pull local log sources on a Solaris
  machine.
- testbench improvement: Java is no longer needed for testing tool creation
---------------------------------------------------------------------------
Version 4.7.0  [v4-devel] (rgerhards), 2010-04-14
- new: support for Solaris added (but not yet the Solaris door API)
- added function getenv() to RainerScript
- added new config option $InputUnixListenSocketCreatePath
  to permit the auto-creation of pathes to additional log sockets. This
  turns out to be useful if they reside on temporary file systems and
  rsyslogd starts up before the daemons that create these sockets
  (rsyslogd always creates the socket itself if it does not exist).
- added $LogRSyslogStatusMessages configuration directive
  permitting to turn off rsyslog start/stop/HUP messages. See Debian
  ticket http://bugs.debian.org/cgi-bin/bugreport.cgi?bug=463793
- added new config directive $omfileForceChown to (try to) fix some broken
  system configs.
  See ticket for details: http://bugzilla.adiscon.com/show_bug.cgi?id=150
- added $EscapeControlCharacterTab config directive
  Thanks to Jonathan Bond-Caron for the patch.
- added option to use unlimited-size select() calls
  Thanks to varmjofekoj for the patch
- debugondemand mode caused backgrounding to fail - close to a bug, but I'd
  consider the ability to background in this mode a new feature...
- bugfix (kind of): check if TCP connection is still alive if using TLS
  Thanks to Jonathan Bond-Caron for the patch.
- imported changes from 4.5.7 and below
- bugfix: potential segfault when -p command line option was used
  Thanks for varmojfekoj for pointing me at this bug.
- imported changes from 4.5.6 and below
---------------------------------------------------------------------------
Version 4.6.8  [v4-stable] (rgerhards), 2011-09-01
- bugfix/security: off-by-two bug in legacy syslog parser, CVE-2011-3200
- bugfix: potential misadressing in property replacer
- bugfix: memcpy overflow can occur in allowed sender checking
  if a name is resolved to IPv4-mapped-on-IPv6 address
  Found by Ismail Dönmez at suse
- bugfix: The NUL-Byte for the syslogtag was not copied in MsgDup (msg.c)
---------------------------------------------------------------------------
Version 4.6.7  [v4-stable] (rgerhards), 2011-07-11
- added support for the ":omusrmsg:" syntax in configuring user messages
- added support for the ":omfile:" syntax in configuring user messages
---------------------------------------------------------------------------
Version 4.6.6  [v4-stable] (rgerhards), 2011-06-24
- bugfix: memory leak in imtcp & subsystems under some circumstances
  This leak is tied to error conditions which lead to incorrect cleanup
  of some data structures. [backport from v6, limited testing under v4]
- bugfix: invalid processing in QUEUE_FULL condition
  If the the multi-submit interface was used and a QUEUE_FULL condition
  occured, the failed message was properly destructed. However, the
  rest of the input batch, if it existed, was not processed. So this
  lead to potential loss of messages and a memory leak. The potential
  loss of messages was IMHO minor, because they would have been dropped
  in most cases due to the queue remaining full, but very few lucky ones
  from the batch may have made it. Anyhow, this has now been changed so
  that the rest of the batch is properly tried to be enqueued and, if
  not possible, destructed.
- bugfix: invalid storage type for config variables
- bugfix: stream driver mode was not correctly set on tcp ouput on big
  endian systems.
  thanks varmojfekoj for the patch
- bugfix: IPv6-address could not be specified in omrelp
  this was due to improper parsing of ":"
  closes: http://bugzilla.adiscon.com/show_bug.cgi?id=250
- bugfix: memory and file descriptor leak in stream processing
  Leaks could occur under some circumstances if the file stream handler
  errored out during the open call. Among others, this could cause very
  big memory leaks if there were a problem with unreadable disk queue
  files. In regard to the memory leak, this
  closes: http://bugzilla.adiscon.com/show_bug.cgi?id=256
- bugfix: imfile potentially duplicates lines
  This can happen when 0 bytes are read from the input file, and some
  writer appends data to the file BEFORE we check if a rollover happens.
  The check for rollover uses the inode and size as a criterion. So far,
  we checked for equality of sizes, which is not given in this scenario,
  but that does not indicate a rollover. From the source code comments:
     Note that when we check the size, we MUST NOT check for equality.
     The reason is that the file may have been written right after we
     did try to read (so the file size has increased). That is NOT in
     indicator of a rollover (this is an actual bug scenario we 
     experienced). So we need to check if the new size is smaller than
     what we already have seen!
  Also, under some circumstances an invalid truncation was detected. This
  code has now been removed, a file change (and thus resent) is only
  detected if the inode number changes.
- bugfix: a couple of problems that imfile had on some platforms, namely
  Ubuntu (not their fault, but occured there)
- bugfix: imfile utilizes 32 bit to track offset. Most importantly,
  this problem can not experienced on Fedora 64 bit OS (which has
  64 bit long's!)
- bugfix: abort if imfile reads file line of more than 64KiB
  Thanks to Peter Eisentraut for reporting and analysing this problem.
  bug tracker: http://bugzilla.adiscon.com/show_bug.cgi?id=221
- bugfix: omlibdbi did not use password from rsyslog.con
  closes: http://bugzilla.adiscon.com/show_bug.cgi?id=203
- bugfix: TCP connection invalidly aborted when messages needed to be
  discarded (due to QUEUE_FULL or similar problem)
- bugfix: a slightly more informative error message when a TCP
  connections is aborted
- bugfix: timestamp was incorrectly calculated for timezones with minute
  offset
  closes: http://bugzilla.adiscon.com/show_bug.cgi?id=271
- some improvements thanks to clang's static code analyzer
  o overall cleanup (mostly unnecessary writes and otherwise unused stuff)
  o bugfix: fixed a very remote problem in msg.c which could occur when
    running under extremely low memory conditions
---------------------------------------------------------------------------
Version 4.6.5  [v4-stable] (rgerhards), 2010-11-24
- bugfix(important): problem in TLS handling could cause rsyslog to loop
  in a tight loop, effectively disabling functionality and bearing the
  risk of unresponsiveness of the whole system.
  Bug tracker: http://bugzilla.adiscon.com/show_bug.cgi?id=194
---------------------------------------------------------------------------
Version 4.6.4  [v4-stable] (rgerhards), 2010-08-05
- bugfix: zero-sized (empty) messages were processed by imtcp
  they are now dropped as they always should have been
- bugfix: programname filter in ! configuration can not be reset
  Thanks to Kiss Gabor for the patch.
---------------------------------------------------------------------------
Version 4.6.3  [v4-stable] (rgerhards), 2010-07-07
- improvded testbench
  - added test with truly random data received via syslog to test
    robustness
  - added new configure option that permits to disable and enable an
    extended testbench
- bugfix: segfault on HUP when "HUPIsRestart" was set to "on"
  thanks varmojfekoj for the patch
- bugfix: default for $OMFileFlushOnTXEnd was wrong ("off").
  This, in default mode, caused buffered writing to be used, what
  means that it looked like no output were written or partial
  lines. Thanks to Michael Biebl for pointing out this bug.
- bugfix: testbench failed when not executed in UTC+1 timezone
  accidently, the time zone information was kept inside some
  to-be-checked-for responses
- temporary bugfix replaced by permanent one for
  message-induced off-by-one error (potential segfault) (see 4.6.2)
  The analysis has been completed and a better fix been crafted and 
  integrated.
- bugfix: the T/P/E config size specifiers did not work properly under
  all 32-bit platforms
- bugfix: local unix system log socket was deleted even when it was
  not configured
- some doc fixes; incorrect config samples could cause confusion
  thanks to Anthony Edwards for pointing the problems out
---------------------------------------------------------------------------
Version 4.6.2  [v4-stable] (rgerhards), 2010-03-26
- new feature: "." action type added to support writing files to relative
  pathes (this is primarily meant as a debug aid)
- added replacements for atomic instructions on systems that do not
  support them. [backport of Stefen Sledz' patch for v5)
- new feature: $OMFileAsyncWriting directive added
  it permits to specifiy if asynchronous writing should be done or not
- bugfix(temporary): message-induced off-by-one error (potential segfault)
  Some types of malformed messages could trigger an off-by-one error
  (for example, \0 or \n as the last character, and generally control
  character escaption is questionable). This is due to not strictly
  following a the \0 or string counted string paradigm (during the last
  optimization on the cstring class). As a temporary fix, we have 
  introduced a proper recalculation of the size. However, a final
  patch is expected in the future. See bug tracker for further details
  and when the final patch will be available:
  http://bugzilla.adiscon.com/show_bug.cgi?id=184
  Note that the current patch is considered sufficient to solve the
  situation, but it requires a bit more runtime than desirable.
- bugfix: potential segfault in dynafile cache
  This bug was triggered by an open failure. The the cache was full and
  a new entry needed to be placed inside it, a victim for eviction was
  selected. That victim was freed, then the open of the new file tried. If
  the open failed, the victim entry was still freed, and the function
  exited. However, on next invocation and cache search, the victim entry
  was used as if it were populated, most probably resulting in a segfault.
- bugfix: race condition during directory creation
  If multiple files try to create a directory at (almost) the same time,
  some of them may fail. This is a data race and also exists with other
  processes that may create the same directory. We do now check for this
  condition and gracefully handle it.
- bugfix: potential re-use of free()ed file stream object in omfile
  when dynaCache is enabled, the cache is full, a new entry needs to
  be allocated, thus the LRU discarded, then a new entry is opend and that
  fails. In that case, it looks like the discarded stream may be reused
  improperly (based on code analysis, test case and confirmation pending)
- added new property replacer option "date-rfc3164-buggyday" primarily
  to ease migration from syslog-ng. See property replacer doc for
  details. [backport from 5.5.3 because urgently needed by some]
- improved testbench
- bugfix: invalid buffer write in (file) stream class
  currently being accessed buffer could be overwritten with new data.
  While this probably did not cause access violations, it could case loss
  and/or duplication of some data (definitely a race with no deterministic
  outcome)
- bugfix: potential hang condition during filestream close
  predicate was not properly checked when waiting for the background file
  writer
- bugfix: improper synchronization when "$OMFileFlushOnTXEnd on" was used
  Internal data structures were not properly protected due to missing
  mutex calls.
- bugfix: potential data loss during file stream shutdown
- bugfix: potential problems during file stream shutdown
  The shutdown/close sequence was not clean, what potentially (but
  unlikely) could lead to some issues. We have not been able to describe
  any fatal cases, but there was some bug potential. Sequence has now
  been straighted out.
- bugfix: potential problem (loop, abort) when file write error occured
  When a write error occured in stream.c, variable iWritten had the error
  code but this was handled as if it were the actual number of bytes
  written. That was used in pointer arithmetic later on, and thus could
  lead to all sorts of problems. However, this could only happen if the
  error was EINTR or the file in question was a tty. All other cases were
  handled properly. Now, iWritten is reset to zero in such cases, resulting
  in proper retries.
- bugfix: $omfileFlushOnTXEnd was turned on when set to off and vice
  versa due to an invalid check
- bugfix: recent patch to fix small memory leak could cause invalid free.
  This could only happen during config file parsing.
- bugfix(minor): handling of extremely large strings in dbgprintf() fixed
  Previously, it could lead to garbagge output and, in extreme cases, also
  to segfaults. Note: this was a problem only when debug output was 
  actually enabled, so it caused no problem in production use.
- bugfix(minor): BSD_SO_COMPAT query function had some global vars not
  properly initialized. However, in practice the loader initializes them 
  with zero, the desired value, so there were no actual issue in almost 
  all cases.
---------------------------------------------------------------------------
Version 4.6.1  [v4-stable] (rgerhards), 2010-03-04
- re-enabled old pipe output (using new module ompipe, built-in) after
  some problems with pipes (and especially in regard to xconsole) were
  discovered. Thanks to Michael Biebl for reporting the issues.
- bugfix: potential problems with large file support could cause segfault
  ... and other weird problems. This seemed to affect 32bit-platforms
  only, but I can not totally outrule there were issues on other
  platforms as well. The previous code could cause system data types
  to be defined inconsistently, and that could lead to various 
  troubles. Special thanks go to the Mandriva team for identifying
  an initial problem, help discussing it and ultimately a fix they
  contributed.
- bugfix: fixed problem that caused compilation on FreeBSD 9.0 to fail.
  bugtracker: http://bugzilla.adiscon.com/show_bug.cgi?id=181
  Thanks to Christiano for reporting.
- bugfix: potential segfault in omfile when a dynafile open failed
  In that case, a partial cache entry was written, and some internal
  pointers (iCurrElt) not correctly updated. In the next iteration, that
  could lead to a segfault, especially if iCurrElt then points to the
  then-partial record. Not very likely, but could happen in practice.
- bugfix (theoretical): potential segfault in omfile under low memory
  condition. This is only a theoretical bug, because it would only 
  happen when strdup() fails to allocate memory - which is highly 
  unlikely and will probably lead to all other sorts of errors.
- bugfix: comment char ('#') in literal terminated script parsing
  and thus could not be used.
  but tracker: http://bugzilla.adiscon.com/show_bug.cgi?id=119
  [merged in from v3.22.2]
---------------------------------------------------------------------------
Version 4.6.0  [v4-stable] (rgerhards), 2010-02-24
***************************************************************************
* This is a new stable v4 version. It contains all fixes and enhancements *
* made during the 4.5.x phase as well as those listed below.              *
* Note: this version is scheduled to conclude the v4 development process. *
*       Do not expect any more new developments in v4. The focus is now   *
*       on v5 (what also means we have a single devel branch again).      *
*       ("development" means new feature development, bug fixes are of    *
*       course provided for v4-stable)                                    *
***************************************************************************
- improved testbench to contain samples for totally malformed messages
  which miss parts of the message content
- bugfix: some malformed messages could lead to a missing LF inside files
  or some other missing parts of the template content.
- bugfix: if a message ended immediately with a hostname, the hostname
  was mistakenly interpreted as TAG, and localhost be used as hostname
- bugfix: message without MSG part could case a segfault
  [backported from v5 commit 98d1ed504ec001728955a5bcd7916f64cd85f39f]
  This actually was a "recent" regression, but I did not realize that it
  was introduced by the performance optimization in v4-devel. Shame on
  me for having two devel versions at the same time...
---------------------------------------------------------------------------
Version 4.5.8  [v4-beta] (rgerhards), 2010-02-10
- enhanced doc for using PostgreSQL
  Thanks to Marc Schiffbauer for the new/updated doc
- bugfix: property replacer returned invalid parameters under some (unusual)
  conditions. In extreme cases, this could lead to garbled logs and/or
  a system failure.
- bugfix: invalid length returned (often) when using regular expressions
  inside the property replacer
- bugfix: submatch regex in property replacer did not honor "return 0 on
  no match" config case
- bugfix: imuxsock incorrectly stated inputname "imudp"
  Thanks to Ryan Lynch for reporting this.
- (slightly) enhanced support for FreeBSD by setting _PATH_MODDIR to
  the correct value on FreeBSD.
  Thanks to Cristiano for the patch.
- bugfix: -d did not enable display of debug messages
  regression from introduction of "debug on demand" mode
  Thanks to Michael Biebl for reporting this bug
- bugfix: blanks inside file names did not terminate file name parsing.
  This could reslult in the whole rest of a line (including comments)
  to be treated as file name in "write to file" actions.
  Thanks to Jack for reporting this issue.
- bugfix: rsyslog hang when writing to a named pipe which nobody was
  reading. Thanks to Michael Biebl for reporting this bug.
  Bugzilla entry: http://bugzilla.adiscon.com/show_bug.cgi?id=169
- bugfix: potential segfaults during queue shutdown
  (bugs require certain non-standard settings to appear)
  Thanks to varmojfekoj for the patch
---------------------------------------------------------------------------
Version 4.5.7  [v4-beta] (rgerhards), 2009-11-18
- added a so-called "On Demand Debug" mode, in which debug output can
  be generated only after the process has started, but not right from
  the beginning. This is assumed to be useful for hard-to-find bugs.
  Also improved the doc on the debug system.
- bugfix (kind of): check if TCP connection is still alive if using TLS
  Thanks to Jonathan Bond-Caron for the patch.
- bugfix: hostname accidently set to IP address for some message sources,
  for example imudp. Thanks to Anton for reporting this bug.
- bugfix [imported from 4.4.3]: $ActionExecOnlyOnceEveryInterval did
  not work.
---------------------------------------------------------------------------
Version 4.5.6  [v4-beta] (rgerhards), 2009-11-05
- bugfix: named pipes did no longer work (they always got an open error)
  this was a regression from the omfile rewrite in 4.5.0
- bugfix(minor): diag function returned wrong queue memeber count
  for the main queue if an active DA queue existed. This had no relevance
  to real deployments (assuming they are not running the debug/diagnostic
  module...), but sometimes caused grief and false alerts in the 
  testbench.
- included some important fixes from v4-stable:
  * bugfix: invalid handling of zero-sized messages
  * bugfix: zero-sized UDP messages are no longer processed
  * bugfix: random data could be appended to message
  * bugfix: reverse lookup reduction logic in imudp do DNS queries too often
- bugfix(testbench): testcase did not properly wait for rsyslod shutdown
  thus some unpredictable behavior and a false negative test result
  could occur. [BACKPORTED from v5]
- bugfix(testbench): sequence check was not always performed correctly,
  that could result in tests reporting success when they actually failed
---------------------------------------------------------------------------
Version 4.5.5  [v4-beta] (rgerhards), 2009-10-21
- added $InputTCPServerNotifyOnConnectionClose config directive
  see doc for details
- bugfix: debug string larger than 1K were improperly displayed. Max size
  is now 32K
- bugfix: invalid storage class selected for some size config parameters.
  This resulted in wrong values. The most prominent victim was the
  directory creation mode, which was set to zero in some cases. For 
  details, see related blog post:
  http://blog.gerhards.net/2009/10/another-note-on-hard-to-find-bugs.html
---------------------------------------------------------------------------
Version 4.5.4  [v4-beta] (rgerhards), 2009-09-29
- bugfix: potential segfault in stream writer on destruction
  Most severely affected omfile. The problem was that some buffers were
  freed before the asynchronous writer thread was shut down. So the
  writer thread accessed invalid data, which may even already be
  overwritten. Symptoms (with omfile) were segfaults, grabled data
  and files with random names placed around the file system (most
  prominently into the root directory). Special thanks to Aaron for
  helping to track this down.
- bugfix: potential race in object loader (obj.c) during use/release
  of object interface
- bugfixes: potential problems in out file zip writer. Problems could
  lead to abort and/or memory leak. The module is now hardened in a very
  conservative way, which is sub-optimal from a performance point of view.
  This should be improved if it has proven reliable in practice.
---------------------------------------------------------------------------
Version 4.5.3  [v4-beta] (rgerhards), 2009-09-17
- bugfix: repeated messages were incorrectly processed
  this could lead to loss of the repeated message content. As a side-
  effect, it could probably also be possible that some segfault occurs
  (quite unlikely). The root cause was that some counters introduced
  during the malloc optimizations were not properly duplicated in
  MsgDup(). Note that repeated message processing is not enabled
  by default.
- bugfix: message sanitation had some issues:
  - control character DEL was not properly escaped
  - NUL and LF characters were not properly stripped if no control
    character replacement was to be done
  - NUL characters in the message body were silently dropped (this was
    a regeression introduced by some of the recent optimizations)
- bugfix: strings improperly reused, resulting in some message properties
  be populated with strings from previous messages. This was caused by
  an improper predicate check. [backported from v5]
- fixed some minor portability issues
- bugfix: reverse lookup reduction logic in imudp do DNS queries too often
  [imported from 4.4.2]
---------------------------------------------------------------------------
Version 4.5.2  [v4-beta] (rgerhards), 2009-08-21
- legacy syslog parser changed so that it now accepts date stamps in
  wrong case. Some devices seem to create them and I do not see any harm
  in supporting that.
- added $InputTCPMaxListeners directive - permits to specify how many 
  TCP servers shall be possible (default is 20).
- bugfix: memory leak with some input modules. Those inputs that
  use parseAndSubmitMsg() leak two small memory blocks with every message.
  Typically, those process only relatively few messages, so the issue 
  does most probably not have any effect in practice.
- bugfix: if tcp listen port could not be created, no error message was
  emitted
- bugfix: potential segfault in output file writer (omfile)
  In async write mode, we use modular arithmetic to index the output
  buffer array. However, the counter variables accidently were signed,
  thus resulting in negative indizes after integer overflow. That in turn
  could lead to segfaults, but was depending on the memory layout of 
  the instance in question (which in turn depended on a number of
  variables, like compile settings but also configuration). The counters
  are now unsigned (as they always should have been) and so the dangling
  mis-indexing does no longer happen. This bug potentially affected all
  installations, even if only some may actually have seen a segfault.
- bugfix: hostnames with dashes in them were incorrectly treated as
  malformed, thus causing them to be treated as TAG (this was a regression
  introduced from the "rfc3164 strict" change in 4.5.0).
---------------------------------------------------------------------------
Version 4.5.1  [DEVEL] (rgerhards), 2009-07-15
- CONFIG CHANGE: $HUPisRestart default is now "off". We are doing this
  to support removal of restart-type HUP in v5.
- bugfix: fromhost-ip was sometimes truncated
- bugfix: potential segfault when zip-compressed syslog records were
  received (double free)
- bugfix: properties inputname, fromhost, fromhost-ip, msg were lost when
  working with disk queues
- performance enhancement: much faster, up to twice as fast (depending
  on configuration)
- bugfix: abort condition when RecvFrom was not set and message reduction
  was on. Happend e.g. with imuxsock.
- added $klogConsoleLogLevel directive which permits to set a new
  console log level while rsyslog is active
- bugfix: message could be truncated after TAG, often when forwarding
  This was a result of an internal processing error if maximum field
  sizes had been specified in the property replacer.
- added ability for the TCP output action to "rebind" its send socket after
  sending n messages (actually, it re-opens the connection, the name is 
  used because this is a concept very similiar to $ActionUDPRebindInterval).
  New config directive $ActionSendTCPRebindInterval added for the purpose.
  By default, rebinding is disabled. This is considered useful for load
  balancers.
- testbench improvements
---------------------------------------------------------------------------
Version 4.5.0  [DEVEL] (rgerhards), 2009-07-02
- activation order of inputs changed, they are now activated only after
  privileges are dropped. Thanks to Michael Terry for the patch.
- greatly improved performance
- greatly reduced memory requirements of msg object
  to around half of the previous demand. This means that more messages can
  be stored in core! Due to fewer cache misses, this also means some
  performance improvement.
- improved config error messages: now contain a copy of the config line
  that (most likely) caused the error
- reduced max value for $DynaFileCacheSize to 1,000 (the former maximum
  of 10,000 really made no sense, even 1,000 is very high, but we like
  to keep the user in control ;)).
- added capability to fsync() queue disk files for enhanced reliability
  (also add's speed, because you do no longer need to run the whole file
  system in sync mode)
- more strict parsing of the hostname in rfc3164 mode, hopefully
  removes false positives (but may cause some trouble with hostname
  parsing). For details, see this bug tracker:
  http://bugzilla.adiscon.com/show_bug.cgi?id=126
- omfile rewrite to natively support zip files (includes large extension
  of the stream class)
- added configuration commands (see doc for explanations)
  * $OMFileZipLevel
  * $OMFileIOBufferSize
  * $OMFileFlushOnTXEnd
  * $MainMsgQueueSyncQueueFiles
  * $ActionQueueSyncQueueFiles
- done some memory accesses explicitely atomic
- bugfix: subtle (and usually irrelevant) issue in timout processing
  timeout could be one second too early if nanoseconds wrapped
- set a more sensible timeout for shutdow, now 1.5 seconds to complete
  processing (this also removes those cases where the shutdown message
  was not written because the termination happened before it)
- internal bugfix: object pointer was only reset to NULL when an object
  was actually destructed. This most likely had no effect to existing code,
  but it may also have caused trouble in remote cases. Similarly, the fix
  may also cause trouble...
- bugfix: missing initialization during timestamp creation
  This could lead to timestamps written in the wrong format, but not to
  an abort
---------------------------------------------------------------------------
Version 4.4.3  [v4-stable] (rgerhards), 2009-10-??
- bugfix: several smaller bugs resolved after flexelint review
  Thanks to varmojfekoj for the patch.
- bugfix: $ActionExecOnlyOnceEveryInterval did not work.
  This was a regression from the time() optimizations done in v4.
  Bug tracker: http://bugzilla.adiscon.com/show_bug.cgi?id=143
  Thanks to Klaus Tachtler for reporting this bug.
- bugfix: potential segfault on queue shutdown
  Thanks to varmojfekoj for the patch.
- bugfix: potential hang condition on queue shutdown
  [imported from v3-stable]
- bugfix: segfault on startup when -q or -Q option was given
  [imported from v3-stable]
---------------------------------------------------------------------------
Version 4.4.2  [v4-stable] (rgerhards), 2009-10-09
- bugfix: invalid handling of zero-sized messages, could lead to mis-
  addressing and potential memory corruption/segfault
- bugfix: zero-sized UDP messages are no longer processed
  until now, they were forwarded to processing, but this makes no sense
  Also, it looks like the system seems to provide a zero return code
  on a UDP recvfrom() from time to time for some internal reasons. These
  "receives" are now silently ignored.
- bugfix: random data could be appended to message, possibly causing
  segfaults
- bugfix: reverse lookup reduction logic in imudp do DNS queries too often
  A comparison was done between the current and the former source address.
  However, this was done on the full sockaddr_storage structure and not
  on the host address only. This has now been changed for IPv4 and IPv6.
  The end result of this bug could be a higher UDP message loss rate than
  necessary (note that UDP message loss can not totally be avoided due
  to the UDP spec)
---------------------------------------------------------------------------
Version 4.4.1  [v4-stable] (rgerhards), 2009-09-02
- features requiring Java are automatically disabled if Java is not
  present (thanks to Michael Biebl for his help!)
- bugfix: invalid double-quoted PRI, among others in outgoing messages
  This causes grief with all receivers.
  Bug tracker: http://bugzilla.adiscon.com/show_bug.cgi?id=147
- bugfix: Java testing tools were required, even if testbench was disabled
  This resulted in build errors if no Java was present on the build system,
  even though none of the selected option actually required Java.
  (I forgot to backport a similar fix to newer releases).
- bugfix (backport): omfwd segfault
  Note that the orginal (higher version) patch states this happens only
  when debugging mode is turned on. That statement is wrong: if debug
  mode is turned off, the message is not being emitted, but the division
  by zero in the actual parameters still happens.
---------------------------------------------------------------------------
Version 4.4.0  [v4-stable] (rgerhards), 2009-08-21
- bugfix: stderr/stdout were not closed to be able to emit error messages,
  but this caused ssh sessions to hang. Now we close them after the 
  initial initialization. See forum thread:
  http://kb.monitorware.com/controlling-terminal-issues-t9875.html
- bugfix: sending syslog messages with zip compression did not work
---------------------------------------------------------------------------
Version 4.3.2  [v4-beta] (rgerhards), 2009-06-24
- removed long-obsoleted property UxTradMsg
- added a generic network stream server (in addition to rather specific
  syslog tcp server)
- added ability for the UDP output action to rebind its send socket after
  sending n messages. New config directive $ActionSendUDPRebindInterval
  added for the purpose. By default, rebinding is disabled. This is 
  considered useful for load balancers.
- bugfix: imdiag/imtcp had a race condition
- improved testbench (now much better code design and reuse)
- added config switch --enable-testbench=no to turn off testbench
---------------------------------------------------------------------------
Version 4.3.1  [DEVEL] (rgerhards), 2009-05-25
- added capability to run multiple tcp listeners (on different ports)
- performance enhancement: imtcp calls parser no longer on input thread
  but rather inside on of the potentially many main msg queue worker
  threads (an enhancement scheduled for all input plugins where this is
  possible)
- added $GenerateConfigGraph configuration command which can be used
  to generate nice-looking (and very informative) rsyslog configuration
  graphs.
- added $ActionName configuration directive (currently only used for
  graph generation, but may find other uses)
- improved doc
  * added (hopefully) easier to grasp queue explanation
- improved testbench
  * added tests for queue disk-only mode (checks disk queue logic)
- bugfix: light and full delay watermarks had invalid values, badly
  affecting performance for delayable inputs
- build system improvements - thanks to Michael Biebl
- added new testing module imdiag, which enables to talk to the 
  rsyslog core at runtime. The current implementation is only a 
  beginning, but can be expanded over time
---------------------------------------------------------------------------
Version 4.3.0  [DEVEL] (rgerhards), 2009-04-17
- new feature: new output plugin omprog, which permits to start program
  and feed it (via its stdin) with syslog messages. If the program
  terminates, it is restarted.
- improved internal handling of RainerScript functions, building the
  necessary plumbing to support more functions with decent runtime
  performance. This is also necessary towards the long-term goal
  of loadable library modules.
- added new RainerScript function "tolower"
- improved testbench
  * added tests for tcp-based reception
  * added tcp-load test (1000 connections, 20,000 messages)
- added $MaxOpenFiles configuration directive
- bugfix: solved potential memory leak in msg processing, could manifest
  itself in imtcp
- bugfix: ompgsql did not detect problems in sql command execution
  this could cause loss of messages. The handling was correct if the
  connection broke, but not if there was a problem with statement
  execution. The most probable case for such a case would be invalid
  sql inside the template, and this is now much easier to diagnose.
---------------------------------------------------------------------------
Version 4.2.0  [v4-stable] (rgerhards), 2009-06-23
- bugfix: light and full delay watermarks had invalid values, badly
  affecting performance for delayable inputs
- imported all patches from 3.22.1 as of today (see below)
- bugfix: compile problems in im3195
---------------------------------------------------------------------------
Version 4.1.7  [BETA] (rgerhards), 2009-04-22
- bugfix: $InputTCPMaxSessions config directive was accepted, but not
  honored. This resulted in a fixed upper limit of 200 connections.
- bugfix: the default for $DirCreateMode was 0644, and as such wrong.
  It has now been changed to 0700. For some background, please see
  http://lists.adiscon.net/pipermail/rsyslog/2009-April/001986.html
- bugfix: ompgsql did not detect problems in sql command execution
  this could cause loss of messages. The handling was correct if the
  connection broke, but not if there was a problem with statement
  execution. The most probable case for such a case would be invalid
  sql inside the template, and this is now much easier to diagnose.
---------------------------------------------------------------------------
Version 4.1.6  [DEVEL] (rgerhards), 2009-04-07
- added new "csv" property replacer options to enable simple creation
  of CSV-formatted outputs (format from RFC4180 is used)
- implemented function support in RainerScript. That means the engine
  parses and compile functions, as well as executes a few build-in
  ones. Dynamic loading and registration of functions is not yet
  supported - but we now have a good foundation to do that later on.
- implemented the strlen() RainerScript function
- added a template output module
- added -T rsyslogd command line option, enables to specify a directory
  where to chroot() into on startup. This is NOT a security feature but
  introduced to support testing. Thus, -T does not make sure chroot()
  is used in a secure way. (may be removed later)
- added omstdout module for testing purposes. Spits out all messages to
  stdout - no config option, no other features
- added a parser testing suite (still needs to be extended, but a good
  start)
- modified $ModLoad statement so that for modules whom's name starts with
  a dot, no path is prepended (this enables relative-pathes and should
  not break any valid current config)
- fixed a bug that caused action retries not to work correctly
  situation was only cleared by a restart
- bugfix: closed dynafile was potentially never written until another
  dynafile name was generated - potential loss of messages
- improved omfile so that it properly suspends itself if there is an
  i/o or file name generation error. This enables it to be used with
  the full high availability features of rsyslog's engine
- bugfix: fixed some segaults on Solaris, where vsprintf() does not
  check for NULL pointers
- improved performance of regexp-based filters
  Thanks to Arnaud Cornet for providing the idea and initial patch.
- added a new way how output plugins may be passed parameters. This is
  more effcient for some outputs. They new can receive fields not only
  as a single string but rather in an array where each string is seperated.
- added (some) developer documentation for output plugin interface
- bugfix: potential abort with DA queue after high watermark is reached
  There exists a race condition that can lead to a segfault. Thanks
  go to vbernetr, who performed the analysis and provided patch, which
  I only tweaked a very little bit.
- bugfix: imtcp did incorrectly parse hostname/tag
  Thanks to Luis Fernando Muñoz Mejías for the patch.
---------------------------------------------------------------------------
Version 4.1.5  [DEVEL] (rgerhards), 2009-03-11
- bugfix: parser did not correctly parse fields in UDP-received messages
- added ERE support in filter conditions
  new comparison operation "ereregex"
- added new config directive $RepeatedMsgContainsOriginalMsg so that the
  "last message repeated n times" messages, if generated, may
  have an alternate format that contains the message that is being repeated
---------------------------------------------------------------------------
Version 4.1.4  [DEVEL] (rgerhards), 2009-01-29
- bugfix: inconsistent use of mutex/atomic operations could cause segfault
  details are too many, for full analysis see blog post at:
  http://blog.gerhards.net/2009/01/rsyslog-data-race-analysis.html
- bugfix: unitialized mutex was used in msg.c:getPRI
  This was subtle, because getPRI is called as part of the debugging code
  (always executed) in syslogd.c:logmsg.
- bufgix: $PreserveFQDN was not properly handled for locally emitted
  messages
---------------------------------------------------------------------------
Version 4.1.3  [DEVEL] (rgerhards), 2008-12-17
- added $InputTCPServerAddtlFrameDelimiter config directive, which
  enables to specify an additional, non-standard message delimiter
  for processing plain tcp syslog. This is primarily a fix for the invalid
  framing used in Juniper's NetScreen products. Credit to forum user
  Arv for suggesting this solution.
- added $InputTCPServerInputName property, which enables a name to be
  specified that will be available during message processing in the
  inputname property. This is considered useful for logic that treats
  messages differently depending on which input received them.
- added $PreserveFQDN config file directive
  Enables to use FQDNs in sender names where the legacy default
  would have stripped the domain part.
  Thanks to BlinkMind, Inc. http://www.blinkmind.com for sponsoring this
  development.
- bugfix: imudp went into an endless loop under some circumstances
  (but could also leave it under some other circumstances...)
  Thanks to David Lang and speedfox for reporting this issue.
---------------------------------------------------------------------------
Version 4.1.2  [DEVEL] (rgerhards), 2008-12-04
- bugfix: code did not compile without zlib
- security bugfix: $AllowedSender was not honored, all senders were
  permitted instead (see http://www.rsyslog.com/Article322.phtml)
- security fix: imudp emitted a message when a non-permitted sender
  tried to send a message to it. This behaviour is operator-configurable.
  If enabled, a message was emitted each time. That way an attacker could
  effectively fill the disk via this facility. The message is now
  emitted only once in a minute (this currently is a hard-coded limit,
  if someone comes up with a good reason to make it configurable, we
  will probably do that).
- doc bugfix: typo in v3 compatibility document directive syntax
  thanks to Andrej for reporting
- imported other changes from 3.21.8 and 3.20.1 (see there)
---------------------------------------------------------------------------
Version 4.1.1  [DEVEL] (rgerhards), 2008-11-26
- added $PrivDropToGroup, $PrivDropToUser, $PrivDropToGroupID,
  $PrivDropToUserID config directives to enable dropping privileges.
  This is an effort to provide a security enhancement. For the limits of this
  approach, see http://wiki.rsyslog.com/index.php/Security
- re-enabled imklog to compile on FreeBSD (brought in from beta)
---------------------------------------------------------------------------
Version 4.1.0  [DEVEL] (rgerhards), 2008-11-18

********************************* WARNING *********************************
This version has a slightly different on-disk format for message entries.
As a consequence, old queue files being read by this version may have
an invalid output timestamp, which could result to some malfunction inside
the output driver. It is recommended to drain queues with the previous
version before switching to this one.
********************************* WARNING *********************************

- greatly enhanced performance when compared to v3.
- added configuration directive "HUPisRestart" which enables to configure
  HUP to be either a full restart or "just" a leightweight way to
  close open files.
- enhanced legacy syslog parser to detect year if part of the timestamp
  the format is based on what Cisco devices seem to emit.
- added a setting "$OptimizeForUniprocessor" to enable users to turn off
  pthread_yield calls which are counter-productive on multiprocessor 
  machines (but have been shown to be useful on uniprocessors)
- reordered imudp processing. Message parsing is now done as part of main
  message queue worker processing (was part of the input thread)
  This should also improve performance, as potentially more work is
  done in parallel.
- bugfix: compressed syslog messages could be slightly mis-uncompressed
  if the last byte of the compressed record was a NUL
- added $UDPServerTimeRequery option which enables to work with
  less acurate timestamps in favor of performance. This enables querying
  of the time only every n-th time if imudp is running in the tight
  receive loop (aka receiving messsages at a high rate)
- doc bugfix: queue doc had wrong parameter name for setting controlling
  worker thread shutdown period
- restructured rsyslog.conf documentation
- bugfix: memory leak in ompgsql
  Thanks to Ken for providing the patch
---------------------------------------------------------------------------
Version 3.22.4 [v3-stable] (rgerhards), 2010-??-??
- bugfix: action resume interval incorrectly handled, thus took longer to
  resume
- bugfix: cosmetic: proper constant used instead of number in open call
- bugfix: timestamp was incorrectly calculated for timezones with minute
  offset
  closes: http://bugzilla.adiscon.com/show_bug.cgi?id=271
- improved some code based on clang static analyzer results
- bugfix: potential misadressing in property replacer
---------------------------------------------------------------------------
Version 3.22.3 [v3-stable] (rgerhards), 2010-11-24
- bugfix(important): problem in TLS handling could cause rsyslog to loop
  in a tight loop, effectively disabling functionality and bearing the
  risk of unresponsiveness of the whole system.
  Bug tracker: http://bugzilla.adiscon.com/show_bug.cgi?id=194
---------------------------------------------------------------------------
Version 3.22.2 [v3-stable] (rgerhards), 2010-08-05
- bugfix: comment char ('#') in literal terminated script parsing
  and thus could not be used.
  but tracker: http://bugzilla.adiscon.com/show_bug.cgi?id=119
- enhance: imrelp now also provides remote peer's IP address 
  [if librelp != 1.0.0 is used]
- bugfix: sending syslog messages with zip compression did not work
- bugfix: potential hang condition on queue shutdown
- bugfix: segfault on startup when -q or -Q option was given
  bug tracker: http://bugzilla.adiscon.com/show_bug.cgi?id=157
  Thanks to Jonas Nogueira for reporting this bug.
- clarified use of $ActionsSendStreamDriver[AuthMode/PermittedPeers]
  in doc set (require TLS drivers)
- bugfix: $CreateDirs variable not properly initialized, default thus
  was random (but most often "on")
- bugfix: potential segfault when -p command line option was used
  thanks to varmojfekoj for pointing me at this bug
- bugfix: programname filter in ! configuration can not be reset
  Thanks to Kiss Gabor for the patch.
---------------------------------------------------------------------------
Version 3.22.1 [v3-stable] (rgerhards), 2009-07-02
- bugfix: invalid error message issued if $inlcudeConfig was on an empty
  set of files (e.g. *.conf, where none such files existed)
  thanks to Michael Biebl for reporting this bug
- bugfix: when run in foreground (but not in debug mode), a 
  debug message ("DoDie called") was emitted at shutdown. Removed.
  thanks to Michael Biebl for reporting this bug
- bugfix: some garbagge was emitted to stderr on shutdown. This
  garbage consisted of file names, which were written during 
  startup (key point: not a pointer error)
  thanks to Michael Biebl for reporting this bug
- bugfix: startup and shutdown message were emitted to stdout
  thanks to Michael Biebl for reporting this bug
- bugfix: error messages were not emitted to stderr in forked mode
  (stderr and stdo are now kept open across forks)
- bugfix: internal messages were emitted to whatever file had fd2 when
  rsyslogd ran in forked mode (as usual!)
  Thanks to varmojfekoj for the patch
- small enhancement: config validation run now exits with code 1 if an
  error is detected. This change is considered important but small enough
  to apply it directly to the stable version. [But it is a border case,
  the change requires more code than I had hoped. Thus I have NOT tried
  to actually catch all cases, this is left for the current devel
  releases, if necessary]
- bugfix: light and full delay watermarks had invalid values, badly
  affecting performance for delayable inputs
- bugfix: potential segfault issue when multiple $UDPServerRun directives
  are specified. Thanks to Michael Biebl for helping to debug this one.
- relaxed GnuTLS version requirement to 1.4.0 after confirmation from the
  field that this version is sufficient
- bugfix: parser did not properly handle empty structured data
- bugfix: invalid mutex release in msg.c (detected under thread debugger,
  seems not to have any impact on actual deployments)
---------------------------------------------------------------------------
Version 3.22.0 [v3-stable] (rgerhards), 2009-04-21
This is the first stable release that includes the full functionality
of the 3.21.x version tree.
- bugfix: $InputTCPMaxSessions config directive was accepted, but not
  honored. This resulted in a fixed upper limit of 200 connections.
- bugfix: the default for $DirCreateMode was 0644, and as such wrong.
  It has now been changed to 0700. For some background, please see
  http://lists.adiscon.net/pipermail/rsyslog/2009-April/001986.html
- bugfix: ompgsql did not detect problems in sql command execution
  this could cause loss of messages. The handling was correct if the
  connection broke, but not if there was a problem with statement
  execution. The most probable case for such a case would be invalid
  sql inside the template, and this is now much easier to diagnose.
---------------------------------------------------------------------------
Version 3.21.11 [BETA] (rgerhards), 2009-04-03
- build system improvements contributed by Michael Biebl - thx!
- all patches from 3.20.5 incorporated (see it's ChangeLog entry)
---------------------------------------------------------------------------
Version 3.21.10 [BETA] (rgerhards), 2009-02-02
- bugfix: inconsistent use of mutex/atomic operations could cause segfault
  details are too many, for full analysis see blog post at:
  http://blog.gerhards.net/2009/01/rsyslog-data-race-analysis.html
- the string "Do Die" was accidently emited upon exit in non-debug mode
  This has now been corrected. Thanks to varmojfekoj for the patch.
- some legacy options were not correctly processed.
  Thanks to varmojfekoj for the patch.
- doc bugfix: v3-compatiblity document had typo in config directive
  thanks to Andrej for reporting this
---------------------------------------------------------------------------
Version 3.21.9 [BETA] (rgerhards), 2008-12-04
- re-release of 3.21.8 with an additional fix, that could also lead
  to DoS; 3.21.8 has been removed from the official download archives
- security fix: imudp emitted a message when a non-permitted sender
  tried to send a message to it. This behaviour is operator-configurable.
  If enabled, a message was emitted each time. That way an attacker could
  effectively fill the disk via this facility. The message is now
  emitted only once in a minute (this currently is a hard-coded limit,
  if someone comes up with a good reason to make it configurable, we
  will probably do that).
---------------------------------------------------------------------------
Version 3.21.8  [BETA] (rgerhards), 2008-12-04
- bugfix: imklog did not compile on FreeBSD
- security bugfix: $AllowedSender was not honored, all senders were
  permitted instead (see http://www.rsyslog.com/Article322.phtml)
- merged in all other changes from 3.20.1 (see there)
---------------------------------------------------------------------------
Version 3.21.7  [BETA] (rgerhards), 2008-11-11
- this is the new beta branch, based on the former 3.21.6 devel
- new functionality: ZERO property replacer nomatch option (from v3-stable)
---------------------------------------------------------------------------
Version 3.21.6  [DEVEL] (rgerhards), 2008-10-22
- consolidated time calls during msg object creation, improves performance
  and consistency
- bugfix: solved a segfault condition
- bugfix: subsecond time properties generated by imfile, imklog and
  internal messages could be slightly inconsistent
- bugfix: (potentially big) memory leak on HUP if queues could not be
  drained before timeout - thanks to David Lang for pointing this out
- added capability to support multiple module search pathes. Thank
  to Marius Tomaschewski for providing the patch.
- bugfix: im3195 did no longer compile
- improved "make distcheck" by ensuring everything relevant is recompiled
---------------------------------------------------------------------------
Version 3.21.5  [DEVEL] (rgerhards), 2008-09-30
- performance optimization: unnecessary time() calls during message
  parsing removed - thanks to David Lang for his excellent performance
  analysis
- added new capability to property replacer: multiple immediately
  successive field delimiters are treated as a single one.
  Thanks to Zhuang Yuyao for the patch.
- added message property "inputname", which contains the name of the
  input (module) that generated it. Presence is depending on suport in
  each input module (else it is blank).
- added system property "$myhostname", which contains the name of the
  local host as it knows itself.
- imported a number of fixes and enhancements from the stable and
  devel branches, including a fix to a potential segfault on HUP
  when using UDP listners
- re-enabled gcc builtin atomic operations and added a proper
  ./configure check
- bugfix: potential race condition when adding messages to queue
  There was a wrong order of mutex lock operations. It is hard to
  believe that really caused problems, but in theory it could and with
  threading we often see that theory becomes practice if something is only
  used long enough on a fast enough machine with enough CPUs ;)
- cleaned up internal debug system code and made it behave better
  in regard to multi-threading
---------------------------------------------------------------------------
Version 3.21.4  [DEVEL] (rgerhards), 2008-09-04
- removed compile time fixed message size limit (was 2K), limit can now
  be set via $MaxMessageSize global config directive (finally gotten rid
  of MAXLINE ;))
- enhanced doc for $ActionExecOnlyEveryNthTimeTimeout
- integrated a number of patches from 3.18.4, namely
  - bugfix: order-of magnitude issue with base-10 size definitions
    in config file parser. Could lead to invalid sizes, constraints
    etc for e.g. queue files and any other object whose size was specified
    in base-10 entities. Did not apply to binary entities. Thanks to
    RB for finding this bug and providing a patch.
  - bugfix: action was not called when system time was set backwards
    (until the previous time was reached again). There are still some
    side-effects when time is rolled back (A time rollback is really a bad
    thing to do, ideally the OS should issue pseudo time (like NetWare did)
    when the user tries to roll back time). Thanks to varmojfekoj for this
    patch.
  - doc bugfix: rsyslog.conf man page improved and minor nit fixed
    thanks to Lukas Kuklinek for the patch.
---------------------------------------------------------------------------
Version 3.21.3  [DEVEL] (rgerhards), 2008-08-13
- added ability to specify flow control mode for imuxsock
- added ability to execute actions only after the n-th call of the action
  This also lead to the addition of two new config directives:
  $ActionExecOnlyEveryNthTime and $ActionExecOnlyEveryNthTimeTimeout
  This feature is useful, for example, for alerting: it permits you to
  send an alert only after at least n occurences of a specific message
  have been seen by rsyslogd. This protectes against false positives
  due to waiting for additional confirmation.
- bugfix: IPv6 addresses could not be specified in forwarding actions
  New syntax @[addr]:port introduced to enable that. Root problem was IPv6
  addresses contain colons.
- somewhat enhanced debugging messages
- imported from 3.18.3:
  - enhanced ommysql to support custom port to connect to server
    Port can be set via new $ActionOmmysqlServerPort config directive
    Note: this was a very minor change and thus deemed appropriate to be
    done in the stable release.
  - bugfix: misspelled config directive, previously was
    $MainMsgQueueWorkeTimeoutrThreadShutdown, is now
    $MainMsgQueueWorkerTimeoutThreadShutdown. Note that the misspelled
    directive is not preserved - if the misspelled directive was used
    (which I consider highly unlikely), the config file must be changed.
    Thanks to lperr for reporting the bug.
---------------------------------------------------------------------------
Version 3.21.2  [DEVEL] (rgerhards), 2008-08-04
- added $InputUnixListenSocketHostName config directive, which permits to
  override the hostname being used on a local unix socket. This is useful
  for differentiating "hosts" running in several jails. Feature was
  suggested by David Darville, thanks for the suggestion.
- enhanced ommail to support multiple email recipients. This is done by
  specifying $ActionMailTo multiple times. Note that this introduces a
  small incompatibility to previous config file syntax: the recipient
  list is now reset for each action (we honestly believe that will
  not cause any problem - apologies if it does).
- enhanced troubleshooting documentation
---------------------------------------------------------------------------
Version 3.21.1  [DEVEL] (rgerhards), 2008-07-30
- bugfix: no error was reported if the target of a $IncludeConfig
  could not be accessed.
- added testbed for common config errors
- added doc for -u option to rsyslogd man page
- enhanced config file checking - no active actions are detected
- added -N rsyslogd command line option for a config validation run
  (which does not execute actual syslogd code and does not interfere
  with a running instance)
- somewhat improved emergency configuration. It is now also selected
  if the config contains no active actions
- rsyslogd error messages are now reported to stderr by default. can be
  turned off by the new "$ErrorMessagesToStderr off" directive
 Thanks to HKS for suggesting the new features.
---------------------------------------------------------------------------
Version 3.21.0  [DEVEL] (rgerhards), 2008-07-18
- starts a new devel branch
- added a generic test driver for RainerScript plus some test cases
  to the testbench
- added a small diagnostic tool to obtain result of gethostname() API
- imported all changes from 3.18.1 until today (some quite important,
  see below)
---------------------------------------------------------------------------
Version 3.20.6 [v3-stable] (rgerhards), 2009-04-16
- this is the last v3-stable for the 3.20.x series
- bugfix: $InputTCPMaxSessions config directive was accepted, but not
  honored. This resulted in a fixed upper limit of 200 connections.
- bugfix: the default for $DirCreateMode was 0644, and as such wrong.
  It has now been changed to 0700. For some background, please see
  http://lists.adiscon.net/pipermail/rsyslog/2009-April/001986.html
---------------------------------------------------------------------------
Version 3.20.5 [v3-stable] (rgerhards), 2009-04-02
- bugfix: potential abort with DA queue after high watermark is reached
  There exists a race condition that can lead to a segfault. Thanks
  go to vbernetr, who performed the analysis and provided patch, which
  I only tweaked a very little bit.
- fixed bugs in RainerScript:
  o when converting a number and a string to a common type, both were 
    actually converted to the other variable's type.
  o the value of rsCStrConvertToNumber() was miscalculated.
  Thanks to varmojfekoj for the patch
- fixed a bug in configure.ac which resulted in problems with
  environment detection - thanks to Michael Biebl for the patch
- fixed a potential segfault problem in gssapi code
  thanks to varmojfekoj for the patch
- doc enhance: provide standard template for MySQL module and instructions
  on how to modify schema
---------------------------------------------------------------------------
Version 3.20.4 [v3-stable] (rgerhards), 2009-02-09
- bugfix: inconsistent use of mutex/atomic operations could cause segfault
  details are too many, for full analysis see blog post at:
  http://blog.gerhards.net/2009/01/rsyslog-data-race-analysis.html
- bugfix: invalid ./configure settings for RFC3195
  thanks to Michael Biebl for the patch
- bugfix: invalid mutex access in msg.c
- doc bugfix: dist tarball missed 2 files, had one extra file that no
  longer belongs into it. Thanks to Michael Biebl for pointing this out.
---------------------------------------------------------------------------
Version 3.20.3 [v3-stable] (rgerhards), 2009-01-19
- doc bugfix: v3-compatiblity document had typo in config directive
  thanks to Andrej for reporting this
- fixed a potential segfault condition with $AllowedSender directive
  On HUP, the root pointers were not properly cleaned up. Thanks to
  Michael Biebel, olgoat, and Juha Koho for reporting and analyzing
  the bug.
---------------------------------------------------------------------------
Version 3.20.2 [v3-stable] (rgerhards), 2008-12-04
- re-release of 3.20.1 with an additional fix, that could also lead
  to DoS; 3.20.1 has been removed from the official download archives
- security fix: imudp emitted a message when a non-permitted sender
  tried to send a message to it. This behaviour is operator-configurable.
  If enabled, a message was emitted each time. That way an attacker could
  effectively fill the disk via this facility. The message is now
  emitted only once in a minute (this currently is a hard-coded limit,
  if someone comes up with a good reason to make it configurable, we
  will probably do that).
---------------------------------------------------------------------------
Version 3.20.1 [v3-stable] (rgerhards), 2008-12-04
- security bugfix: $AllowedSender was not honored, all senders were
  permitted instead
- enhance: regex nomatch option "ZERO" has been added
  This allows to return the string 0 if a regular expression is
  not found. This is probably useful for storing numerical values into
  database columns.
- bugfix: memory leak in gtls netstream driver fixed
  memory was lost each time a TLS session was torn down. This could 
  result in a considerable memory leak if it happened quite frequently
  (potential system crash condition)
- doc update: documented how to specify multiple property replacer
  options + link to new online regex generator tool added
- minor bufgfix: very small memory leak in gtls netstream driver
  around a handful of bytes (< 20) for each HUP
- improved debug output for regular expressions inside property replacer
  RE's seem to be a big trouble spot and I would like to have more
  information inside the debug log. So I decided to add some additional
  debug strings permanently.
---------------------------------------------------------------------------
Version 3.20.0 [v3-stable] (rgerhards), 2008-11-05
- this is the inital release of the 3.19.x branch as a stable release
- bugfix: double-free in pctp netstream driver. Thank to varmojfeko
  for the patch
---------------------------------------------------------------------------
Version 3.19.12 [BETA] (rgerhards), 2008-10-16
- bugfix: subseconds where not correctly extracted from a timestamp
  if that timestamp did not contain any subsecond information (the
  resulting string was garbagge but should have been "0", what it
  now is).
- increased maximum size of a configuration statement to 4K (was 1K)
- imported all fixes from the stable branch (quite a lot)
- bugfix: (potentially big) memory leak on HUP if queues could not be
  drained before timeout - thanks to David Lang for pointing this out
---------------------------------------------------------------------------
Version 3.19.11 [BETA] (rgerhards), 2008-08-25
This is a refresh of the beta. No beta-specific fixes have been added.
- included fixes from v3-stable (most importantly 3.18.3)
---------------------------------------------------------------------------
Version 3.19.10 [BETA] (rgerhards), 2008-07-15
- start of a new beta branch based on former 3.19 devel branch
- bugfix: bad memory leak in disk-based queue modes
- bugfix: UDP syslog forwarding did not work on all platforms
  the ai_socktype was incorrectly set to 1. On some platforms, this
  lead to failing name resolution (e.g. FreeBSD 7). Thanks to HKS for
  reporting the bug.
- bugfix: priority was incorrectly calculated on FreeBSD 7,
  because the LOG_MAKEPRI() C macro has a different meaning there (it
  is just a simple addition of faciltity and severity). I have changed
  this to use own, consistent, code for PRI calculation. Thank to HKS
  for reporting this bug.
- bugfix (cosmetical): authorization was not checked when gtls handshake
  completed immediately. While this sounds scary, the situation can not
  happen in practice. We use non-blocking IO only for server-based gtls
  session setup. As TLS requires the exchange of multiple frames before
  the handshake completes, it simply is impossible to do this in one
  step. However, it is useful to have the code path correct even for 
  this case - otherwise, we may run into problems if the code is changed
  some time later (e.g. to use blocking sockets). Thanks to varmojfekoj
  for providing the patch.
- important queue bugfix from 3.18.1 imported (see below)
- cleanup of some debug messages
---------------------------------------------------------------------------
Version 3.19.9 (rgerhards), 2008-07-07
- added tutorial for creating a TLS-secured syslog infrastructure
- rewritten omusrmsg to no longer fork() a new process for sending messages
  this caused some problems with the threading model, e.g. zombies. Also,
  it was far less optimal than it is now.
- bugfix: machine certificate was required for client even in TLS anon mode
  Reference: http://bugzilla.adiscon.com/show_bug.cgi?id=85
  The fix also slightly improves performance by not storing certificates in
  client sessions when there is no need to do so.
- bugfix: RainerScript syntax error was not always detected
---------------------------------------------------------------------------
Version 3.19.8 (rgerhards), 2008-07-01
- bugfix: gtls module did not correctly handle EGAIN (and similar) recv()
  states. This has been fixed by introducing a new abstraction layer inside
  gtls.
- added (internal) error codes to error messages; added redirector to
  web description of error codes
  closes bug http://bugzilla.adiscon.com/show_bug.cgi?id=20
- disabled compile warnings caused by third-party libraries
- reduced number of compile warnings in gcc's -pedantic mode
- some minor documentation improvements
- included all fixes from beta 3.17.5
---------------------------------------------------------------------------
Version 3.19.7 (rgerhards), 2008-06-11
- added new property replacer option "date-subseconds" that enables
  to query just the subsecond part of a high-precision timestamp
- somewhat improved plain tcp syslog reliability by doing a connection
  check before sending. Credits to Martin Schuette for providing the
  idea. Details are available at
  http://blog.gerhards.net/2008/06/reliable-plain-tcp-syslog-once-again.html
- made rsyslog tickless in the (usual and default) case that repeated
  message reduction is turned off. More info:
  http://blog.gerhards.net/2008/06/coding-to-save-environment.html
- some build system cleanup, thanks to Michael Biebl
- bugfix: compile under (Free)BSD failed due to some invalid library
  definitions - this is fixed now. Thanks to Michael Biebl for the patch.
---------------------------------------------------------------------------
Version 3.19.6 (rgerhards), 2008-06-06
- enhanced property replacer to support multiple regex matches
- bugfix: part of permittedPeer structure was not correctly initialized
  thanks to varmojfekoj for spotting this
- bugfix: off-by-one bug during certificate check
- bugfix: removed some memory leaks in TLS code
---------------------------------------------------------------------------
Version 3.19.5 (rgerhards), 2008-05-30
- enabled Posix ERE expressions inside the property replacer
  (previously BRE was permitted only)
- provided ability to specify that a regular expression submatch shall
  be used inside the property replacer
- implemented in property replacer: if a regular expression does not match,
  it can now either return "**NO MATCH** (default, as before), a blank
  property or the full original property text
- enhanced property replacer to support multiple regex matches
---------------------------------------------------------------------------
Version 3.19.4 (rgerhards), 2008-05-27
- implemented x509/certvalid gtls auth mode
- implemented x509/name gtls auth mode (including wildcards)
- changed fingerprint gtls auth mode to new format fingerprint
- protected gtls error string function by a mutex. Without it, we
  could have a race condition in extreme cases. This was very remote,
  but now can no longer happen.
- changed config directive name to reflect different use
  $ActionSendStreamDriverCertFingerprint is now
  $ActionSendStreamDriverPermittedPeer and can be used both for
  fingerprint and name authentication (similar to the input side)
- bugfix: sender information (fromhost et al) was missing in imudp
  thanks to sandiso for reporting this bug
- this release fully inplements IETF's syslog-transport-tls-12 plus
  the latest text changes Joe Salowey provided via email. Not included
  is ipAddress subjectAltName authentication, which I think will be
  dropped from the draft. I don't think there is any real need for it.
This release also includes all bug fix up to today from the beta
and stable branches. Most importantly, this means the bugfix for
100% CPU utilization by imklog.
---------------------------------------------------------------------------
Version 3.19.3 (rgerhards), 2008-05-21
- added ability to authenticate the server against its certificate
  fingerprint
- added ability for client to provide its fingerprint
- added ability for server to obtain client cert's fingerprint
- bugfix: small mem leak in omfwd on exit (strmdriver name was not freed)
- bugfix: $ActionSendStreamDriver had no effect
- bugfix: default syslog port was no longer used if none was
  configured. Thanks to varmojfekoj for the patch
- bugfix: missing linker options caused build to fail on some
  systems. Thanks to Tiziano Mueller for the patch.
---------------------------------------------------------------------------
Version 3.19.2 (rgerhards), 2008-05-16
- bugfix: TCP input modules did incorrectly set fromhost property
  (always blank)
- bugfix: imklog did not set fromhost property
- added "fromhost-ip" property
  Note that adding this property changes the on-disk format for messages.
  However, that should not have any bad effect on existing spool files.
  But you will run into trouble if you create a spool file with this
  version and then try to process it with an older one (after a downgrade).
  Don't do that ;)
- added "RSYSLOG_DebugFormat" canned template
- bugfix: hostname and fromhost were swapped when a persisted message
  (in queued mode) was read in
- bugfix: lmtcpclt, lmtcpsrv and lmgssutil did all link to the static
  runtime library, resulting in a large size increase (and potential
  "interesting" effects). Thanks to Michael Biebel for reporting the size
  issue.
- bugfix: TLS server went into an endless loop in some situations.
  Thanks to Michael Biebl for reporting the problem.
- fixed potential segfault due to invalid call to cfsysline
  thanks to varmojfekoj for the patch
---------------------------------------------------------------------------
Version 3.19.1 (rgerhards), 2008-05-07
- configure help for --enable-gnutls wrong - said default is "yes" but
  default actually is "no" - thanks to darix for pointing this out
- file dirty.h was missing - thanks to darix for pointing this out
- bugfix: man files were not properly distributed - thanks to
  darix for reporting and to Michael Biebl for help with the fix
- some minor cleanup
---------------------------------------------------------------------------
Version 3.19.0 (rgerhards), 2008-05-06
- begins new devel branch version
- implemented TLS for plain tcp syslog (this is also the world's first
  implementation of IETF's upcoming syslog-transport-tls draft)
- partly rewritten and improved omfwd among others, now loads TCP
  code only if this is actually necessary
- split of a "runtime library" for rsyslog - this is not yet a clean
  model, because some modularization is still outstanding. In theory,
  this shall enable other utilities but rsyslogd to use the same
  runtime
- implemented im3195, the RFC3195 input as a plugin
- changed directory structure, files are now better organized
- a lot of cleanup in regard to modularization
- -c option no longer must be the first option - thanks to varmjofekoj
  for the patch
---------------------------------------------------------------------------
Version 3.18.7 (rgerhards), 2008-12-??
- bugfix: the default for $DirCreateMode was 0644, and as such wrong.
  It has now been changed to 0700. For some background, please see
  http://lists.adiscon.net/pipermail/rsyslog/2009-April/001986.html
- fixed a potential segfault condition with $AllowedSender directive
  On HUP, the root pointers were not properly cleaned up. Thanks to
  Michael Biebel, olgoat, and Juha Koho for reporting and analyzing
  the bug.
- some legacy options were not correctly processed.
  Thanks to varmojfekoj for the patch.
- doc bugfix: some spelling errors in man pages corrected. Thanks to
  Geoff Simmons for the patch.
---------------------------------------------------------------------------
Version 3.18.6 (rgerhards), 2008-12-08
- security bugfix: $AllowedSender was not honored, all senders were
  permitted instead (see http://www.rsyslog.com/Article322.phtml)
  (backport from v3-stable, v3.20.9)
- minor bugfix: dual close() call on tcp session closure
---------------------------------------------------------------------------
Version 3.18.5 (rgerhards), 2008-10-09
- bugfix: imudp input module could cause segfault on HUP
  It did not properly de-init a variable acting as a linked list head.
  That resulted in trying to access freed memory blocks after the HUP.
- bugfix:  rsyslogd could hang on HUP
  because getnameinfo() is not cancel-safe, but was not guarded against
  being cancelled. pthread_cancel() is routinely being called during
  HUP processing.
- bugfix[minor]: if queue size reached light_delay mark, enqueuing
  could potentially be blocked for a longer period of time, which
  was not the behaviour desired.
- doc bugfix: $ActionExecOnlyWhenPreviousIsSuspended was still misspelled
  as $...OnlyIfPrev... in some parts of the documentation. Thanks to 
  Lorenzo M. Catucci for reporting this bug.
- added doc on malformed messages, cause and how to work-around, to the
  doc set
- added doc on how to build from source repository
---------------------------------------------------------------------------
Version 3.18.4 (rgerhards), 2008-09-18
- bugfix: order-of magnitude issue with base-10 size definitions
  in config file parser. Could lead to invalid sizes, constraints
  etc for e.g. queue files and any other object whose size was specified
  in base-10 entities. Did not apply to binary entities. Thanks to
  RB for finding this bug and providing a patch.
- bugfix: action was not called when system time was set backwards
  (until the previous time was reached again). There are still some
  side-effects when time is rolled back (A time rollback is really a bad
  thing to do, ideally the OS should issue pseudo time (like NetWare did)
  when the user tries to roll back time). Thanks to varmojfekoj for this
  patch.
- doc bugfix: rsyslog.conf man page improved and minor nit fixed
  thanks to Lukas Kuklinek for the patch.
- bugfix: error code -2025 was used for two different errors. queue full
  is now -2074 and -2025 is unique again. (did cause no real problem
  except for troubleshooting)
- bugfix: default discard severity was incorrectly set to 4, which lead
  to discard-on-queue-full to be enabled by default. That could cause
  message loss where non was expected.  The default has now been changed
  to the correct value of 8, which disables the functionality. This
  problem applied both to the main message queue and the action queues.
  Thanks to Raoul Bhatia for pointing out this problem.
- bugfix: option value for legacy -a option could not be specified,
  resulting in strange operations. Thanks to Marius Tomaschewski
  for the patch.
- bugfix: colon after date should be ignored, but was not. This has
  now been corrected. Required change to the internal ParseTIMESTAMP3164()
  interface.
---------------------------------------------------------------------------
Version 3.18.3 (rgerhards), 2008-08-18
- bugfix: imfile could cause a segfault upon rsyslogd HUP and termination
  Thanks to lperr for an excellent bug report that helped detect this
  problem.
- enhanced ommysql to support custom port to connect to server
  Port can be set via new $ActionOmmysqlServerPort config directive
  Note: this was a very minor change and thus deemed appropriate to be
  done in the stable release.
- bugfix: misspelled config directive, previously was
  $MainMsgQueueWorkeTimeoutrThreadShutdown, is now
  $MainMsgQueueWorkerTimeoutThreadShutdown. Note that the misspelled
  directive is not preserved - if the misspelled directive was used
  (which I consider highly unlikely), the config file must be changed.
  Thanks to lperr for reporting the bug.
- disabled flow control for imuxsock, as it could cause system hangs
  under some circumstances. The devel (3.21.3 and above) will
  re-enable it and provide enhanced configurability to overcome the
  problems if they occur.
---------------------------------------------------------------------------
Version 3.18.2 (rgerhards), 2008-08-08
- merged in IPv6 forwarding address bugfix from v2-stable
---------------------------------------------------------------------------
Version 3.18.1 (rgerhards), 2008-07-21
- bugfix: potential segfault in creating message mutex in non-direct queue
  mode. rsyslogd segfaults on freeeBSD 7.0 (an potentially other platforms)
  if an action queue is running in any other mode than non-direct. The
  same problem can potentially be triggered by some main message queue
  settings. In any case, it will manifest during rsylog's startup. It is
  unlikely to happen after a successful startup (the only window of
  exposure may be a relatively seldom executed action running in queued
  mode). This has been corrected. Thank to HKS for point out the problem.
- bugfix: priority was incorrectly calculated on FreeBSD 7,
  because the LOG_MAKEPRI() C macro has a different meaning there (it
  is just a simple addition of faciltity and severity). I have changed
  this to use own, consistent, code for PRI calculation. [Backport from
  3.19.10]
- bugfix: remove PRI part from kernel message if it is present
  Thanks to Michael Biebl for reporting this bug
- bugfix: mark messages were not correctly written to text log files
  the markmessageinterval was not correctly propagated to all places
  where it was needed. This resulted in rsyslog using the default
  (20 minutes) in some code pathes, what looked to the user like mark
  messages were never written.
- added a new property replacer option "sp-if-no-1st-sp" to cover
  a problem with RFC 3164 based interpreation of tag separation. While
  it is a generic approach, it fixes a format problem introduced in
  3.18.0, where kernel messages no longer had a space after the tag.
  This is done by a modifcation of the default templates.
  Please note that this may affect some messages where there intentionally
  is no space between the tag and the first character of the message
  content. If so, this needs to be worked around via a specific
  template. However, we consider this scenario to be quite remote and,
  even if it exists, it is not expected that it will actually cause
  problems with log parsers (instead, we assume the new default template
  behaviour may fix previous problems with log parsers due to the 
  missing space).
- bugfix: imklog module was not correctly compiled for GNU/kFreeBSD.
  Thanks to Petr Salinger for the patch
- doc bugfix: property replacer options secpath-replace and
  secpath-drop were not documented
- doc bugfix: fixed some typos in rsyslog.conf man page
- fixed typo in source comment  - thanks to Rio Fujita
- some general cleanup (thanks to Michael Biebl)
---------------------------------------------------------------------------
Version 3.18.0 (rgerhards), 2008-07-11
- begun a new v3-stable based on former 3.17.4 beta plus patches to
  previous v3-stable
- bugfix in RainerScript: syntax error was not always detected
---------------------------------------------------------------------------
Version 3.17.5 (rgerhards), 2008-06-27
- added doc: howto set up a reliable connection to remote server via
  queued mode (and plain tcp protocol)
- bugfix: comments after actions were not properly treated. For some
  actions (e.g. forwarding), this could also lead to invalid configuration
---------------------------------------------------------------------------
Version 3.17.4 (rgerhards), 2008-06-16
- changed default for $KlogSymbolLookup to "off". The directive is
  also scheduled for removal in a later version. This was necessary
  because on kernels >= 2.6, the kernel does the symbol lookup itself. The
  imklog lookup logic then breaks the log message and makes it unusable.
---------------------------------------------------------------------------
Version 3.17.3 (rgerhards), 2008-05-28
- bugfix: imklog went into an endless loop if a PRI value was inside
  a kernel log message (unusual case under Linux, frequent under BSD)
---------------------------------------------------------------------------
Version 3.17.2 (rgerhards), 2008-05-04
- this version is the new beta, based on 3.17.1 devel feature set
- merged in imklog bug fix from v3-stable (3.16.1)
---------------------------------------------------------------------------
Version 3.17.1 (rgerhards), 2008-04-15
- removed dependency on MAXHOSTNAMELEN as much as it made sense.
  GNU/Hurd does not define it (because it has no limit), and we have taken
  care for cases where it is undefined now. However, some very few places
  remain where IMHO it currently is not worth fixing the code. If it is
  not defined, we have used a generous value of 1K, which is above IETF
  RFC's on hostname length at all. The memory consumption is no issue, as
  there are only a handful of this buffers allocated *per run* -- that's
  also the main reason why we consider it not worth to be fixed any further.
- enhanced legacy syslog parser to handle slightly malformed messages
  (with a space in front of the timestamp) - at least HP procurve is
  known to do that and I won't outrule that others also do it. The 
  change looks quite unintrusive and so we added it to the parser.
- implemented klogd functionality for BSD
- implemented high precision timestamps for the kernel log. Thanks to
  Michael Biebl for pointing out that the kernel log did not have them.
- provided ability to discard non-kernel messages if they are present
  in the kernel log (seems to happen on BSD)
- implemented $KLogInternalMsgFacility config directive
- implemented $KLogPermitNonKernelFacility config directive
Plus a number of bugfixes that were applied to v3-stable and beta
branches (not mentioned here in detail).
---------------------------------------------------------------------------
Version 3.17.0 (rgerhards), 2008-04-08
- added native ability to send mail messages
- removed no longer needed file relptuil.c/.h
- added $ActionExecOnlyOnceEveryInterval config directive
- bugfix: memory leaks in script engine
- bugfix: zero-length strings were not supported in object
  deserializer
- properties are now case-insensitive everywhere (script, filters,
  templates)
- added the capability to specify a processing (actually dequeue)
  timeframe with queues - so things can be configured to be done
  at off-peak hours
- We have removed the 32 character size limit (from RFC3164) on the
  tag. This had bad effects on existing envrionments, as sysklogd didn't
  obey it either (probably another bug in RFC3164...). We now receive
  the full size, but will modify the outputs so that only 32 characters
  max are used by default. If you need large tags in the output, you need
  to provide custom templates.
- changed command line processing. -v, -M, -c options are now parsed
  and processed before all other options. Inter-option dependencies
  have been relieved. Among others, permits to specify intial module
  load path via -M only (not the environment) which makes it much
  easier to work with non-standard module library locations. Thanks
  to varmojfekoj for suggesting this change. Matches bugzilla bug 55.
- bugfix: some messages were emited without hostname
Plus a number of bugfixes that were applied to v3-stable and beta
branches (not mentioned here in detail).
---------------------------------------------------------------------------
Version 3.16.3 (rgerhards), 2008-07-11
- updated information on rsyslog packages
- bugfix: memory leak in disk-based queue modes
---------------------------------------------------------------------------
Version 3.16.2 (rgerhards), 2008-06-25
- fixed potential segfault due to invalid call to cfsysline
  thanks to varmojfekoj for the patch
- bugfix: some whitespaces where incorrectly not ignored when parsing
  the config file. This is now corrected. Thanks to Michael Biebl for
  pointing out the problem.
---------------------------------------------------------------------------
Version 3.16.1 (rgerhards), 2008-05-02
- fixed a bug in imklog which lead to startup problems (including
  segfault) on some platforms under some circumsances. Thanks to
  Vieri for reporting this bug and helping to troubleshoot it.
---------------------------------------------------------------------------
Version 3.16.0 (rgerhards), 2008-04-24
- new v3-stable (3.16.x) based on beta 3.15.x (RELP support)
- bugfix: omsnmp had a too-small sized buffer for hostname+port. This
  could not lead to a segfault, as snprintf() was used, but could cause
  some trouble with extensively long hostnames.
- applied patch from Tiziano Müller to remove some compiler warnings
- added gssapi overview/howto thanks to Peter Vrabec
- changed some files to grant LGPLv3 extended persmissions on top of GPLv3
  this also is the first sign of something that will evolve into a
  well-defined "rsyslog runtime library"
---------------------------------------------------------------------------
Version 3.15.1 (rgerhards), 2008-04-11
- bugfix: some messages were emited without hostname
- disabled atomic operations for the time being because they introduce some
  cross-platform trouble - need to see how to fix this in the best 
  possible way
- bugfix: zero-length strings were not supported in object
  deserializer
- added librelp check via PKG_CHECK thanks to Michael Biebl's patch
- file relputil.c deleted, is not actually needed
- added more meaningful error messages to rsyslogd (when some errors
  happens during startup)
- bugfix: memory leaks in script engine
- bugfix: $hostname and $fromhost in RainerScript did not work
This release also includes all changes applied to the stable versions
up to today.
---------------------------------------------------------------------------
Version 3.15.0 (rgerhards), 2008-04-01
- major new feature: imrelp/omrelp support reliable delivery of syslog
  messages via the RELP protocol and librelp (http://www.librelp.com).
  Plain tcp syslog, so far the best reliability solution, can lose
  messages when something goes wrong or a peer goes down. With RELP,
  this can no longer happen. See imrelp.html for more details.
- bugfix: rsyslogd was no longer build by default; man pages are 
  only installed if corresponding option is selected. Thanks to
  Michael Biebl for pointing these problems out.
---------------------------------------------------------------------------
Version 3.14.2 (rgerhards), 2008-04-09
- bugfix: segfault with expression-based filters
- bugfix: omsnmp did not deref errmsg object on exit (no bad effects caused)
- some cleanup
- bugfix: imklog did not work well with kernel 2.6+. Thanks to Peter
  Vrabec for patching it based on the development in sysklogd - and thanks
  to the sysklogd project for upgrading klogd to support the new
  functionality
- some cleanup in imklog
- bugfix: potential segfault in imklog when kernel is compiled without
  /proc/kallsyms and the file System.map is missing. Thanks to
  Andrea Morandi for pointing it out and suggesting a fix.
- bugfixes, credits to varmojfekoj:
  * reset errno before printing a warning message
  * misspelled directive name in code processing legacy options
- bugfix: some legacy options not correctly interpreted - thanks to
  varmojfekoj for the patch
- improved detection of modules being loaded more than once
  thanks to varmojfekoj for the patch
---------------------------------------------------------------------------
Version 3.14.1 (rgerhards), 2008-04-04
- bugfix: some messages were emited without hostname
- bugfix: rsyslogd was no longer build by default; man pages are 
  only installed if corresponding option is selected. Thanks to
  Michael Biebl for pointing these problems out.
- bugfix: zero-length strings were not supported in object
  deserializer
- disabled atomic operations for this stable build as it caused
  platform problems
- bugfix: memory leaks in script engine
- bugfix: $hostname and $fromhost in RainerScript did not work
- bugfix: some memory leak when queue is runing in disk mode
- man pages improved thanks to varmofekoj and Peter Vrabec
- We have removed the 32 character size limit (from RFC3164) on the
  tag. This had bad effects on existing envrionments, as sysklogd didn't
  obey it either (probably another bug in RFC3164...). We now receive
  the full size, but will modify the outputs so that only 32 characters
  max are used by default. If you need large tags in the output, you need
  to provide custom templates.
- bugfix: some memory leak when queue is runing in disk mode
---------------------------------------------------------------------------
Version 3.14.0 (rgerhards), 2008-04-02
An interim version was accidently released to the web. It was named 3.14.0.
To avoid confusion, we have not assigned this version number to any
official release. If you happen to use 3.14.0, please update to 3.14.1.
---------------------------------------------------------------------------
Version 3.13.0-dev0 (rgerhards), 2008-03-31
- bugfix: accidently set debug option in 3.12.5 reset to production
  This option prevented dlclose() to be called. It had no real bad effects,
  as the modules were otherwise correctly deinitialized and dlopen()
  supports multiple opens of the same module without any memory footprint.
- removed --enable-mudflap, added --enable-valgrind ./configure setting
- bugfix: tcp receiver could segfault due to uninitialized variable
- docfix: queue doc had a wrong directive name that prevented max worker
  threads to be correctly set
- worked a bit on atomic memory operations to support problem-free
  threading (only at non-intrusive places)
- added a --enable/disable-rsyslogd configure option so that
  source-based packaging systems can build plugins without the need
  to compile rsyslogd
- some cleanup
- test of potential new version number scheme
---------------------------------------------------------------------------
Version 3.12.5 (rgerhards), 2008-03-28
- changed default for "last message repeated n times", which is now
  off by default
- implemented backward compatibility commandline option parsing
- automatically generated compatibility config lines are now also
  logged so that a user can diagnose problems with them
- added compatibility mode for -a, -o and -p options
- compatibility mode processing finished
- changed default file output format to include high-precision timestamps
- added a buid-in template for previous syslogd file format
- added new $ActionFileDefaultTemplate directive
- added support for high-precision timestamps when receiving legacy
  syslog messages
- added new $ActionForwardDefaultTemplate directive
- added new $ActionGSSForwardDefaultTemplate directive
- added build-in templates for easier configuration
- bugfix: fixed small memory leak in tcpclt.c
- bugfix: fixed small memory leak in template regular expressions
- bugfix: regular expressions inside property replacer did not work
  properly
- bugfix: QHOUR and HHOUR properties were wrongly calculated
- bugfix: fixed memory leaks in stream class and imfile
- bugfix: $ModDir did invalid bounds checking, potential overlow in
  dbgprintf() - thanks to varmojfekoj for the patch
- bugfix: -t and -g legacy options max number of sessions had a wrong
  and much too high value
---------------------------------------------------------------------------
Version 3.12.4 (rgerhards), 2008-03-25
- Greatly enhanced rsyslogd's file write performance by disabling
  file syncing capability of output modules by default. This
  feature is usually not required, not useful and an extreme performance
  hit (both to rsyslogd as well as the system at large). Unfortunately,
  most users enable it by default, because it was most intuitive to enable
  it in plain old sysklogd syslog.conf format. There is now the
  $ActionFileEnableSync config setting which must be enabled in order to
  support syncing. By default it is off. So even if the old-format config
  lines request syncing, it is not done unless explicitely enabled. I am
  sure this is a very useful change and not a risk at all. I need to think
  if I undo it under compatibility mode, but currently this does not
  happen (I fear a lot of lazy users will run rsyslogd in compatibility
  mode, again bringing up this performance problem...).
- added flow control options to other input sources
- added $HHOUR and $QHOUR system properties - can be used for half- and
  quarter-hour logfile rotation
- changed queue's discard severities default value to 8 (do not discard)
  to prevent unintentional message loss
- removed a no-longer needed callback from the output module 
  interface. Results in reduced code complexity.
- bugfix/doc: removed no longer supported -h option from man page
- bugfix: imklog leaked several hundered KB on each HUP. Thanks to
  varmojfekoj for the patch
- bugfix: potential segfault on module unload. Thanks to varmojfekoj for
  the patch
- bugfix: fixed some minor memory leaks
- bugfix: fixed some slightly invalid memory accesses
- bugfix: internally generated messages had "FROMHOST" property not set
---------------------------------------------------------------------------
Version 3.12.3 (rgerhards), 2008-03-18
- added advanced flow control for congestion cases (mode depending on message
  source and its capablity to be delayed without bad side effects)
- bugfix: $ModDir should not be reset on $ResetConfig - this can cause a lot
  of confusion and there is no real good reason to do so. Also conflicts with
  the new -M option and environment setting.
- bugfix: TCP and GSSAPI framing mode variable was uninitialized, leading to
  wrong framing (caused, among others, interop problems)
- bugfix: TCP (and GSSAPI) octet-counted frame did not work correctly in all
  situations. If the header was split across two packet reads, it was invalidly
  processed, causing loss or modification of messages.
- bugfix: memory leak in imfile
- bugfix: duplicate public symbol in omfwd and omgssapi could lead to
  segfault. thanks to varmojfekoj for the patch.
- bugfix: rsyslogd aborted on sigup - thanks to varmojfekoj for the patch
- some more internal cleanup ;)
- begun relp modules, but these are not functional yet
- Greatly enhanced rsyslogd's file write performance by disabling
  file syncing capability of output modules by default. This
  feature is usually not required, not useful and an extreme performance
  hit (both to rsyslogd as well as the system at large). Unfortunately,
  most users enable it by default, because it was most intuitive to enable
  it in plain old sysklogd syslog.conf format. There is now a new config
  setting which must be enabled in order to support syncing. By default it
  is off. So even if the old-format config lines request syncing, it is
  not done unless explicitely enabled. I am sure this is a very useful
  change and not a risk at all. I need to think if I undo it under
  compatibility mode, but currently this does not happen (I fear a lot of
  lazy users will run rsyslogd in compatibility mode, again bringing up
  this performance problem...).
---------------------------------------------------------------------------
Version 3.12.2 (rgerhards), 2008-03-13
- added RSYSLOGD_MODDIR environment variable
- added -M rsyslogd option (allows to specify module directory location)
- converted net.c into a loadable library plugin
- bugfix: debug module now survives unload of loadable module when
  printing out function call data
- bugfix: not properly initialized data could cause several segfaults if
  there were errors in the config file - thanks to varmojfekoj for the patch
- bugfix: rsyslogd segfaulted when imfile read an empty line - thanks
  to Johnny Tan for an excellent bug report
- implemented dynamic module unload capability (not visible to end user)
- some more internal cleanup
- bugfix: imgssapi segfaulted under some conditions; this fix is actually
  not just a fix but a change in the object model. Thanks to varmojfekoj
  for providing the bug report, an initial fix and lots of good discussion
  that lead to where we finally ended up.
- improved session recovery when outbound tcp connection breaks, reduces
  probability of message loss at the price of a highly unlikely potential
  (single) message duplication
---------------------------------------------------------------------------
Version 3.12.1 (rgerhards), 2008-03-06
- added library plugins, which can be automatically loaded
- bugfix: actions were not correctly retried; caused message loss
- changed module loader to automatically add ".so" suffix if not
  specified (over time, this shall also ease portability of config
  files)
- improved debugging support; debug runtime options can now be set via
  an environment variable
- bugfix: removed debugging code that I forgot to remove before releasing
  3.12.0 (does not cause harm and happened only during startup)
- added support for the MonitorWare syslog MIB to omsnmp
- internal code improvements (more code converted into classes)
- internal code reworking of the imtcp/imgssapi module
- added capability to ignore client-provided timestamp on unix sockets and
  made this mode the default; this was needed, as some programs (e.g. sshd)
  log with inconsistent timezone information, what messes up the local
  logs (which by default don't even contain time zone information). This
  seems to be consistent with what sysklogd did for the past four years.
  Alternate behaviour may be desirable if gateway-like processes send
  messages via the local log slot - in this case, it can be enabled
  via the $InputUnixListenSocketIgnoreMsgTimestamp and
  $SystemLogSocketIgnoreMsgTimestamp config directives
- added ability to compile on HP UX; verified that imudp worked on HP UX;
  however, we are still in need of people trying out rsyslogd on HP UX,
  so it can not yet be assumed it runs there
- improved session recovery when outbound tcp connection breaks, reduces
  probability of message loss at the price of a highly unlikely potential
  (single) message duplication
---------------------------------------------------------------------------
Version 3.12.0 (rgerhards), 2008-02-28
- added full expression support for filters; filters can now contain
  arbitrary complex boolean, string and arithmetic expressions
---------------------------------------------------------------------------
Version 3.11.6 (rgerhards), 2008-02-27
- bugfix: gssapi libraries were still linked to rsyslog core, what should
  no longer be necessary. Applied fix by Michael Biebl to solve this.
- enabled imgssapi to be loaded side-by-side with imtcp
- added InputGSSServerPermitPlainTCP config directive
- split imgssapi source code somewhat from imtcp
- bugfix: queue cancel cleanup handler could be called with
  invalid pointer if dequeue failed
- bugfix: rsyslogd segfaulted on second SIGHUP
  tracker: http://bugzilla.adiscon.com/show_bug.cgi?id=38
- improved stability of queue engine
- bugfix: queue disk file were not properly persisted when 
  immediately after closing an output file rsyslog was stopped
  or huped (the new output file open must NOT have happend at
  that point) - this lead to a sparse and invalid queue file
  which could cause several problems to the engine (unpredictable
  results). This situation should have happened only in very
  rare cases. tracker: http://bugzilla.adiscon.com/show_bug.cgi?id=40
- bugfix: during queue shutdown, an assert invalidly triggered when
  the primary queue's DA worker was terminated while the DA queue's
  regular worker was still executing. This could result in a segfault
  during shutdown.
  tracker: http://bugzilla.adiscon.com/show_bug.cgi?id=41
- bugfix: queue properties sizeOnDisk, bytesRead were persisted to 
  disk with wrong data type (long instead of int64) - could cause
  problems on 32 bit machines
- bugfix: queue aborted when it was shut down, DA-enabled, DA mode
  was just initiated but not fully initialized (a race condition)
- bugfix: imfile could abort under extreme stress conditions
  (when it was terminated before it could open all of its
  to be monitored files)
- applied patch from varmojfekoj to fix an issue with compatibility 
  mode and default module directories (many thanks!):
  I've also noticed a bug in the compatibility code; the problem is that 
  options are parsed before configuration file so options which need a 
  module to be loaded will currently ignore any $moddir directive. This 
  can be fixed by moving legacyOptsHook() after config file parsing. 
  (see the attached patch) This goes against the logical order of 
  processing, but the legacy options are only few and it doesn't seem to 
  be a problem.
- bugfix: object property deserializer did not handle negative numbers
---------------------------------------------------------------------------
Version 3.11.5 (rgerhards), 2008-02-25
- new imgssapi module, changed imtcp module - this enables to load/package
  GSSAPI support separately - thanks to varmojfekoj for the patch
- compatibility mode (the -c option series) is now at least partly
  completed - thanks to varmojfekoj for the patch
- documentation for imgssapi and imtcp added
- duplicate $ModLoad's for the same module are now detected and
  rejected -- thanks to varmojfekoj for the patch
---------------------------------------------------------------------------
Version 3.11.4 (rgerhards), 2008-02-21
- bugfix: debug.html was missing from release tarball - thanks to Michael
  Biebl for bringing this to my attention
- some internal cleanup on the stringbuf object calling interface
- general code cleanup and further modularization
- $MainMessageQueueDiscardSeverity can now also handle textual severities
  (previously only integers)
- bugfix: message object was not properly synchronized when the 
  main queue had a single thread and non-direct action queues were used
- some documentation improvements
---------------------------------------------------------------------------
Version 3.11.3 (rgerhards), 2008-02-18
- fixed a bug in imklog which lead to duplicate message content in
  kernel logs
- added support for better plugin handling in libdbi (we contributed
  a patch to do that, we just now need to wait for the next libdbi
  version)
- bugfix: fixed abort when invalid template was provided to an action
  bug http://bugzilla.adiscon.com/show_bug.cgi?id=4
- re-instantiated SIGUSR1 function; added SIGUSR2 to generate debug
  status output
- added some documentation on runtime-debug settings
- slightly improved man pages for novice users
---------------------------------------------------------------------------
Version 3.11.2 (rgerhards), 2008-02-15
- added the capability to monitor text files and process their content
  as syslog messages (including forwarding)
- added support for libdbi, a database abstraction layer. rsyslog now
  also supports the following databases via dbi drivers:
  * Firebird/Interbase
  * FreeTDS (access to MS SQL Server and Sybase)
  * SQLite/SQLite3
  * Ingres (experimental)
  * mSQL (experimental)
  * Oracle (experimental)
  Additional drivers may be provided by the libdbi-drivers project, which
  can be used by rsyslog as soon as they become available.
- removed some left-over unnecessary dbgprintf's (cluttered screen,
  cosmetic)
- doc bugfix: html documentation for omsnmp was missing
---------------------------------------------------------------------------
Version 3.11.1 (rgerhards), 2008-02-12
- SNMP trap sender added thanks to Andre Lorbach (omsnmp)
- added input-plugin interface specification in form of a (copy) template
  input module
- applied documentation fix by Michael Biebl -- many thanks!
- bugfix: immark did not have MARK flags set...
- added x-info field to rsyslogd startup/shutdown message. Hopefully
  points users to right location for further info (many don't even know
  they run rsyslog ;))
- bugfix: trailing ":" of tag was lost while parsing legacy syslog messages
  without timestamp - thanks to Anders Blomdell for providing a patch!
- fixed a bug in stringbuf.c related to STRINGBUF_TRIM_ALLOCSIZE, which
  wasn't supposed to be used with rsyslog. Put a warning message up that
  tells this feature is not tested and probably not worth the effort.
  Thanks to Anders Blomdell fro bringing this to our attention
- somewhat improved performance of string buffers
- fixed bug that caused invalid treatment of tabs (HT) in rsyslog.conf
- bugfix: setting for $EscapeCopntrolCharactersOnReceive was not 
  properly initialized
- clarified usage of space-cc property replacer option
- improved abort diagnostic handler
- some initial effort for malloc/free runtime debugging support
- bugfix: using dynafile actions caused rsyslogd abort
- fixed minor man errors thanks to Michael Biebl
---------------------------------------------------------------------------
Version 3.11.0 (rgerhards), 2008-01-31
- implemented queued actions
- implemented simple rate limiting for actions
- implemented deliberate discarding of lower priority messages over higher
  priority ones when a queue runs out of space
- implemented disk quotas for disk queues
- implemented the $ActionResumeRetryCount config directive
- added $ActionQueueFilename config directive
- added $ActionQueueSize config directive
- added $ActionQueueHighWaterMark config directive
- added $ActionQueueLowWaterMark config directive
- added $ActionQueueDiscardMark config directive
- added $ActionQueueDiscardSeverity config directive
- added $ActionQueueCheckpointInterval config directive
- added $ActionQueueType config directive
- added $ActionQueueWorkerThreads config directive
- added $ActionQueueTimeoutshutdown config directive
- added $ActionQueueTimeoutActionCompletion config directive
- added $ActionQueueTimeoutenQueue config directive
- added $ActionQueueTimeoutworkerThreadShutdown config directive
- added $ActionQueueWorkerThreadMinimumMessages config directive
- added $ActionQueueMaxFileSize config directive
- added $ActionQueueSaveonShutdown config directive
- addded $ActionQueueDequeueSlowdown config directive
- addded $MainMsgQueueDequeueSlowdown config directive
- bugfix: added forgotten docs to package
- improved debugging support
- fixed a bug that caused $MainMsgQueueCheckpointInterval to work incorrectly
- when a long-running action needs to be cancelled on shutdown, the message
  that was processed by it is now preserved. This finishes support for
  guaranteed delivery of messages (if the output supports it, of course)
- fixed bug in output module interface, see
  http://sourceforge.net/tracker/index.php?func=detail&aid=1881008&group_id=123448&atid=696552
- changed the ommysql output plugin so that the (lengthy) connection
  initialization now takes place in message processing. This works much
  better with the new queued action mode (fast startup)
- fixed a bug that caused a potential hang in file and fwd output module
  varmojfekoj provided the patch - many thanks!
- bugfixed stream class offset handling on 32bit platforms
---------------------------------------------------------------------------
Version 3.10.3 (rgerhards), 2008-01-28
- fixed a bug with standard template definitions (not a big deal) - thanks
  to varmojfekoj for spotting it
- run-time instrumentation added
- implemented disk-assisted queue mode, which enables on-demand disk
  spooling if the queue's in-memory queue is exhausted
- implemented a dynamic worker thread pool for processing incoming
  messages; workers are started and shut down as need arises
- implemented a run-time instrumentation debug package
- implemented the $MainMsgQueueSaveOnShutdown config directive
- implemented the $MainMsgQueueWorkerThreadMinimumMessages config directive
- implemented the $MainMsgQueueTimeoutWorkerThreadShutdown config directive
---------------------------------------------------------------------------
Version 3.10.2 (rgerhards), 2008-01-14
- added the ability to keep stop rsyslogd without the need to drain
  the main message queue. In disk queue mode, rsyslog continues to
  run from the point where it stopped. In case of a system failure, it
  continues to process messages from the last checkpoint.
- fixed a bug that caused a segfault on startup when no $WorkDir directive
  was specified in rsyslog.conf
- provided more fine-grain control over shutdown timeouts and added a
  way to specify the enqueue timeout when the main message queue is full
- implemented $MainMsgQueueCheckpointInterval config directive
- implemented $MainMsgQueueTimeoutActionCompletion config directive
- implemented $MainMsgQueueTimeoutEnqueue config directive
- implemented $MainMsgQueueTimeoutShutdown config directive
---------------------------------------------------------------------------
Version 3.10.1 (rgerhards), 2008-01-10
- implemented the "disk" queue mode. However, it currently is of very
  limited use, because it does not support persistence over rsyslogd
  runs. So when rsyslogd is stopped, the queue is drained just as with
  the in-memory queue modes. Persistent queues will be a feature of
  the next release.
- performance-optimized string class, should bring an overall improvement
- fixed a memory leak in imudp -- thanks to varmojfekoj for the patch
- fixed a race condition that could lead to a rsyslogd hang when during
  HUP or termination
- done some doc updates
- added $WorkDirectory config directive
- added $MainMsgQueueFileName config directive
- added $MainMsgQueueMaxFileSize config directive
---------------------------------------------------------------------------
Version 3.10.0 (rgerhards), 2008-01-07
- implemented input module interface and initial input modules
- enhanced threading for input modules (each on its own thread now)
- ability to bind UDP listeners to specific local interfaces/ports and
  ability to run multiple of them concurrently
- added ability to specify listen IP address for UDP syslog server
- license changed to GPLv3
- mark messages are now provided by loadble module immark
- rklogd is no longer provided. Its functionality has now been taken over
  by imklog, a loadable input module. This offers a much better integration
  into rsyslogd and makes sure that the kernel logger process is brought
  up and down at the appropriate times
- enhanced $IncludeConfig directive to support wildcard characters
  (thanks to Michael Biebl)
- all inputs are now implemented as loadable plugins
- enhanced threading model: each input module now runs on its own thread
- enhanced message queue which now supports different queueing methods
  (among others, this can be used for performance fine-tuning)
- added a large number of new configuration directives for the new
  input modules
- enhanced multi-threading utilizing a worker thread pool for the
  main message queue
- compilation without pthreads is no longer supported
- much cleaner code due to new objects and removal of single-threading
  mode
---------------------------------------------------------------------------
Version 2.0.8 V2-STABLE (rgerhards), 2008-??-??
- bugfix: ompgsql did not detect problems in sql command execution
  this could cause loss of messages. The handling was correct if the
  connection broke, but not if there was a problem with statement
  execution. The most probable case for such a case would be invalid
  sql inside the template, and this is now much easier to diagnose.
- doc bugfix: default for $DirCreateMode incorrectly stated
---------------------------------------------------------------------------
Version 2.0.7 V2-STABLE (rgerhards), 2008-04-14
- bugfix: the default for $DirCreateMode was 0644, and as such wrong.
  It has now been changed to 0700. For some background, please see
  http://lists.adiscon.net/pipermail/rsyslog/2009-April/001986.html
- bugfix: "$CreateDirs off" also disabled file creation
  Thanks to William Tisater for analyzing this bug and providing a patch.
  The actual code change is heavily based on William's patch.
- bugfix: memory leak in ompgsql
  Thanks to Ken for providing the patch
- bugfix: potential memory leak in msg.c
  This one did not surface yet and the issue was actually found due to
  a problem in v4 - but better fix it here, too
---------------------------------------------------------------------------
Version 2.0.6 V2-STABLE (rgerhards), 2008-08-07
- bugfix: memory leaks in rsyslogd, primarily in singlethread mode
  Thanks to Frederico Nunez for providing the fix
- bugfix: copy&paste error lead to dangling if - this caused a very minor
  issue with re-formatting a RFC3164 date when the message was invalidly
  formatted and had a colon immediately after the date. This was in the
  code for some years (even v1 had it) and I think it never had any
  effect at all in practice. Though, it should be fixed - but definitely
  nothing to worry about.
---------------------------------------------------------------------------
Version 2.0.6 V2-STABLE (rgerhards), 2008-08-07
- bugfix: IPv6 addresses could not be specified in forwarding actions
  New syntax @[addr]:port introduced to enable that. Root problem was IPv6
  addresses contain colons. (backport from 3.21.3)
---------------------------------------------------------------------------
Version 2.0.5 STABLE (rgerhards), 2008-05-15
- bugfix: regular expressions inside property replacer did not work
  properly
- adapted to liblogging 0.7.1+
---------------------------------------------------------------------------
Version 2.0.4 STABLE (rgerhards), 2008-03-27
- bugfix: internally generated messages had "FROMHOST" property not set
- bugfix: continue parsing if tag is oversize (discard oversize part) - thanks
  to mclaughlin77@gmail.com for the patch
- added $HHOUR and $QHOUR system properties - can be used for half- and
  quarter-hour logfile rotation
---------------------------------------------------------------------------
Version 2.0.3 STABLE (rgerhards), 2008-03-12
- bugfix: setting for $EscapeCopntrolCharactersOnReceive was not 
  properly initialized
- bugfix: resolved potential segfault condition on HUP (extremely
  unlikely to happen in practice), for details see tracker:
  http://bugzilla.adiscon.com/show_bug.cgi?id=38
- improved the man pages a bit - thanks to Michael Biebl for the patch
- bugfix: not properly initialized data could cause several segfaults if
  there were errors in the config file - thanks to varmojfekoj for the patch
---------------------------------------------------------------------------
Version 2.0.2 STABLE (rgerhards), 2008-02-12
- fixed a bug that could cause invalid string handling via strerror_r
  varmojfekoj provided the patch - many thanks!
- added x-info field to rsyslogd startup/shutdown message. Hopefully
  points users to right location for further info (many don't even know
  they run rsyslog ;))
- bugfix: suspended actions were not always properly resumed
  varmojfekoj provided the patch - many thanks!
- bugfix: errno could be changed during mark processing, leading to
  invalid error messages when processing inputs. Thank to varmojfekoj for
  pointing out this problem.
- bugfix: trailing ":" of tag was lost while parsing legacy syslog messages
  without timestamp - thanks to Anders Blomdell for providing a patch!
- bugfix (doc): misspelled config directive, invalid signal info
- applied some doc fixes from Michel Biebl and cleaned up some no longer
  needed files suggested by him
- cleaned up stringbuf.c to fix an annoyance reported by Anders Blomdell
- fixed bug that caused invalid treatment of tabs (HT) in rsyslog.conf
---------------------------------------------------------------------------
Version 2.0.1 STABLE (rgerhards), 2008-01-24
- fixed a bug in integer conversion - but this function was never called,
  so it is not really a useful bug fix ;)
- fixed a bug with standard template definitions (not a big deal) - thanks
  to varmojfekoj for spotting it
- fixed a bug that caused a potential hang in file and fwd output module
  varmojfekoj provided the patch - many thanks!
---------------------------------------------------------------------------
Version 2.0.0 STABLE (rgerhards), 2008-01-02
- re-release of 1.21.2 as STABLE with no modifications except some
  doc updates
---------------------------------------------------------------------------
Version 1.21.2 (rgerhards), 2007-12-28
- created a gss-api output module. This keeps GSS-API code and
  TCP/UDP code separated. It is also important for forward-
  compatibility with v3. Please note that this change breaks compatibility
  with config files created for 1.21.0 and 1.21.1 - this was considered
  acceptable.
- fixed an error in forwarding retry code (could lead to message corruption
  but surfaced very seldom)
- increased portability for older platforms (AI_NUMERICSERV moved)
- removed socket leak in omfwd.c
- cross-platform patch for GSS-API compile problem on some platforms
  thanks to darix for the patch!
---------------------------------------------------------------------------
Version 1.21.1 (rgerhards), 2007-12-23
- small doc fix for $IncludeConfig
- fixed a bug in llDestroy()
- bugfix: fixing memory leak when message queue is full and during
  parsing. Thanks to varmojfekoj for the patch.
- bugfix: when compiled without network support, unix sockets were
  not properply closed
- bugfix: memory leak in cfsysline.c/doGetWord() fixed
---------------------------------------------------------------------------
Version 1.21.0 (rgerhards), 2007-12-19
- GSS-API support for syslog/TCP connections was added. Thanks to
  varmojfekoj for providing the patch with this functionality
- code cleanup
- enhanced $IncludeConfig directive to support wildcard filenames
- changed some multithreading synchronization
---------------------------------------------------------------------------
Version 1.20.1 (rgerhards), 2007-12-12
- corrected a debug setting that survived release. Caused TCP connections
  to be retried unnecessarily often.
- When a hostname ACL was provided and DNS resolution for that name failed,
  ACL processing was stopped at that point. Thanks to mildew for the patch.
  Fedora Bugzilla: http://bugzilla.redhat.com/show_bug.cgi?id=395911
- fixed a potential race condition, see link for details:
  http://rgerhards.blogspot.com/2007/12/rsyslog-race-condition.html
  Note that the probability of problems from this bug was very remote
- fixed a memory leak that happend when PostgreSQL date formats were
  used
---------------------------------------------------------------------------
Version 1.20.0 (rgerhards), 2007-12-07
- an output module for postgres databases has been added. Thanks to
  sur5r for contributing this code
- unloading dynamic modules has been cleaned up, we now have a
  real implementation and not just a dummy "good enough for the time
  being".
- enhanced platform independence - thanks to Bartosz Kuzma and Michael
  Biebl for their very useful contributions
- some general code cleanup (including warnings on 64 platforms, only)
---------------------------------------------------------------------------
Version 1.19.12 (rgerhards), 2007-12-03
- cleaned up the build system (thanks to Michael Biebl for the patch)
- fixed a bug where ommysql was still not compiled with -pthread option
---------------------------------------------------------------------------
Version 1.19.11 (rgerhards), 2007-11-29
- applied -pthread option to build when building for multi-threading mode
  hopefully solves an issue with segfaulting
---------------------------------------------------------------------------
Version 1.19.10 (rgerhards), 2007-10-19
- introdcued the new ":modulename:" syntax for calling module actions
  in selector lines; modified ommysql to support it. This is primarily
  an aid for further modules and a prequisite to actually allow third
  party modules to be created.
- minor fix in slackware startup script, "-r 0" is now "-r0"
- updated rsyslogd doc set man page; now in html format
- undid creation of a separate thread for the main loop -- this did not
  turn out to be needed or useful, so reduce complexity once again.
- added doc fixes provided by Michael Biebl - thanks
---------------------------------------------------------------------------
Version 1.19.9 (rgerhards), 2007-10-12
- now packaging system which again contains all components in a single
  tarball
- modularized main() a bit more, resulting in less complex code
- experimentally added an additional thread - will see if that affects
  the segfault bug we experience on some platforms. Note that this change
  is scheduled to be removed again later.
---------------------------------------------------------------------------
Version 1.19.8 (rgerhards), 2007-09-27
- improved repeated message processing
- applied patch provided by varmojfekoj to support building ommysql
  in its own way (now also resides in a plugin subdirectory);
  ommysql is now a separate package
- fixed a bug in cvthname() that lead to message loss if part
  of the source hostname would have been dropped
- created some support for distributing ommysql together with the
  main rsyslog package. I need to re-think it in the future, but
  for the time being the current mode is best. I now simply include
  one additional tarball for ommysql inside the main distribution.
  I look forward to user feedback on how this should be done best. In the
  long term, a separate project should be spawend for ommysql, but I'd
  like to do that only after the plugin interface is fully stable (what
  it is not yet).
---------------------------------------------------------------------------
Version 1.19.7 (rgerhards), 2007-09-25
- added code to handle situations where senders send us messages ending with
  a NUL character. It is now simply removed. This also caused trailing LF
  reduction to fail, when it was followed by such a NUL. This is now also
  handled.
- replaced some non-thread-safe function calls by their thread-safe
  counterparts
- fixed a minor memory leak that occured when the %APPNAME% property was
  used (I think nobody used that in practice)
- fixed a bug that caused signal handlers in cvthname() not to be restored when
  a malicious pointer record was detected and processing of the message been
  stopped for that reason (this should be really rare and can not be related
  to the segfault bug we are hunting).
- fixed a bug in cvthname that lead to passing a wrong parameter - in
  practice, this had no impact.
- general code cleanup (e.g. compiler warnings, comments)
---------------------------------------------------------------------------
Version 1.19.6 (rgerhards), 2007-09-11
- applied patch by varmojfekoj to change signal handling to the new
  sigaction API set (replacing the depreciated signal() calls and its
  friends.
- fixed a bug that in --enable-debug mode caused an assertion when the
  discard action was used
- cleaned up compiler warnings
- applied patch by varmojfekoj to FIX a bug that could cause 
  segfaults if empty properties were processed using modifying
  options (e.g. space-cc, drop-cc)
- fixed man bug: rsyslogd supports -l option
---------------------------------------------------------------------------
Version 1.19.5 (rgerhards), 2007-09-07
- changed part of the CStr interface so that better error tracking
  is provided and the calling sequence is more intuitive (there were
  invalid calls based on a too-weired interface)
- (hopefully) fixed some remaining bugs rooted in wrong use of 
  the CStr class. These could lead to program abort.
- applied patch by varmojfekoj two fix two potential segfault situations
- added $ModDir config directive
- modified $ModLoad so that an absolute path may be specified as
  module name (e.g. /rsyslog/ommysql.so)
---------------------------------------------------------------------------
Version 1.19.4 (rgerhards/varmojfekoj), 2007-09-04
- fixed a number of small memory leaks - thanks varmojfekoj for patching
- fixed an issue with CString class that could lead to rsyslog abort
  in tplToString() - thanks varmojfekoj for patching
- added a man-version of the config file documenation - thanks to Michel
  Samia for providing the man file
- fixed bug: a template like this causes an infinite loop:
  $template opts,"%programname:::a,b%"
  thanks varmojfekoj for the patch
- fixed bug: case changing options crash freeing the string pointer
  because they modify it: $template opts2,"%programname::1:lowercase%"
  thanks varmojfekoj for the patch
---------------------------------------------------------------------------
Version 1.19.3 (mmeckelein/varmojfekoj), 2007-08-31
- small mem leak fixed (after calling parseSelectorAct) - Thx varmojkekoj
- documentation section "Regular File" und "Blocks" updated
- solved an issue with dynamic file generation - Once again many thanks
  to varmojfekoj
- the negative selector for program name filter (Blocks) does not work as
  expected - Thanks varmojfekoj for patching
- added forwarding information to sysklogd (requires special template)
  to config doc
---------------------------------------------------------------------------
Version 1.19.2 (mmeckelein/varmojfekoj), 2007-08-28
- a specifically formed message caused a segfault - Many thanks varmojfekoj
  for providing a patch
- a typo and a weird condition are fixed in msg.c - Thanks again
  varmojfekoj 
- on file creation the file was always owned by root:root. This is fixed
  now - Thanks ypsa for solving this issue
---------------------------------------------------------------------------
Version 1.19.1 (mmeckelein), 2007-08-22
- a bug that caused a high load when a TCP/UDP connection was closed is 
  fixed now - Thanks mildew for solving this issue
- fixed a bug which caused a segfault on reinit - Thx varmojfekoj for the
  patch
- changed the hardcoded module path "/lib/rsyslog" to $(pkglibdir) in order
  to avoid trouble e.g. on 64 bit platforms (/lib64) - many thanks Peter
  Vrabec and darix, both provided a patch for solving this issue
- enhanced the unloading of modules - thanks again varmojfekoj
- applied a patch from varmojfekoj which fixes various little things in
  MySQL output module
---------------------------------------------------------------------------
Version 1.19.0 (varmojfekoj/rgerhards), 2007-08-16
- integrated patch from varmojfekoj to make the mysql module a loadable one
  many thanks for the patch, MUCH appreciated
---------------------------------------------------------------------------
Version 1.18.2 (rgerhards), 2007-08-13
- fixed a bug in outchannel code that caused templates to be incorrectly
  parsed
- fixed a bug in ommysql that caused a wrong ";template" missing message
- added some code for unloading modules; not yet fully complete (and we do
  not yet have loadable modules, so this is no problem)
- removed debian subdirectory by request of a debian packager (this is a special
  subdir for debian and there is also no point in maintaining it when there
  is a debian package available - so I gladly did this) in some cases
- improved overall doc quality (some pages were quite old) and linked to
  more of the online resources.
- improved /contrib/delete_mysql script by adding a host option and some
  other minor modifications
---------------------------------------------------------------------------
Version 1.18.1 (rgerhards), 2007-08-08
- applied a patch from varmojfekoj which solved a potential segfault
  of rsyslogd on HUP
- applied patch from Michel Samia to fix compilation when the pthreads
  feature is disabled
- some code cleanup (moved action object to its own file set)
- add config directive $MainMsgQueueSize, which now allows to configure the
  queue size dynamically
- all compile-time settings are now shown in rsyslogd -v, not just the
  active ones
- enhanced performance a little bit more
- added config file directive $ActionResumeInterval
- fixed a bug that prevented compilation under debian sid
- added a contrib directory for user-contributed useful things
---------------------------------------------------------------------------
Version 1.18.0 (rgerhards), 2007-08-03
- rsyslog now supports fallback actions when an action did not work. This
  is a great feature e.g. for backup database servers or backup syslog
  servers
- modified rklogd to only change the console log level if -c is specified
- added feature to use multiple actions inside a single selector
- implemented $ActionExecOnlyWhenPreviousIsSuspended config directive
- error messages during startup are now spit out to the configured log
  destinations
---------------------------------------------------------------------------
Version 1.17.6 (rgerhards), 2007-08-01
- continued to work on output module modularization - basic stage of
  this work is now FINISHED
- fixed bug in OMSRcreate() - always returned SR_RET_OK
- fixed a bug that caused ommysql to always complain about missing
  templates
- fixed a mem leak in OMSRdestruct - freeing the object itself was
  forgotten - thanks to varmojfekoj for the patch
- fixed a memory leak in syslogd/init() that happend when the config
  file could not be read - thanks to varmojfekoj for the patch
- fixed insufficient memory allocation in addAction() and its helpers.
  The initial fix and idea was developed by mildew, I fine-tuned
  it a bit. Thanks a lot for the fix, I'd probably had pulled out my
  hair to find the bug...
- added output of config file line number when a parsing error occured
- fixed bug in objomsr.c that caused program to abort in debug mode with
  an invalid assertion (in some cases)
- fixed a typo that caused the default template for MySQL to be wrong.
  thanks to mildew for catching this.
- added configuration file command $DebugPrintModuleList and
  $DebugPrintCfSysLineHandlerList
- fixed an invalid value for the MARK timer - unfortunately, there was
  a testing aid left in place. This resulted in quite frequent MARK messages
- added $IncludeConfig config directive
- applied a patch from mildew to prevent rsyslogd from freezing under heavy
  load. This could happen when the queue was full. Now, we drop messages
  but rsyslogd remains active.
---------------------------------------------------------------------------
Version 1.17.5 (rgerhards), 2007-07-30
- continued to work on output module modularization
- fixed a missing file bug - thanks to Andrea Montanari for reporting
  this problem
- fixed a problem with shutting down the worker thread and freeing the
  selector_t list - this caused messages to be lost, because the
  message queue was not properly drained before the selectors got
  destroyed.
---------------------------------------------------------------------------
Version 1.17.4 (rgerhards), 2007-07-27
- continued to work on output module modularization
- fixed a situation where rsyslogd could create zombie processes
  thanks to mildew for the patch
- applied patch from Michel Samia to fix compilation when NOT
  compiled for pthreads
---------------------------------------------------------------------------
Version 1.17.3 (rgerhards), 2007-07-25
- continued working on output module modularization
- fixed a bug that caused rsyslogd to segfault on exit (and
  probably also on HUP), when there was an unsent message in a selector
  that required forwarding and the dns lookup failed for that selector
  (yes, it was pretty unlikely to happen;))
  thanks to varmojfekoj <varmojfekoj@gmail.com> for the patch
- fixed a memory leak in config file parsing and die()
  thanks to varmojfekoj <varmojfekoj@gmail.com> for the patch
- rsyslogd now checks on startup if it is capable to performa any work
  at all. If it cant, it complains and terminates
  thanks to Michel Samia for providing the patch!
- fixed a small memory leak when HUPing syslogd. The allowed sender
  list now gets freed. thanks to mildew for the patch.
- changed the way error messages in early startup are logged. They
  now do no longer use the syslogd code directly but are rather
  send to stderr.
---------------------------------------------------------------------------
Version 1.17.2 (rgerhards), 2007-07-23
- made the port part of the -r option optional. Needed for backward
  compatibility with sysklogd
- replaced system() calls with something more reasonable. Please note that
  this might break compatibility with some existing configuration files.
  We accept this in favour of the gained security.
- removed a memory leak that could occur if timegenerated was used in
  RFC 3164 format in templates
- did some preparation in msg.c for advanced multithreading - placed the
  hooks, but not yet any active code
- worked further on modularization
- added $ModLoad MySQL (dummy) config directive
- added DropTrailingLFOnReception config directive
---------------------------------------------------------------------------
Version 1.17.1 (rgerhards), 2007-07-20
- fixed a bug that caused make install to install rsyslogd and rklogd under
  the wrong names
- fixed bug that caused $AllowedSenders to handle IPv6 scopes incorrectly;
  also fixed but that could grabble $AllowedSender wildcards. Thanks to
  mildew@gmail.com for the patch
- minor code cleanup - thanks to Peter Vrabec for the patch
- fixed minimal memory leak on HUP (caused by templates)
  thanks to varmojfekoj <varmojfekoj@gmail.com> for the patch
- fixed another memory leak on HUPing and on exiting rsyslogd
  again thanks to varmojfekoj <varmojfekoj@gmail.com> for the patch
- code cleanup (removed compiler warnings)
- fixed portability bug in configure.ac - thanks to Bartosz Kuźma for patch
- moved msg object into its own file set
- added the capability to continue trying to write log files when the
  file system is full. Functionality based on patch by Martin Schulze
  to sysklogd package.
---------------------------------------------------------------------------
Version 1.17.0 (RGer), 2007-07-17
- added $RepeatedLineReduction config parameter
- added $EscapeControlCharactersOnReceive config parameter
- added $ControlCharacterEscapePrefix config parameter
- added $DirCreateMode config parameter
- added $CreateDirs config parameter
- added $DebugPrintTemplateList config parameter
- added $ResetConfigVariables config parameter
- added $FileOwner config parameter
- added $FileGroup config parameter
- added $DirOwner config parameter
- added $DirGroup config parameter
- added $FailOnChownFailure config parameter
- added regular expression support to the filter engine
  thanks to Michel Samia for providing the patch!
- enhanced $AllowedSender functionality. Credits to mildew@gmail.com for
  the patch doing that
  - added IPv6 support
  - allowed DNS hostnames
  - allowed DNS wildcard names
- added new option $DropMsgsWithMaliciousDnsPTRRecords
- added autoconf so that rfc3195d, rsyslogd and klogd are stored to /sbin
- added capability to auto-create directories with dynaFiles
---------------------------------------------------------------------------
Version 1.16.0 (RGer/Peter Vrabec), 2007-07-13 - The Friday, 13th Release ;)
- build system switched to autotools
- removed SYSV preprocessor macro use, replaced with autotools equivalents
- fixed a bug that caused rsyslogd to segfault when TCP listening was
  disabled and it terminated
- added new properties "syslogfacility-text" and "syslogseverity-text"
  thanks to varmojfekoj <varmojfekoj@gmail.com> for the patch
- added the -x option to disable hostname dns reslution
  thanks to varmojfekoj <varmojfekoj@gmail.com> for the patch
- begun to better modularize syslogd.c - this is an ongoing project; moved
  type definitions to a separate file
- removed some now-unused fields from struct filed
- move file size limit fields in struct field to the "right spot" (the file
  writing part of the union - f_un.f_file)
- subdirectories linux and solaris are no longer part of the distribution
  package. This is not because we cease support for them, but there are no
  longer any files in them after the move to autotools
---------------------------------------------------------------------------
Version 1.15.1 (RGer), 2007-07-10
- fixed a bug that caused a dynaFile selector to stall when there was
  an open error with one file 
- improved template processing for dynaFiles; templates are now only
  looked up during initialization - speeds up processing
- optimized memory layout in struct filed when compiled with MySQL
  support
- fixed a bug that caused compilation without SYSLOG_INET to fail
- re-enabled the "last message repeated n times" feature. This
  feature was not taken care of while rsyslogd evolved from sysklogd
  and it was more or less defunct. Now it is fully functional again.
- added system properties: $NOW, $YEAR, $MONTH, $DAY, $HOUR, $MINUTE
- fixed a bug in iovAsString() that caused a memory leak under stress
  conditions (most probably memory shortage). This was unlikely to
  ever happen, but it doesn't hurt doing it right
- cosmetic: defined type "uchar", change all unsigned chars to uchar
---------------------------------------------------------------------------
Version 1.15.0 (RGer), 2007-07-05
- added ability to dynamically generate file names based on templates
  and thus properties. This was a much-requested feature. It makes
  life easy when it e.g. comes to splitting files based on the sender
  address.
- added $umask and $FileCreateMode config file directives
- applied a patch from Bartosz Kuzma to compile cleanly under NetBSD
- checks for extra (unexpected) characters in system config file lines
  have been added
- added IPv6 documentation - was accidently missing from CVS
- begun to change char to unsigned char
---------------------------------------------------------------------------
Version 1.14.2 (RGer), 2007-07-03
** this release fixes all known nits with IPv6 **
- restored capability to do /etc/service lookup for "syslog"
  service when -r 0 was given
- documented IPv6 handling of syslog messages
- integrate patch from Bartosz Kuźma to make rsyslog compile under
  Solaris again (the patch replaced a strndup() call, which is not
  available under Solaris
- improved debug logging when waiting on select
- updated rsyslogd man page with new options (-46A)
---------------------------------------------------------------------------
Version 1.14.1 (RGer/Peter Vrabec), 2007-06-29
- added Peter Vrabec's patch for IPv6 TCP
- prefixed all messages send to stderr in rsyslogd with "rsyslogd: "
---------------------------------------------------------------------------
Version 1.14.0 (RGer/Peter Vrabec), 2007-06-28
- Peter Vrabec provided IPv6 for rsyslog, so we are now IPv6 enabled
  IPv6 Support is currently for UDP only, TCP is to come soon.
  AllowedSender configuration does not yet work for IPv6.
- fixed code in iovCreate() that broke C's strict aliasing rules 
- fixed some char/unsigned char differences that forced the compiler
  to spit out warning messages
- updated the Red Hat init script to fix a known issue (thanks to
  Peter Vrabec)
---------------------------------------------------------------------------
Version 1.13.5 (RGer), 2007-06-22
- made the TCP session limit configurable via command line switch
  now -t <port>,<max sessions>
- added man page for rklogd(8) (basically a copy from klogd, but now
  there is one...)
- fixed a bug that caused internal messages (e.g. rsyslogd startup) to
  appear without a tag.
- removed a minor memory leak that occurred when TAG processing requalified
  a HOSTNAME to be a TAG (and a TAG already was set).
- removed potential small memory leaks in MsgSet***() functions. There
  would be a leak if a property was re-set, something that happened
  extremely seldom.
---------------------------------------------------------------------------
Version 1.13.4 (RGer), 2007-06-18
- added a new property "PRI-text", which holds the PRI field in
  textual form (e.g. "syslog.info")
- added alias "syslogseverity" for "syslogpriority", which is a
  misleading property name that needs to stay for historical
  reasons (and backward-compatility)
- added doc on how to record PRI value in log file
- enhanced signal handling in klogd, including removal of an unsafe
  call to the logging system during signal handling
---------------------------------------------------------------------------
Version 1.13.3 (RGer), 2007-06-15
- create a version of syslog.c from scratch. This is now
  - highly optimized for rsyslog
  - removes an incompatible license problem as the original
    version had a BSD license with advertising clause
  - fixed in the regard that rklogd will continue to work when
    rsysogd has been restarted (the original version, as well
    as sysklogd, will remain silent then)
  - solved an issue with an extra NUL char at message end that the
    original version had
- applied some changes to klogd to care for the new interface
- fixed a bug in syslogd.c which prevented compiling under debian
---------------------------------------------------------------------------
Version 1.13.2 (RGer), 2007-06-13
- lib order in makefile patched to facilitate static linking - thanks
  to Bennett Todd for providing the patch
- Integrated a patch from Peter Vrabec (pvrabec@redheat.com):
  - added klogd under the name of rklogd (remove dependency on
    original sysklogd package
  - createDB.sql now in UTF
  - added additional config files for use on Red Hat
---------------------------------------------------------------------------
Version 1.13.1 (RGer), 2007-02-05
- changed the listen backlog limit to a more reasonable value based on
  the maximum number of TCP connections configurd (10% + 5) - thanks to Guy
  Standen for the hint (actually, the limit was 5 and that was a 
  left-over from early testing).
- fixed a bug in makefile which caused DB-support to be disabled when
  NETZIP support was enabled
- added the -e option to allow transmission of every message to remote
  hosts (effectively turns off duplicate message suppression)
- (somewhat) improved memory consumption when compiled with MySQL support
- looks like we fixed an incompatibility with MySQL 5.x and above software
  At least in one case, the remote server name was destroyed, leading to 
  a connection failure. The new, improved code does not have this issue and
  so we see this as solved (the new code is generally somewhat better, so
  there is a good chance we fixed this incompatibility).
---------------------------------------------------------------------------
Version 1.13.0 (RGer), 2006-12-19
- added '$' as ToPos proptery replacer specifier - means "up to the
  end of the string"
- property replacer option "escape-cc", "drop-cc" and "space-cc"  added
- changed the handling of \0 characters inside syslog messages. We now
  consistently escape them to "#000". This is somewhat recommended in
  the draft-ietf-syslog-protocol-19 draft. While the real recomendation
  is to not escape any characters at all, we can not do this without
  considerable modification of the code. So we escape it to "#000", which
  is consistent with a sample found in the Internet-draft.
- removed message glue logic (see printchopped() comment for details)
  Also caused removal of parts table and thus some improvements in
  memory usage.
- changed the default MAXLINE to 2048 to take care of recent syslog
  standardization efforts (can easily be changed in syslogd.c)
- added support for byte-counted TCP syslog messages (much like
  syslog-transport-tls-05 Internet Draft). This was necessary to
  support compression over TCP.
- added support for receiving compressed syslog messages
- added support for sending compressed syslog messages
- fixed a bug where the last message in a syslog/tcp stream was
  lost if it was not properly terminated by a LF character
---------------------------------------------------------------------------
Version 1.12.3 (RGer), 2006-10-04
- implemented some changes to support Solaris (but support is not
  yet complete)
- commented out (via #if 0) some methods that are currently not being use
  but should be kept for further us
- added (interim) -u 1 option to turn off hostname and tag parsing
- done some modifications to better support Fedora
- made the field delimiter inside property replace configurable via
  template
- fixed a bug in property replacer: if fields were used, the delimitor
  became part of the field. Up until now, this was barely noticable as 
  the delimiter as TAB only and thus invisible to a human. With other
  delimiters available now, it quickly showed up. This bug fix might cause
  some grief to existing installations if they used the extra TAB for
  whatever reasons - sorry folks... Anyhow, a solution is easy: just add
  a TAB character contstant into your template. Thus, there has no attempt
  been made to do this in a backwards-compatible way.
---------------------------------------------------------------------------
Version 1.12.2 (RGer), 2006-02-15
- fixed a bug in the RFC 3339 date formatter. An extra space was added
  after the actual timestamp
- added support for providing high-precision RFC3339 timestamps for
  (rsyslogd-)internally-generated messages
- very (!) experimental support for syslog-protocol internet draft
  added (the draft is experimental, the code is solid ;))
- added support for field-extracting in the property replacer
- enhanced the legacy-syslog parser so that it can interpret messages
  that do not contain a TIMESTAMP
- fixed a bug that caused the default socket (usually /dev/log) to be
  opened even when -o command line option was given
- fixed a bug in the Debian sample startup script - it caused rsyslogd
  to listen to remote requests, which it shouldn't by default
---------------------------------------------------------------------------
Version 1.12.1 (RGer), 2005-11-23
- made multithreading work with BSD. Some signal-handling needed to be
  restructured. Also, there might be a slight delay of up to 10 seconds
  when huping and terminating rsyslogd under BSD
- fixed a bug where a NULL-pointer was passed to printf() in logmsg().
- fixed a bug during "make install" where rc3195d was not installed
  Thanks to Bennett Todd for spotting this.
- fixed a bug where rsyslogd dumped core when no TAG was found in the
  received message
- enhanced message parser so that it can deal with missing hostnames
  in many cases (may not be totally fail-safe)
- fixed a bug where internally-generated messages did not have the correct
  TAG
---------------------------------------------------------------------------
Version 1.12.0 (RGer), 2005-10-26
- moved to a multi-threaded design. single-threading is still optionally
  available. Multi-threading is experimental!
- fixed a potential race condition. In the original code, marking was done
  by an alarm handler, which could lead to all sorts of bad things. This
  has been changed now. See comments in syslogd.c/domark() for details.
- improved debug output for property-based filters
- not a code change, but: I have checked all exit()s to make sure that
  none occurs once rsyslogd has started up. Even in unusual conditions
  (like low-memory conditions) rsyslogd somehow remains active. Of course,
  it might loose a message or two, but at least it does not abort and it
  can also recover when the condition no longer persists.
- fixed a bug that could cause loss of the last message received
  immediately before rsyslogd was terminated.
- added comments on thread-safety of global variables in syslogd.c
- fixed a small bug: spurios printf() when TCP syslog was used
- fixed a bug that causes rsyslogd to dump core on termination when one
  of the selector lines did not receive a message during the run (very
  unlikely)
- fixed an one-too-low memory allocation in the TCP sender. Could result
  in rsyslogd dumping core.
- fixed a bug with regular expression support (thanks to Andres Riancho)
- a little bit of code restructuring (especially main(), which was
  horribly large)
---------------------------------------------------------------------------
Version 1.11.1 (RGer), 2005-10-19
- support for BSD-style program name and host blocks
- added a new property "programname" that can be used in templates
- added ability to specify listen port for rfc3195d
- fixed a bug that rendered the "startswith" comparison operation
  unusable.
- changed more functions to "static" storage class to help compiler
  optimize (should have been static in the first place...)
- fixed a potential memory leak in the string buffer class destructor.
  As the destructur was previously never called, the leak did not actually
  appear.
- some internal restructuring in anticipation/preparation of minimal
  multi-threading support
- rsyslogd still shares some code with the sysklogd project. Some patches
  for this shared code have been brought over from the sysklogd CVS.
---------------------------------------------------------------------------
Version 1.11.0 (RGer), 2005-10-12
- support for receiving messages via RFC 3195; added rfc3195d for that
  purpose
- added an additional guard to prevent rsyslogd from aborting when the
  2gb file size limit is hit. While a user can configure rsyslogd to
  handle such situations, it would abort if that was not done AND large
  file support was not enabled (ok, this is hopefully an unlikely scenario)
- fixed a bug that caused additional Unix domain sockets to be incorrectly
  processed - could lead to message loss in extreme cases
---------------------------------------------------------------------------
Version 1.10.2 (RGer), 2005-09-27
- added comparison operations in property-based filters:
  * isequal
  * startswith
- added ability to negate all property-based filter comparison operations
  by adding a !-sign right in front of the operation name
- added the ability to specify remote senders for UDP and TCP
  received messages. Allows to block all but well-known hosts
- changed the $-config line directives to be case-INsensitive
- new command line option -w added: "do not display warnings if messages
  from disallowed senders are received"
- fixed a bug that caused rsyslogd to dump core when the compare value
  was not quoted in property-based filters
- fixed a bug in the new CStr compare function which lead to invalid
  results (fortunately, this function was not yet used widely)
- added better support for "debugging" rsyslog.conf property filters
  (only if -d switch is given)
- changed some function definitions to static, which eventually enables
  some compiler optimizations
- fixed a bug in MySQL code; when a SQL error occured, rsyslogd could
  run in a tight loop. This was due to invalid sequence of error reporting
  and is now fixed.
---------------------------------------------------------------------------
Version 1.10.1 (RGer), 2005-09-23
- added the ability to execute a shell script as an action.
  Thanks to Bjoern Kalkbrenner for providing the code!
- fixed a bug in the MySQL code; due to the bug the automatic one-time
  retry after an error did not happen - this lead to error message in
  cases where none should be seen (e.g. after a MySQL restart)
- fixed a security issue with SQL-escaping in conjunction with
  non-(SQL-)standard MySQL features.
---------------------------------------------------------------------------
Version 1.10.0 (RGer), 2005-09-20
  REMINDER: 1.10 is the first unstable version if the 1.x series!
- added the capability to filter on any property in selector lines
  (not just facility and priority)
- changed stringbuf into a new counted string class
- added support for a "discard" action. If a selector line with
  discard (~ character) is found, no selector lines *after* that
  line will be processed.
- thanks to Andres Riancho, regular expression support has been
  added to the template engine
- added the FROMHOST property in the template processor, which could
  previously not be obtained. Thanks to Cristian Testa for pointing
  this out and even providing a fix.
- added display of compile-time options to -v output
- performance improvement for production build - made some checks
  to happen only during debug mode
- fixed a problem with compiling on SUSE and - while doing so - removed
  the socket call to set SO_BSDCOMPAT in cases where it is obsolete.
---------------------------------------------------------------------------
Version 1.0.4 (RGer), 2006-02-01
- a small but important fix: the tcp receiver had two forgotten printf's
  in it that caused a lot of unnecessary output to stdout. This was
  important enough to justify a new release
---------------------------------------------------------------------------
Version 1.0.3 (RGer), 2005-11-14
- added an additional guard to prevent rsyslogd from aborting when the
  2gb file size limit is hit. While a user can configure rsyslogd to
  handle such situations, it would abort if that was not done AND large
  file support was not enabled (ok, this is hopefully an unlikely scenario)
- fixed a bug that caused additional Unix domain sockets to be incorrectly
  processed - could lead to message loss in extreme cases
- applied some patches available from the sysklogd project to code
  shared from there
- fixed a bug that causes rsyslogd to dump core on termination when one
  of the selector lines did not receive a message during the run (very
  unlikely)
- fixed an one-too-low memory allocation in the TCP sender. Could result
  in rsyslogd dumping core.
- fixed a bug in the TCP sender that caused the retry logic to fail
  after an error or receiver overrun
- fixed a bug in init() that could lead to dumping core
- fixed a bug that could lead to dumping core when no HOSTNAME or no TAG
  was present in the syslog message
---------------------------------------------------------------------------
Version 1.0.2 (RGer), 2005-10-05
- fixed an issue with MySQL error reporting. When an error occured,
  the MySQL driver went into an endless loop (at least in most cases).
---------------------------------------------------------------------------
Version 1.0.1 (RGer), 2005-09-23
- fixed a security issue with SQL-escaping in conjunction with
  non-(SQL-)standard MySQL features.
---------------------------------------------------------------------------
Version 1.0.0 (RGer), 2005-09-12
- changed install doc to cover daily cron scripts - a trouble source
- added rc script for slackware (provided by Chris Elvidge - thanks!) 
- fixed a really minor bug in usage() - the -r option was still
  reported as without the port parameter
---------------------------------------------------------------------------
Version 0.9.8 (RGer), 2005-09-05
- made startup and shutdown message more consistent and included the
  pid, so that they can be easier correlated. Used syslog-protocol
  structured data format for this purpose.
- improved config info in startup message, now tells not only
  if it is listening remote on udp, but also for tcp. Also includes
  the port numbers. The previous startup message was misleading, because
  it did not say "remote reception" if rsyslogd was only listening via
  tcp (but not via udp).
- added a "how can you help" document to the doc set
---------------------------------------------------------------------------
Version 0.9.7 (RGer), 2005-08-15
- some of the previous doc files (like INSTALL) did not properly
  reflect the changes to the build process and the new doc. Fixed
  that.
- changed syslogd.c so that when compiled without database support,
  an error message is displayed when a database action is detected
  in the config file (previously this was used as an user rule ;))
- fixed a bug in the os-specific Makefiles which caused MySQL
  support to not be compiled, even if selected
---------------------------------------------------------------------------
Version 0.9.6 (RGer), 2005-08-09
- greatly enhanced documentation. Now available in html format in
  the "doc" folder and FreeBSD. Finally includes an install howto.
- improved MySQL error messages a little - they now show up as log
  messages, too (formerly only in debug mode)
- added the ability to specify the listen port for udp syslog.
  WARNING: This introduces an incompatibility. Formerly, udp
  syslog was enabled by the -r command line option. Now, it is
  "-r [port]", which is consistent with the tcp listener. However,
  just -r will now return an error message.
- added sample startup scripts for Debian and FreeBSD
- added support for easy feature selection in the makefile. Un-
  fortunately, this also means I needed to spilt the make file
  for different OS and distros. There are some really bad syntax
  differences between FreeBSD and Linux make.
---------------------------------------------------------------------------
Version 0.9.5 (RGer), 2005-08-01
- the "semicolon bug" was actually not (fully) solved in 0.9.4. One
  part of the bug was solved, but another still existed. This one
  is fixed now, too.
- the "semicolon bug" actually turned out to be a more generic bug.
  It appeared whenever an invalid template name was given. With some
  selector actions, rsyslogd dumped core, with other it "just" had
  a small ressource leak with others all worked well. These anomalies
  are now fixed. Note that they only appeared during system initaliziation
  once the system was running, nothing bad happened.
- improved error reporting for template errors on startup. They are now
  shown on the console and the start-up tty. Formerly, they were only
  visible in debug mode.
- support for multiple instances of rsyslogd on a single machine added
- added new option "-o" --> omit local unix domain socket. This option
  enables rsyslogd NOT to listen to the local socket. This is most
  helpful when multiple instances of rsyslogd (or rsyslogd and another
  syslogd) shall run on a single system.
- added new option "-i <pidfile>" which allows to specify the pidfile.
  This is needed when multiple instances of rsyslogd are to be run.
- the new project home page is now online at www.rsyslog.com
---------------------------------------------------------------------------
Version 0.9.4 (RGer), 2005-07-25
- finally added the TCP sender. It now supports non-blocking mode, no
  longer disabling message reception during connect. As it is now, it
  is usable in production. The code could be more sophisticated, but
  I've kept it short in anticipation of the move to liblogging, which
  will lead to the removal of the code just written ;)
- the "exiting on signal..." message still had the "syslogd" name in 
  it. Changed this to "rsyslogd", as we do not have a large user base
  yet, this should pose no problem.
- fixed "the semiconlon" bug. rsyslogd dumped core if a write-db action
  was specified but no semicolon was given after the password (an empty
  template was ok, but the semicolon needed to be present).
- changed a default for traditional output format. During testing, it
  was seen that the timestamp written to file in default format was
  the time of message reception, not the time specified in the TIMESTAMP
  field of the message itself. Traditionally, the message TIMESTAMP is
  used and this has been changed now.
---------------------------------------------------------------------------
Version 0.9.3 (RGer), 2005-07-19
- fixed a bug in the message parser. In June, the RFC 3164 timestamp
  was not correctly parsed (yes, only in June and some other months,
  see the code comment to learn why...)
- added the ability to specify the destination port when forwarding
  syslog messages (both for TCP and UDP)
- added an very experimental TCP sender (activated by
  @@machine:port in config). This is not yet for production use. If
  the receiver is not alive, rsyslogd will wait quite some time until
  the connection request times out, which most probably leads to
  loss of incoming messages.

---------------------------------------------------------------------------
Version 0.9.2 (RGer), around 2005-07-06
- I intended to change the maxsupported message size to 32k to
  support IHE - but given the memory inefficiency in the usual use
  cases, I have not done this. I have, however, included very
  specific instructions on how to do this in the source code. I have
  also done some testing with 32k messages, so you can change the
  max size without taking too much risk.
- added a syslog/tcp receiver; we now can receive messages via
  plain tcp, but we can still send only via UDP. The syslog/tcp
  receiver is the primary enhancement of this release.
- slightly changed some error messages that contained a spurios \n at
  the end of the line (which gives empty lines in your log...)

---------------------------------------------------------------------------
Version 0.9.1 (RGer)
- fixed code so that it compiles without errors under FreeBSD
- removed now unused function "allocate_log()" from syslogd.c
- changed the make file so that it contains more defines for
  different environments (in the long term, we need a better
  system for disabling/enabling features...)
- changed some printf's printing off_t types to %lld and
  explicit (long long) casts. I tried to figure out the exact type,
  but did not succeed in this. In the worst case, ultra-large peta-
  byte files will now display funny informational messages on rollover,
  something I think we can live with for the neersion 3.11.2 (rgerhards), 2008-02-??
---------------------------------------------------------------------------
Version 3.11.1 (rgerhards), 2008-02-12
- SNMP trap sender added thanks to Andre Lorbach (omsnmp)
- added input-plugin interface specification in form of a (copy) template
  input module
- applied documentation fix by Michael Biebl -- many thanks!
- bugfix: immark did not have MARK flags set...
- added x-info field to rsyslogd startup/shutdown message. Hopefully
  points users to right location for further info (many don't even know
  they run rsyslog ;))
- bugfix: trailing ":" of tag was lost while parsing legacy syslog messages
  without timestamp - thanks to Anders Blomdell for providing a patch!
- fixed a bug in stringbuf.c related to STRINGBUF_TRIM_ALLOCSIZE, which
  wasn't supposed to be used with rsyslog. Put a warning message up that
  tells this feature is not tested and probably not worth the effort.
  Thanks to Anders Blomdell fro bringing this to our attention
- somewhat improved performance of string buffers
- fixed bug that caused invalid treatment of tabs (HT) in rsyslog.conf
- bugfix: setting for $EscapeCopntrolCharactersOnReceive was not 
  properly initialized
- clarified usage of space-cc property replacer option
- improved abort diagnostic handler
- some initial effort for malloc/free runtime debugging support
- bugfix: using dynafile actions caused rsyslogd abort
- fixed minor man errors thanks to Michael Biebl
---------------------------------------------------------------------------
Version 3.11.0 (rgerhards), 2008-01-31
- implemented queued actions
- implemented simple rate limiting for actions
- implemented deliberate discarding of lower priority messages over higher
  priority ones when a queue runs out of space
- implemented disk quotas for disk queues
- implemented the $ActionResumeRetryCount config directive
- added $ActionQueueFilename config directive
- added $ActionQueueSize config directive
- added $ActionQueueHighWaterMark config directive
- added $ActionQueueLowWaterMark config directive
- added $ActionQueueDiscardMark config directive
- added $ActionQueueDiscardSeverity config directive
- added $ActionQueueCheckpointInterval config directive
- added $ActionQueueType config directive
- added $ActionQueueWorkerThreads config directive
- added $ActionQueueTimeoutshutdown config directive
- added $ActionQueueTimeoutActionCompletion config directive
- added $ActionQueueTimeoutenQueue config directive
- added $ActionQueueTimeoutworkerThreadShutdown config directive
- added $ActionQueueWorkerThreadMinimumMessages config directive
- added $ActionQueueMaxFileSize config directive
- added $ActionQueueSaveonShutdown config directive
- addded $ActionQueueDequeueSlowdown config directive
- addded $MainMsgQueueDequeueSlowdown config directive
- bugfix: added forgotten docs to package
- improved debugging support
- fixed a bug that caused $MainMsgQueueCheckpointInterval to work incorrectly
- when a long-running action needs to be cancelled on shutdown, the message
  that was processed by it is now preserved. This finishes support for
  guaranteed delivery of messages (if the output supports it, of course)
- fixed bug in output module interface, see
  http://sourceforge.net/tracker/index.php?func=detail&aid=1881008&group_id=123448&atid=696552
- changed the ommysql output plugin so that the (lengthy) connection
  initialization now takes place in message processing. This works much
  better with the new queued action mode (fast startup)
- fixed a bug that caused a potential hang in file and fwd output module
  varmojfekoj provided the patch - many thanks!
- bugfixed stream class offset handling on 32bit platforms
---------------------------------------------------------------------------
Version 3.10.3 (rgerhards), 2008-01-28
- fixed a bug with standard template definitions (not a big deal) - thanks
  to varmojfekoj for spotting it
- run-time instrumentation added
- implemented disk-assisted queue mode, which enables on-demand disk
  spooling if the queue's in-memory queue is exhausted
- implemented a dynamic worker thread pool for processing incoming
  messages; workers are started and shut down as need arises
- implemented a run-time instrumentation debug package
- implemented the $MainMsgQueueSaveOnShutdown config directive
- implemented the $MainMsgQueueWorkerThreadMinimumMessages config directive
- implemented the $MainMsgQueueTimeoutWorkerThreadShutdown config directive
---------------------------------------------------------------------------
Version 3.10.2 (rgerhards), 2008-01-14
- added the ability to keep stop rsyslogd without the need to drain
  the main message queue. In disk queue mode, rsyslog continues to
  run from the point where it stopped. In case of a system failure, it
  continues to process messages from the last checkpoint.
- fixed a bug that caused a segfault on startup when no $WorkDir directive
  was specified in rsyslog.conf
- provided more fine-grain control over shutdown timeouts and added a
  way to specify the enqueue timeout when the main message queue is full
- implemented $MainMsgQueueCheckpointInterval config directive
- implemented $MainMsgQueueTimeoutActionCompletion config directive
- implemented $MainMsgQueueTimeoutEnqueue config directive
- implemented $MainMsgQueueTimeoutShutdown config directive
---------------------------------------------------------------------------
Version 3.10.1 (rgerhards), 2008-01-10
- implemented the "disk" queue mode. However, it currently is of very
  limited use, because it does not support persistence over rsyslogd
  runs. So when rsyslogd is stopped, the queue is drained just as with
  the in-memory queue modes. Persistent queues will be a feature of
  the next release.
- performance-optimized string class, should bring an overall improvement
- fixed a memory leak in imudp -- thanks to varmojfekoj for the patch
- fixed a race condition that could lead to a rsyslogd hang when during
  HUP or termination
- done some doc updates
- added $WorkDirectory config directive
- added $MainMsgQueueFileName config directive
- added $MainMsgQueueMaxFileSize config directive
---------------------------------------------------------------------------
Version 3.10.0 (rgerhards), 2008-01-07
- implemented input module interface and initial input modules
- enhanced threading for input modules (each on its own thread now)
- ability to bind UDP listeners to specific local interfaces/ports and
  ability to run multiple of them concurrently
- added ability to specify listen IP address for UDP syslog server
- license changed to GPLv3
- mark messages are now provided by loadble module immark
- rklogd is no longer provided. Its functionality has now been taken over
  by imklog, a loadable input module. This offers a much better integration
  into rsyslogd and makes sure that the kernel logger process is brought
  up and down at the appropriate times
- enhanced $IncludeConfig directive to support wildcard characters
  (thanks to Michael Biebl)
- all inputs are now implemented as loadable plugins
- enhanced threading model: each input module now runs on its own thread
- enhanced message queue which now supports different queueing methods
  (among others, this can be used for performance fine-tuning)
- added a large number of new configuration directives for the new
  input modules
- enhanced multi-threading utilizing a worker thread pool for the
  main message queue
- compilation without pthreads is no longer supported
- much cleaner code due to new objects and removal of single-threading
  mode
---------------------------------------------------------------------------
Version 2.0.1 STABLE (rgerhards), 2008-01-24
- fixed a bug in integer conversion - but this function was never called,
  so it is not really a useful bug fix ;)
- fixed a bug with standard template definitions (not a big deal) - thanks
  to varmojfekoj for spotting it
- fixed a bug that caused a potential hang in file and fwd output module
  varmojfekoj provided the patch - many thanks!
---------------------------------------------------------------------------
Version 2.0.0 STABLE (rgerhards), 2008-01-02
- re-release of 1.21.2 as STABLE with no modifications except some
  doc updates
---------------------------------------------------------------------------
Version 1.21.2 (rgerhards), 2007-12-28
- created a gss-api output module. This keeps GSS-API code and
  TCP/UDP code separated. It is also important for forward-
  compatibility with v3. Please note that this change breaks compatibility
  with config files created for 1.21.0 and 1.21.1 - this was considered
  acceptable.
- fixed an error in forwarding retry code (could lead to message corruption
  but surfaced very seldom)
- increased portability for older platforms (AI_NUMERICSERV moved)
- removed socket leak in omfwd.c
- cross-platform patch for GSS-API compile problem on some platforms
  thanks to darix for the patch!
---------------------------------------------------------------------------
Version 1.21.1 (rgerhards), 2007-12-23
- small doc fix for $IncludeConfig
- fixed a bug in llDestroy()
- bugfix: fixing memory leak when message queue is full and during
  parsing. Thanks to varmojfekoj for the patch.
- bugfix: when compiled without network support, unix sockets were
  not properply closed
- bugfix: memory leak in cfsysline.c/doGetWord() fixed
---------------------------------------------------------------------------
Version 1.21.0 (rgerhards), 2007-12-19
- GSS-API support for syslog/TCP connections was added. Thanks to
  varmojfekoj for providing the patch with this functionality
- code cleanup
- enhanced $IncludeConfig directive to support wildcard filenames
- changed some multithreading synchronization
---------------------------------------------------------------------------
Version 1.20.1 (rgerhards), 2007-12-12
- corrected a debug setting that survived release. Caused TCP connections
  to be retried unnecessarily often.
- When a hostname ACL was provided and DNS resolution for that name failed,
  ACL processing was stopped at that point. Thanks to mildew for the patch.
  Fedora Bugzilla: http://bugzilla.redhat.com/show_bug.cgi?id=395911
- fixed a potential race condition, see link for details:
  http://rgerhards.blogspot.com/2007/12/rsyslog-race-condition.html
  Note that the probability of problems from this bug was very remote
- fixed a memory leak that happend when PostgreSQL date formats were
  used
---------------------------------------------------------------------------
Version 1.20.0 (rgerhards), 2007-12-07
- an output module for postgres databases has been added. Thanks to
  sur5r for contributing this code
- unloading dynamic modules has been cleaned up, we now have a
  real implementation and not just a dummy "good enough for the time
  being".
- enhanced platform independence - thanks to Bartosz Kuzma and Michael
  Biebl for their very useful contributions
- some general code cleanup (including warnings on 64 platforms, only)
---------------------------------------------------------------------------
Version 1.19.12 (rgerhards), 2007-12-03
- cleaned up the build system (thanks to Michael Biebl for the patch)
- fixed a bug where ommysql was still not compiled with -pthread option
---------------------------------------------------------------------------
Version 1.19.11 (rgerhards), 2007-11-29
- applied -pthread option to build when building for multi-threading mode
  hopefully solves an issue with segfaulting
---------------------------------------------------------------------------
Version 1.19.10 (rgerhards), 2007-10-19
- introdcued the new ":modulename:" syntax for calling module actions
  in selector lines; modified ommysql to support it. This is primarily
  an aid for further modules and a prequisite to actually allow third
  party modules to be created.
- minor fix in slackware startup script, "-r 0" is now "-r0"
- updated rsyslogd doc set man page; now in html format
- undid creation of a separate thread for the main loop -- this did not
  turn out to be needed or useful, so reduce complexity once again.
- added doc fixes provided by Michael Biebl - thanks
---------------------------------------------------------------------------
Version 1.19.9 (rgerhards), 2007-10-12
- now packaging system which again contains all components in a single
  tarball
- modularized main() a bit more, resulting in less complex code
- experimentally added an additional thread - will see if that affects
  the segfault bug we experience on some platforms. Note that this change
  is scheduled to be removed again later.
---------------------------------------------------------------------------
Version 1.19.8 (rgerhards), 2007-09-27
- improved repeated message processing
- applied patch provided by varmojfekoj to support building ommysql
  in its own way (now also resides in a plugin subdirectory);
  ommysql is now a separate package
- fixed a bug in cvthname() that lead to message loss if part
  of the source hostname would have been dropped
- created some support for distributing ommysql together with the
  main rsyslog package. I need to re-think it in the future, but
  for the time being the current mode is best. I now simply include
  one additional tarball for ommysql inside the main distribution.
  I look forward to user feedback on how this should be done best. In the
  long term, a separate project should be spawend for ommysql, but I'd
  like to do that only after the plugin interface is fully stable (what
  it is not yet).
---------------------------------------------------------------------------
Version 1.19.7 (rgerhards), 2007-09-25
- added code to handle situations where senders send us messages ending with
  a NUL character. It is now simply removed. This also caused trailing LF
  reduction to fail, when it was followed by such a NUL. This is now also
  handled.
- replaced some non-thread-safe function calls by their thread-safe
  counterparts
- fixed a minor memory leak that occured when the %APPNAME% property was
  used (I think nobody used that in practice)
- fixed a bug that caused signal handlers in cvthname() not to be restored when
  a malicious pointer record was detected and processing of the message been
  stopped for that reason (this should be really rare and can not be related
  to the segfault bug we are hunting).
- fixed a bug in cvthname that lead to passing a wrong parameter - in
  practice, this had no impact.
- general code cleanup (e.g. compiler warnings, comments)
---------------------------------------------------------------------------
Version 1.19.6 (rgerhards), 2007-09-11
- applied patch by varmojfekoj to change signal handling to the new
  sigaction API set (replacing the depreciated signal() calls and its
  friends.
- fixed a bug that in --enable-debug mode caused an assertion when the
  discard action was used
- cleaned up compiler warnings
- applied patch by varmojfekoj to FIX a bug that could cause 
  segfaults if empty properties were processed using modifying
  options (e.g. space-cc, drop-cc)
- fixed man bug: rsyslogd supports -l option
---------------------------------------------------------------------------
Version 1.19.5 (rgerhards), 2007-09-07
- changed part of the CStr interface so that better error tracking
  is provided and the calling sequence is more intuitive (there were
  invalid calls based on a too-weired interface)
- (hopefully) fixed some remaining bugs rooted in wrong use of 
  the CStr class. These could lead to program abort.
- applied patch by varmojfekoj two fix two potential segfault situations
- added $ModDir config directive
- modified $ModLoad so that an absolute path may be specified as
  module name (e.g. /rsyslog/ommysql.so)
---------------------------------------------------------------------------
Version 1.19.4 (rgerhards/varmojfekoj), 2007-09-04
- fixed a number of small memory leaks - thanks varmojfekoj for patching
- fixed an issue with CString class that could lead to rsyslog abort
  in tplToString() - thanks varmojfekoj for patching
- added a man-version of the config file documenation - thanks to Michel
  Samia for providing the man file
- fixed bug: a template like this causes an infinite loop:
  $template opts,"%programname:::a,b%"
  thanks varmojfekoj for the patch
- fixed bug: case changing options crash freeing the string pointer
  because they modify it: $template opts2,"%programname::1:lowercase%"
  thanks varmojfekoj for the patch
---------------------------------------------------------------------------
Version 1.19.3 (mmeckelein/varmojfekoj), 2007-08-31
- small mem leak fixed (after calling parseSelectorAct) - Thx varmojkekoj
- documentation section "Regular File" und "Blocks" updated
- solved an issue with dynamic file generation - Once again many thanks
  to varmojfekoj
- the negative selector for program name filter (Blocks) does not work as
  expected - Thanks varmojfekoj for patching
- added forwarding information to sysklogd (requires special template)
  to config doc
---------------------------------------------------------------------------
Version 1.19.2 (mmeckelein/varmojfekoj), 2007-08-28
- a specifically formed message caused a segfault - Many thanks varmojfekoj
  for providing a patch
- a typo and a weird condition are fixed in msg.c - Thanks again
  varmojfekoj 
- on file creation the file was always owned by root:root. This is fixed
  now - Thanks ypsa for solving this issue
---------------------------------------------------------------------------
Version 1.19.1 (mmeckelein), 2007-08-22
- a bug that caused a high load when a TCP/UDP connection was closed is 
  fixed now - Thanks mildew for solving this issue
- fixed a bug which caused a segfault on reinit - Thx varmojfekoj for the
  patch
- changed the hardcoded module path "/lib/rsyslog" to $(pkglibdir) in order
  to avoid trouble e.g. on 64 bit platforms (/lib64) - many thanks Peter
  Vrabec and darix, both provided a patch for solving this issue
- enhanced the unloading of modules - thanks again varmojfekoj
- applied a patch from varmojfekoj which fixes various little things in
  MySQL output module
---------------------------------------------------------------------------
Version 1.19.0 (varmojfekoj/rgerhards), 2007-08-16
- integrated patch from varmojfekoj to make the mysql module a loadable one
  many thanks for the patch, MUCH appreciated
---------------------------------------------------------------------------
Version 1.18.2 (rgerhards), 2007-08-13
- fixed a bug in outchannel code that caused templates to be incorrectly
  parsed
- fixed a bug in ommysql that caused a wrong ";template" missing message
- added some code for unloading modules; not yet fully complete (and we do
  not yet have loadable modules, so this is no problem)
- removed debian subdirectory by request of a debian packager (this is a special
  subdir for debian and there is also no point in maintaining it when there
  is a debian package available - so I gladly did this) in some cases
- improved overall doc quality (some pages were quite old) and linked to
  more of the online resources.
- improved /contrib/delete_mysql script by adding a host option and some
  other minor modifications
---------------------------------------------------------------------------
Version 1.18.1 (rgerhards), 2007-08-08
- applied a patch from varmojfekoj which solved a potential segfault
  of rsyslogd on HUP
- applied patch from Michel Samia to fix compilation when the pthreads
  feature is disabled
- some code cleanup (moved action object to its own file set)
- add config directive $MainMsgQueueSize, which now allows to configure the
  queue size dynamically
- all compile-time settings are now shown in rsyslogd -v, not just the
  active ones
- enhanced performance a little bit more
- added config file directive $ActionResumeInterval
- fixed a bug that prevented compilation under debian sid
- added a contrib directory for user-contributed useful things
---------------------------------------------------------------------------
Version 1.18.0 (rgerhards), 2007-08-03
- rsyslog now supports fallback actions when an action did not work. This
  is a great feature e.g. for backup database servers or backup syslog
  servers
- modified rklogd to only change the console log level if -c is specified
- added feature to use multiple actions inside a single selector
- implemented $ActionExecOnlyWhenPreviousIsSuspended config directive
- error messages during startup are now spit out to the configured log
  destinations
---------------------------------------------------------------------------
Version 1.17.6 (rgerhards), 2007-08-01
- continued to work on output module modularization - basic stage of
  this work is now FINISHED
- fixed bug in OMSRcreate() - always returned SR_RET_OK
- fixed a bug that caused ommysql to always complain about missing
  templates
- fixed a mem leak in OMSRdestruct - freeing the object itself was
  forgotten - thanks to varmojfekoj for the patch
- fixed a memory leak in syslogd/init() that happend when the config
  file could not be read - thanks to varmojfekoj for the patch
- fixed insufficient memory allocation in addAction() and its helpers.
  The initial fix and idea was developed by mildew, I fine-tuned
  it a bit. Thanks a lot for the fix, I'd probably had pulled out my
  hair to find the bug...
- added output of config file line number when a parsing error occured
- fixed bug in objomsr.c that caused program to abort in debug mode with
  an invalid assertion (in some cases)
- fixed a typo that caused the default template for MySQL to be wrong.
  thanks to mildew for catching this.
- added configuration file command $DebugPrintModuleList and
  $DebugPrintCfSysLineHandlerList
- fixed an invalid value for the MARK timer - unfortunately, there was
  a testing aid left in place. This resulted in quite frequent MARK messages
- added $IncludeConfig config directive
- applied a patch from mildew to prevent rsyslogd from freezing under heavy
  load. This could happen when the queue was full. Now, we drop messages
  but rsyslogd remains active.
---------------------------------------------------------------------------
Version 1.17.5 (rgerhards), 2007-07-30
- continued to work on output module modularization
- fixed a missing file bug - thanks to Andrea Montanari for reporting
  this problem
- fixed a problem with shutting down the worker thread and freeing the
  selector_t list - this caused messages to be lost, because the
  message queue was not properly drained before the selectors got
  destroyed.
---------------------------------------------------------------------------
Version 1.17.4 (rgerhards), 2007-07-27
- continued to work on output module modularization
- fixed a situation where rsyslogd could create zombie processes
  thanks to mildew for the patch
- applied patch from Michel Samia to fix compilation when NOT
  compiled for pthreads
---------------------------------------------------------------------------
Version 1.17.3 (rgerhards), 2007-07-25
- continued working on output module modularization
- fixed a bug that caused rsyslogd to segfault on exit (and
  probably also on HUP), when there was an unsent message in a selector
  that required forwarding and the dns lookup failed for that selector
  (yes, it was pretty unlikely to happen;))
  thanks to varmojfekoj <varmojfekoj@gmail.com> for the patch
- fixed a memory leak in config file parsing and die()
  thanks to varmojfekoj <varmojfekoj@gmail.com> for the patch
- rsyslogd now checks on startup if it is capable to performa any work
  at all. If it cant, it complains and terminates
  thanks to Michel Samia for providing the patch!
- fixed a small memory leak when HUPing syslogd. The allowed sender
  list now gets freed. thanks to mildew for the patch.
- changed the way error messages in early startup are logged. They
  now do no longer use the syslogd code directly but are rather
  send to stderr.
---------------------------------------------------------------------------
Version 1.17.2 (rgerhards), 2007-07-23
- made the port part of the -r option optional. Needed for backward
  compatibility with sysklogd
- replaced system() calls with something more reasonable. Please note that
  this might break compatibility with some existing configuration files.
  We accept this in favour of the gained security.
- removed a memory leak that could occur if timegenerated was used in
  RFC 3164 format in templates
- did some preparation in msg.c for advanced multithreading - placed the
  hooks, but not yet any active code
- worked further on modularization
- added $ModLoad MySQL (dummy) config directive
- added DropTrailingLFOnReception config directive
---------------------------------------------------------------------------
Version 1.17.1 (rgerhards), 2007-07-20
- fixed a bug that caused make install to install rsyslogd and rklogd under
  the wrong names
- fixed bug that caused $AllowedSenders to handle IPv6 scopes incorrectly;
  also fixed but that could grabble $AllowedSender wildcards. Thanks to
  mildew@gmail.com for the patch
- minor code cleanup - thanks to Peter Vrabec for the patch
- fixed minimal memory leak on HUP (caused by templates)
  thanks to varmojfekoj <varmojfekoj@gmail.com> for the patch
- fixed another memory leak on HUPing and on exiting rsyslogd
  again thanks to varmojfekoj <varmojfekoj@gmail.com> for the patch
- code cleanup (removed compiler warnings)
- fixed portability bug in configure.ac - thanks to Bartosz Kuźma for patch
- moved msg object into its own file set
- added the capability to continue trying to write log files when the
  file system is full. Functionality based on patch by Martin Schulze
  to sysklogd package.
---------------------------------------------------------------------------
Version 1.17.0 (RGer), 2007-07-17
- added $RepeatedLineReduction config parameter
- added $EscapeControlCharactersOnReceive config parameter
- added $ControlCharacterEscapePrefix config parameter
- added $DirCreateMode config parameter
- added $CreateDirs config parameter
- added $DebugPrintTemplateList config parameter
- added $ResetConfigVariables config parameter
- added $FileOwner config parameter
- added $FileGroup config parameter
- added $DirOwner config parameter
- added $DirGroup config parameter
- added $FailOnChownFailure config parameter
- added regular expression support to the filter engine
  thanks to Michel Samia for providing the patch!
- enhanced $AllowedSender functionality. Credits to mildew@gmail.com for
  the patch doing that
  - added IPv6 support
  - allowed DNS hostnames
  - allowed DNS wildcard names
- added new option $DropMsgsWithMaliciousDnsPTRRecords
- added autoconf so that rfc3195d, rsyslogd and klogd are stored to /sbin
- added capability to auto-create directories with dynaFiles
---------------------------------------------------------------------------
Version 1.16.0 (RGer/Peter Vrabec), 2007-07-13 - The Friday, 13th Release ;)
- build system switched to autotools
- removed SYSV preprocessor macro use, replaced with autotools equivalents
- fixed a bug that caused rsyslogd to segfault when TCP listening was
  disabled and it terminated
- added new properties "syslogfacility-text" and "syslogseverity-text"
  thanks to varmojfekoj <varmojfekoj@gmail.com> for the patch
- added the -x option to disable hostname dns reslution
  thanks to varmojfekoj <varmojfekoj@gmail.com> for the patch
- begun to better modularize syslogd.c - this is an ongoing project; moved
  type definitions to a separate file
- removed some now-unused fields from struct filed
- move file size limit fields in struct field to the "right spot" (the file
  writing part of the union - f_un.f_file)
- subdirectories linux and solaris are no longer part of the distribution
  package. This is not because we cease support for them, but there are no
  longer any files in them after the move to autotools
---------------------------------------------------------------------------
Version 1.15.1 (RGer), 2007-07-10
- fixed a bug that caused a dynaFile selector to stall when there was
  an open error with one file 
- improved template processing for dynaFiles; templates are now only
  looked up during initialization - speeds up processing
- optimized memory layout in struct filed when compiled with MySQL
  support
- fixed a bug that caused compilation without SYSLOG_INET to fail
- re-enabled the "last message repeated n times" feature. This
  feature was not taken care of while rsyslogd evolved from sysklogd
  and it was more or less defunct. Now it is fully functional again.
- added system properties: $NOW, $YEAR, $MONTH, $DAY, $HOUR, $MINUTE
- fixed a bug in iovAsString() that caused a memory leak under stress
  conditions (most probably memory shortage). This was unlikely to
  ever happen, but it doesn't hurt doing it right
- cosmetic: defined type "uchar", change all unsigned chars to uchar
---------------------------------------------------------------------------
Version 1.15.0 (RGer), 2007-07-05
- added ability to dynamically generate file names based on templates
  and thus properties. This was a much-requested feature. It makes
  life easy when it e.g. comes to splitting files based on the sender
  address.
- added $umask and $FileCreateMode config file directives
- applied a patch from Bartosz Kuzma to compile cleanly under NetBSD
- checks for extra (unexpected) characters in system config file lines
  have been added
- added IPv6 documentation - was accidently missing from CVS
- begun to change char to unsigned char
---------------------------------------------------------------------------
Version 1.14.2 (RGer), 2007-07-03
** this release fixes all known nits with IPv6 **
- restored capability to do /etc/service lookup for "syslog"
  service when -r 0 was given
- documented IPv6 handling of syslog messages
- integrate patch from Bartosz Kuźma to make rsyslog compile under
  Solaris again (the patch replaced a strndup() call, which is not
  available under Solaris
- improved debug logging when waiting on select
- updated rsyslogd man page with new options (-46A)
---------------------------------------------------------------------------
Version 1.14.1 (RGer/Peter Vrabec), 2007-06-29
- added Peter Vrabec's patch for IPv6 TCP
- prefixed all messages send to stderr in rsyslogd with "rsyslogd: "
---------------------------------------------------------------------------
Version 1.14.0 (RGer/Peter Vrabec), 2007-06-28
- Peter Vrabec provided IPv6 for rsyslog, so we are now IPv6 enabled
  IPv6 Support is currently for UDP only, TCP is to come soon.
  AllowedSender configuration does not yet work for IPv6.
- fixed code in iovCreate() that broke C's strict aliasing rules 
- fixed some char/unsigned char differences that forced the compiler
  to spit out warning messages
- updated the Red Hat init script to fix a known issue (thanks to
  Peter Vrabec)
---------------------------------------------------------------------------
Version 1.13.5 (RGer), 2007-06-22
- made the TCP session limit configurable via command line switch
  now -t <port>,<max sessions>
- added man page for rklogd(8) (basically a copy from klogd, but now
  there is one...)
- fixed a bug that caused internal messages (e.g. rsyslogd startup) to
  appear without a tag.
- removed a minor memory leak that occurred when TAG processing requalified
  a HOSTNAME to be a TAG (and a TAG already was set).
- removed potential small memory leaks in MsgSet***() functions. There
  would be a leak if a property was re-set, something that happened
  extremely seldom.
---------------------------------------------------------------------------
Version 1.13.4 (RGer), 2007-06-18
- added a new property "PRI-text", which holds the PRI field in
  textual form (e.g. "syslog.info")
- added alias "syslogseverity" for "syslogpriority", which is a
  misleading property name that needs to stay for historical
  reasons (and backward-compatility)
- added doc on how to record PRI value in log file
- enhanced signal handling in klogd, including removal of an unsafe
  call to the logging system during signal handling
---------------------------------------------------------------------------
Version 1.13.3 (RGer), 2007-06-15
- create a version of syslog.c from scratch. This is now
  - highly optimized for rsyslog
  - removes an incompatible license problem as the original
    version had a BSD license with advertising clause
  - fixed in the regard that rklogd will continue to work when
    rsysogd has been restarted (the original version, as well
    as sysklogd, will remain silent then)
  - solved an issue with an extra NUL char at message end that the
    original version had
- applied some changes to klogd to care for the new interface
- fixed a bug in syslogd.c which prevented compiling under debian
---------------------------------------------------------------------------
Version 1.13.2 (RGer), 2007-06-13
- lib order in makefile patched to facilitate static linking - thanks
  to Bennett Todd for providing the patch
- Integrated a patch from Peter Vrabec (pvrabec@redheat.com):
  - added klogd under the name of rklogd (remove dependency on
    original sysklogd package
  - createDB.sql now in UTF
  - added additional config files for use on Red Hat
---------------------------------------------------------------------------
Version 1.13.1 (RGer), 2007-02-05
- changed the listen backlog limit to a more reasonable value based on
  the maximum number of TCP connections configurd (10% + 5) - thanks to Guy
  Standen for the hint (actually, the limit was 5 and that was a 
  left-over from early testing).
- fixed a bug in makefile which caused DB-support to be disabled when
  NETZIP support was enabled
- added the -e option to allow transmission of every message to remote
  hosts (effectively turns off duplicate message suppression)
- (somewhat) improved memory consumption when compiled with MySQL support
- looks like we fixed an incompatibility with MySQL 5.x and above software
  At least in one case, the remote server name was destroyed, leading to 
  a connection failure. The new, improved code does not have this issue and
  so we see this as solved (the new code is generally somewhat better, so
  there is a good chance we fixed this incompatibility).
---------------------------------------------------------------------------
Version 1.13.0 (RGer), 2006-12-19
- added '$' as ToPos proptery replacer specifier - means "up to the
  end of the string"
- property replacer option "escape-cc", "drop-cc" and "space-cc"  added
- changed the handling of \0 characters inside syslog messages. We now
  consistently escape them to "#000". This is somewhat recommended in
  the draft-ietf-syslog-protocol-19 draft. While the real recomendation
  is to not escape any characters at all, we can not do this without
  considerable modification of the code. So we escape it to "#000", which
  is consistent with a sample found in the Internet-draft.
- removed message glue logic (see printchopped() comment for details)
  Also caused removal of parts table and thus some improvements in
  memory usage.
- changed the default MAXLINE to 2048 to take care of recent syslog
  standardization efforts (can easily be changed in syslogd.c)
- added support for byte-counted TCP syslog messages (much like
  syslog-transport-tls-05 Internet Draft). This was necessary to
  support compression over TCP.
- added support for receiving compressed syslog messages
- added support for sending compressed syslog messages
- fixed a bug where the last message in a syslog/tcp stream was
  lost if it was not properly terminated by a LF character
---------------------------------------------------------------------------
Version 1.12.3 (RGer), 2006-10-04
- implemented some changes to support Solaris (but support is not
  yet complete)
- commented out (via #if 0) some methods that are currently not being use
  but should be kept for further us
- added (interim) -u 1 option to turn off hostname and tag parsing
- done some modifications to better support Fedora
- made the field delimiter inside property replace configurable via
  template
- fixed a bug in property replacer: if fields were used, the delimitor
  became part of the field. Up until now, this was barely noticable as 
  the delimiter as TAB only and thus invisible to a human. With other
  delimiters available now, it quickly showed up. This bug fix might cause
  some grief to existing installations if they used the extra TAB for
  whatever reasons - sorry folks... Anyhow, a solution is easy: just add
  a TAB character contstant into your template. Thus, there has no attempt
  been made to do this in a backwards-compatible way.
---------------------------------------------------------------------------
Version 1.12.2 (RGer), 2006-02-15
- fixed a bug in the RFC 3339 date formatter. An extra space was added
  after the actual timestamp
- added support for providing high-precision RFC3339 timestamps for
  (rsyslogd-)internally-generated messages
- very (!) experimental support for syslog-protocol internet draft
  added (the draft is experimental, the code is solid ;))
- added support for field-extracting in the property replacer
- enhanced the legacy-syslog parser so that it can interpret messages
  that do not contain a TIMESTAMP
- fixed a bug that caused the default socket (usually /dev/log) to be
  opened even when -o command line option was given
- fixed a bug in the Debian sample startup script - it caused rsyslogd
  to listen to remote requests, which it shouldn't by default
---------------------------------------------------------------------------
Version 1.12.1 (RGer), 2005-11-23
- made multithreading work with BSD. Some signal-handling needed to be
  restructured. Also, there might be a slight delay of up to 10 seconds
  when huping and terminating rsyslogd under BSD
- fixed a bug where a NULL-pointer was passed to printf() in logmsg().
- fixed a bug during "make install" where rc3195d was not installed
  Thanks to Bennett Todd for spotting this.
- fixed a bug where rsyslogd dumped core when no TAG was found in the
  received message
- enhanced message parser so that it can deal with missing hostnames
  in many cases (may not be totally fail-safe)
- fixed a bug where internally-generated messages did not have the correct
  TAG
---------------------------------------------------------------------------
Version 1.12.0 (RGer), 2005-10-26
- moved to a multi-threaded design. single-threading is still optionally
  available. Multi-threading is experimental!
- fixed a potential race condition. In the original code, marking was done
  by an alarm handler, which could lead to all sorts of bad things. This
  has been changed now. See comments in syslogd.c/domark() for details.
- improved debug output for property-based filters
- not a code change, but: I have checked all exit()s to make sure that
  none occurs once rsyslogd has started up. Even in unusual conditions
  (like low-memory conditions) rsyslogd somehow remains active. Of course,
  it might loose a message or two, but at least it does not abort and it
  can also recover when the condition no longer persists.
- fixed a bug that could cause loss of the last message received
  immediately before rsyslogd was terminated.
- added comments on thread-safety of global variables in syslogd.c
- fixed a small bug: spurios printf() when TCP syslog was used
- fixed a bug that causes rsyslogd to dump core on termination when one
  of the selector lines did not receive a message during the run (very
  unlikely)
- fixed an one-too-low memory allocation in the TCP sender. Could result
  in rsyslogd dumping core.
- fixed a bug with regular expression support (thanks to Andres Riancho)
- a little bit of code restructuring (especially main(), which was
  horribly large)
---------------------------------------------------------------------------
Version 1.11.1 (RGer), 2005-10-19
- support for BSD-style program name and host blocks
- added a new property "programname" that can be used in templates
- added ability to specify listen port for rfc3195d
- fixed a bug that rendered the "startswith" comparison operation
  unusable.
- changed more functions to "static" storage class to help compiler
  optimize (should have been static in the first place...)
- fixed a potential memory leak in the string buffer class destructor.
  As the destructur was previously never called, the leak did not actually
  appear.
- some internal restructuring in anticipation/preparation of minimal
  multi-threading support
- rsyslogd still shares some code with the sysklogd project. Some patches
  for this shared code have been brought over from the sysklogd CVS.
---------------------------------------------------------------------------
Version 1.11.0 (RGer), 2005-10-12
- support for receiving messages via RFC 3195; added rfc3195d for that
  purpose
- added an additional guard to prevent rsyslogd from aborting when the
  2gb file size limit is hit. While a user can configure rsyslogd to
  handle such situations, it would abort if that was not done AND large
  file support was not enabled (ok, this is hopefully an unlikely scenario)
- fixed a bug that caused additional Unix domain sockets to be incorrectly
  processed - could lead to message loss in extreme cases
---------------------------------------------------------------------------
Version 1.10.2 (RGer), 2005-09-27
- added comparison operations in property-based filters:
  * isequal
  * startswith
- added ability to negate all property-based filter comparison operations
  by adding a !-sign right in front of the operation name
- added the ability to specify remote senders for UDP and TCP
  received messages. Allows to block all but well-known hosts
- changed the $-config line directives to be case-INsensitive
- new command line option -w added: "do not display warnings if messages
  from disallowed senders are received"
- fixed a bug that caused rsyslogd to dump core when the compare value
  was not quoted in property-based filters
- fixed a bug in the new CStr compare function which lead to invalid
  results (fortunately, this function was not yet used widely)
- added better support for "debugging" rsyslog.conf property filters
  (only if -d switch is given)
- changed some function definitions to static, which eventually enables
  some compiler optimizations
- fixed a bug in MySQL code; when a SQL error occured, rsyslogd could
  run in a tight loop. This was due to invalid sequence of error reporting
  and is now fixed.
---------------------------------------------------------------------------
Version 1.10.1 (RGer), 2005-09-23
- added the ability to execute a shell script as an action.
  Thanks to Bjoern Kalkbrenner for providing the code!
- fixed a bug in the MySQL code; due to the bug the automatic one-time
  retry after an error did not happen - this lead to error message in
  cases where none should be seen (e.g. after a MySQL restart)
- fixed a security issue with SQL-escaping in conjunction with
  non-(SQL-)standard MySQL features.
---------------------------------------------------------------------------
Version 1.10.0 (RGer), 2005-09-20
  REMINDER: 1.10 is the first unstable version if the 1.x series!
- added the capability to filter on any property in selector lines
  (not just facility and priority)
- changed stringbuf into a new counted string class
- added support for a "discard" action. If a selector line with
  discard (~ character) is found, no selector lines *after* that
  line will be processed.
- thanks to Andres Riancho, regular expression support has been
  added to the template engine
- added the FROMHOST property in the template processor, which could
  previously not be obtained. Thanks to Cristian Testa for pointing
  this out and even providing a fix.
- added display of compile-time options to -v output
- performance improvement for production build - made some checks
  to happen only during debug mode
- fixed a problem with compiling on SUSE and - while doing so - removed
  the socket call to set SO_BSDCOMPAT in cases where it is obsolete.
---------------------------------------------------------------------------
Version 1.0.4 (RGer), 2006-02-01
- a small but important fix: the tcp receiver had two forgotten printf's
  in it that caused a lot of unnecessary output to stdout. This was
  important enough to justify a new release
---------------------------------------------------------------------------
Version 1.0.3 (RGer), 2005-11-14
- added an additional guard to prevent rsyslogd from aborting when the
  2gb file size limit is hit. While a user can configure rsyslogd to
  handle such situations, it would abort if that was not done AND large
  file support was not enabled (ok, this is hopefully an unlikely scenario)
- fixed a bug that caused additional Unix domain sockets to be incorrectly
  processed - could lead to message loss in extreme cases
- applied some patches available from the sysklogd project to code
  shared from there
- fixed a bug that causes rsyslogd to dump core on termination when one
  of the selector lines did not receive a message during the run (very
  unlikely)
- fixed an one-too-low memory allocation in the TCP sender. Could result
  in rsyslogd dumping core.
- fixed a bug in the TCP sender that caused the retry logic to fail
  after an error or receiver overrun
- fixed a bug in init() that could lead to dumping core
- fixed a bug that could lead to dumping core when no HOSTNAME or no TAG
  was present in the syslog message
---------------------------------------------------------------------------
Version 1.0.2 (RGer), 2005-10-05
- fixed an issue with MySQL error reporting. When an error occured,
  the MySQL driver went into an endless loop (at least in most cases).
---------------------------------------------------------------------------
Version 1.0.1 (RGer), 2005-09-23
- fixed a security issue with SQL-escaping in conjunction with
  non-(SQL-)standard MySQL features.
---------------------------------------------------------------------------
Version 1.0.0 (RGer), 2005-09-12
- changed install doc to cover daily cron scripts - a trouble source
- added rc script for slackware (provided by Chris Elvidge - thanks!) 
- fixed a really minor bug in usage() - the -r option was still
  reported as without the port parameter
---------------------------------------------------------------------------
Version 0.9.8 (RGer), 2005-09-05
- made startup and shutdown message more consistent and included the
  pid, so that they can be easier correlated. Used syslog-protocol
  structured data format for this purpose.
- improved config info in startup message, now tells not only
  if it is listening remote on udp, but also for tcp. Also includes
  the port numbers. The previous startup message was misleading, because
  it did not say "remote reception" if rsyslogd was only listening via
  tcp (but not via udp).
- added a "how can you help" document to the doc set
---------------------------------------------------------------------------
Version 0.9.7 (RGer), 2005-08-15
- some of the previous doc files (like INSTALL) did not properly
  reflect the changes to the build process and the new doc. Fixed
  that.
- changed syslogd.c so that when compiled without database support,
  an error message is displayed when a database action is detected
  in the config file (previously this was used as an user rule ;))
- fixed a bug in the os-specific Makefiles which caused MySQL
  support to not be compiled, even if selected
---------------------------------------------------------------------------
Version 0.9.6 (RGer), 2005-08-09
- greatly enhanced documentation. Now available in html format in
  the "doc" folder and FreeBSD. Finally includes an install howto.
- improved MySQL error messages a little - they now show up as log
  messages, too (formerly only in debug mode)
- added the ability to specify the listen port for udp syslog.
  WARNING: This introduces an incompatibility. Formerly, udp
  syslog was enabled by the -r command line option. Now, it is
  "-r [port]", which is consistent with the tcp listener. However,
  just -r will now return an error message.
- added sample startup scripts for Debian and FreeBSD
- added support for easy feature selection in the makefile. Un-
  fortunately, this also means I needed to spilt the make file
  for different OS and distros. There are some really bad syntax
  differences between FreeBSD and Linux make.
---------------------------------------------------------------------------
Version 0.9.5 (RGer), 2005-08-01
- the "semicolon bug" was actually not (fully) solved in 0.9.4. One
  part of the bug was solved, but another still existed. This one
  is fixed now, too.
- the "semicolon bug" actually turned out to be a more generic bug.
  It appeared whenever an invalid template name was given. With some
  selector actions, rsyslogd dumped core, with other it "just" had
  a small ressource leak with others all worked well. These anomalies
  are now fixed. Note that they only appeared during system initaliziation
  once the system was running, nothing bad happened.
- improved error reporting for template errors on startup. They are now
  shown on the console and the start-up tty. Formerly, they were only
  visible in debug mode.
- support for multiple instances of rsyslogd on a single machine added
- added new option "-o" --> omit local unix domain socket. This option
  enables rsyslogd NOT to listen to the local socket. This is most
  helpful when multiple instances of rsyslogd (or rsyslogd and another
  syslogd) shall run on a single system.
- added new option "-i <pidfile>" which allows to specify the pidfile.
  This is needed when multiple instances of rsyslogd are to be run.
- the new project home page is now online at www.rsyslog.com
---------------------------------------------------------------------------
Version 0.9.4 (RGer), 2005-07-25
- finally added the TCP sender. It now supports non-blocking mode, no
  longer disabling message reception during connect. As it is now, it
  is usable in production. The code could be more sophisticated, but
  I've kept it short in anticipation of the move to liblogging, which
  will lead to the removal of the code just written ;)
- the "exiting on signal..." message still had the "syslogd" name in 
  it. Changed this to "rsyslogd", as we do not have a large user base
  yet, this should pose no problem.
- fixed "the semiconlon" bug. rsyslogd dumped core if a write-db action
  was specified but no semicolon was given after the password (an empty
  template was ok, but the semicolon needed to be present).
- changed a default for traditional output format. During testing, it
  was seen that the timestamp written to file in default format was
  the time of message reception, not the time specified in the TIMESTAMP
  field of the message itself. Traditionally, the message TIMESTAMP is
  used and this has been changed now.
---------------------------------------------------------------------------
Version 0.9.3 (RGer), 2005-07-19
- fixed a bug in the message parser. In June, the RFC 3164 timestamp
  was not correctly parsed (yes, only in June and some other months,
  see the code comment to learn why...)
- added the ability to specify the destination port when forwarding
  syslog messages (both for TCP and UDP)
- added an very experimental TCP sender (activated by
  @@machine:port in config). This is not yet for production use. If
  the receiver is not alive, rsyslogd will wait quite some time until
  the connection request times out, which most probably leads to
  loss of incoming messages.

---------------------------------------------------------------------------
Version 0.9.2 (RGer), around 2005-07-06
- I intended to change the maxsupported message size to 32k to
  support IHE - but given the memory inefficiency in the usual use
  cases, I have not done this. I have, however, included very
  specific instructions on how to do this in the source code. I have
  also done some testing with 32k messages, so you can change the
  max size without taking too much risk.
- added a syslog/tcp receiver; we now can receive messages via
  plain tcp, but we can still send only via UDP. The syslog/tcp
  receiver is the primary enhancement of this release.
- slightly changed some error messages that contained a spurios \n at
  the end of the line (which gives empty lines in your log...)

---------------------------------------------------------------------------
Version 0.9.1 (RGer)
- fixed code so that it compiles without errors under FreeBSD
- removed now unused function "allocate_log()" from syslogd.c
- changed the make file so that it contains more defines for
  different environments (in the long term, we need a better
  system for disabling/enabling features...)
- changed some printf's printing off_t types to %lld and
  explicit (long long) casts. I tried to figure out the exact type,
  but did not succeed in this. In the worst case, ultra-large peta-
  byte files will now display funny informational messages on rollover,
  something I think we can live with for the neersion 3.11.2 (rgerhards), 2008-02-??
---------------------------------------------------------------------------
Version 3.11.1 (rgerhards), 2008-02-12
- SNMP trap sender added thanks to Andre Lorbach (omsnmp)
- added input-plugin interface specification in form of a (copy) template
  input module
- applied documentation fix by Michael Biebl -- many thanks!
- bugfix: immark did not have MARK flags set...
- added x-info field to rsyslogd startup/shutdown message. Hopefully
  points users to right location for further info (many don't even know
  they run rsyslog ;))
- bugfix: trailing ":" of tag was lost while parsing legacy syslog messages
  without timestamp - thanks to Anders Blomdell for providing a patch!
- fixed a bug in stringbuf.c related to STRINGBUF_TRIM_ALLOCSIZE, which
  wasn't supposed to be used with rsyslog. Put a warning message up that
  tells this feature is not tested and probably not worth the effort.
  Thanks to Anders Blomdell fro bringing this to our attention
- somewhat improved performance of string buffers
- fixed bug that caused invalid treatment of tabs (HT) in rsyslog.conf
- bugfix: setting for $EscapeCopntrolCharactersOnReceive was not 
  properly initialized
- clarified usage of space-cc property replacer option
- improved abort diagnostic handler
- some initial effort for malloc/free runtime debugging support
- bugfix: using dynafile actions caused rsyslogd abort
- fixed minor man errors thanks to Michael Biebl
---------------------------------------------------------------------------
Version 3.11.0 (rgerhards), 2008-01-31
- implemented queued actions
- implemented simple rate limiting for actions
- implemented deliberate discarding of lower priority messages over higher
  priority ones when a queue runs out of space
- implemented disk quotas for disk queues
- implemented the $ActionResumeRetryCount config directive
- added $ActionQueueFilename config directive
- added $ActionQueueSize config directive
- added $ActionQueueHighWaterMark config directive
- added $ActionQueueLowWaterMark config directive
- added $ActionQueueDiscardMark config directive
- added $ActionQueueDiscardSeverity config directive
- added $ActionQueueCheckpointInterval config directive
- added $ActionQueueType config directive
- added $ActionQueueWorkerThreads config directive
- added $ActionQueueTimeoutshutdown config directive
- added $ActionQueueTimeoutActionCompletion config directive
- added $ActionQueueTimeoutenQueue config directive
- added $ActionQueueTimeoutworkerThreadShutdown config directive
- added $ActionQueueWorkerThreadMinimumMessages config directive
- added $ActionQueueMaxFileSize config directive
- added $ActionQueueSaveonShutdown config directive
- addded $ActionQueueDequeueSlowdown config directive
- addded $MainMsgQueueDequeueSlowdown config directive
- bugfix: added forgotten docs to package
- improved debugging support
- fixed a bug that caused $MainMsgQueueCheckpointInterval to work incorrectly
- when a long-running action needs to be cancelled on shutdown, the message
  that was processed by it is now preserved. This finishes support for
  guaranteed delivery of messages (if the output supports it, of course)
- fixed bug in output module interface, see
  http://sourceforge.net/tracker/index.php?func=detail&aid=1881008&group_id=123448&atid=696552
- changed the ommysql output plugin so that the (lengthy) connection
  initialization now takes place in message processing. This works much
  better with the new queued action mode (fast startup)
- fixed a bug that caused a potential hang in file and fwd output module
  varmojfekoj provided the patch - many thanks!
- bugfixed stream class offset handling on 32bit platforms
---------------------------------------------------------------------------
Version 3.10.3 (rgerhards), 2008-01-28
- fixed a bug with standard template definitions (not a big deal) - thanks
  to varmojfekoj for spotting it
- run-time instrumentation added
- implemented disk-assisted queue mode, which enables on-demand disk
  spooling if the queue's in-memory queue is exhausted
- implemented a dynamic worker thread pool for processing incoming
  messages; workers are started and shut down as need arises
- implemented a run-time instrumentation debug package
- implemented the $MainMsgQueueSaveOnShutdown config directive
- implemented the $MainMsgQueueWorkerThreadMinimumMessages config directive
- implemented the $MainMsgQueueTimeoutWorkerThreadShutdown config directive
---------------------------------------------------------------------------
Version 3.10.2 (rgerhards), 2008-01-14
- added the ability to keep stop rsyslogd without the need to drain
  the main message queue. In disk queue mode, rsyslog continues to
  run from the point where it stopped. In case of a system failure, it
  continues to process messages from the last checkpoint.
- fixed a bug that caused a segfault on startup when no $WorkDir directive
  was specified in rsyslog.conf
- provided more fine-grain control over shutdown timeouts and added a
  way to specify the enqueue timeout when the main message queue is full
- implemented $MainMsgQueueCheckpointInterval config directive
- implemented $MainMsgQueueTimeoutActionCompletion config directive
- implemented $MainMsgQueueTimeoutEnqueue config directive
- implemented $MainMsgQueueTimeoutShutdown config directive
---------------------------------------------------------------------------
Version 3.10.1 (rgerhards), 2008-01-10
- implemented the "disk" queue mode. However, it currently is of very
  limited use, because it does not support persistence over rsyslogd
  runs. So when rsyslogd is stopped, the queue is drained just as with
  the in-memory queue modes. Persistent queues will be a feature of
  the next release.
- performance-optimized string class, should bring an overall improvement
- fixed a memory leak in imudp -- thanks to varmojfekoj for the patch
- fixed a race condition that could lead to a rsyslogd hang when during
  HUP or termination
- done some doc updates
- added $WorkDirectory config directive
- added $MainMsgQueueFileName config directive
- added $MainMsgQueueMaxFileSize config directive
---------------------------------------------------------------------------
Version 3.10.0 (rgerhards), 2008-01-07
- implemented input module interface and initial input modules
- enhanced threading for input modules (each on its own thread now)
- ability to bind UDP listeners to specific local interfaces/ports and
  ability to run multiple of them concurrently
- added ability to specify listen IP address for UDP syslog server
- license changed to GPLv3
- mark messages are now provided by loadble module immark
- rklogd is no longer provided. Its functionality has now been taken over
  by imklog, a loadable input module. This offers a much better integration
  into rsyslogd and makes sure that the kernel logger process is brought
  up and down at the appropriate times
- enhanced $IncludeConfig directive to support wildcard characters
  (thanks to Michael Biebl)
- all inputs are now implemented as loadable plugins
- enhanced threading model: each input module now runs on its own thread
- enhanced message queue which now supports different queueing methods
  (among others, this can be used for performance fine-tuning)
- added a large number of new configuration directives for the new
  input modules
- enhanced multi-threading utilizing a worker thread pool for the
  main message queue
- compilation without pthreads is no longer supported
- much cleaner code due to new objects and removal of single-threading
  mode
---------------------------------------------------------------------------
Version 2.0.1 STABLE (rgerhards), 2008-01-24
- fixed a bug in integer conversion - but this function was never called,
  so it is not really a useful bug fix ;)
- fixed a bug with standard template definitions (not a big deal) - thanks
  to varmojfekoj for spotting it
- fixed a bug that caused a potential hang in file and fwd output module
  varmojfekoj provided the patch - many thanks!
---------------------------------------------------------------------------
Version 2.0.0 STABLE (rgerhards), 2008-01-02
- re-release of 1.21.2 as STABLE with no modifications except some
  doc updates
---------------------------------------------------------------------------
Version 1.21.2 (rgerhards), 2007-12-28
- created a gss-api output module. This keeps GSS-API code and
  TCP/UDP code separated. It is also important for forward-
  compatibility with v3. Please note that this change breaks compatibility
  with config files created for 1.21.0 and 1.21.1 - this was considered
  acceptable.
- fixed an error in forwarding retry code (could lead to message corruption
  but surfaced very seldom)
- increased portability for older platforms (AI_NUMERICSERV moved)
- removed socket leak in omfwd.c
- cross-platform patch for GSS-API compile problem on some platforms
  thanks to darix for the patch!
---------------------------------------------------------------------------
Version 1.21.1 (rgerhards), 2007-12-23
- small doc fix for $IncludeConfig
- fixed a bug in llDestroy()
- bugfix: fixing memory leak when message queue is full and during
  parsing. Thanks to varmojfekoj for the patch.
- bugfix: when compiled without network support, unix sockets were
  not properply closed
- bugfix: memory leak in cfsysline.c/doGetWord() fixed
---------------------------------------------------------------------------
Version 1.21.0 (rgerhards), 2007-12-19
- GSS-API support for syslog/TCP connections was added. Thanks to
  varmojfekoj for providing the patch with this functionality
- code cleanup
- enhanced $IncludeConfig directive to support wildcard filenames
- changed some multithreading synchronization
---------------------------------------------------------------------------
Version 1.20.1 (rgerhards), 2007-12-12
- corrected a debug setting that survived release. Caused TCP connections
  to be retried unnecessarily often.
- When a hostname ACL was provided and DNS resolution for that name failed,
  ACL processing was stopped at that point. Thanks to mildew for the patch.
  Fedora Bugzilla: http://bugzilla.redhat.com/show_bug.cgi?id=395911
- fixed a potential race condition, see link for details:
  http://rgerhards.blogspot.com/2007/12/rsyslog-race-condition.html
  Note that the probability of problems from this bug was very remote
- fixed a memory leak that happend when PostgreSQL date formats were
  used
---------------------------------------------------------------------------
Version 1.20.0 (rgerhards), 2007-12-07
- an output module for postgres databases has been added. Thanks to
  sur5r for contributing this code
- unloading dynamic modules has been cleaned up, we now have a
  real implementation and not just a dummy "good enough for the time
  being".
- enhanced platform independence - thanks to Bartosz Kuzma and Michael
  Biebl for their very useful contributions
- some general code cleanup (including warnings on 64 platforms, only)
---------------------------------------------------------------------------
Version 1.19.12 (rgerhards), 2007-12-03
- cleaned up the build system (thanks to Michael Biebl for the patch)
- fixed a bug where ommysql was still not compiled with -pthread option
---------------------------------------------------------------------------
Version 1.19.11 (rgerhards), 2007-11-29
- applied -pthread option to build when building for multi-threading mode
  hopefully solves an issue with segfaulting
---------------------------------------------------------------------------
Version 1.19.10 (rgerhards), 2007-10-19
- introdcued the new ":modulename:" syntax for calling module actions
  in selector lines; modified ommysql to support it. This is primarily
  an aid for further modules and a prequisite to actually allow third
  party modules to be created.
- minor fix in slackware startup script, "-r 0" is now "-r0"
- updated rsyslogd doc set man page; now in html format
- undid creation of a separate thread for the main loop -- this did not
  turn out to be needed or useful, so reduce complexity once again.
- added doc fixes provided by Michael Biebl - thanks
---------------------------------------------------------------------------
Version 1.19.9 (rgerhards), 2007-10-12
- now packaging system which again contains all components in a single
  tarball
- modularized main() a bit more, resulting in less complex code
- experimentally added an additional thread - will see if that affects
  the segfault bug we experience on some platforms. Note that this change
  is scheduled to be removed again later.
---------------------------------------------------------------------------
Version 1.19.8 (rgerhards), 2007-09-27
- improved repeated message processing
- applied patch provided by varmojfekoj to support building ommysql
  in its own way (now also resides in a plugin subdirectory);
  ommysql is now a separate package
- fixed a bug in cvthname() that lead to message loss if part
  of the source hostname would have been dropped
- created some support for distributing ommysql together with the
  main rsyslog package. I need to re-think it in the future, but
  for the time being the current mode is best. I now simply include
  one additional tarball for ommysql inside the main distribution.
  I look forward to user feedback on how this should be done best. In the
  long term, a separate project should be spawend for ommysql, but I'd
  like to do that only after the plugin interface is fully stable (what
  it is not yet).
---------------------------------------------------------------------------
Version 1.19.7 (rgerhards), 2007-09-25
- added code to handle situations where senders send us messages ending with
  a NUL character. It is now simply removed. This also caused trailing LF
  reduction to fail, when it was followed by such a NUL. This is now also
  handled.
- replaced some non-thread-safe function calls by their thread-safe
  counterparts
- fixed a minor memory leak that occured when the %APPNAME% property was
  used (I think nobody used that in practice)
- fixed a bug that caused signal handlers in cvthname() not to be restored when
  a malicious pointer record was detected and processing of the message been
  stopped for that reason (this should be really rare and can not be related
  to the segfault bug we are hunting).
- fixed a bug in cvthname that lead to passing a wrong parameter - in
  practice, this had no impact.
- general code cleanup (e.g. compiler warnings, comments)
---------------------------------------------------------------------------
Version 1.19.6 (rgerhards), 2007-09-11
- applied patch by varmojfekoj to change signal handling to the new
  sigaction API set (replacing the depreciated signal() calls and its
  friends.
- fixed a bug that in --enable-debug mode caused an assertion when the
  discard action was used
- cleaned up compiler warnings
- applied patch by varmojfekoj to FIX a bug that could cause 
  segfaults if empty properties were processed using modifying
  options (e.g. space-cc, drop-cc)
- fixed man bug: rsyslogd supports -l option
---------------------------------------------------------------------------
Version 1.19.5 (rgerhards), 2007-09-07
- changed part of the CStr interface so that better error tracking
  is provided and the calling sequence is more intuitive (there were
  invalid calls based on a too-weired interface)
- (hopefully) fixed some remaining bugs rooted in wrong use of 
  the CStr class. These could lead to program abort.
- applied patch by varmojfekoj two fix two potential segfault situations
- added $ModDir config directive
- modified $ModLoad so that an absolute path may be specified as
  module name (e.g. /rsyslog/ommysql.so)
---------------------------------------------------------------------------
Version 1.19.4 (rgerhards/varmojfekoj), 2007-09-04
- fixed a number of small memory leaks - thanks varmojfekoj for patching
- fixed an issue with CString class that could lead to rsyslog abort
  in tplToString() - thanks varmojfekoj for patching
- added a man-version of the config file documenation - thanks to Michel
  Samia for providing the man file
- fixed bug: a template like this causes an infinite loop:
  $template opts,"%programname:::a,b%"
  thanks varmojfekoj for the patch
- fixed bug: case changing options crash freeing the string pointer
  because they modify it: $template opts2,"%programname::1:lowercase%"
  thanks varmojfekoj for the patch
---------------------------------------------------------------------------
Version 1.19.3 (mmeckelein/varmojfekoj), 2007-08-31
- small mem leak fixed (after calling parseSelectorAct) - Thx varmojkekoj
- documentation section "Regular File" und "Blocks" updated
- solved an issue with dynamic file generation - Once again many thanks
  to varmojfekoj
- the negative selector for program name filter (Blocks) does not work as
  expected - Thanks varmojfekoj for patching
- added forwarding information to sysklogd (requires special template)
  to config doc
---------------------------------------------------------------------------
Version 1.19.2 (mmeckelein/varmojfekoj), 2007-08-28
- a specifically formed message caused a segfault - Many thanks varmojfekoj
  for providing a patch
- a typo and a weird condition are fixed in msg.c - Thanks again
  varmojfekoj 
- on file creation the file was always owned by root:root. This is fixed
  now - Thanks ypsa for solving this issue
---------------------------------------------------------------------------
Version 1.19.1 (mmeckelein), 2007-08-22
- a bug that caused a high load when a TCP/UDP connection was closed is 
  fixed now - Thanks mildew for solving this issue
- fixed a bug which caused a segfault on reinit - Thx varmojfekoj for the
  patch
- changed the hardcoded module path "/lib/rsyslog" to $(pkglibdir) in order
  to avoid trouble e.g. on 64 bit platforms (/lib64) - many thanks Peter
  Vrabec and darix, both provided a patch for solving this issue
- enhanced the unloading of modules - thanks again varmojfekoj
- applied a patch from varmojfekoj which fixes various little things in
  MySQL output module
---------------------------------------------------------------------------
Version 1.19.0 (varmojfekoj/rgerhards), 2007-08-16
- integrated patch from varmojfekoj to make the mysql module a loadable one
  many thanks for the patch, MUCH appreciated
---------------------------------------------------------------------------
Version 1.18.2 (rgerhards), 2007-08-13
- fixed a bug in outchannel code that caused templates to be incorrectly
  parsed
- fixed a bug in ommysql that caused a wrong ";template" missing message
- added some code for unloading modules; not yet fully complete (and we do
  not yet have loadable modules, so this is no problem)
- removed debian subdirectory by request of a debian packager (this is a special
  subdir for debian and there is also no point in maintaining it when there
  is a debian package available - so I gladly did this) in some cases
- improved overall doc quality (some pages were quite old) and linked to
  more of the online resources.
- improved /contrib/delete_mysql script by adding a host option and some
  other minor modifications
---------------------------------------------------------------------------
Version 1.18.1 (rgerhards), 2007-08-08
- applied a patch from varmojfekoj which solved a potential segfault
  of rsyslogd on HUP
- applied patch from Michel Samia to fix compilation when the pthreads
  feature is disabled
- some code cleanup (moved action object to its own file set)
- add config directive $MainMsgQueueSize, which now allows to configure the
  queue size dynamically
- all compile-time settings are now shown in rsyslogd -v, not just the
  active ones
- enhanced performance a little bit more
- added config file directive $ActionResumeInterval
- fixed a bug that prevented compilation under debian sid
- added a contrib directory for user-contributed useful things
---------------------------------------------------------------------------
Version 1.18.0 (rgerhards), 2007-08-03
- rsyslog now supports fallback actions when an action did not work. This
  is a great feature e.g. for backup database servers or backup syslog
  servers
- modified rklogd to only change the console log level if -c is specified
- added feature to use multiple actions inside a single selector
- implemented $ActionExecOnlyWhenPreviousIsSuspended config directive
- error messages during startup are now spit out to the configured log
  destinations
---------------------------------------------------------------------------
Version 1.17.6 (rgerhards), 2007-08-01
- continued to work on output module modularization - basic stage of
  this work is now FINISHED
- fixed bug in OMSRcreate() - always returned SR_RET_OK
- fixed a bug that caused ommysql to always complain about missing
  templates
- fixed a mem leak in OMSRdestruct - freeing the object itself was
  forgotten - thanks to varmojfekoj for the patch
- fixed a memory leak in syslogd/init() that happend when the config
  file could not be read - thanks to varmojfekoj for the patch
- fixed insufficient memory allocation in addAction() and its helpers.
  The initial fix and idea was developed by mildew, I fine-tuned
  it a bit. Thanks a lot for the fix, I'd probably had pulled out my
  hair to find the bug...
- added output of config file line number when a parsing error occured
- fixed bug in objomsr.c that caused program to abort in debug mode with
  an invalid assertion (in some cases)
- fixed a typo that caused the default template for MySQL to be wrong.
  thanks to mildew for catching this.
- added configuration file command $DebugPrintModuleList and
  $DebugPrintCfSysLineHandlerList
- fixed an invalid value for the MARK timer - unfortunately, there was
  a testing aid left in place. This resulted in quite frequent MARK messages
- added $IncludeConfig config directive
- applied a patch from mildew to prevent rsyslogd from freezing under heavy
  load. This could happen when the queue was full. Now, we drop messages
  but rsyslogd remains active.
---------------------------------------------------------------------------
Version 1.17.5 (rgerhards), 2007-07-30
- continued to work on output module modularization
- fixed a missing file bug - thanks to Andrea Montanari for reporting
  this problem
- fixed a problem with shutting down the worker thread and freeing the
  selector_t list - this caused messages to be lost, because the
  message queue was not properly drained before the selectors got
  destroyed.
---------------------------------------------------------------------------
Version 1.17.4 (rgerhards), 2007-07-27
- continued to work on output module modularization
- fixed a situation where rsyslogd could create zombie processes
  thanks to mildew for the patch
- applied patch from Michel Samia to fix compilation when NOT
  compiled for pthreads
---------------------------------------------------------------------------
Version 1.17.3 (rgerhards), 2007-07-25
- continued working on output module modularization
- fixed a bug that caused rsyslogd to segfault on exit (and
  probably also on HUP), when there was an unsent message in a selector
  that required forwarding and the dns lookup failed for that selector
  (yes, it was pretty unlikely to happen;))
  thanks to varmojfekoj <varmojfekoj@gmail.com> for the patch
- fixed a memory leak in config file parsing and die()
  thanks to varmojfekoj <varmojfekoj@gmail.com> for the patch
- rsyslogd now checks on startup if it is capable to performa any work
  at all. If it cant, it complains and terminates
  thanks to Michel Samia for providing the patch!
- fixed a small memory leak when HUPing syslogd. The allowed sender
  list now gets freed. thanks to mildew for the patch.
- changed the way error messages in early startup are logged. They
  now do no longer use the syslogd code directly but are rather
  send to stderr.
---------------------------------------------------------------------------
Version 1.17.2 (rgerhards), 2007-07-23
- made the port part of the -r option optional. Needed for backward
  compatibility with sysklogd
- replaced system() calls with something more reasonable. Please note that
  this might break compatibility with some existing configuration files.
  We accept this in favour of the gained security.
- removed a memory leak that could occur if timegenerated was used in
  RFC 3164 format in templates
- did some preparation in msg.c for advanced multithreading - placed the
  hooks, but not yet any active code
- worked further on modularization
- added $ModLoad MySQL (dummy) config directive
- added DropTrailingLFOnReception config directive
---------------------------------------------------------------------------
Version 1.17.1 (rgerhards), 2007-07-20
- fixed a bug that caused make install to install rsyslogd and rklogd under
  the wrong names
- fixed bug that caused $AllowedSenders to handle IPv6 scopes incorrectly;
  also fixed but that could grabble $AllowedSender wildcards. Thanks to
  mildew@gmail.com for the patch
- minor code cleanup - thanks to Peter Vrabec for the patch
- fixed minimal memory leak on HUP (caused by templates)
  thanks to varmojfekoj <varmojfekoj@gmail.com> for the patch
- fixed another memory leak on HUPing and on exiting rsyslogd
  again thanks to varmojfekoj <varmojfekoj@gmail.com> for the patch
- code cleanup (removed compiler warnings)
- fixed portability bug in configure.ac - thanks to Bartosz Kuźma for patch
- moved msg object into its own file set
- added the capability to continue trying to write log files when the
  file system is full. Functionality based on patch by Martin Schulze
  to sysklogd package.
---------------------------------------------------------------------------
Version 1.17.0 (RGer), 2007-07-17
- added $RepeatedLineReduction config parameter
- added $EscapeControlCharactersOnReceive config parameter
- added $ControlCharacterEscapePrefix config parameter
- added $DirCreateMode config parameter
- added $CreateDirs config parameter
- added $DebugPrintTemplateList config parameter
- added $ResetConfigVariables config parameter
- added $FileOwner config parameter
- added $FileGroup config parameter
- added $DirOwner config parameter
- added $DirGroup config parameter
- added $FailOnChownFailure config parameter
- added regular expression support to the filter engine
  thanks to Michel Samia for providing the patch!
- enhanced $AllowedSender functionality. Credits to mildew@gmail.com for
  the patch doing that
  - added IPv6 support
  - allowed DNS hostnames
  - allowed DNS wildcard names
- added new option $DropMsgsWithMaliciousDnsPTRRecords
- added autoconf so that rfc3195d, rsyslogd and klogd are stored to /sbin
- added capability to auto-create directories with dynaFiles
---------------------------------------------------------------------------
Version 1.16.0 (RGer/Peter Vrabec), 2007-07-13 - The Friday, 13th Release ;)
- build system switched to autotools
- removed SYSV preprocessor macro use, replaced with autotools equivalents
- fixed a bug that caused rsyslogd to segfault when TCP listening was
  disabled and it terminated
- added new properties "syslogfacility-text" and "syslogseverity-text"
  thanks to varmojfekoj <varmojfekoj@gmail.com> for the patch
- added the -x option to disable hostname dns reslution
  thanks to varmojfekoj <varmojfekoj@gmail.com> for the patch
- begun to better modularize syslogd.c - this is an ongoing project; moved
  type definitions to a separate file
- removed some now-unused fields from struct filed
- move file size limit fields in struct field to the "right spot" (the file
  writing part of the union - f_un.f_file)
- subdirectories linux and solaris are no longer part of the distribution
  package. This is not because we cease support for them, but there are no
  longer any files in them after the move to autotools
---------------------------------------------------------------------------
Version 1.15.1 (RGer), 2007-07-10
- fixed a bug that caused a dynaFile selector to stall when there was
  an open error with one file 
- improved template processing for dynaFiles; templates are now only
  looked up during initialization - speeds up processing
- optimized memory layout in struct filed when compiled with MySQL
  support
- fixed a bug that caused compilation without SYSLOG_INET to fail
- re-enabled the "last message repeated n times" feature. This
  feature was not taken care of while rsyslogd evolved from sysklogd
  and it was more or less defunct. Now it is fully functional again.
- added system properties: $NOW, $YEAR, $MONTH, $DAY, $HOUR, $MINUTE
- fixed a bug in iovAsString() that caused a memory leak under stress
  conditions (most probably memory shortage). This was unlikely to
  ever happen, but it doesn't hurt doing it right
- cosmetic: defined type "uchar", change all unsigned chars to uchar
---------------------------------------------------------------------------
Version 1.15.0 (RGer), 2007-07-05
- added ability to dynamically generate file names based on templates
  and thus properties. This was a much-requested feature. It makes
  life easy when it e.g. comes to splitting files based on the sender
  address.
- added $umask and $FileCreateMode config file directives
- applied a patch from Bartosz Kuzma to compile cleanly under NetBSD
- checks for extra (unexpected) characters in system config file lines
  have been added
- added IPv6 documentation - was accidently missing from CVS
- begun to change char to unsigned char
---------------------------------------------------------------------------
Version 1.14.2 (RGer), 2007-07-03
** this release fixes all known nits with IPv6 **
- restored capability to do /etc/service lookup for "syslog"
  service when -r 0 was given
- documented IPv6 handling of syslog messages
- integrate patch from Bartosz Kuźma to make rsyslog compile under
  Solaris again (the patch replaced a strndup() call, which is not
  available under Solaris
- improved debug logging when waiting on select
- updated rsyslogd man page with new options (-46A)
---------------------------------------------------------------------------
Version 1.14.1 (RGer/Peter Vrabec), 2007-06-29
- added Peter Vrabec's patch for IPv6 TCP
- prefixed all messages send to stderr in rsyslogd with "rsyslogd: "
---------------------------------------------------------------------------
Version 1.14.0 (RGer/Peter Vrabec), 2007-06-28
- Peter Vrabec provided IPv6 for rsyslog, so we are now IPv6 enabled
  IPv6 Support is currently for UDP only, TCP is to come soon.
  AllowedSender configuration does not yet work for IPv6.
- fixed code in iovCreate() that broke C's strict aliasing rules 
- fixed some char/unsigned char differences that forced the compiler
  to spit out warning messages
- updated the Red Hat init script to fix a known issue (thanks to
  Peter Vrabec)
---------------------------------------------------------------------------
Version 1.13.5 (RGer), 2007-06-22
- made the TCP session limit configurable via command line switch
  now -t <port>,<max sessions>
- added man page for rklogd(8) (basically a copy from klogd, but now
  there is one...)
- fixed a bug that caused internal messages (e.g. rsyslogd startup) to
  appear without a tag.
- removed a minor memory leak that occurred when TAG processing requalified
  a HOSTNAME to be a TAG (and a TAG already was set).
- removed potential small memory leaks in MsgSet***() functions. There
  would be a leak if a property was re-set, something that happened
  extremely seldom.
---------------------------------------------------------------------------
Version 1.13.4 (RGer), 2007-06-18
- added a new property "PRI-text", which holds the PRI field in
  textual form (e.g. "syslog.info")
- added alias "syslogseverity" for "syslogpriority", which is a
  misleading property name that needs to stay for historical
  reasons (and backward-compatility)
- added doc on how to record PRI value in log file
- enhanced signal handling in klogd, including removal of an unsafe
  call to the logging system during signal handling
---------------------------------------------------------------------------
Version 1.13.3 (RGer), 2007-06-15
- create a version of syslog.c from scratch. This is now
  - highly optimized for rsyslog
  - removes an incompatible license problem as the original
    version had a BSD license with advertising clause
  - fixed in the regard that rklogd will continue to work when
    rsysogd has been restarted (the original version, as well
    as sysklogd, will remain silent then)
  - solved an issue with an extra NUL char at message end that the
    original version had
- applied some changes to klogd to care for the new interface
- fixed a bug in syslogd.c which prevented compiling under debian
---------------------------------------------------------------------------
Version 1.13.2 (RGer), 2007-06-13
- lib order in makefile patched to facilitate static linking - thanks
  to Bennett Todd for providing the patch
- Integrated a patch from Peter Vrabec (pvrabec@redheat.com):
  - added klogd under the name of rklogd (remove dependency on
    original sysklogd package
  - createDB.sql now in UTF
  - added additional config files for use on Red Hat
---------------------------------------------------------------------------
Version 1.13.1 (RGer), 2007-02-05
- changed the listen backlog limit to a more reasonable value based on
  the maximum number of TCP connections configurd (10% + 5) - thanks to Guy
  Standen for the hint (actually, the limit was 5 and that was a 
  left-over from early testing).
- fixed a bug in makefile which caused DB-support to be disabled when
  NETZIP support was enabled
- added the -e option to allow transmission of every message to remote
  hosts (effectively turns off duplicate message suppression)
- (somewhat) improved memory consumption when compiled with MySQL support
- looks like we fixed an incompatibility with MySQL 5.x and above software
  At least in one case, the remote server name was destroyed, leading to 
  a connection failure. The new, improved code does not have this issue and
  so we see this as solved (the new code is generally somewhat better, so
  there is a good chance we fixed this incompatibility).
---------------------------------------------------------------------------
Version 1.13.0 (RGer), 2006-12-19
- added '$' as ToPos proptery replacer specifier - means "up to the
  end of the string"
- property replacer option "escape-cc", "drop-cc" and "space-cc"  added
- changed the handling of \0 characters inside syslog messages. We now
  consistently escape them to "#000". This is somewhat recommended in
  the draft-ietf-syslog-protocol-19 draft. While the real recomendation
  is to not escape any characters at all, we can not do this without
  considerable modification of the code. So we escape it to "#000", which
  is consistent with a sample found in the Internet-draft.
- removed message glue logic (see printchopped() comment for details)
  Also caused removal of parts table and thus some improvements in
  memory usage.
- changed the default MAXLINE to 2048 to take care of recent syslog
  standardization efforts (can easily be changed in syslogd.c)
- added support for byte-counted TCP syslog messages (much like
  syslog-transport-tls-05 Internet Draft). This was necessary to
  support compression over TCP.
- added support for receiving compressed syslog messages
- added support for sending compressed syslog messages
- fixed a bug where the last message in a syslog/tcp stream was
  lost if it was not properly terminated by a LF character
---------------------------------------------------------------------------
Version 1.12.3 (RGer), 2006-10-04
- implemented some changes to support Solaris (but support is not
  yet complete)
- commented out (via #if 0) some methods that are currently not being use
  but should be kept for further us
- added (interim) -u 1 option to turn off hostname and tag parsing
- done some modifications to better support Fedora
- made the field delimiter inside property replace configurable via
  template
- fixed a bug in property replacer: if fields were used, the delimitor
  became part of the field. Up until now, this was barely noticable as 
  the delimiter as TAB only and thus invisible to a human. With other
  delimiters available now, it quickly showed up. This bug fix might cause
  some grief to existing installations if they used the extra TAB for
  whatever reasons - sorry folks... Anyhow, a solution is easy: just add
  a TAB character contstant into your template. Thus, there has no attempt
  been made to do this in a backwards-compatible way.
---------------------------------------------------------------------------
Version 1.12.2 (RGer), 2006-02-15
- fixed a bug in the RFC 3339 date formatter. An extra space was added
  after the actual timestamp
- added support for providing high-precision RFC3339 timestamps for
  (rsyslogd-)internally-generated messages
- very (!) experimental support for syslog-protocol internet draft
  added (the draft is experimental, the code is solid ;))
- added support for field-extracting in the property replacer
- enhanced the legacy-syslog parser so that it can interpret messages
  that do not contain a TIMESTAMP
- fixed a bug that caused the default socket (usually /dev/log) to be
  opened even when -o command line option was given
- fixed a bug in the Debian sample startup script - it caused rsyslogd
  to listen to remote requests, which it shouldn't by default
---------------------------------------------------------------------------
Version 1.12.1 (RGer), 2005-11-23
- made multithreading work with BSD. Some signal-handling needed to be
  restructured. Also, there might be a slight delay of up to 10 seconds
  when huping and terminating rsyslogd under BSD
- fixed a bug where a NULL-pointer was passed to printf() in logmsg().
- fixed a bug during "make install" where rc3195d was not installed
  Thanks to Bennett Todd for spotting this.
- fixed a bug where rsyslogd dumped core when no TAG was found in the
  received message
- enhanced message parser so that it can deal with missing hostnames
  in many cases (may not be totally fail-safe)
- fixed a bug where internally-generated messages did not have the correct
  TAG
---------------------------------------------------------------------------
Version 1.12.0 (RGer), 2005-10-26
- moved to a multi-threaded design. single-threading is still optionally
  available. Multi-threading is experimental!
- fixed a potential race condition. In the original code, marking was done
  by an alarm handler, which could lead to all sorts of bad things. This
  has been changed now. See comments in syslogd.c/domark() for details.
- improved debug output for property-based filters
- not a code change, but: I have checked all exit()s to make sure that
  none occurs once rsyslogd has started up. Even in unusual conditions
  (like low-memory conditions) rsyslogd somehow remains active. Of course,
  it might loose a message or two, but at least it does not abort and it
  can also recover when the condition no longer persists.
- fixed a bug that could cause loss of the last message received
  immediately before rsyslogd was terminated.
- added comments on thread-safety of global variables in syslogd.c
- fixed a small bug: spurios printf() when TCP syslog was used
- fixed a bug that causes rsyslogd to dump core on termination when one
  of the selector lines did not receive a message during the run (very
  unlikely)
- fixed an one-too-low memory allocation in the TCP sender. Could result
  in rsyslogd dumping core.
- fixed a bug with regular expression support (thanks to Andres Riancho)
- a little bit of code restructuring (especially main(), which was
  horribly large)
---------------------------------------------------------------------------
Version 1.11.1 (RGer), 2005-10-19
- support for BSD-style program name and host blocks
- added a new property "programname" that can be used in templates
- added ability to specify listen port for rfc3195d
- fixed a bug that rendered the "startswith" comparison operation
  unusable.
- changed more functions to "static" storage class to help compiler
  optimize (should have been static in the first place...)
- fixed a potential memory leak in the string buffer class destructor.
  As the destructur was previously never called, the leak did not actually
  appear.
- some internal restructuring in anticipation/preparation of minimal
  multi-threading support
- rsyslogd still shares some code with the sysklogd project. Some patches
  for this shared code have been brought over from the sysklogd CVS.
---------------------------------------------------------------------------
Version 1.11.0 (RGer), 2005-10-12
- support for receiving messages via RFC 3195; added rfc3195d for that
  purpose
- added an additional guard to prevent rsyslogd from aborting when the
  2gb file size limit is hit. While a user can configure rsyslogd to
  handle such situations, it would abort if that was not done AND large
  file support was not enabled (ok, this is hopefully an unlikely scenario)
- fixed a bug that caused additional Unix domain sockets to be incorrectly
  processed - could lead to message loss in extreme cases
---------------------------------------------------------------------------
Version 1.10.2 (RGer), 2005-09-27
- added comparison operations in property-based filters:
  * isequal
  * startswith
- added ability to negate all property-based filter comparison operations
  by adding a !-sign right in front of the operation name
- added the ability to specify remote senders for UDP and TCP
  received messages. Allows to block all but well-known hosts
- changed the $-config line directives to be case-INsensitive
- new command line option -w added: "do not display warnings if messages
  from disallowed senders are received"
- fixed a bug that caused rsyslogd to dump core when the compare value
  was not quoted in property-based filters
- fixed a bug in the new CStr compare function which lead to invalid
  results (fortunately, this function was not yet used widely)
- added better support for "debugging" rsyslog.conf property filters
  (only if -d switch is given)
- changed some function definitions to static, which eventually enables
  some compiler optimizations
- fixed a bug in MySQL code; when a SQL error occured, rsyslogd could
  run in a tight loop. This was due to invalid sequence of error reporting
  and is now fixed.
---------------------------------------------------------------------------
Version 1.10.1 (RGer), 2005-09-23
- added the ability to execute a shell script as an action.
  Thanks to Bjoern Kalkbrenner for providing the code!
- fixed a bug in the MySQL code; due to the bug the automatic one-time
  retry after an error did not happen - this lead to error message in
  cases where none should be seen (e.g. after a MySQL restart)
- fixed a security issue with SQL-escaping in conjunction with
  non-(SQL-)standard MySQL features.
---------------------------------------------------------------------------
Version 1.10.0 (RGer), 2005-09-20
  REMINDER: 1.10 is the first unstable version if the 1.x series!
- added the capability to filter on any property in selector lines
  (not just facility and priority)
- changed stringbuf into a new counted string class
- added support for a "discard" action. If a selector line with
  discard (~ character) is found, no selector lines *after* that
  line will be processed.
- thanks to Andres Riancho, regular expression support has been
  added to the template engine
- added the FROMHOST property in the template processor, which could
  previously not be obtained. Thanks to Cristian Testa for pointing
  this out and even providing a fix.
- added display of compile-time options to -v output
- performance improvement for production build - made some checks
  to happen only during debug mode
- fixed a problem with compiling on SUSE and - while doing so - removed
  the socket call to set SO_BSDCOMPAT in cases where it is obsolete.
---------------------------------------------------------------------------
Version 1.0.4 (RGer), 2006-02-01
- a small but important fix: the tcp receiver had two forgotten printf's
  in it that caused a lot of unnecessary output to stdout. This was
  important enough to justify a new release
---------------------------------------------------------------------------
Version 1.0.3 (RGer), 2005-11-14
- added an additional guard to prevent rsyslogd from aborting when the
  2gb file size limit is hit. While a user can configure rsyslogd to
  handle such situations, it would abort if that was not done AND large
  file support was not enabled (ok, this is hopefully an unlikely scenario)
- fixed a bug that caused additional Unix domain sockets to be incorrectly
  processed - could lead to message loss in extreme cases
- applied some patches available from the sysklogd project to code
  shared from there
- fixed a bug that causes rsyslogd to dump core on termination when one
  of the selector lines did not receive a message during the run (very
  unlikely)
- fixed an one-too-low memory allocation in the TCP sender. Could result
  in rsyslogd dumping core.
- fixed a bug in the TCP sender that caused the retry logic to fail
  after an error or receiver overrun
- fixed a bug in init() that could lead to dumping core
- fixed a bug that could lead to dumping core when no HOSTNAME or no TAG
  was present in the syslog message
---------------------------------------------------------------------------
Version 1.0.2 (RGer), 2005-10-05
- fixed an issue with MySQL error reporting. When an error occured,
  the MySQL driver went into an endless loop (at least in most cases).
---------------------------------------------------------------------------
Version 1.0.1 (RGer), 2005-09-23
- fixed a security issue with SQL-escaping in conjunction with
  non-(SQL-)standard MySQL features.
---------------------------------------------------------------------------
Version 1.0.0 (RGer), 2005-09-12
- changed install doc to cover daily cron scripts - a trouble source
- added rc script for slackware (provided by Chris Elvidge - thanks!) 
- fixed a really minor bug in usage() - the -r option was still
  reported as without the port parameter
---------------------------------------------------------------------------
Version 0.9.8 (RGer), 2005-09-05
- made startup and shutdown message more consistent and included the
  pid, so that they can be easier correlated. Used syslog-protocol
  structured data format for this purpose.
- improved config info in startup message, now tells not only
  if it is listening remote on udp, but also for tcp. Also includes
  the port numbers. The previous startup message was misleading, because
  it did not say "remote reception" if rsyslogd was only listening via
  tcp (but not via udp).
- added a "how can you help" document to the doc set
---------------------------------------------------------------------------
Version 0.9.7 (RGer), 2005-08-15
- some of the previous doc files (like INSTALL) did not properly
  reflect the changes to the build process and the new doc. Fixed
  that.
- changed syslogd.c so that when compiled without database support,
  an error message is displayed when a database action is detected
  in the config file (previously this was used as an user rule ;))
- fixed a bug in the os-specific Makefiles which caused MySQL
  support to not be compiled, even if selected
---------------------------------------------------------------------------
Version 0.9.6 (RGer), 2005-08-09
- greatly enhanced documentation. Now available in html format in
  the "doc" folder and FreeBSD. Finally includes an install howto.
- improved MySQL error messages a little - they now show up as log
  messages, too (formerly only in debug mode)
- added the ability to specify the listen port for udp syslog.
  WARNING: This introduces an incompatibility. Formerly, udp
  syslog was enabled by the -r command line option. Now, it is
  "-r [port]", which is consistent with the tcp listener. However,
  just -r will now return an error message.
- added sample startup scripts for Debian and FreeBSD
- added support for easy feature selection in the makefile. Un-
  fortunately, this also means I needed to spilt the make file
  for different OS and distros. There are some really bad syntax
  differences between FreeBSD and Linux make.
---------------------------------------------------------------------------
Version 0.9.5 (RGer), 2005-08-01
- the "semicolon bug" was actually not (fully) solved in 0.9.4. One
  part of the bug was solved, but another still existed. This one
  is fixed now, too.
- the "semicolon bug" actually turned out to be a more generic bug.
  It appeared whenever an invalid template name was given. With some
  selector actions, rsyslogd dumped core, with other it "just" had
  a small ressource leak with others all worked well. These anomalies
  are now fixed. Note that they only appeared during system initaliziation
  once the system was running, nothing bad happened.
- improved error reporting for template errors on startup. They are now
  shown on the console and the start-up tty. Formerly, they were only
  visible in debug mode.
- support for multiple instances of rsyslogd on a single machine added
- added new option "-o" --> omit local unix domain socket. This option
  enables rsyslogd NOT to listen to the local socket. This is most
  helpful when multiple instances of rsyslogd (or rsyslogd and another
  syslogd) shall run on a single system.
- added new option "-i <pidfile>" which allows to specify the pidfile.
  This is needed when multiple instances of rsyslogd are to be run.
- the new project home page is now online at www.rsyslog.com
---------------------------------------------------------------------------
Version 0.9.4 (RGer), 2005-07-25
- finally added the TCP sender. It now supports non-blocking mode, no
  longer disabling message reception during connect. As it is now, it
  is usable in production. The code could be more sophisticated, but
  I've kept it short in anticipation of the move to liblogging, which
  will lead to the removal of the code just written ;)
- the "exiting on signal..." message still had the "syslogd" name in 
  it. Changed this to "rsyslogd", as we do not have a large user base
  yet, this should pose no problem.
- fixed "the semiconlon" bug. rsyslogd dumped core if a write-db action
  was specified but no semicolon was given after the password (an empty
  template was ok, but the semicolon needed to be present).
- changed a default for traditional output format. During testing, it
  was seen that the timestamp written to file in default format was
  the time of message reception, not the time specified in the TIMESTAMP
  field of the message itself. Traditionally, the message TIMESTAMP is
  used and this has been changed now.
---------------------------------------------------------------------------
Version 0.9.3 (RGer), 2005-07-19
- fixed a bug in the message parser. In June, the RFC 3164 timestamp
  was not correctly parsed (yes, only in June and some other months,
  see the code comment to learn why...)
- added the ability to specify the destination port when forwarding
  syslog messages (both for TCP and UDP)
- added an very experimental TCP sender (activated by
  @@machine:port in config). This is not yet for production use. If
  the receiver is not alive, rsyslogd will wait quite some time until
  the connection request times out, which most probably leads to
  loss of incoming messages.

---------------------------------------------------------------------------
Version 0.9.2 (RGer), around 2005-07-06
- I intended to change the maxsupported message size to 32k to
  support IHE - but given the memory inefficiency in the usual use
  cases, I have not done this. I have, however, included very
  specific instructions on how to do this in the source code. I have
  also done some testing with 32k messages, so you can change the
  max size without taking too much risk.
- added a syslog/tcp receiver; we now can receive messages via
  plain tcp, but we can still send only via UDP. The syslog/tcp
  receiver is the primary enhancement of this release.
- slightly changed some error messages that contained a spurios \n at
  the end of the line (which gives empty lines in your log...)

---------------------------------------------------------------------------
Version 0.9.1 (RGer)
- fixed code so that it compiles without errors under FreeBSD
- removed now unused function "allocate_log()" from syslogd.c
- changed the make file so that it contains more defines for
  different environments (in the long term, we need a better
  system for disabling/enabling features...)
- changed some printf's printing off_t types to %lld and
  explicit (long long) casts. I tried to figure out the exact type,
  but did not succeed in this. In the worst case, ultra-large peta-
  byte files will now display funny informational messages on rollover,
  something I think we can live with for the next 10 years or so...

---------------------------------------------------------------------------
Version 0.9.0 (RGer)
- changed the filed structure to be a linked list. Previously, it
  was a table - well, for non-SYSV it was defined as linked list,
  but from what I see that code did no longer work after my
  modifications. I am now using a linked list in general because
  that is needed for other upcoming modifications.
- fixed a bug that caused rsyslogd not to listen to anything if
  the configuration file could not be read
- pervious versions disabled network logging (send/receive) if
  syslog/udp port was not in /etc/services. Now defaulting to
  port 514 in this case.
- internal error messages are now supported up to 256 bytes
- error message seen during config file read are now also displayed
  to the attached tty and not only the console
- changed some error messages during init to be sent to the console
  and/or emergency log. Previously, they were only seen if the
  -d (debug) option was present on the command line.
- fixed the "2gb file issue on 32bit systems". If a file grew to
  more than 2gb, the syslogd was aborted with "file size exceeded". 
  Now, defines have been added according to
  http://www.daimi.au.dk/~kasperd/comp.os.linux.development.faq.html#LARGEFILE
  Testing revealed that they work ;)
  HOWEVER, if your file system, glibc, kernel, whatever does not
  support files larger 2gb, you need to set a file size limit with
  the new output channel mechanism.
- updated man pages to reflect the changes

---------------------------------------------------------------------------
Version 0.8.4

- improved -d debug output (removed developer-only content)
- now compiles under FreeBSD and NetBSD (only quick testing done on NetBSD)
---------------------------------------------------------------------------
Version 0.8.3

- security model in "make install" changed
- minor doc updates
---------------------------------------------------------------------------
Version 0.8.2

- added man page for rsyslog.conf and rsyslogd
- gave up on the concept of rsyslog being a "drop in" replacement
  for syslogd. Now, the user installs rsyslogd and also needs to
  adjust his system settings to this specifically. This also lead
  to these changes:
  * changed Makefile so that install now installs rsyslogd instead
    of dealing with syslogd
  * changed the default config file name to rsyslog.conf
---------------------------------------------------------------------------
Version 0.8.1

- fixed a nasty memory leak (probably not the last one with this release)
- some enhancements to Makefile as suggested by Bennett Todd
- syslogd-internal messages (like restart) were missing the hostname
  this has been corrected
---------------------------------------------------------------------------
Version 0.8.0

Initial testing release. Based on the sysklogd package. Thanks to the
sysklogd maintainers for all their good work!
---------------------------------------------------------------------------

----------------------------------------------------------------------
The following comments were left in the syslogd source. While they provide
not too much detail, the help to date when Rainer started work on the
project (which was 2003, now even surprising for Rainer himself ;)).
 * \author Rainer Gerhards <rgerhards@adiscon.com>
 * \date 2003-10-17
 *       Some initial modifications on the sysklogd package to support
 *       liblogging. These have actually not yet been merged to the
 *       source you see currently (but they hopefully will)
 *
 * \date 2004-10-28
 *       Restarted the modifications of sysklogd. This time, we
 *       focus on a simpler approach first. The initial goal is to
 *       provide MySQL database support (so that syslogd can log
 *       to the database).
----------------------------------------------------------------------
The following comments are from the stock syslogd.c source. They provide
some insight into what happened to the source before we forked
rsyslogd. However, much of the code already has been replaced and more
is to be replaced. So over time, these comments become less valuable.
I have moved them out of the syslogd.c file to shrink it, especially
as a lot of them do no longer apply. For historical reasons and
understanding of how the daemon evolved, they are probably still
helpful.
 * Author: Eric Allman
 * extensive changes by Ralph Campbell
 * more extensive changes by Eric Allman (again)
 *
 * Steve Lord:	Fix UNIX domain socket code, added linux kernel logging
 *		change defines to
 *		SYSLOG_INET	- listen on a UDP socket
 *		SYSLOG_UNIXAF	- listen on unix domain socket
 *		SYSLOG_KERNEL	- listen to linux kernel
 *
 * Mon Feb 22 09:55:42 CST 1993:  Dr. Wettstein
 * 	Additional modifications to the source.  Changed priority scheme
 *	to increase the level of configurability.  In its stock configuration
 *	syslogd no longer logs all messages of a certain priority and above
 *	to a log file.  The * wildcard is supported to specify all priorities.
 *	Note that this is a departure from the BSD standard.
 *
 *	Syslogd will now listen to both the inetd and the unixd socket.  The
 *	strategy is to allow all local programs to direct their output to
 *	syslogd through the unixd socket while the program listens to the
 *	inetd socket to get messages forwarded from other hosts.
 *
 * Fri Mar 12 16:55:33 CST 1993:  Dr. Wettstein
 *	Thanks to Stephen Tweedie (dcs.ed.ac.uk!sct) for helpful bug-fixes
 *	and an enlightened commentary on the prioritization problem.
 *
 *	Changed the priority scheme so that the default behavior mimics the
 *	standard BSD.  In this scenario all messages of a specified priority
 *	and above are logged.
 *
 *	Add the ability to specify a wildcard (=) as the first character
 *	of the priority name.  Doing this specifies that ONLY messages with
 *	this level of priority are to be logged.  For example:
 *
 *		*.=debug			/usr/adm/debug
 *
 *	Would log only messages with a priority of debug to the /usr/adm/debug
 *	file.
 *
 *	Providing an * as the priority specifies that all messages are to be
 *	logged.  Note that this case is degenerate with specifying a priority
 *	level of debug.  The wildcard * was retained because I believe that
 *	this is more intuitive.
 *
 * Thu Jun 24 11:34:13 CDT 1993:  Dr. Wettstein
 *	Modified sources to incorporate changes in libc4.4.  Messages from
 *	syslog are now null-terminated, syslogd code now parses messages
 *	based on this termination scheme.  Linux as of libc4.4 supports the
 *	fsync system call.  Modified code to fsync after all writes to
 *	log files.
 *
 * Sat Dec 11 11:59:43 CST 1993:  Dr. Wettstein
 *	Extensive changes to the source code to allow compilation with no
 *	complaints with -Wall.
 *
 *	Reorganized the facility and priority name arrays so that they
 *	compatible with the syslog.h source found in /usr/include/syslog.h.
 *	NOTE that this should really be changed.  The reason I do not
 *	allow the use of the values defined in syslog.h is on account of
 *	the extensions made to allow the wildcard character in the
 *	priority field.  To fix this properly one should malloc an array,
 *	copy the contents of the array defined by syslog.h and then
 *	make whatever modifications that are desired.  Next round.
 *
 * Thu Jan  6 12:07:36 CST 1994:  Dr. Wettstein
 *	Added support for proper decomposition and re-assembly of
 *	fragment messages on UNIX domain sockets.  Lack of this capability
 *	was causing 'partial' messages to be output.  Since facility and
 *	priority information is encoded as a leader on the messages this
 *	was causing lines to be placed in erroneous files.
 *
 *	Also added a patch from Shane Alderton (shane@ion.apana.org.au) to
 *	correct a problem with syslogd dumping core when an attempt was made
 *	to write log messages to a logged-on user.  Thank you.
 *
 *	Many thanks to Juha Virtanen (jiivee@hut.fi) for a series of
 *	interchanges which lead to the fixing of problems with messages set
 *	to priorities of none and emerg.  Also thanks to Juha for a patch
 *	to exclude users with a class of LOGIN from receiving messages.
 *
 *	Shane Alderton provided an additional patch to fix zombies which
 *	were conceived when messages were written to multiple users.
 *
 * Mon Feb  6 09:57:10 CST 1995:  Dr. Wettstein
 *	Patch to properly reset the single priority message flag.  Thanks
 *	to Christopher Gori for spotting this bug and forwarding a patch.
 *
 * Wed Feb 22 15:38:31 CST 1995:  Dr. Wettstein
 *	Added version information to startup messages.
 *
 *	Added defines so that paths to important files are taken from
 *	the definitions in paths.h.  Hopefully this will insure that
 *	everything follows the FSSTND standards.  Thanks to Chris Metcalf
 *	for a set of patches to provide this functionality.  Also thanks
 *	Elias Levy for prompting me to get these into the sources.
 *
 * Wed Jul 26 18:57:23 MET DST 1995:  Martin Schulze
 *	Linux' gethostname only returns the hostname and not the fqdn as
 *	expected in the code. But if you call hostname with an fqdn then
 *	gethostname will return an fqdn, so we have to mention that. This
 *	has been changed.
 *
 *	The 'LocalDomain' and the hostname of a remote machine is
 *	converted to lower case, because the original caused some
 *	inconsistency, because the (at least my) nameserver did respond an
 *	fqdn containing of upper- _and_ lowercase letters while
 *	'LocalDomain' consisted only of lowercase letters and that didn't
 *	match.
 *
 * Sat Aug  5 18:59:15 MET DST 1995:  Martin Schulze
 *	Now no messages that were received from any remote host are sent
 *	out to another. At my domain this missing feature caused ugly
 *	syslog-loops, sometimes.
 *
 *	Remember that no message is sent out. I can't figure out any
 *	scenario where it might be useful to change this behavior and to
 *	send out messages to other hosts than the one from which we
 *	received the message, but I might be shortsighted. :-/
 *
 * Thu Aug 10 19:01:08 MET DST 1995:  Martin Schulze
 *	Added my pidfile.[ch] to it to perform a better handling with
 *	pidfiles. Now both, syslogd and klogd, can only be started
 *	once. They check the pidfile.
 *
 * Sun Aug 13 19:01:41 MET DST 1995:  Martin Schulze
 *	Add an addition to syslog.conf's interpretation. If a priority
 *	begins with an exclamation mark ('!') the normal interpretation
 *	of the priority is inverted: ".!*" is the same as ".none", ".!=info"
 *	don't logs the info priority, ".!crit" won't log any message with
 *	the priority crit or higher. For example:
 *
 *		mail.*;mail.!=info		/usr/adm/mail
 *
 *	Would log all messages of the facility mail except those with
 *	the priority info to /usr/adm/mail. This makes the syslogd
 *	much more flexible.
 *
 *	Defined TABLE_ALLPRI=255 and changed some occurrences.
 *
 * Sat Aug 19 21:40:13 MET DST 1995:  Martin Schulze
 *	Making the table of facilities and priorities while in debug
 *	mode more readable.
 *
 *	If debugging is turned on, printing the whole table of
 *	facilities and priorities every hexadecimal or 'X' entry is
 *	now 2 characters wide.
 *
 *	The number of the entry is prepended to each line of
 *	facilities and priorities, and F_UNUSED lines are not shown
 *	anymore.
 *
 *	Corrected some #ifdef SYSV's.
 *
 * Mon Aug 21 22:10:35 MET DST 1995:  Martin Schulze
 *	Corrected a strange behavior during parsing of configuration
 *	file. The original BSD syslogd doesn't understand spaces as
 *	separators between specifier and action. This syslogd now
 *	understands them. The old behavior caused some confusion over
 *	the Linux community.
 *
 * Thu Oct 19 00:02:07 MET 1995:  Martin Schulze
 *	The default behavior has changed for security reasons. The
 *	syslogd will not receive any remote message unless you turn
 *	reception on with the "-r" option.
 *
 *	Not defining SYSLOG_INET will result in not doing any network
 *	activity, i.e. not sending or receiving messages.  I changed
 *	this because the old idea is implemented with the "-r" option
 *	and the old thing didn't work anyway.
 *
 * Thu Oct 26 13:14:06 MET 1995:  Martin Schulze
 *	Added another logfile type F_FORW_UNKN.  The problem I ran into
 *	was a name server that runs on my machine and a forwarder of
 *	kern.crit to another host.  The hosts address can only be
 *	fetched using the nameserver.  But named is started after
 *	syslogd, so syslogd complained.
 *
 *	This logfile type will retry to get the address of the
 *	hostname ten times and then complain.  This should be enough to
 *	get the named up and running during boot sequence.
 *
 * Fri Oct 27 14:08:15 1995:  Dr. Wettstein
 *	Changed static array of logfiles to a dynamic array. This
 *	can grow during process.
 *
 * Fri Nov 10 23:08:18 1995:  Martin Schulze
 *	Inserted a new tabular sys_h_errlist that contains plain text
 *	for error codes that are returned from the net subsystem and
 *	stored in h_errno. I have also changed some wrong lookups to
 *	sys_errlist.
 *
 * Wed Nov 22 22:32:55 1995:  Martin Schulze
 *	Added the fabulous strip-domain feature that allows us to
 *	strip off (several) domain names from the fqdn and only log
 *	the simple hostname. This is useful if you're in a LAN that
 *	has a central log server and also different domains.
 *
 *	I have also also added the -l switch do define hosts as
 *	local. These will get logged with their simple hostname, too.
 *
 * Thu Nov 23 19:02:56 MET DST 1995:  Martin Schulze
 *	Added the possibility to omit fsyncing of logfiles after every
 *	write. This will give some performance back if you have
 *	programs that log in a very verbose manner (like innd or
 *	smartlist). Thanks to Stephen R. van den Berg <srb@cuci.nl>
 *	for the idea.
 *
 * Thu Jan 18 11:14:36 CST 1996:  Dr. Wettstein
 *	Added patche from beta-testers to stop compile error.  Also
 *	added removal of pid file as part of termination cleanup.
 *
 * Wed Feb 14 12:42:09 CST 1996:  Dr. Wettstein
 *	Allowed forwarding of messages received from remote hosts to
 *	be controlled by a command-line switch.  Specifying -h allows
 *	forwarding.  The default behavior is to disable forwarding of
 *	messages which were received from a remote host.
 *
 *	Parent process of syslogd does not exit until child process has
 *	finished initialization process.  This allows rc.* startup to
 *	pause until syslogd facility is up and operating.
 *
 *	Re-arranged the select code to move UNIX domain socket accepts
 *	to be processed later.  This was a contributed change which
 *	has been proposed to correct the delays sometimes encountered
 *	when syslogd starts up.
 *
 *	Minor code cleanups.
 *
 * Thu May  2 15:15:33 CDT 1996:  Dr. Wettstein
 *	Fixed bug in init function which resulted in file descripters
 *	being orphaned when syslogd process was re-initialized with SIGHUP
 *	signal.  Thanks to Edvard Tuinder
 *	(Edvard.Tuinder@praseodymium.cistron.nl) for putting me on the
 *	trail of this bug.  I am amazed that we didn't catch this one
 *	before now.
 *
 * Tue May 14 00:03:35 MET DST 1996:  Martin Schulze
 *	Corrected a mistake that causes the syslogd to stop logging at
 *	some virtual consoles under Linux. This was caused by checking
 *	the wrong error code. Thanks to Michael Nonweiler
 *	<mrn20@hermes.cam.ac.uk> for sending me a patch.
 *
 * Mon May 20 13:29:32 MET DST 1996:  Miquel van Smoorenburg <miquels@cistron.nl>
 *	Added continuation line supported and fixed a bug in
 *	the init() code.
 *
 * Tue May 28 00:58:45 MET DST 1996:  Martin Schulze
 *	Corrected behaviour of blocking pipes - i.e. the whole system
 *	hung.  Michael Nonweiler <mrn20@hermes.cam.ac.uk> has sent us
 *	a patch to correct this.  A new logfile type F_PIPE has been
 *	introduced.
 *
 * Mon Feb 3 10:12:15 MET DST 1997:  Martin Schulze
 *	Corrected behaviour of logfiles if the file can't be opened.
 *	There was a bug that causes syslogd to try to log into non
 *	existing files which ate cpu power.
 *
 * Sun Feb 9 03:22:12 MET DST 1997:  Martin Schulze
 *	Modified syslogd.c to not kill itself which confuses bash 2.0.
 *
 * Mon Feb 10 00:09:11 MET DST 1997:  Martin Schulze
 *	Improved debug code to decode the numeric facility/priority
 *	pair into textual information.
 *
 * Tue Jun 10 12:35:10 MET DST 1997:  Martin Schulze
 *	Corrected freeing of logfiles.  Thanks to Jos Vos <jos@xos.nl>
 *	for reporting the bug and sending an idea to fix the problem.
 *
 * Tue Jun 10 12:51:41 MET DST 1997:  Martin Schulze
 *	Removed sleep(10) from parent process.  This has caused a slow
 *	startup in former times - and I don't see any reason for this.
 *
 * Sun Jun 15 16:23:29 MET DST 1997: Michael Alan Dorman
 *	Some more glibc patches made by <mdorman@debian.org>.
 *
 * Thu Jan  1 16:04:52 CET 1998: Martin Schulze <joey@infodrom.north.de
 *	Applied patch from Herbert Thielen <Herbert.Thielen@lpr.e-technik.tu-muenchen.de>.
 *	This included some balance parentheses for emacs and a bug in
 *	the exclamation mark handling.
 *
 *	Fixed small bug which caused syslogd to write messages to the
 *	wrong logfile under some very rare conditions.  Thanks to
 *	Herbert Xu <herbert@gondor.apana.org.au> for fiddling this out.
 *
 * Thu Jan  8 22:46:35 CET 1998: Martin Schulze <joey@infodrom.north.de>
 *	Reworked one line of the above patch as it prevented syslogd
 *	from binding the socket with the result that no messages were
 *	forwarded to other hosts.
 *
 * Sat Jan 10 01:33:06 CET 1998: Martin Schulze <joey@infodrom.north.de>
 *	Fixed small bugs in F_FORW_UNKN meachanism.  Thanks to Torsten
 *	Neumann <torsten@londo.rhein-main.de> for pointing me to it.
 *
 * Mon Jan 12 19:50:58 CET 1998: Martin Schulze <joey@infodrom.north.de>
 *	Modified debug output concerning remote receiption.
 *
 * Mon Feb 23 23:32:35 CET 1998: Topi Miettinen <Topi.Miettinen@ml.tele.fi>
 *	Re-worked handling of Unix and UDP sockets to support closing /
 *	opening of them in order to have it open only if it is needed
 *	either for forwarding to a remote host or by receiption from
 *	the network.
 *
 * Wed Feb 25 10:54:09 CET 1998: Martin Schulze <joey@infodrom.north.de>
 *	Fixed little comparison mistake that prevented the MARK
 *	feature to work properly.
 *
 * Wed Feb 25 13:21:44 CET 1998: Martin Schulze <joey@infodrom.north.de>
 *	Corrected Topi's patch as it prevented forwarding during
 *	startup due to an unknown LogPort.
 *
 * Sat Oct 10 20:01:48 CEST 1998: Martin Schulze <joey@infodrom.north.de>
 *	Added support for TESTING define which will turn syslogd into
 *	stdio-mode used for debugging.
 *
 * Sun Oct 11 20:16:59 CEST 1998: Martin Schulze <joey@infodrom.north.de>
 *	Reworked the initialization/fork code.  Now the parent
 *	process activates a signal handler which the daughter process
 *	will raise if it is initialized.  Only after that one the
 *	parent process may exit.  Otherwise klogd might try to flush
 *	its log cache while syslogd can't receive the messages yet.
 *
 * Mon Oct 12 13:30:35 CEST 1998: Martin Schulze <joey@infodrom.north.de>
 *	Redirected some error output with regard to argument parsing to
 *	stderr.
 *
 * Mon Oct 12 14:02:51 CEST 1998: Martin Schulze <joey@infodrom.north.de>
 *	Applied patch provided vom Topi Miettinen with regard to the
 *	people from OpenBSD.  This provides the additional '-a'
 *	argument used for specifying additional UNIX domain sockets to
 *	listen to.  This is been used with chroot()'ed named's for
 *	example.  See for http://www.psionic.com/papers/dns.html
 *
 * Mon Oct 12 18:29:44 CEST 1998: Martin Schulze <joey@infodrom.north.de>
 *	Added `ftp' facility which was introduced in glibc version 2.
 *	It's #ifdef'ed so won't harm with older libraries.
 *
 * Mon Oct 12 19:59:21 MET DST 1998: Martin Schulze <joey@infodrom.north.de>
 *	Code cleanups with regard to bsd -> posix transition and
 *	stronger security (buffer length checking).  Thanks to Topi
 *	Miettinen <tom@medialab.sonera.net>
 *	. index() --> strchr()
 *	. sprintf() --> snprintf()
 *	. bcopy() --> memcpy()
 *	. bzero() --> memset()
 *	. UNAMESZ --> UT_NAMESIZE
 *	. sys_errlist --> strerror()
 *
 * Mon Oct 12 20:22:59 CEST 1998: Martin Schulze <joey@infodrom.north.de>
 *	Added support for setutent()/getutent()/endutend() instead of
 *	binary reading the UTMP file.  This is the the most portable
 *	way.  This allows /var/run/utmp format to change, even to a
 *	real database or utmp daemon. Also if utmp file locking is
 *	implemented in libc, syslog will use it immediately.  Thanks
 *	to Topi Miettinen <tom@medialab.sonera.net>.
 *
 * Mon Oct 12 20:49:18 MET DST 1998: Martin Schulze <joey@infodrom.north.de>
 *	Avoid logging of SIGCHLD when syslogd is in the process of
 *	exiting and closing its files.  Again thanks to Topi.
 *
 * Mon Oct 12 22:18:34 CEST 1998: Martin Schulze <joey@infodrom.north.de>
 *	Modified printline() to support 8bit characters - such as
 *	russion letters.  Thanks to Vladas Lapinskas <lapinskas@mail.iae.lt>.
 *
 * Sat Nov 14 02:29:37 CET 1998: Martin Schulze <joey@infodrom.north.de>
 *	``-m 0'' now turns of MARK logging entirely.
 *
 * Tue Jan 19 01:04:18 MET 1999: Martin Schulze <joey@infodrom.north.de>
 *	Finally fixed an error with `-a' processing, thanks to Topi
 *	Miettinen <tom@medialab.sonera.net>.
 *
 * Sun May 23 10:08:53 CEST 1999: Martin Schulze <joey@infodrom.north.de>
 *	Removed superflous call to utmpname().  The path to the utmp
 *	file is defined in the used libc and should not be hardcoded
 *	into the syslogd binary referring the system it was compiled on.
 *
 * Sun Sep 17 20:45:33 CEST 2000: Martin Schulze <joey@infodrom.ffis.de>
 *	Fixed some bugs in printline() code that did not escape
 *	control characters '\177' through '\237' and contained a
 *	single-byte buffer overflow.  Thanks to Solar Designer
 *	<solar@false.com>.
 *
 * Sun Sep 17 21:26:16 CEST 2000: Martin Schulze <joey@infodrom.ffis.de>
 *	Don't close open sockets upon reload.  Thanks to Bill
 *	Nottingham.
 *
 * Mon Sep 18 09:10:47 CEST 2000: Martin Schulze <joey@infodrom.ffis.de>
 *	Fixed bug in printchopped() that caused syslogd to emit
 *	kern.emerg messages when splitting long lines.  Thanks to
 *	Daniel Jacobowitz <dan@debian.org> for the fix.
 *
 * Mon Sep 18 15:33:26 CEST 2000: Martin Schulze <joey@infodrom.ffis.de>
 *	Removed unixm/unix domain sockets and switch to Datagram Unix
 *	Sockets.  This should remove one possibility to play DoS with
 *	syslogd.  Thanks to Olaf Kirch <okir@caldera.de> for the patch.
 *
 * Sun Mar 11 20:23:44 CET 2001: Martin Schulze <joey@infodrom.ffis.de>
 *	Don't return a closed fd if `-a' is called with a wrong path.
 *	Thanks to Bill Nottingham <notting@redhat.com> for providing
 *	a patch.<|MERGE_RESOLUTION|>--- conflicted
+++ resolved
@@ -1,5 +1,12 @@
 ---------------------------------------------------------------------------
-<<<<<<< HEAD
+Version 6.2.2  [v6-stable], 2012-05-??
+- bugfix: disk queue was not persisted on shutdown, regression of fix to
+  http://bugzilla.adiscon.com/show_bug.cgi?id=299
+  The new code also handles the case of shutdown of blocking light and 
+  full delayable sources somewhat smarter and permits, assuming sufficient
+  timouts, to persist message up to the max queue capacity. Also some nits
+  in debug instrumentation have been fixed.
+---------------------------------------------------------------------------
 Version 6.2.1  [v6-stable], 2012-05-10
 - change plugin config interface to be compatible with pre-v6.2 system
   The functionality was already removed (because it is superseeded by the
@@ -275,15 +282,12 @@
   closes: http://bugzilla.adiscon.com/show_bug.cgi?id=236
 ---------------------------------------------------------------------------
 Version 5.8.12  [V5-stable] 2012-05-??
-=======
-Version 5.8.12  [V5-stable] 2012-05-??
 - bugfix: disk queue was not persisted on shutdown, regression of fix to
   http://bugzilla.adiscon.com/show_bug.cgi?id=299
   The new code also handles the case of shutdown of blocking light and 
   full delayable sources somewhat smarter and permits, assuming sufficient
   timouts, to persist message up to the max queue capacity. Also some nits
   in debug instrumentation have been fixed.
->>>>>>> 184497d4
 - bugfix/tcpflood: sending small test files did not work correctly
 ---------------------------------------------------------------------------
 Version 5.8.11  [V5-stable] 2012-05-03
