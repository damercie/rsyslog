---------------------------------------------------------------------------
<<<<<<< HEAD
Version 5.5.1  [DEVEL] (rgerhards), 2009-11-??
- introduced the ablity for netstream drivers to utilize an epoll interface
  This offers increased performance and removes the select() FDSET size
  limit from imtcp. Note that we fall back to select() if there is no
  epoll netstream drivers. So far, an epoll driver has only been
  implemented for plain tcp syslog, the rest will follow once the code
  proves well in practice AND there is demand.
---------------------------------------------------------------------------
Version 5.5.0  [DEVEL] (rgerhards), 2009-11-18
- moved DNS resolution code out of imudp and into the backend processing
  Most importantly, DNS resolution now never happens if the resolved name
  is not required. Note that this applies to imudp - for the other inputs,
  DNS resolution almost comes for free, so we do not do it there. However,
  the new method has been implemented in a generic way and as such may 
  also be used by other modules in the future.
- added option to use unlimited-size select() calls
  Thanks to varmjofekoj for the patch
  This is not done in imudp, as it natively supports epoll().
- doc: improved description of what loadable modules can do
=======
Version 5.3.6  [BETA] (rgerhards), 2009-11-??
- bugfix: omfile output was only written when buffer was full, not at
  end of transaction
- bugfix: enabling GSSServer crashes rsyslog startup
  Thanks to Tomas Kubina for the patch [imgssapi]
>>>>>>> 3313c4d6
---------------------------------------------------------------------------
Version 5.3.5  [BETA] (rgerhards), 2009-11-13
- some light performance enhancement by replacing time() call with much
  faster (at least under linux) gettimeofday() calls.
- some improvement of omfile performance with dynafiles
  saved costly time() calls by employing a logical clock, which is 
  sufficient for the use case
- bugfix: omudpspoof miscalculated source and destination ports
  while this was probably not noticed for source ports, it resulted in
  almost all destination ports being wrong, except for the default port
  of 514, which by virtue of its binary representation was calculated 
  correct (and probably thus the bug not earlier detected).
- bugfixes imported from earlier releases
  * bugfix: named pipes did no longer work (they always got an open error)
    this was a regression from the omfile rewrite in 4.5.0
  * bugfix(testbench): sequence check was not always performed correctly,
    that could result in tests reporting success when they actually failed
- improved testbench: added tests for UDP forwarding and omudpspoof
- doc bugfix: omudpspoof had wrong config command names ("om" missing)
- bugfix [imported from 4.4.3]: $ActionExecOnlyOnceEveryInterval did
  not work.
- [inport v4] improved testbench, contains now tcp and gzip test cases
- [import v4] added a so-called "On Demand Debug" mode, in which debug
  output can be generated only after the process has started, but not right
  from the beginning. This is assumed to be useful for hard-to-find bugs.
  Also improved the doc on the debug system.
- bugfix: segfault on startup when -q or -Q option was given
  [imported from v3-stable]
---------------------------------------------------------------------------
Version 5.3.4  [DEVEL] (rgerhards), 2009-11-04
- added the ability to create custom message parsers
- added $RulesetParser config directive that permits to bind specific
  parsers to specific rulesets
- added omruleset output module, which provides great flexibility in 
  action processing. THIS IS A VERY IMPORTANT ADDITION, see its doc
  for why.
- added the capability to have ruleset-specific main message queues
  This offers considerable additional flexibility AND superior performance
  (in cases where multiple inputs now can avoid lock contention)
- bugfix: correct default for escape ('#') character restored
  This was accidently changed to '\\', thanks to David Lang for reporting
- bugfix(testbench): testcase did not properly wait for rsyslogd shutdown
  thus some unpredictable behavior and a false negative test result
  could occur.
---------------------------------------------------------------------------
Version 5.3.3  [DEVEL] (rgerhards), 2009-10-27
- simplified and thus speeded up the queue engine, also fixed some
  potential race conditions (in very unusual shutdown conditions)
  along the way. The threading model has seriously changes, so there may
  be some regressions.
- enhanced test environment (inlcuding testbench): support for enhancing
  probability of memory addressing failure by using non-NULL default
  value for malloced memory (optional, only if requested by configure
  option). This helps to track down some otherwise undetected issues
  within the testbench.
- bugfix: potential abort if inputname property was not set 
  primarily a problem of imdiag
- bugfix: message processing states were not set correctly in all cases
  however, this had no negative effect, as the message processing state
  was not evaluated when a batch was deleted, and that was the only case
  where the state could be wrong.
---------------------------------------------------------------------------
Version 5.3.2  [DEVEL] (rgerhards), 2009-10-21
- enhanced omfile to support transactional interface. This will increase
  performance in many cases.
- added multi-ruleset support to imudp
- re-enabled input thread termination handling that does avoid thread
  cancellation where possible. This provides a more reliable mode of
  rsyslogd termination (canceling threads my result in not properly
  freed resouces and potential later hangs, even though we perform
  proper cancel handling in our code). This is part of an effort to
  reduce thread cancellation as much as possible in rsyslog.
  NOTE: the code previously written code for this functionality had a
  subtle race condition. The new code solves that.
- enhanced immark to support non-cancel input module termination
- improved imudp so that epoll can be used in more environments,
  fixed potential compile time problem if EPOLL_CLOEXEC is not available.
- some cleanup/slight improvement:
  * changed imuxsock to no longer use deprecated submitAndParseMsg() IF
  * changed submitAndParseMsg() interface to be a wrapper around the new
    way of message creation/submission. This enables older plugins to be
    used together with the new interface. The removal also enables us to
    drop a lot of duplicate code, reducing complexity and increasing
    maintainability.
- bugfix: segfault when starting up with an invalid .qi file for a disk queue
  Failed for both pure disk as well as DA queues. Now, we emit an error
  message and disable disk queueing facility.
- bugfix: potential segfault on messages with empty MSG part. This was a
  recently introduced regression.
- bugfix: debug string larger than 1K were improperly displayed. Max size
  is now 32K, and if a string is even longer it is meaningfully truncated.
---------------------------------------------------------------------------
Version 5.3.1  [DEVEL] (rgerhards), 2009-10-05
- added $AbortOnUncleanConfig directive - permits to prevent startup when
  there are problems with the configuration file. See it's doc for
  details.
- included some important fixes from v4-stable:
  * bugfix: invalid handling of zero-sized messages
  * bugfix: zero-sized UDP messages are no longer processed
  * bugfix: random data could be appended to message
  * bugfix: reverse lookup reduction logic in imudp do DNS queries too often
- bugfixes imported from 4.5.4:
  * bugfix: potential segfault in stream writer on destruction
  * bugfix: potential race in object loader (obj.c) during use/release
  * bugfixes: potential problems in out file zip writer
---------------------------------------------------------------------------
Version 5.3.0  [DEVEL] (rgerhards), 2009-09-14
- begun to add simple GUI programs to gain insight into running rsyslogd
  instances and help setup and troubleshooting (active via the
  --enable-gui ./configure switch)
- changed imudp to utilize epoll(), where available. This shall provide
  slightly better performance (just slightly because we called select()
  rather infrequently on a busy system)
---------------------------------------------------------------------------
Version 5.2.2  [v5-stable] (rgerhards), 2009-11-??
- bugfix: enabling GSSServer crashes rsyslog startup
  Thanks to Tomas Kubina for the patch [imgssapi]
---------------------------------------------------------------------------
Version 5.2.1  [v5-stable] (rgerhards), 2009-11-02
- bugfix [imported from 4.4.3]: $ActionExecOnlyOnceEveryInterval did
  not work.
- bugfix: segfault on startup when -q or -Q option was given
  [imported from v3-stable]
---------------------------------------------------------------------------
Version 5.2.0  [v5-stable] (rgerhards), 2009-11-02
This is a re-release of version 5.1.6 as stable after we did not get any bug 
reports during the whole beta phase. Still, this first v5-stable may not be 
as stable as one hopes for, I am not sure if we did not get bug reports
just because nobody tried it. Anyhow, we need to go forward and so we
have the initial v5-stable.
---------------------------------------------------------------------------
Version 5.1.6  [v5-beta] (rgerhards), 2009-10-15
- feature imports from v4.5.6
- bugfix: potential race condition when queue worker threads were
  terminated
- bugfix: solved potential (temporary) stall of messages when the queue was
  almost empty and few new data added (caused testbench to sometimes hang!)
- fixed some race condition in testbench
- added more elaborate diagnostics to parts of the testbench
- bugfixes imported from 4.5.4:
  * bugfix: potential segfault in stream writer on destruction
  * bugfix: potential race in object loader (obj.c) during use/release
  * bugfixes: potential problems in out file zip writer
- included some important fixes from 4.4.2:
  * bugfix: invalid handling of zero-sized messages
  * bugfix: zero-sized UDP messages are no longer processed
  * bugfix: random data could be appended to message
  * bugfix: reverse lookup reduction logic in imudp do DNS queries too often
---------------------------------------------------------------------------
Version 5.1.5  [v5-beta] (rgerhards), 2009-09-11
- added new config option $ActionWriteAllMarkMessages
  this option permites to process mark messages under all circumstances,
  even if an action was recently called. This can be useful to use mark
  messages as a kind of heartbeat.
- added new config option $InputUnixListenSocketCreatePath
  to permit the auto-creation of pathes to additional log sockets. This
  turns out to be useful if they reside on temporary file systems and
  rsyslogd starts up before the daemons that create these sockets
  (rsyslogd always creates the socket itself if it does not exist).
- added $LogRSyslogStatusMessages configuration directive
  permitting to turn off rsyslog start/stop/HUP messages. See Debian
  ticket http://bugs.debian.org/cgi-bin/bugreport.cgi?bug=463793
- bugfix: hostnames with dashes in them were incorrectly treated as
  malformed, thus causing them to be treated as TAG (this was a regression
  introduced from the "rfc3164 strict" change in 4.5.0). Testbench has been
  updated to include a smaple message with a hostname containing a dash.
- bugfix: strings improperly reused, resulting in some message properties
  be populated with strings from previous messages. This was caused by
  an improper predicate check.
- added new config directive $omfileForceChown [import from 4.7.0]
---------------------------------------------------------------------------
Version 5.1.4  [DEVEL] (rgerhards), 2009-08-20
- legacy syslog parser changed so that it now accepts date stamps in
  wrong case. Some devices seem to create them and I do not see any harm
  in supporting that.
- added $InputTCPMaxListeners directive - permits to specify how many 
  TCP servers shall be possible (default is 20).
- bugfix: memory leak with some input modules. Those inputs that
  use parseAndSubmitMsg() leak two small memory blocks with every message.
  Typically, those process only relatively few messages, so the issue 
  does most probably not have any effect in practice.
- bugfix: if tcp listen port could not be created, no error message was
  emitted
- bugfix: discard action did not work (did not discard messages)
- bugfix: discard action caused segfault
- bugfix: potential segfault in output file writer (omfile)
  In async write mode, we use modular arithmetic to index the output
  buffer array. However, the counter variables accidently were signed,
  thus resulting in negative indizes after integer overflow. That in turn
  could lead to segfaults, but was depending on the memory layout of 
  the instance in question (which in turn depended on a number of
  variables, like compile settings but also configuration). The counters
  are now unsigned (as they always should have been) and so the dangling
  mis-indexing does no longer happen. This bug potentially affected all
  installations, even if only some may actually have seen a segfault.
---------------------------------------------------------------------------
Version 5.1.3  [DEVEL] (rgerhards), 2009-07-28
- architecture change: queue now always has at least one worker thread
  if not running in direct mode. Previous versions could run without 
  any active workers. This simplifies the code at a very small expense.
  See v5 compatibility note document for more in-depth discussion.
- enhance: UDP spoofing supported via new output module omudpspoof
  See the omudpspoof documentation for details and samples
- bugfix: message could be truncated after TAG, often when forwarding
  This was a result of an internal processing error if maximum field
  sizes had been specified in the property replacer.
- bugfix: minor static memory leak while reading configuration
  did NOT leak based on message volume
- internal: added ability to terminate input modules not via pthread_cancel
  but an alternate approach via pthread_kill. This is somewhat safer as we
  do not need to think about the cancel-safeness of all libraries we use.
  However, not all inputs can easily supported, so this now is a feature
  that can be requested by the input module (the most important ones
  request it).
---------------------------------------------------------------------------
Version 5.1.2  [DEVEL] (rgerhards), 2009-07-08
- bugfix: properties inputname, fromhost, fromhost-ip, msg were lost when
  working with disk queues
- some performance enhancements
- bugfix: abort condition when RecvFrom was not set and message reduction
  was on. Happend e.g. with imuxsock.
- added $klogConsoleLogLevel directive which permits to set a new
  console log level while rsyslog is active
- some internal code cleanup
---------------------------------------------------------------------------
Version 5.1.1  [DEVEL] (rgerhards), 2009-07-03
- bugfix: huge memory leak in queue engine (made rsyslogd unusable in
  production). Occured if at least one queue was in direct mode 
  (the default for action queues)
- imported many performance optimizations from v4-devel (4.5.0)
- bugfix: subtle (and usually irrelevant) issue in timout processing
  timeout could be one second too early if nanoseconds wrapped
- set a more sensible timeout for shutdow, now 1.5 seconds to complete
  processing (this also removes those cases where the shutdown message
  was not written because the termination happened before it)
---------------------------------------------------------------------------
Version 5.1.0  [DEVEL] (rgerhards), 2009-05-29

*********************************** NOTE **********************************
The v5 versions of rsyslog feature a greatly redesigned queue engine. The
major theme for the v5 release is twofold:

a) greatly improved performance
b) enable audit-grade processing

Here, audit-grade processing means that rsyslog, if used together with
audit-grade transports and configured correctly, will never lose messages
that already have been acknowledged, not even in fatal failure cases like
sudden loss of power.

Note that large parts of rsyslog's important core components have been
restructured to support these design goals. As such, early versions of
the engine will probably be less stable than the v3/v4 engine.

Also note that the initial versions do not cover all and everything. As
usual, the code will evolve toward the final goal as version numbers
increase.
*********************************** NOTE **********************************

- redesigned queue engine so that it supports ultra-reliable operations
  This resulted in a rewrite of large parts. The new capability can be
  used to build audit-grade systems on the basis of rsyslog.
- added $MainMsgQueueDequeueBatchSize and $ActionQueueDequeueBatchSize 
  configuration directives
- implemented a new transactional output module interface which provides
  superior performance (for databases potentially far superior performance)
- increased ompgsql performance by adapting to new transactional
  output module interface
---------------------------------------------------------------------------
Version 4.7.0  [v4-devel] (rgerhards), 2009-09-??
- added function getenv() to RainerScript
- added new config option $InputUnixListenSocketCreatePath
  to permit the auto-creation of pathes to additional log sockets. This
  turns out to be useful if they reside on temporary file systems and
  rsyslogd starts up before the daemons that create these sockets
  (rsyslogd always creates the socket itself if it does not exist).
- added $LogRSyslogStatusMessages configuration directive
  permitting to turn off rsyslog start/stop/HUP messages. See Debian
  ticket http://bugs.debian.org/cgi-bin/bugreport.cgi?bug=463793
- added new config directive $omfileForceChown to (try to) fix some broken
  system configs.
  See ticket for details: http://bugzilla.adiscon.com/show_bug.cgi?id=150
- added option to use unlimited-size select() calls
  Thanks to varmjofekoj for the patch
- debugondemand mode caused backgrounding to fail - close to a bug, but I'd
  consider the ability to background in this mode a new feature...
- imported changes from 4.5.7 and below
---------------------------------------------------------------------------
Version 4.5.7  [v4-beta] (rgerhards), 2009-11-18
- added a so-called "On Demand Debug" mode, in which debug output can
  be generated only after the process has started, but not right from
  the beginning. This is assumed to be useful for hard-to-find bugs.
  Also improved the doc on the debug system.
- bugfix [imported from 4.4.3]: $ActionExecOnlyOnceEveryInterval did
  not work.
---------------------------------------------------------------------------
Version 4.5.6  [v4-beta] (rgerhards), 2009-11-05
- bugfix: named pipes did no longer work (they always got an open error)
  this was a regression from the omfile rewrite in 4.5.0
- bugfix(minor): diag function returned wrong queue memeber count
  for the main queue if an active DA queue existed. This had no relevance
  to real deployments (assuming they are not running the debug/diagnostic
  module...), but sometimes caused grief and false alerts in the 
  testbench.
- included some important fixes from v4-stable:
  * bugfix: invalid handling of zero-sized messages
  * bugfix: zero-sized UDP messages are no longer processed
  * bugfix: random data could be appended to message
  * bugfix: reverse lookup reduction logic in imudp do DNS queries too often
- bugfix(testbench): testcase did not properly wait for rsyslod shutdown
  thus some unpredictable behavior and a false negative test result
  could occur. [BACKPORTED from v5]
- bugfix(testbench): sequence check was not always performed correctly,
  that could result in tests reporting success when they actually failed
---------------------------------------------------------------------------
Version 4.5.5  [v4-beta] (rgerhards), 2009-10-21
- added $InputTCPServerNotifyOnConnectionClose config directive
  see doc for details
- bugfix: debug string larger than 1K were improperly displayed. Max size
  is now 32K
- bugfix: invalid storage class selected for some size config parameters.
  This resulted in wrong values. The most prominent victim was the
  directory creation mode, which was set to zero in some cases. For 
  details, see related blog post:
  http://blog.gerhards.net/2009/10/another-note-on-hard-to-find-bugs.html
---------------------------------------------------------------------------
Version 4.5.4  [v4-beta] (rgerhards), 2009-09-29
- bugfix: potential segfault in stream writer on destruction
  Most severely affected omfile. The problem was that some buffers were
  freed before the asynchronous writer thread was shut down. So the
  writer thread accessed invalid data, which may even already be
  overwritten. Symptoms (with omfile) were segfaults, grabled data
  and files with random names placed around the file system (most
  prominently into the root directory). Special thanks to Aaron for
  helping to track this down.
- bugfix: potential race in object loader (obj.c) during use/release
  of object interface
- bugfixes: potential problems in out file zip writer. Problems could
  lead to abort and/or memory leak. The module is now hardened in a very
  conservative way, which is sub-optimal from a performance point of view.
  This should be improved if it has proven reliable in practice.
---------------------------------------------------------------------------
Version 4.5.3  [v4-beta] (rgerhards), 2009-09-17
- bugfix: repeated messages were incorrectly processed
  this could lead to loss of the repeated message content. As a side-
  effect, it could probably also be possible that some segfault occurs
  (quite unlikely). The root cause was that some counters introduced
  during the malloc optimizations were not properly duplicated in
  MsgDup(). Note that repeated message processing is not enabled
  by default.
- bugfix: message sanitation had some issues:
  - control character DEL was not properly escaped
  - NUL and LF characters were not properly stripped if no control
    character replacement was to be done
  - NUL characters in the message body were silently dropped (this was
    a regeression introduced by some of the recent optimizations)
- bugfix: strings improperly reused, resulting in some message properties
  be populated with strings from previous messages. This was caused by
  an improper predicate check. [backported from v5]
- fixed some minor portability issues
- bugfix: reverse lookup reduction logic in imudp do DNS queries too often
  [imported from 4.4.2]
---------------------------------------------------------------------------
Version 4.5.2  [v4-beta] (rgerhards), 2009-08-21
- legacy syslog parser changed so that it now accepts date stamps in
  wrong case. Some devices seem to create them and I do not see any harm
  in supporting that.
- added $InputTCPMaxListeners directive - permits to specify how many 
  TCP servers shall be possible (default is 20).
- bugfix: memory leak with some input modules. Those inputs that
  use parseAndSubmitMsg() leak two small memory blocks with every message.
  Typically, those process only relatively few messages, so the issue 
  does most probably not have any effect in practice.
- bugfix: if tcp listen port could not be created, no error message was
  emitted
- bugfix: potential segfault in output file writer (omfile)
  In async write mode, we use modular arithmetic to index the output
  buffer array. However, the counter variables accidently were signed,
  thus resulting in negative indizes after integer overflow. That in turn
  could lead to segfaults, but was depending on the memory layout of 
  the instance in question (which in turn depended on a number of
  variables, like compile settings but also configuration). The counters
  are now unsigned (as they always should have been) and so the dangling
  mis-indexing does no longer happen. This bug potentially affected all
  installations, even if only some may actually have seen a segfault.
- bugfix: hostnames with dashes in them were incorrectly treated as
  malformed, thus causing them to be treated as TAG (this was a regression
  introduced from the "rfc3164 strict" change in 4.5.0).
---------------------------------------------------------------------------
Version 4.5.1  [DEVEL] (rgerhards), 2009-07-15
- CONFIG CHANGE: $HUPisRestart default is now "off". We are doing this
  to support removal of restart-type HUP in v5.
- bugfix: fromhost-ip was sometimes truncated
- bugfix: potential segfault when zip-compressed syslog records were
  received (double free)
- bugfix: properties inputname, fromhost, fromhost-ip, msg were lost when
  working with disk queues
- performance enhancement: much faster, up to twice as fast (depending
  on configuration)
- bugfix: abort condition when RecvFrom was not set and message reduction
  was on. Happend e.g. with imuxsock.
- added $klogConsoleLogLevel directive which permits to set a new
  console log level while rsyslog is active
- bugfix: message could be truncated after TAG, often when forwarding
  This was a result of an internal processing error if maximum field
  sizes had been specified in the property replacer.
- added ability for the TCP output action to "rebind" its send socket after
  sending n messages (actually, it re-opens the connection, the name is 
  used because this is a concept very similiar to $ActionUDPRebindInterval).
  New config directive $ActionSendTCPRebindInterval added for the purpose.
  By default, rebinding is disabled. This is considered useful for load
  balancers.
- testbench improvements
---------------------------------------------------------------------------
Version 4.5.0  [DEVEL] (rgerhards), 2009-07-02
- activation order of inputs changed, they are now activated only after
  privileges are dropped. Thanks to Michael Terry for the patch.
- greatly improved performance
- greatly reduced memory requirements of msg object
  to around half of the previous demand. This means that more messages can
  be stored in core! Due to fewer cache misses, this also means some
  performance improvement.
- improved config error messages: now contain a copy of the config line
  that (most likely) caused the error
- reduced max value for $DynaFileCacheSize to 1,000 (the former maximum
  of 10,000 really made no sense, even 1,000 is very high, but we like
  to keep the user in control ;)).
- added capability to fsync() queue disk files for enhanced reliability
  (also add's speed, because you do no longer need to run the whole file
  system in sync mode)
- more strict parsing of the hostname in rfc3164 mode, hopefully
  removes false positives (but may cause some trouble with hostname
  parsing). For details, see this bug tracker:
  http://bugzilla.adiscon.com/show_bug.cgi?id=126
- omfile rewrite to natively support zip files (includes large extension
  of the stream class)
- added configuration commands (see doc for explanations)
  * $OMFileZipLevel
  * $OMFileIOBufferSize
  * $OMFileFlushOnTXEnd
  * $MainMsgQueueSyncQueueFiles
  * $ActionQueueSyncQueueFiles
- done some memory accesses explicitely atomic
- bugfix: subtle (and usually irrelevant) issue in timout processing
  timeout could be one second too early if nanoseconds wrapped
- set a more sensible timeout for shutdow, now 1.5 seconds to complete
  processing (this also removes those cases where the shutdown message
  was not written because the termination happened before it)
- internal bugfix: object pointer was only reset to NULL when an object
  was actually destructed. This most likely had no effect to existing code,
  but it may also have caused trouble in remote cases. Similarly, the fix
  may also cause trouble...
- bugfix: missing initialization during timestamp creation
  This could lead to timestamps written in the wrong format, but not to
  an abort
---------------------------------------------------------------------------
Version 4.4.3  [v4-stable] (rgerhards), 2009-10-??
- bugfix: $ActionExecOnlyOnceEveryInterval did not work.
  This was a regression from the time() optimizations done in v4.
  Bug tracker: http://bugzilla.adiscon.com/show_bug.cgi?id=143
  Thanks to Klaus Tachtler for reporting this bug.
- bugfix: potential hang condition on queue shutdown
  [imported from v3-stable]
- bugfix: segfault on startup when -q or -Q option was given
  [imported from v3-stable]
---------------------------------------------------------------------------
Version 4.4.2  [v4-stable] (rgerhards), 2009-10-09
- bugfix: invalid handling of zero-sized messages, could lead to mis-
  addressing and potential memory corruption/segfault
- bugfix: zero-sized UDP messages are no longer processed
  until now, they were forwarded to processing, but this makes no sense
  Also, it looks like the system seems to provide a zero return code
  on a UDP recvfrom() from time to time for some internal reasons. These
  "receives" are now silently ignored.
- bugfix: random data could be appended to message, possibly causing
  segfaults
- bugfix: reverse lookup reduction logic in imudp do DNS queries too often
  A comparison was done between the current and the former source address.
  However, this was done on the full sockaddr_storage structure and not
  on the host address only. This has now been changed for IPv4 and IPv6.
  The end result of this bug could be a higher UDP message loss rate than
  necessary (note that UDP message loss can not totally be avoided due
  to the UDP spec)
---------------------------------------------------------------------------
Version 4.4.1  [v4-stable] (rgerhards), 2009-09-02
- features requiring Java are automatically disabled if Java is not
  present (thanks to Michael Biebl for his help!)
- bugfix: invalid double-quoted PRI, among others in outgoing messages
  This causes grief with all receivers.
  Bug tracker: http://bugzilla.adiscon.com/show_bug.cgi?id=147
- bugfix: Java testing tools were required, even if testbench was disabled
  This resulted in build errors if no Java was present on the build system,
  even though none of the selected option actually required Java.
  (I forgot to backport a similar fix to newer releases).
- bugfix (backport): omfwd segfault
  Note that the orginal (higher version) patch states this happens only
  when debugging mode is turned on. That statement is wrong: if debug
  mode is turned off, the message is not being emitted, but the division
  by zero in the actual parameters still happens.
---------------------------------------------------------------------------
Version 4.4.0  [v4-stable] (rgerhards), 2009-08-21
- bugfix: stderr/stdout were not closed to be able to emit error messages,
  but this caused ssh sessions to hang. Now we close them after the 
  initial initialization. See forum thread:
  http://kb.monitorware.com/controlling-terminal-issues-t9875.html
- bugfix: sending syslog messages with zip compression did not work
---------------------------------------------------------------------------
Version 4.3.2  [v4-beta] (rgerhards), 2009-06-24
- removed long-obsoleted property UxTradMsg
- added a generic network stream server (in addition to rather specific
  syslog tcp server)
- added ability for the UDP output action to rebind its send socket after
  sending n messages. New config directive $ActionSendUDPRebindInterval
  added for the purpose. By default, rebinding is disabled. This is 
  considered useful for load balancers.
- bugfix: imdiag/imtcp had a race condition
- improved testbench (now much better code design and reuse)
- added config switch --enable-testbench=no to turn off testbench
---------------------------------------------------------------------------
Version 4.3.1  [DEVEL] (rgerhards), 2009-05-25
- added capability to run multiple tcp listeners (on different ports)
- performance enhancement: imtcp calls parser no longer on input thread
  but rather inside on of the potentially many main msg queue worker
  threads (an enhancement scheduled for all input plugins where this is
  possible)
- added $GenerateConfigGraph configuration command which can be used
  to generate nice-looking (and very informative) rsyslog configuration
  graphs.
- added $ActionName configuration directive (currently only used for
  graph generation, but may find other uses)
- improved doc
  * added (hopefully) easier to grasp queue explanation
- improved testbench
  * added tests for queue disk-only mode (checks disk queue logic)
- bugfix: light and full delay watermarks had invalid values, badly
  affecting performance for delayable inputs
- build system improvements - thanks to Michael Biebl
- added new testing module imdiag, which enables to talk to the 
  rsyslog core at runtime. The current implementation is only a 
  beginning, but can be expanded over time
---------------------------------------------------------------------------
Version 4.3.0  [DEVEL] (rgerhards), 2009-04-17
- new feature: new output plugin omprog, which permits to start program
  and feed it (via its stdin) with syslog messages. If the program
  terminates, it is restarted.
- improved internal handling of RainerScript functions, building the
  necessary plumbing to support more functions with decent runtime
  performance. This is also necessary towards the long-term goal
  of loadable library modules.
- added new RainerScript function "tolower"
- improved testbench
  * added tests for tcp-based reception
  * added tcp-load test (1000 connections, 20,000 messages)
- added $MaxOpenFiles configuration directive
- bugfix: solved potential memory leak in msg processing, could manifest
  itself in imtcp
- bugfix: ompgsql did not detect problems in sql command execution
  this could cause loss of messages. The handling was correct if the
  connection broke, but not if there was a problem with statement
  execution. The most probable case for such a case would be invalid
  sql inside the template, and this is now much easier to diagnose.
---------------------------------------------------------------------------
Version 4.2.0  [v4-stable] (rgerhards), 2009-06-23
- bugfix: light and full delay watermarks had invalid values, badly
  affecting performance for delayable inputs
- imported all patches from 3.22.1 as of today (see below)
- bugfix: compile problems in im3195
---------------------------------------------------------------------------
Version 4.1.7  [BETA] (rgerhards), 2009-04-22
- bugfix: $InputTCPMaxSessions config directive was accepted, but not
  honored. This resulted in a fixed upper limit of 200 connections.
- bugfix: the default for $DirCreateMode was 0644, and as such wrong.
  It has now been changed to 0700. For some background, please see
  http://lists.adiscon.net/pipermail/rsyslog/2009-April/001986.html
- bugfix: ompgsql did not detect problems in sql command execution
  this could cause loss of messages. The handling was correct if the
  connection broke, but not if there was a problem with statement
  execution. The most probable case for such a case would be invalid
  sql inside the template, and this is now much easier to diagnose.
---------------------------------------------------------------------------
Version 4.1.6  [DEVEL] (rgerhards), 2009-04-07
- added new "csv" property replacer options to enable simple creation
  of CSV-formatted outputs (format from RFC4180 is used)
- implemented function support in RainerScript. That means the engine
  parses and compile functions, as well as executes a few build-in
  ones. Dynamic loading and registration of functions is not yet
  supported - but we now have a good foundation to do that later on.
- implemented the strlen() RainerScript function
- added a template output module
- added -T rsyslogd command line option, enables to specify a directory
  where to chroot() into on startup. This is NOT a security feature but
  introduced to support testing. Thus, -T does not make sure chroot()
  is used in a secure way. (may be removed later)
- added omstdout module for testing purposes. Spits out all messages to
  stdout - no config option, no other features
- added a parser testing suite (still needs to be extended, but a good
  start)
- modified $ModLoad statement so that for modules whom's name starts with
  a dot, no path is prepended (this enables relative-pathes and should
  not break any valid current config)
- fixed a bug that caused action retries not to work correctly
  situation was only cleared by a restart
- bugfix: closed dynafile was potentially never written until another
  dynafile name was generated - potential loss of messages
- improved omfile so that it properly suspends itself if there is an
  i/o or file name generation error. This enables it to be used with
  the full high availability features of rsyslog's engine
- bugfix: fixed some segaults on Solaris, where vsprintf() does not
  check for NULL pointers
- improved performance of regexp-based filters
  Thanks to Arnaud Cornet for providing the idea and initial patch.
- added a new way how output plugins may be passed parameters. This is
  more effcient for some outputs. They new can receive fields not only
  as a single string but rather in an array where each string is seperated.
- added (some) developer documentation for output plugin interface
- bugfix: potential abort with DA queue after high watermark is reached
  There exists a race condition that can lead to a segfault. Thanks
  go to vbernetr, who performed the analysis and provided patch, which
  I only tweaked a very little bit.
- bugfix: imtcp did incorrectly parse hostname/tag
  Thanks to Luis Fernando Muñoz Mejías for the patch.
---------------------------------------------------------------------------
Version 4.1.5  [DEVEL] (rgerhards), 2009-03-11
- bugfix: parser did not correctly parse fields in UDP-received messages
- added ERE support in filter conditions
  new comparison operation "ereregex"
- added new config directive $RepeatedMsgContainsOriginalMsg so that the
  "last message repeated n times" messages, if generated, may
  have an alternate format that contains the message that is being repeated
---------------------------------------------------------------------------
Version 4.1.4  [DEVEL] (rgerhards), 2009-01-29
- bugfix: inconsistent use of mutex/atomic operations could cause segfault
  details are too many, for full analysis see blog post at:
  http://blog.gerhards.net/2009/01/rsyslog-data-race-analysis.html
- bugfix: unitialized mutex was used in msg.c:getPRI
  This was subtle, because getPRI is called as part of the debugging code
  (always executed) in syslogd.c:logmsg.
- bufgix: $PreserveFQDN was not properly handled for locally emitted
  messages
---------------------------------------------------------------------------
Version 4.1.3  [DEVEL] (rgerhards), 2008-12-17
- added $InputTCPServerAddtlFrameDelimiter config directive, which
  enables to specify an additional, non-standard message delimiter
  for processing plain tcp syslog. This is primarily a fix for the invalid
  framing used in Juniper's NetScreen products. Credit to forum user
  Arv for suggesting this solution.
- added $InputTCPServerInputName property, which enables a name to be
  specified that will be available during message processing in the
  inputname property. This is considered useful for logic that treats
  messages differently depending on which input received them.
- added $PreserveFQDN config file directive
  Enables to use FQDNs in sender names where the legacy default
  would have stripped the domain part.
  Thanks to BlinkMind, Inc. http://www.blinkmind.com for sponsoring this
  development.
- bugfix: imudp went into an endless loop under some circumstances
  (but could also leave it under some other circumstances...)
  Thanks to David Lang and speedfox for reporting this issue.
---------------------------------------------------------------------------
Version 4.1.2  [DEVEL] (rgerhards), 2008-12-04
- bugfix: code did not compile without zlib
- security bugfix: $AllowedSender was not honored, all senders were
  permitted instead (see http://www.rsyslog.com/Article322.phtml)
- security fix: imudp emitted a message when a non-permitted sender
  tried to send a message to it. This behaviour is operator-configurable.
  If enabled, a message was emitted each time. That way an attacker could
  effectively fill the disk via this facility. The message is now
  emitted only once in a minute (this currently is a hard-coded limit,
  if someone comes up with a good reason to make it configurable, we
  will probably do that).
- doc bugfix: typo in v3 compatibility document directive syntax
  thanks to Andrej for reporting
- imported other changes from 3.21.8 and 3.20.1 (see there)
---------------------------------------------------------------------------
Version 4.1.1  [DEVEL] (rgerhards), 2008-11-26
- added $PrivDropToGroup, $PrivDropToUser, $PrivDropToGroupID,
  $PrivDropToUserID config directives to enable dropping privileges.
  This is an effort to provide a security enhancement. For the limits of this
  approach, see http://wiki.rsyslog.com/index.php/Security
- re-enabled imklog to compile on FreeBSD (brought in from beta)
---------------------------------------------------------------------------
Version 4.1.0  [DEVEL] (rgerhards), 2008-11-18

********************************* WARNING *********************************
This version has a slightly different on-disk format for message entries.
As a consequence, old queue files being read by this version may have
an invalid output timestamp, which could result to some malfunction inside
the output driver. It is recommended to drain queues with the previous
version before switching to this one.
********************************* WARNING *********************************

- greatly enhanced performance when compared to v3.
- added configuration directive "HUPisRestart" which enables to configure
  HUP to be either a full restart or "just" a leightweight way to
  close open files.
- enhanced legacy syslog parser to detect year if part of the timestamp
  the format is based on what Cisco devices seem to emit.
- added a setting "$OptimizeForUniprocessor" to enable users to turn off
  pthread_yield calls which are counter-productive on multiprocessor 
  machines (but have been shown to be useful on uniprocessors)
- reordered imudp processing. Message parsing is now done as part of main
  message queue worker processing (was part of the input thread)
  This should also improve performance, as potentially more work is
  done in parallel.
- bugfix: compressed syslog messages could be slightly mis-uncompressed
  if the last byte of the compressed record was a NUL
- added $UDPServerTimeRequery option which enables to work with
  less acurate timestamps in favor of performance. This enables querying
  of the time only every n-th time if imudp is running in the tight
  receive loop (aka receiving messsages at a high rate)
- doc bugfix: queue doc had wrong parameter name for setting controlling
  worker thread shutdown period
- restructured rsyslog.conf documentation
- bugfix: memory leak in ompgsql
  Thanks to Ken for providing the patch
---------------------------------------------------------------------------
Version 3.22.2 [v3-stable] (rgerhards), 2009-07-??
- enhance: imrelp now also provides remote peer's IP address 
  [if librelp != 1.0.0 is used]
- bugfix: sending syslog messages with zip compression did not work
- bugfix: potential hang condition on queue shutdown
- bugfix: segfault on startup when -q or -Q option was given
  bug tracker: http://bugzilla.adiscon.com/show_bug.cgi?id=157
  Thanks to Jonas Nogueira for reporting this bug.
- clarified use of $ActionsSendStreamDriver[AuthMode/PermittedPeers]
  in doc set (require TLS drivers)
---------------------------------------------------------------------------
Version 3.22.1 [v3-stable] (rgerhards), 2009-07-02
- bugfix: invalid error message issued if $inlcudeConfig was on an empty
  set of files (e.g. *.conf, where none such files existed)
  thanks to Michael Biebl for reporting this bug
- bugfix: when run in foreground (but not in debug mode), a 
  debug message ("DoDie called") was emitted at shutdown. Removed.
  thanks to Michael Biebl for reporting this bug
- bugfix: some garbagge was emitted to stderr on shutdown. This
  garbage consisted of file names, which were written during 
  startup (key point: not a pointer error)
  thanks to Michael Biebl for reporting this bug
- bugfix: startup and shutdown message were emitted to stdout
  thanks to Michael Biebl for reporting this bug
- bugfix: error messages were not emitted to stderr in forked mode
  (stderr and stdo are now kept open across forks)
- bugfix: internal messages were emitted to whatever file had fd2 when
  rsyslogd ran in forked mode (as usual!)
  Thanks to varmojfekoj for the patch
- small enhancement: config validation run now exits with code 1 if an
  error is detected. This change is considered important but small enough
  to apply it directly to the stable version. [But it is a border case,
  the change requires more code than I had hoped. Thus I have NOT tried
  to actually catch all cases, this is left for the current devel
  releases, if necessary]
- bugfix: light and full delay watermarks had invalid values, badly
  affecting performance for delayable inputs
- bugfix: potential segfault issue when multiple $UDPServerRun directives
  are specified. Thanks to Michael Biebl for helping to debug this one.
- relaxed GnuTLS version requirement to 1.4.0 after confirmation from the
  field that this version is sufficient
- bugfix: parser did not properly handle empty structured data
- bugfix: invalid mutex release in msg.c (detected under thread debugger,
  seems not to have any impact on actual deployments)
---------------------------------------------------------------------------
Version 3.22.0 [v3-stable] (rgerhards), 2009-04-21
This is the first stable release that includes the full functionality
of the 3.21.x version tree.
- bugfix: $InputTCPMaxSessions config directive was accepted, but not
  honored. This resulted in a fixed upper limit of 200 connections.
- bugfix: the default for $DirCreateMode was 0644, and as such wrong.
  It has now been changed to 0700. For some background, please see
  http://lists.adiscon.net/pipermail/rsyslog/2009-April/001986.html
- bugfix: ompgsql did not detect problems in sql command execution
  this could cause loss of messages. The handling was correct if the
  connection broke, but not if there was a problem with statement
  execution. The most probable case for such a case would be invalid
  sql inside the template, and this is now much easier to diagnose.
---------------------------------------------------------------------------
Version 3.21.11 [BETA] (rgerhards), 2009-04-03
- build system improvements contributed by Michael Biebl - thx!
- all patches from 3.20.5 incorporated (see it's ChangeLog entry)
---------------------------------------------------------------------------
Version 3.21.10 [BETA] (rgerhards), 2009-02-02
- bugfix: inconsistent use of mutex/atomic operations could cause segfault
  details are too many, for full analysis see blog post at:
  http://blog.gerhards.net/2009/01/rsyslog-data-race-analysis.html
- the string "Do Die" was accidently emited upon exit in non-debug mode
  This has now been corrected. Thanks to varmojfekoj for the patch.
- some legacy options were not correctly processed.
  Thanks to varmojfekoj for the patch.
- doc bugfix: v3-compatiblity document had typo in config directive
  thanks to Andrej for reporting this
---------------------------------------------------------------------------
Version 3.21.9 [BETA] (rgerhards), 2008-12-04
- re-release of 3.21.8 with an additional fix, that could also lead
  to DoS; 3.21.8 has been removed from the official download archives
- security fix: imudp emitted a message when a non-permitted sender
  tried to send a message to it. This behaviour is operator-configurable.
  If enabled, a message was emitted each time. That way an attacker could
  effectively fill the disk via this facility. The message is now
  emitted only once in a minute (this currently is a hard-coded limit,
  if someone comes up with a good reason to make it configurable, we
  will probably do that).
---------------------------------------------------------------------------
Version 3.21.8  [BETA] (rgerhards), 2008-12-04
- bugfix: imklog did not compile on FreeBSD
- security bugfix: $AllowedSender was not honored, all senders were
  permitted instead (see http://www.rsyslog.com/Article322.phtml)
- merged in all other changes from 3.20.1 (see there)
---------------------------------------------------------------------------
Version 3.21.7  [BETA] (rgerhards), 2008-11-11
- this is the new beta branch, based on the former 3.21.6 devel
- new functionality: ZERO property replacer nomatch option (from v3-stable)
---------------------------------------------------------------------------
Version 3.21.6  [DEVEL] (rgerhards), 2008-10-22
- consolidated time calls during msg object creation, improves performance
  and consistency
- bugfix: solved a segfault condition
- bugfix: subsecond time properties generated by imfile, imklog and
  internal messages could be slightly inconsistent
- bugfix: (potentially big) memory leak on HUP if queues could not be
  drained before timeout - thanks to David Lang for pointing this out
- added capability to support multiple module search pathes. Thank
  to Marius Tomaschewski for providing the patch.
- bugfix: im3195 did no longer compile
- improved "make distcheck" by ensuring everything relevant is recompiled
---------------------------------------------------------------------------
Version 3.21.5  [DEVEL] (rgerhards), 2008-09-30
- performance optimization: unnecessary time() calls during message
  parsing removed - thanks to David Lang for his excellent performance
  analysis
- added new capability to property replacer: multiple immediately
  successive field delimiters are treated as a single one.
  Thanks to Zhuang Yuyao for the patch.
- added message property "inputname", which contains the name of the
  input (module) that generated it. Presence is depending on suport in
  each input module (else it is blank).
- added system property "$myhostname", which contains the name of the
  local host as it knows itself.
- imported a number of fixes and enhancements from the stable and
  devel branches, including a fix to a potential segfault on HUP
  when using UDP listners
- re-enabled gcc builtin atomic operations and added a proper
  ./configure check
- bugfix: potential race condition when adding messages to queue
  There was a wrong order of mutex lock operations. It is hard to
  believe that really caused problems, but in theory it could and with
  threading we often see that theory becomes practice if something is only
  used long enough on a fast enough machine with enough CPUs ;)
- cleaned up internal debug system code and made it behave better
  in regard to multi-threading
---------------------------------------------------------------------------
Version 3.21.4  [DEVEL] (rgerhards), 2008-09-04
- removed compile time fixed message size limit (was 2K), limit can now
  be set via $MaxMessageSize global config directive (finally gotten rid
  of MAXLINE ;))
- enhanced doc for $ActionExecOnlyEveryNthTimeTimeout
- integrated a number of patches from 3.18.4, namely
  - bugfix: order-of magnitude issue with base-10 size definitions
    in config file parser. Could lead to invalid sizes, constraints
    etc for e.g. queue files and any other object whose size was specified
    in base-10 entities. Did not apply to binary entities. Thanks to
    RB for finding this bug and providing a patch.
  - bugfix: action was not called when system time was set backwards
    (until the previous time was reached again). There are still some
    side-effects when time is rolled back (A time rollback is really a bad
    thing to do, ideally the OS should issue pseudo time (like NetWare did)
    when the user tries to roll back time). Thanks to varmojfekoj for this
    patch.
  - doc bugfix: rsyslog.conf man page improved and minor nit fixed
    thanks to Lukas Kuklinek for the patch.
---------------------------------------------------------------------------
Version 3.21.3  [DEVEL] (rgerhards), 2008-08-13
- added ability to specify flow control mode for imuxsock
- added ability to execute actions only after the n-th call of the action
  This also lead to the addition of two new config directives:
  $ActionExecOnlyEveryNthTime and $ActionExecOnlyEveryNthTimeTimeout
  This feature is useful, for example, for alerting: it permits you to
  send an alert only after at least n occurences of a specific message
  have been seen by rsyslogd. This protectes against false positives
  due to waiting for additional confirmation.
- bugfix: IPv6 addresses could not be specified in forwarding actions
  New syntax @[addr]:port introduced to enable that. Root problem was IPv6
  addresses contain colons.
- somewhat enhanced debugging messages
- imported from 3.18.3:
  - enhanced ommysql to support custom port to connect to server
    Port can be set via new $ActionOmmysqlServerPort config directive
    Note: this was a very minor change and thus deemed appropriate to be
    done in the stable release.
  - bugfix: misspelled config directive, previously was
    $MainMsgQueueWorkeTimeoutrThreadShutdown, is now
    $MainMsgQueueWorkerTimeoutThreadShutdown. Note that the misspelled
    directive is not preserved - if the misspelled directive was used
    (which I consider highly unlikely), the config file must be changed.
    Thanks to lperr for reporting the bug.
---------------------------------------------------------------------------
Version 3.21.2  [DEVEL] (rgerhards), 2008-08-04
- added $InputUnixListenSocketHostName config directive, which permits to
  override the hostname being used on a local unix socket. This is useful
  for differentiating "hosts" running in several jails. Feature was
  suggested by David Darville, thanks for the suggestion.
- enhanced ommail to support multiple email recipients. This is done by
  specifying $ActionMailTo multiple times. Note that this introduces a
  small incompatibility to previous config file syntax: the recipient
  list is now reset for each action (we honestly believe that will
  not cause any problem - apologies if it does).
- enhanced troubleshooting documentation
---------------------------------------------------------------------------
Version 3.21.1  [DEVEL] (rgerhards), 2008-07-30
- bugfix: no error was reported if the target of a $IncludeConfig
  could not be accessed.
- added testbed for common config errors
- added doc for -u option to rsyslogd man page
- enhanced config file checking - no active actions are detected
- added -N rsyslogd command line option for a config validation run
  (which does not execute actual syslogd code and does not interfere
  with a running instance)
- somewhat improved emergency configuration. It is now also selected
  if the config contains no active actions
- rsyslogd error messages are now reported to stderr by default. can be
  turned off by the new "$ErrorMessagesToStderr off" directive
 Thanks to HKS for suggesting the new features.
---------------------------------------------------------------------------
Version 3.21.0  [DEVEL] (rgerhards), 2008-07-18
- starts a new devel branch
- added a generic test driver for RainerScript plus some test cases
  to the testbench
- added a small diagnostic tool to obtain result of gethostname() API
- imported all changes from 3.18.1 until today (some quite important,
  see below)
---------------------------------------------------------------------------
Version 3.20.6 [v3-stable] (rgerhards), 2009-04-16
- this is the last v3-stable for the 3.20.x series
- bugfix: $InputTCPMaxSessions config directive was accepted, but not
  honored. This resulted in a fixed upper limit of 200 connections.
- bugfix: the default for $DirCreateMode was 0644, and as such wrong.
  It has now been changed to 0700. For some background, please see
  http://lists.adiscon.net/pipermail/rsyslog/2009-April/001986.html
---------------------------------------------------------------------------
Version 3.20.5 [v3-stable] (rgerhards), 2009-04-02
- bugfix: potential abort with DA queue after high watermark is reached
  There exists a race condition that can lead to a segfault. Thanks
  go to vbernetr, who performed the analysis and provided patch, which
  I only tweaked a very little bit.
- fixed bugs in RainerScript:
  o when converting a number and a string to a common type, both were 
    actually converted to the other variable's type.
  o the value of rsCStrConvertToNumber() was miscalculated.
  Thanks to varmojfekoj for the patch
- fixed a bug in configure.ac which resulted in problems with
  environment detection - thanks to Michael Biebl for the patch
- fixed a potential segfault problem in gssapi code
  thanks to varmojfekoj for the patch
- doc enhance: provide standard template for MySQL module and instructions
  on how to modify schema
---------------------------------------------------------------------------
Version 3.20.4 [v3-stable] (rgerhards), 2009-02-09
- bugfix: inconsistent use of mutex/atomic operations could cause segfault
  details are too many, for full analysis see blog post at:
  http://blog.gerhards.net/2009/01/rsyslog-data-race-analysis.html
- bugfix: invalid ./configure settings for RFC3195
  thanks to Michael Biebl for the patch
- bugfix: invalid mutex access in msg.c
- doc bugfix: dist tarball missed 2 files, had one extra file that no
  longer belongs into it. Thanks to Michael Biebl for pointing this out.
---------------------------------------------------------------------------
Version 3.20.3 [v3-stable] (rgerhards), 2009-01-19
- doc bugfix: v3-compatiblity document had typo in config directive
  thanks to Andrej for reporting this
- fixed a potential segfault condition with $AllowedSender directive
  On HUP, the root pointers were not properly cleaned up. Thanks to
  Michael Biebel, olgoat, and Juha Koho for reporting and analyzing
  the bug.
---------------------------------------------------------------------------
Version 3.20.2 [v3-stable] (rgerhards), 2008-12-04
- re-release of 3.20.1 with an additional fix, that could also lead
  to DoS; 3.20.1 has been removed from the official download archives
- security fix: imudp emitted a message when a non-permitted sender
  tried to send a message to it. This behaviour is operator-configurable.
  If enabled, a message was emitted each time. That way an attacker could
  effectively fill the disk via this facility. The message is now
  emitted only once in a minute (this currently is a hard-coded limit,
  if someone comes up with a good reason to make it configurable, we
  will probably do that).
---------------------------------------------------------------------------
Version 3.20.1 [v3-stable] (rgerhards), 2008-12-04
- security bugfix: $AllowedSender was not honored, all senders were
  permitted instead
- enhance: regex nomatch option "ZERO" has been added
  This allows to return the string 0 if a regular expression is
  not found. This is probably useful for storing numerical values into
  database columns.
- bugfix: memory leak in gtls netstream driver fixed
  memory was lost each time a TLS session was torn down. This could 
  result in a considerable memory leak if it happened quite frequently
  (potential system crash condition)
- doc update: documented how to specify multiple property replacer
  options + link to new online regex generator tool added
- minor bufgfix: very small memory leak in gtls netstream driver
  around a handful of bytes (< 20) for each HUP
- improved debug output for regular expressions inside property replacer
  RE's seem to be a big trouble spot and I would like to have more
  information inside the debug log. So I decided to add some additional
  debug strings permanently.
---------------------------------------------------------------------------
Version 3.20.0 [v3-stable] (rgerhards), 2008-11-05
- this is the inital release of the 3.19.x branch as a stable release
- bugfix: double-free in pctp netstream driver. Thank to varmojfeko
  for the patch
---------------------------------------------------------------------------
Version 3.19.12 [BETA] (rgerhards), 2008-10-16
- bugfix: subseconds where not correctly extracted from a timestamp
  if that timestamp did not contain any subsecond information (the
  resulting string was garbagge but should have been "0", what it
  now is).
- increased maximum size of a configuration statement to 4K (was 1K)
- imported all fixes from the stable branch (quite a lot)
- bugfix: (potentially big) memory leak on HUP if queues could not be
  drained before timeout - thanks to David Lang for pointing this out
---------------------------------------------------------------------------
Version 3.19.11 [BETA] (rgerhards), 2008-08-25
This is a refresh of the beta. No beta-specific fixes have been added.
- included fixes from v3-stable (most importantly 3.18.3)
---------------------------------------------------------------------------
Version 3.19.10 [BETA] (rgerhards), 2008-07-15
- start of a new beta branch based on former 3.19 devel branch
- bugfix: bad memory leak in disk-based queue modes
- bugfix: UDP syslog forwarding did not work on all platforms
  the ai_socktype was incorrectly set to 1. On some platforms, this
  lead to failing name resolution (e.g. FreeBSD 7). Thanks to HKS for
  reporting the bug.
- bugfix: priority was incorrectly calculated on FreeBSD 7,
  because the LOG_MAKEPRI() C macro has a different meaning there (it
  is just a simple addition of faciltity and severity). I have changed
  this to use own, consistent, code for PRI calculation. Thank to HKS
  for reporting this bug.
- bugfix (cosmetical): authorization was not checked when gtls handshake
  completed immediately. While this sounds scary, the situation can not
  happen in practice. We use non-blocking IO only for server-based gtls
  session setup. As TLS requires the exchange of multiple frames before
  the handshake completes, it simply is impossible to do this in one
  step. However, it is useful to have the code path correct even for 
  this case - otherwise, we may run into problems if the code is changed
  some time later (e.g. to use blocking sockets). Thanks to varmojfekoj
  for providing the patch.
- important queue bugfix from 3.18.1 imported (see below)
- cleanup of some debug messages
---------------------------------------------------------------------------
Version 3.19.9 (rgerhards), 2008-07-07
- added tutorial for creating a TLS-secured syslog infrastructure
- rewritten omusrmsg to no longer fork() a new process for sending messages
  this caused some problems with the threading model, e.g. zombies. Also,
  it was far less optimal than it is now.
- bugfix: machine certificate was required for client even in TLS anon mode
  Reference: http://bugzilla.adiscon.com/show_bug.cgi?id=85
  The fix also slightly improves performance by not storing certificates in
  client sessions when there is no need to do so.
- bugfix: RainerScript syntax error was not always detected
---------------------------------------------------------------------------
Version 3.19.8 (rgerhards), 2008-07-01
- bugfix: gtls module did not correctly handle EGAIN (and similar) recv()
  states. This has been fixed by introducing a new abstraction layer inside
  gtls.
- added (internal) error codes to error messages; added redirector to
  web description of error codes
  closes bug http://bugzilla.adiscon.com/show_bug.cgi?id=20
- disabled compile warnings caused by third-party libraries
- reduced number of compile warnings in gcc's -pedantic mode
- some minor documentation improvements
- included all fixes from beta 3.17.5
---------------------------------------------------------------------------
Version 3.19.7 (rgerhards), 2008-06-11
- added new property replacer option "date-subseconds" that enables
  to query just the subsecond part of a high-precision timestamp
- somewhat improved plain tcp syslog reliability by doing a connection
  check before sending. Credits to Martin Schuette for providing the
  idea. Details are available at
  http://blog.gerhards.net/2008/06/reliable-plain-tcp-syslog-once-again.html
- made rsyslog tickless in the (usual and default) case that repeated
  message reduction is turned off. More info:
  http://blog.gerhards.net/2008/06/coding-to-save-environment.html
- some build system cleanup, thanks to Michael Biebl
- bugfix: compile under (Free)BSD failed due to some invalid library
  definitions - this is fixed now. Thanks to Michael Biebl for the patch.
---------------------------------------------------------------------------
Version 3.19.6 (rgerhards), 2008-06-06
- enhanced property replacer to support multiple regex matches
- bugfix: part of permittedPeer structure was not correctly initialized
  thanks to varmojfekoj for spotting this
- bugfix: off-by-one bug during certificate check
- bugfix: removed some memory leaks in TLS code
---------------------------------------------------------------------------
Version 3.19.5 (rgerhards), 2008-05-30
- enabled Posix ERE expressions inside the property replacer
  (previously BRE was permitted only)
- provided ability to specify that a regular expression submatch shall
  be used inside the property replacer
- implemented in property replacer: if a regular expression does not match,
  it can now either return "**NO MATCH** (default, as before), a blank
  property or the full original property text
- enhanced property replacer to support multiple regex matches
---------------------------------------------------------------------------
Version 3.19.4 (rgerhards), 2008-05-27
- implemented x509/certvalid gtls auth mode
- implemented x509/name gtls auth mode (including wildcards)
- changed fingerprint gtls auth mode to new format fingerprint
- protected gtls error string function by a mutex. Without it, we
  could have a race condition in extreme cases. This was very remote,
  but now can no longer happen.
- changed config directive name to reflect different use
  $ActionSendStreamDriverCertFingerprint is now
  $ActionSendStreamDriverPermittedPeer and can be used both for
  fingerprint and name authentication (similar to the input side)
- bugfix: sender information (fromhost et al) was missing in imudp
  thanks to sandiso for reporting this bug
- this release fully inplements IETF's syslog-transport-tls-12 plus
  the latest text changes Joe Salowey provided via email. Not included
  is ipAddress subjectAltName authentication, which I think will be
  dropped from the draft. I don't think there is any real need for it.
This release also includes all bug fix up to today from the beta
and stable branches. Most importantly, this means the bugfix for
100% CPU utilization by imklog.
---------------------------------------------------------------------------
Version 3.19.3 (rgerhards), 2008-05-21
- added ability to authenticate the server against its certificate
  fingerprint
- added ability for client to provide its fingerprint
- added ability for server to obtain client cert's fingerprint
- bugfix: small mem leak in omfwd on exit (strmdriver name was not freed)
- bugfix: $ActionSendStreamDriver had no effect
- bugfix: default syslog port was no longer used if none was
  configured. Thanks to varmojfekoj for the patch
- bugfix: missing linker options caused build to fail on some
  systems. Thanks to Tiziano Mueller for the patch.
---------------------------------------------------------------------------
Version 3.19.2 (rgerhards), 2008-05-16
- bugfix: TCP input modules did incorrectly set fromhost property
  (always blank)
- bugfix: imklog did not set fromhost property
- added "fromhost-ip" property
  Note that adding this property changes the on-disk format for messages.
  However, that should not have any bad effect on existing spool files.
  But you will run into trouble if you create a spool file with this
  version and then try to process it with an older one (after a downgrade).
  Don't do that ;)
- added "RSYSLOG_DebugFormat" canned template
- bugfix: hostname and fromhost were swapped when a persisted message
  (in queued mode) was read in
- bugfix: lmtcpclt, lmtcpsrv and lmgssutil did all link to the static
  runtime library, resulting in a large size increase (and potential
  "interesting" effects). Thanks to Michael Biebel for reporting the size
  issue.
- bugfix: TLS server went into an endless loop in some situations.
  Thanks to Michael Biebl for reporting the problem.
- fixed potential segfault due to invalid call to cfsysline
  thanks to varmojfekoj for the patch
---------------------------------------------------------------------------
Version 3.19.1 (rgerhards), 2008-05-07
- configure help for --enable-gnutls wrong - said default is "yes" but
  default actually is "no" - thanks to darix for pointing this out
- file dirty.h was missing - thanks to darix for pointing this out
- bugfix: man files were not properly distributed - thanks to
  darix for reporting and to Michael Biebl for help with the fix
- some minor cleanup
---------------------------------------------------------------------------
Version 3.19.0 (rgerhards), 2008-05-06
- begins new devel branch version
- implemented TLS for plain tcp syslog (this is also the world's first
  implementation of IETF's upcoming syslog-transport-tls draft)
- partly rewritten and improved omfwd among others, now loads TCP
  code only if this is actually necessary
- split of a "runtime library" for rsyslog - this is not yet a clean
  model, because some modularization is still outstanding. In theory,
  this shall enable other utilities but rsyslogd to use the same
  runtime
- implemented im3195, the RFC3195 input as a plugin
- changed directory structure, files are now better organized
- a lot of cleanup in regard to modularization
- -c option no longer must be the first option - thanks to varmjofekoj
  for the patch
---------------------------------------------------------------------------
Version 3.18.7 (rgerhards), 2008-12-??
- bugfix: the default for $DirCreateMode was 0644, and as such wrong.
  It has now been changed to 0700. For some background, please see
  http://lists.adiscon.net/pipermail/rsyslog/2009-April/001986.html
- fixed a potential segfault condition with $AllowedSender directive
  On HUP, the root pointers were not properly cleaned up. Thanks to
  Michael Biebel, olgoat, and Juha Koho for reporting and analyzing
  the bug.
- some legacy options were not correctly processed.
  Thanks to varmojfekoj for the patch.
- doc bugfix: some spelling errors in man pages corrected. Thanks to
  Geoff Simmons for the patch.
---------------------------------------------------------------------------
Version 3.18.6 (rgerhards), 2008-12-08
- security bugfix: $AllowedSender was not honored, all senders were
  permitted instead (see http://www.rsyslog.com/Article322.phtml)
  (backport from v3-stable, v3.20.9)
- minor bugfix: dual close() call on tcp session closure
---------------------------------------------------------------------------
Version 3.18.5 (rgerhards), 2008-10-09
- bugfix: imudp input module could cause segfault on HUP
  It did not properly de-init a variable acting as a linked list head.
  That resulted in trying to access freed memory blocks after the HUP.
- bugfix:  rsyslogd could hang on HUP
  because getnameinfo() is not cancel-safe, but was not guarded against
  being cancelled. pthread_cancel() is routinely being called during
  HUP processing.
- bugfix[minor]: if queue size reached light_delay mark, enqueuing
  could potentially be blocked for a longer period of time, which
  was not the behaviour desired.
- doc bugfix: $ActionExecOnlyWhenPreviousIsSuspended was still misspelled
  as $...OnlyIfPrev... in some parts of the documentation. Thanks to 
  Lorenzo M. Catucci for reporting this bug.
- added doc on malformed messages, cause and how to work-around, to the
  doc set
- added doc on how to build from source repository
---------------------------------------------------------------------------
Version 3.18.4 (rgerhards), 2008-09-18
- bugfix: order-of magnitude issue with base-10 size definitions
  in config file parser. Could lead to invalid sizes, constraints
  etc for e.g. queue files and any other object whose size was specified
  in base-10 entities. Did not apply to binary entities. Thanks to
  RB for finding this bug and providing a patch.
- bugfix: action was not called when system time was set backwards
  (until the previous time was reached again). There are still some
  side-effects when time is rolled back (A time rollback is really a bad
  thing to do, ideally the OS should issue pseudo time (like NetWare did)
  when the user tries to roll back time). Thanks to varmojfekoj for this
  patch.
- doc bugfix: rsyslog.conf man page improved and minor nit fixed
  thanks to Lukas Kuklinek for the patch.
- bugfix: error code -2025 was used for two different errors. queue full
  is now -2074 and -2025 is unique again. (did cause no real problem
  except for troubleshooting)
- bugfix: default discard severity was incorrectly set to 4, which lead
  to discard-on-queue-full to be enabled by default. That could cause
  message loss where non was expected.  The default has now been changed
  to the correct value of 8, which disables the functionality. This
  problem applied both to the main message queue and the action queues.
  Thanks to Raoul Bhatia for pointing out this problem.
- bugfix: option value for legacy -a option could not be specified,
  resulting in strange operations. Thanks to Marius Tomaschewski
  for the patch.
- bugfix: colon after date should be ignored, but was not. This has
  now been corrected. Required change to the internal ParseTIMESTAMP3164()
  interface.
---------------------------------------------------------------------------
Version 3.18.3 (rgerhards), 2008-08-18
- bugfix: imfile could cause a segfault upon rsyslogd HUP and termination
  Thanks to lperr for an excellent bug report that helped detect this
  problem.
- enhanced ommysql to support custom port to connect to server
  Port can be set via new $ActionOmmysqlServerPort config directive
  Note: this was a very minor change and thus deemed appropriate to be
  done in the stable release.
- bugfix: misspelled config directive, previously was
  $MainMsgQueueWorkeTimeoutrThreadShutdown, is now
  $MainMsgQueueWorkerTimeoutThreadShutdown. Note that the misspelled
  directive is not preserved - if the misspelled directive was used
  (which I consider highly unlikely), the config file must be changed.
  Thanks to lperr for reporting the bug.
- disabled flow control for imuxsock, as it could cause system hangs
  under some circumstances. The devel (3.21.3 and above) will
  re-enable it and provide enhanced configurability to overcome the
  problems if they occur.
---------------------------------------------------------------------------
Version 3.18.2 (rgerhards), 2008-08-08
- merged in IPv6 forwarding address bugfix from v2-stable
---------------------------------------------------------------------------
Version 3.18.1 (rgerhards), 2008-07-21
- bugfix: potential segfault in creating message mutex in non-direct queue
  mode. rsyslogd segfaults on freeeBSD 7.0 (an potentially other platforms)
  if an action queue is running in any other mode than non-direct. The
  same problem can potentially be triggered by some main message queue
  settings. In any case, it will manifest during rsylog's startup. It is
  unlikely to happen after a successful startup (the only window of
  exposure may be a relatively seldom executed action running in queued
  mode). This has been corrected. Thank to HKS for point out the problem.
- bugfix: priority was incorrectly calculated on FreeBSD 7,
  because the LOG_MAKEPRI() C macro has a different meaning there (it
  is just a simple addition of faciltity and severity). I have changed
  this to use own, consistent, code for PRI calculation. [Backport from
  3.19.10]
- bugfix: remove PRI part from kernel message if it is present
  Thanks to Michael Biebl for reporting this bug
- bugfix: mark messages were not correctly written to text log files
  the markmessageinterval was not correctly propagated to all places
  where it was needed. This resulted in rsyslog using the default
  (20 minutes) in some code pathes, what looked to the user like mark
  messages were never written.
- added a new property replacer option "sp-if-no-1st-sp" to cover
  a problem with RFC 3164 based interpreation of tag separation. While
  it is a generic approach, it fixes a format problem introduced in
  3.18.0, where kernel messages no longer had a space after the tag.
  This is done by a modifcation of the default templates.
  Please note that this may affect some messages where there intentionally
  is no space between the tag and the first character of the message
  content. If so, this needs to be worked around via a specific
  template. However, we consider this scenario to be quite remote and,
  even if it exists, it is not expected that it will actually cause
  problems with log parsers (instead, we assume the new default template
  behaviour may fix previous problems with log parsers due to the 
  missing space).
- bugfix: imklog module was not correctly compiled for GNU/kFreeBSD.
  Thanks to Petr Salinger for the patch
- doc bugfix: property replacer options secpath-replace and
  secpath-drop were not documented
- doc bugfix: fixed some typos in rsyslog.conf man page
- fixed typo in source comment  - thanks to Rio Fujita
- some general cleanup (thanks to Michael Biebl)
---------------------------------------------------------------------------
Version 3.18.0 (rgerhards), 2008-07-11
- begun a new v3-stable based on former 3.17.4 beta plus patches to
  previous v3-stable
- bugfix in RainerScript: syntax error was not always detected
---------------------------------------------------------------------------
Version 3.17.5 (rgerhards), 2008-06-27
- added doc: howto set up a reliable connection to remote server via
  queued mode (and plain tcp protocol)
- bugfix: comments after actions were not properly treated. For some
  actions (e.g. forwarding), this could also lead to invalid configuration
---------------------------------------------------------------------------
Version 3.17.4 (rgerhards), 2008-06-16
- changed default for $KlogSymbolLookup to "off". The directive is
  also scheduled for removal in a later version. This was necessary
  because on kernels >= 2.6, the kernel does the symbol lookup itself. The
  imklog lookup logic then breaks the log message and makes it unusable.
---------------------------------------------------------------------------
Version 3.17.3 (rgerhards), 2008-05-28
- bugfix: imklog went into an endless loop if a PRI value was inside
  a kernel log message (unusual case under Linux, frequent under BSD)
---------------------------------------------------------------------------
Version 3.17.2 (rgerhards), 2008-05-04
- this version is the new beta, based on 3.17.1 devel feature set
- merged in imklog bug fix from v3-stable (3.16.1)
---------------------------------------------------------------------------
Version 3.17.1 (rgerhards), 2008-04-15
- removed dependency on MAXHOSTNAMELEN as much as it made sense.
  GNU/Hurd does not define it (because it has no limit), and we have taken
  care for cases where it is undefined now. However, some very few places
  remain where IMHO it currently is not worth fixing the code. If it is
  not defined, we have used a generous value of 1K, which is above IETF
  RFC's on hostname length at all. The memory consumption is no issue, as
  there are only a handful of this buffers allocated *per run* -- that's
  also the main reason why we consider it not worth to be fixed any further.
- enhanced legacy syslog parser to handle slightly malformed messages
  (with a space in front of the timestamp) - at least HP procurve is
  known to do that and I won't outrule that others also do it. The 
  change looks quite unintrusive and so we added it to the parser.
- implemented klogd functionality for BSD
- implemented high precision timestamps for the kernel log. Thanks to
  Michael Biebl for pointing out that the kernel log did not have them.
- provided ability to discard non-kernel messages if they are present
  in the kernel log (seems to happen on BSD)
- implemented $KLogInternalMsgFacility config directive
- implemented $KLogPermitNonKernelFacility config directive
Plus a number of bugfixes that were applied to v3-stable and beta
branches (not mentioned here in detail).
---------------------------------------------------------------------------
Version 3.17.0 (rgerhards), 2008-04-08
- added native ability to send mail messages
- removed no longer needed file relptuil.c/.h
- added $ActionExecOnlyOnceEveryInterval config directive
- bugfix: memory leaks in script engine
- bugfix: zero-length strings were not supported in object
  deserializer
- properties are now case-insensitive everywhere (script, filters,
  templates)
- added the capability to specify a processing (actually dequeue)
  timeframe with queues - so things can be configured to be done
  at off-peak hours
- We have removed the 32 character size limit (from RFC3164) on the
  tag. This had bad effects on existing envrionments, as sysklogd didn't
  obey it either (probably another bug in RFC3164...). We now receive
  the full size, but will modify the outputs so that only 32 characters
  max are used by default. If you need large tags in the output, you need
  to provide custom templates.
- changed command line processing. -v, -M, -c options are now parsed
  and processed before all other options. Inter-option dependencies
  have been relieved. Among others, permits to specify intial module
  load path via -M only (not the environment) which makes it much
  easier to work with non-standard module library locations. Thanks
  to varmojfekoj for suggesting this change. Matches bugzilla bug 55.
- bugfix: some messages were emited without hostname
Plus a number of bugfixes that were applied to v3-stable and beta
branches (not mentioned here in detail).
---------------------------------------------------------------------------
Version 3.16.3 (rgerhards), 2008-07-11
- updated information on rsyslog packages
- bugfix: memory leak in disk-based queue modes
---------------------------------------------------------------------------
Version 3.16.2 (rgerhards), 2008-06-25
- fixed potential segfault due to invalid call to cfsysline
  thanks to varmojfekoj for the patch
- bugfix: some whitespaces where incorrectly not ignored when parsing
  the config file. This is now corrected. Thanks to Michael Biebl for
  pointing out the problem.
---------------------------------------------------------------------------
Version 3.16.1 (rgerhards), 2008-05-02
- fixed a bug in imklog which lead to startup problems (including
  segfault) on some platforms under some circumsances. Thanks to
  Vieri for reporting this bug and helping to troubleshoot it.
---------------------------------------------------------------------------
Version 3.16.0 (rgerhards), 2008-04-24
- new v3-stable (3.16.x) based on beta 3.15.x (RELP support)
- bugfix: omsnmp had a too-small sized buffer for hostname+port. This
  could not lead to a segfault, as snprintf() was used, but could cause
  some trouble with extensively long hostnames.
- applied patch from Tiziano Müller to remove some compiler warnings
- added gssapi overview/howto thanks to Peter Vrabec
- changed some files to grant LGPLv3 extended persmissions on top of GPLv3
  this also is the first sign of something that will evolve into a
  well-defined "rsyslog runtime library"
---------------------------------------------------------------------------
Version 3.15.1 (rgerhards), 2008-04-11
- bugfix: some messages were emited without hostname
- disabled atomic operations for the time being because they introduce some
  cross-platform trouble - need to see how to fix this in the best 
  possible way
- bugfix: zero-length strings were not supported in object
  deserializer
- added librelp check via PKG_CHECK thanks to Michael Biebl's patch
- file relputil.c deleted, is not actually needed
- added more meaningful error messages to rsyslogd (when some errors
  happens during startup)
- bugfix: memory leaks in script engine
- bugfix: $hostname and $fromhost in RainerScript did not work
This release also includes all changes applied to the stable versions
up to today.
---------------------------------------------------------------------------
Version 3.15.0 (rgerhards), 2008-04-01
- major new feature: imrelp/omrelp support reliable delivery of syslog
  messages via the RELP protocol and librelp (http://www.librelp.com).
  Plain tcp syslog, so far the best reliability solution, can lose
  messages when something goes wrong or a peer goes down. With RELP,
  this can no longer happen. See imrelp.html for more details.
- bugfix: rsyslogd was no longer build by default; man pages are 
  only installed if corresponding option is selected. Thanks to
  Michael Biebl for pointing these problems out.
---------------------------------------------------------------------------
Version 3.14.2 (rgerhards), 2008-04-09
- bugfix: segfault with expression-based filters
- bugfix: omsnmp did not deref errmsg object on exit (no bad effects caused)
- some cleanup
- bugfix: imklog did not work well with kernel 2.6+. Thanks to Peter
  Vrabec for patching it based on the development in sysklogd - and thanks
  to the sysklogd project for upgrading klogd to support the new
  functionality
- some cleanup in imklog
- bugfix: potential segfault in imklog when kernel is compiled without
  /proc/kallsyms and the file System.map is missing. Thanks to
  Andrea Morandi for pointing it out and suggesting a fix.
- bugfixes, credits to varmojfekoj:
  * reset errno before printing a warning message
  * misspelled directive name in code processing legacy options
- bugfix: some legacy options not correctly interpreted - thanks to
  varmojfekoj for the patch
- improved detection of modules being loaded more than once
  thanks to varmojfekoj for the patch
---------------------------------------------------------------------------
Version 3.14.1 (rgerhards), 2008-04-04
- bugfix: some messages were emited without hostname
- bugfix: rsyslogd was no longer build by default; man pages are 
  only installed if corresponding option is selected. Thanks to
  Michael Biebl for pointing these problems out.
- bugfix: zero-length strings were not supported in object
  deserializer
- disabled atomic operations for this stable build as it caused
  platform problems
- bugfix: memory leaks in script engine
- bugfix: $hostname and $fromhost in RainerScript did not work
- bugfix: some memory leak when queue is runing in disk mode
- man pages improved thanks to varmofekoj and Peter Vrabec
- We have removed the 32 character size limit (from RFC3164) on the
  tag. This had bad effects on existing envrionments, as sysklogd didn't
  obey it either (probably another bug in RFC3164...). We now receive
  the full size, but will modify the outputs so that only 32 characters
  max are used by default. If you need large tags in the output, you need
  to provide custom templates.
- bugfix: some memory leak when queue is runing in disk mode
---------------------------------------------------------------------------
Version 3.14.0 (rgerhards), 2008-04-02
An interim version was accidently released to the web. It was named 3.14.0.
To avoid confusion, we have not assigned this version number to any
official release. If you happen to use 3.14.0, please update to 3.14.1.
---------------------------------------------------------------------------
Version 3.13.0-dev0 (rgerhards), 2008-03-31
- bugfix: accidently set debug option in 3.12.5 reset to production
  This option prevented dlclose() to be called. It had no real bad effects,
  as the modules were otherwise correctly deinitialized and dlopen()
  supports multiple opens of the same module without any memory footprint.
- removed --enable-mudflap, added --enable-valgrind ./configure setting
- bugfix: tcp receiver could segfault due to uninitialized variable
- docfix: queue doc had a wrong directive name that prevented max worker
  threads to be correctly set
- worked a bit on atomic memory operations to support problem-free
  threading (only at non-intrusive places)
- added a --enable/disable-rsyslogd configure option so that
  source-based packaging systems can build plugins without the need
  to compile rsyslogd
- some cleanup
- test of potential new version number scheme
---------------------------------------------------------------------------
Version 3.12.5 (rgerhards), 2008-03-28
- changed default for "last message repeated n times", which is now
  off by default
- implemented backward compatibility commandline option parsing
- automatically generated compatibility config lines are now also
  logged so that a user can diagnose problems with them
- added compatibility mode for -a, -o and -p options
- compatibility mode processing finished
- changed default file output format to include high-precision timestamps
- added a buid-in template for previous syslogd file format
- added new $ActionFileDefaultTemplate directive
- added support for high-precision timestamps when receiving legacy
  syslog messages
- added new $ActionForwardDefaultTemplate directive
- added new $ActionGSSForwardDefaultTemplate directive
- added build-in templates for easier configuration
- bugfix: fixed small memory leak in tcpclt.c
- bugfix: fixed small memory leak in template regular expressions
- bugfix: regular expressions inside property replacer did not work
  properly
- bugfix: QHOUR and HHOUR properties were wrongly calculated
- bugfix: fixed memory leaks in stream class and imfile
- bugfix: $ModDir did invalid bounds checking, potential overlow in
  dbgprintf() - thanks to varmojfekoj for the patch
- bugfix: -t and -g legacy options max number of sessions had a wrong
  and much too high value
---------------------------------------------------------------------------
Version 3.12.4 (rgerhards), 2008-03-25
- Greatly enhanced rsyslogd's file write performance by disabling
  file syncing capability of output modules by default. This
  feature is usually not required, not useful and an extreme performance
  hit (both to rsyslogd as well as the system at large). Unfortunately,
  most users enable it by default, because it was most intuitive to enable
  it in plain old sysklogd syslog.conf format. There is now the
  $ActionFileEnableSync config setting which must be enabled in order to
  support syncing. By default it is off. So even if the old-format config
  lines request syncing, it is not done unless explicitely enabled. I am
  sure this is a very useful change and not a risk at all. I need to think
  if I undo it under compatibility mode, but currently this does not
  happen (I fear a lot of lazy users will run rsyslogd in compatibility
  mode, again bringing up this performance problem...).
- added flow control options to other input sources
- added $HHOUR and $QHOUR system properties - can be used for half- and
  quarter-hour logfile rotation
- changed queue's discard severities default value to 8 (do not discard)
  to prevent unintentional message loss
- removed a no-longer needed callback from the output module 
  interface. Results in reduced code complexity.
- bugfix/doc: removed no longer supported -h option from man page
- bugfix: imklog leaked several hundered KB on each HUP. Thanks to
  varmojfekoj for the patch
- bugfix: potential segfault on module unload. Thanks to varmojfekoj for
  the patch
- bugfix: fixed some minor memory leaks
- bugfix: fixed some slightly invalid memory accesses
- bugfix: internally generated messages had "FROMHOST" property not set
---------------------------------------------------------------------------
Version 3.12.3 (rgerhards), 2008-03-18
- added advanced flow control for congestion cases (mode depending on message
  source and its capablity to be delayed without bad side effects)
- bugfix: $ModDir should not be reset on $ResetConfig - this can cause a lot
  of confusion and there is no real good reason to do so. Also conflicts with
  the new -M option and environment setting.
- bugfix: TCP and GSSAPI framing mode variable was uninitialized, leading to
  wrong framing (caused, among others, interop problems)
- bugfix: TCP (and GSSAPI) octet-counted frame did not work correctly in all
  situations. If the header was split across two packet reads, it was invalidly
  processed, causing loss or modification of messages.
- bugfix: memory leak in imfile
- bugfix: duplicate public symbol in omfwd and omgssapi could lead to
  segfault. thanks to varmojfekoj for the patch.
- bugfix: rsyslogd aborted on sigup - thanks to varmojfekoj for the patch
- some more internal cleanup ;)
- begun relp modules, but these are not functional yet
- Greatly enhanced rsyslogd's file write performance by disabling
  file syncing capability of output modules by default. This
  feature is usually not required, not useful and an extreme performance
  hit (both to rsyslogd as well as the system at large). Unfortunately,
  most users enable it by default, because it was most intuitive to enable
  it in plain old sysklogd syslog.conf format. There is now a new config
  setting which must be enabled in order to support syncing. By default it
  is off. So even if the old-format config lines request syncing, it is
  not done unless explicitely enabled. I am sure this is a very useful
  change and not a risk at all. I need to think if I undo it under
  compatibility mode, but currently this does not happen (I fear a lot of
  lazy users will run rsyslogd in compatibility mode, again bringing up
  this performance problem...).
---------------------------------------------------------------------------
Version 3.12.2 (rgerhards), 2008-03-13
- added RSYSLOGD_MODDIR environment variable
- added -M rsyslogd option (allows to specify module directory location)
- converted net.c into a loadable library plugin
- bugfix: debug module now survives unload of loadable module when
  printing out function call data
- bugfix: not properly initialized data could cause several segfaults if
  there were errors in the config file - thanks to varmojfekoj for the patch
- bugfix: rsyslogd segfaulted when imfile read an empty line - thanks
  to Johnny Tan for an excellent bug report
- implemented dynamic module unload capability (not visible to end user)
- some more internal cleanup
- bugfix: imgssapi segfaulted under some conditions; this fix is actually
  not just a fix but a change in the object model. Thanks to varmojfekoj
  for providing the bug report, an initial fix and lots of good discussion
  that lead to where we finally ended up.
- improved session recovery when outbound tcp connection breaks, reduces
  probability of message loss at the price of a highly unlikely potential
  (single) message duplication
---------------------------------------------------------------------------
Version 3.12.1 (rgerhards), 2008-03-06
- added library plugins, which can be automatically loaded
- bugfix: actions were not correctly retried; caused message loss
- changed module loader to automatically add ".so" suffix if not
  specified (over time, this shall also ease portability of config
  files)
- improved debugging support; debug runtime options can now be set via
  an environment variable
- bugfix: removed debugging code that I forgot to remove before releasing
  3.12.0 (does not cause harm and happened only during startup)
- added support for the MonitorWare syslog MIB to omsnmp
- internal code improvements (more code converted into classes)
- internal code reworking of the imtcp/imgssapi module
- added capability to ignore client-provided timestamp on unix sockets and
  made this mode the default; this was needed, as some programs (e.g. sshd)
  log with inconsistent timezone information, what messes up the local
  logs (which by default don't even contain time zone information). This
  seems to be consistent with what sysklogd did for the past four years.
  Alternate behaviour may be desirable if gateway-like processes send
  messages via the local log slot - in this case, it can be enabled
  via the $InputUnixListenSocketIgnoreMsgTimestamp and
  $SystemLogSocketIgnoreMsgTimestamp config directives
- added ability to compile on HP UX; verified that imudp worked on HP UX;
  however, we are still in need of people trying out rsyslogd on HP UX,
  so it can not yet be assumed it runs there
- improved session recovery when outbound tcp connection breaks, reduces
  probability of message loss at the price of a highly unlikely potential
  (single) message duplication
---------------------------------------------------------------------------
Version 3.12.0 (rgerhards), 2008-02-28
- added full expression support for filters; filters can now contain
  arbitrary complex boolean, string and arithmetic expressions
---------------------------------------------------------------------------
Version 3.11.6 (rgerhards), 2008-02-27
- bugfix: gssapi libraries were still linked to rsyslog core, what should
  no longer be necessary. Applied fix by Michael Biebl to solve this.
- enabled imgssapi to be loaded side-by-side with imtcp
- added InputGSSServerPermitPlainTCP config directive
- split imgssapi source code somewhat from imtcp
- bugfix: queue cancel cleanup handler could be called with
  invalid pointer if dequeue failed
- bugfix: rsyslogd segfaulted on second SIGHUP
  tracker: http://bugzilla.adiscon.com/show_bug.cgi?id=38
- improved stability of queue engine
- bugfix: queue disk file were not properly persisted when 
  immediately after closing an output file rsyslog was stopped
  or huped (the new output file open must NOT have happend at
  that point) - this lead to a sparse and invalid queue file
  which could cause several problems to the engine (unpredictable
  results). This situation should have happened only in very
  rare cases. tracker: http://bugzilla.adiscon.com/show_bug.cgi?id=40
- bugfix: during queue shutdown, an assert invalidly triggered when
  the primary queue's DA worker was terminated while the DA queue's
  regular worker was still executing. This could result in a segfault
  during shutdown.
  tracker: http://bugzilla.adiscon.com/show_bug.cgi?id=41
- bugfix: queue properties sizeOnDisk, bytesRead were persisted to 
  disk with wrong data type (long instead of int64) - could cause
  problems on 32 bit machines
- bugfix: queue aborted when it was shut down, DA-enabled, DA mode
  was just initiated but not fully initialized (a race condition)
- bugfix: imfile could abort under extreme stress conditions
  (when it was terminated before it could open all of its
  to be monitored files)
- applied patch from varmojfekoj to fix an issue with compatibility 
  mode and default module directories (many thanks!):
  I've also noticed a bug in the compatibility code; the problem is that 
  options are parsed before configuration file so options which need a 
  module to be loaded will currently ignore any $moddir directive. This 
  can be fixed by moving legacyOptsHook() after config file parsing. 
  (see the attached patch) This goes against the logical order of 
  processing, but the legacy options are only few and it doesn't seem to 
  be a problem.
- bugfix: object property deserializer did not handle negative numbers
---------------------------------------------------------------------------
Version 3.11.5 (rgerhards), 2008-02-25
- new imgssapi module, changed imtcp module - this enables to load/package
  GSSAPI support separately - thanks to varmojfekoj for the patch
- compatibility mode (the -c option series) is now at least partly
  completed - thanks to varmojfekoj for the patch
- documentation for imgssapi and imtcp added
- duplicate $ModLoad's for the same module are now detected and
  rejected -- thanks to varmojfekoj for the patch
---------------------------------------------------------------------------
Version 3.11.4 (rgerhards), 2008-02-21
- bugfix: debug.html was missing from release tarball - thanks to Michael
  Biebl for bringing this to my attention
- some internal cleanup on the stringbuf object calling interface
- general code cleanup and further modularization
- $MainMessageQueueDiscardSeverity can now also handle textual severities
  (previously only integers)
- bugfix: message object was not properly synchronized when the 
  main queue had a single thread and non-direct action queues were used
- some documentation improvements
---------------------------------------------------------------------------
Version 3.11.3 (rgerhards), 2008-02-18
- fixed a bug in imklog which lead to duplicate message content in
  kernel logs
- added support for better plugin handling in libdbi (we contributed
  a patch to do that, we just now need to wait for the next libdbi
  version)
- bugfix: fixed abort when invalid template was provided to an action
  bug http://bugzilla.adiscon.com/show_bug.cgi?id=4
- re-instantiated SIGUSR1 function; added SIGUSR2 to generate debug
  status output
- added some documentation on runtime-debug settings
- slightly improved man pages for novice users
---------------------------------------------------------------------------
Version 3.11.2 (rgerhards), 2008-02-15
- added the capability to monitor text files and process their content
  as syslog messages (including forwarding)
- added support for libdbi, a database abstraction layer. rsyslog now
  also supports the following databases via dbi drivers:
  * Firebird/Interbase
  * FreeTDS (access to MS SQL Server and Sybase)
  * SQLite/SQLite3
  * Ingres (experimental)
  * mSQL (experimental)
  * Oracle (experimental)
  Additional drivers may be provided by the libdbi-drivers project, which
  can be used by rsyslog as soon as they become available.
- removed some left-over unnecessary dbgprintf's (cluttered screen,
  cosmetic)
- doc bugfix: html documentation for omsnmp was missing
---------------------------------------------------------------------------
Version 3.11.1 (rgerhards), 2008-02-12
- SNMP trap sender added thanks to Andre Lorbach (omsnmp)
- added input-plugin interface specification in form of a (copy) template
  input module
- applied documentation fix by Michael Biebl -- many thanks!
- bugfix: immark did not have MARK flags set...
- added x-info field to rsyslogd startup/shutdown message. Hopefully
  points users to right location for further info (many don't even know
  they run rsyslog ;))
- bugfix: trailing ":" of tag was lost while parsing legacy syslog messages
  without timestamp - thanks to Anders Blomdell for providing a patch!
- fixed a bug in stringbuf.c related to STRINGBUF_TRIM_ALLOCSIZE, which
  wasn't supposed to be used with rsyslog. Put a warning message up that
  tells this feature is not tested and probably not worth the effort.
  Thanks to Anders Blomdell fro bringing this to our attention
- somewhat improved performance of string buffers
- fixed bug that caused invalid treatment of tabs (HT) in rsyslog.conf
- bugfix: setting for $EscapeCopntrolCharactersOnReceive was not 
  properly initialized
- clarified usage of space-cc property replacer option
- improved abort diagnostic handler
- some initial effort for malloc/free runtime debugging support
- bugfix: using dynafile actions caused rsyslogd abort
- fixed minor man errors thanks to Michael Biebl
---------------------------------------------------------------------------
Version 3.11.0 (rgerhards), 2008-01-31
- implemented queued actions
- implemented simple rate limiting for actions
- implemented deliberate discarding of lower priority messages over higher
  priority ones when a queue runs out of space
- implemented disk quotas for disk queues
- implemented the $ActionResumeRetryCount config directive
- added $ActionQueueFilename config directive
- added $ActionQueueSize config directive
- added $ActionQueueHighWaterMark config directive
- added $ActionQueueLowWaterMark config directive
- added $ActionQueueDiscardMark config directive
- added $ActionQueueDiscardSeverity config directive
- added $ActionQueueCheckpointInterval config directive
- added $ActionQueueType config directive
- added $ActionQueueWorkerThreads config directive
- added $ActionQueueTimeoutshutdown config directive
- added $ActionQueueTimeoutActionCompletion config directive
- added $ActionQueueTimeoutenQueue config directive
- added $ActionQueueTimeoutworkerThreadShutdown config directive
- added $ActionQueueWorkerThreadMinimumMessages config directive
- added $ActionQueueMaxFileSize config directive
- added $ActionQueueSaveonShutdown config directive
- addded $ActionQueueDequeueSlowdown config directive
- addded $MainMsgQueueDequeueSlowdown config directive
- bugfix: added forgotten docs to package
- improved debugging support
- fixed a bug that caused $MainMsgQueueCheckpointInterval to work incorrectly
- when a long-running action needs to be cancelled on shutdown, the message
  that was processed by it is now preserved. This finishes support for
  guaranteed delivery of messages (if the output supports it, of course)
- fixed bug in output module interface, see
  http://sourceforge.net/tracker/index.php?func=detail&aid=1881008&group_id=123448&atid=696552
- changed the ommysql output plugin so that the (lengthy) connection
  initialization now takes place in message processing. This works much
  better with the new queued action mode (fast startup)
- fixed a bug that caused a potential hang in file and fwd output module
  varmojfekoj provided the patch - many thanks!
- bugfixed stream class offset handling on 32bit platforms
---------------------------------------------------------------------------
Version 3.10.3 (rgerhards), 2008-01-28
- fixed a bug with standard template definitions (not a big deal) - thanks
  to varmojfekoj for spotting it
- run-time instrumentation added
- implemented disk-assisted queue mode, which enables on-demand disk
  spooling if the queue's in-memory queue is exhausted
- implemented a dynamic worker thread pool for processing incoming
  messages; workers are started and shut down as need arises
- implemented a run-time instrumentation debug package
- implemented the $MainMsgQueueSaveOnShutdown config directive
- implemented the $MainMsgQueueWorkerThreadMinimumMessages config directive
- implemented the $MainMsgQueueTimeoutWorkerThreadShutdown config directive
---------------------------------------------------------------------------
Version 3.10.2 (rgerhards), 2008-01-14
- added the ability to keep stop rsyslogd without the need to drain
  the main message queue. In disk queue mode, rsyslog continues to
  run from the point where it stopped. In case of a system failure, it
  continues to process messages from the last checkpoint.
- fixed a bug that caused a segfault on startup when no $WorkDir directive
  was specified in rsyslog.conf
- provided more fine-grain control over shutdown timeouts and added a
  way to specify the enqueue timeout when the main message queue is full
- implemented $MainMsgQueueCheckpointInterval config directive
- implemented $MainMsgQueueTimeoutActionCompletion config directive
- implemented $MainMsgQueueTimeoutEnqueue config directive
- implemented $MainMsgQueueTimeoutShutdown config directive
---------------------------------------------------------------------------
Version 3.10.1 (rgerhards), 2008-01-10
- implemented the "disk" queue mode. However, it currently is of very
  limited use, because it does not support persistence over rsyslogd
  runs. So when rsyslogd is stopped, the queue is drained just as with
  the in-memory queue modes. Persistent queues will be a feature of
  the next release.
- performance-optimized string class, should bring an overall improvement
- fixed a memory leak in imudp -- thanks to varmojfekoj for the patch
- fixed a race condition that could lead to a rsyslogd hang when during
  HUP or termination
- done some doc updates
- added $WorkDirectory config directive
- added $MainMsgQueueFileName config directive
- added $MainMsgQueueMaxFileSize config directive
---------------------------------------------------------------------------
Version 3.10.0 (rgerhards), 2008-01-07
- implemented input module interface and initial input modules
- enhanced threading for input modules (each on its own thread now)
- ability to bind UDP listeners to specific local interfaces/ports and
  ability to run multiple of them concurrently
- added ability to specify listen IP address for UDP syslog server
- license changed to GPLv3
- mark messages are now provided by loadble module immark
- rklogd is no longer provided. Its functionality has now been taken over
  by imklog, a loadable input module. This offers a much better integration
  into rsyslogd and makes sure that the kernel logger process is brought
  up and down at the appropriate times
- enhanced $IncludeConfig directive to support wildcard characters
  (thanks to Michael Biebl)
- all inputs are now implemented as loadable plugins
- enhanced threading model: each input module now runs on its own thread
- enhanced message queue which now supports different queueing methods
  (among others, this can be used for performance fine-tuning)
- added a large number of new configuration directives for the new
  input modules
- enhanced multi-threading utilizing a worker thread pool for the
  main message queue
- compilation without pthreads is no longer supported
- much cleaner code due to new objects and removal of single-threading
  mode
---------------------------------------------------------------------------
Version 2.0.8 V2-STABLE (rgerhards), 2008-??-??
- bugfix: ompgsql did not detect problems in sql command execution
  this could cause loss of messages. The handling was correct if the
  connection broke, but not if there was a problem with statement
  execution. The most probable case for such a case would be invalid
  sql inside the template, and this is now much easier to diagnose.
- doc bugfix: default for $DirCreateMode incorrectly stated
---------------------------------------------------------------------------
Version 2.0.7 V2-STABLE (rgerhards), 2008-04-14
- bugfix: the default for $DirCreateMode was 0644, and as such wrong.
  It has now been changed to 0700. For some background, please see
  http://lists.adiscon.net/pipermail/rsyslog/2009-April/001986.html
- bugfix: "$CreateDirs off" also disabled file creation
  Thanks to William Tisater for analyzing this bug and providing a patch.
  The actual code change is heavily based on William's patch.
- bugfix: memory leak in ompgsql
  Thanks to Ken for providing the patch
- bugfix: potential memory leak in msg.c
  This one did not surface yet and the issue was actually found due to
  a problem in v4 - but better fix it here, too
---------------------------------------------------------------------------
Version 2.0.6 V2-STABLE (rgerhards), 2008-08-07
- bugfix: memory leaks in rsyslogd, primarily in singlethread mode
  Thanks to Frederico Nunez for providing the fix
- bugfix: copy&paste error lead to dangling if - this caused a very minor
  issue with re-formatting a RFC3164 date when the message was invalidly
  formatted and had a colon immediately after the date. This was in the
  code for some years (even v1 had it) and I think it never had any
  effect at all in practice. Though, it should be fixed - but definitely
  nothing to worry about.
---------------------------------------------------------------------------
Version 2.0.6 V2-STABLE (rgerhards), 2008-08-07
- bugfix: IPv6 addresses could not be specified in forwarding actions
  New syntax @[addr]:port introduced to enable that. Root problem was IPv6
  addresses contain colons. (backport from 3.21.3)
---------------------------------------------------------------------------
Version 2.0.5 STABLE (rgerhards), 2008-05-15
- bugfix: regular expressions inside property replacer did not work
  properly
- adapted to liblogging 0.7.1+
---------------------------------------------------------------------------
Version 2.0.4 STABLE (rgerhards), 2008-03-27
- bugfix: internally generated messages had "FROMHOST" property not set
- bugfix: continue parsing if tag is oversize (discard oversize part) - thanks
  to mclaughlin77@gmail.com for the patch
- added $HHOUR and $QHOUR system properties - can be used for half- and
  quarter-hour logfile rotation
---------------------------------------------------------------------------
Version 2.0.3 STABLE (rgerhards), 2008-03-12
- bugfix: setting for $EscapeCopntrolCharactersOnReceive was not 
  properly initialized
- bugfix: resolved potential segfault condition on HUP (extremely
  unlikely to happen in practice), for details see tracker:
  http://bugzilla.adiscon.com/show_bug.cgi?id=38
- improved the man pages a bit - thanks to Michael Biebl for the patch
- bugfix: not properly initialized data could cause several segfaults if
  there were errors in the config file - thanks to varmojfekoj for the patch
---------------------------------------------------------------------------
Version 2.0.2 STABLE (rgerhards), 2008-02-12
- fixed a bug that could cause invalid string handling via strerror_r
  varmojfekoj provided the patch - many thanks!
- added x-info field to rsyslogd startup/shutdown message. Hopefully
  points users to right location for further info (many don't even know
  they run rsyslog ;))
- bugfix: suspended actions were not always properly resumed
  varmojfekoj provided the patch - many thanks!
- bugfix: errno could be changed during mark processing, leading to
  invalid error messages when processing inputs. Thank to varmojfekoj for
  pointing out this problem.
- bugfix: trailing ":" of tag was lost while parsing legacy syslog messages
  without timestamp - thanks to Anders Blomdell for providing a patch!
- bugfix (doc): misspelled config directive, invalid signal info
- applied some doc fixes from Michel Biebl and cleaned up some no longer
  needed files suggested by him
- cleaned up stringbuf.c to fix an annoyance reported by Anders Blomdell
- fixed bug that caused invalid treatment of tabs (HT) in rsyslog.conf
---------------------------------------------------------------------------
Version 2.0.1 STABLE (rgerhards), 2008-01-24
- fixed a bug in integer conversion - but this function was never called,
  so it is not really a useful bug fix ;)
- fixed a bug with standard template definitions (not a big deal) - thanks
  to varmojfekoj for spotting it
- fixed a bug that caused a potential hang in file and fwd output module
  varmojfekoj provided the patch - many thanks!
---------------------------------------------------------------------------
Version 2.0.0 STABLE (rgerhards), 2008-01-02
- re-release of 1.21.2 as STABLE with no modifications except some
  doc updates
---------------------------------------------------------------------------
Version 1.21.2 (rgerhards), 2007-12-28
- created a gss-api output module. This keeps GSS-API code and
  TCP/UDP code separated. It is also important for forward-
  compatibility with v3. Please note that this change breaks compatibility
  with config files created for 1.21.0 and 1.21.1 - this was considered
  acceptable.
- fixed an error in forwarding retry code (could lead to message corruption
  but surfaced very seldom)
- increased portability for older platforms (AI_NUMERICSERV moved)
- removed socket leak in omfwd.c
- cross-platform patch for GSS-API compile problem on some platforms
  thanks to darix for the patch!
---------------------------------------------------------------------------
Version 1.21.1 (rgerhards), 2007-12-23
- small doc fix for $IncludeConfig
- fixed a bug in llDestroy()
- bugfix: fixing memory leak when message queue is full and during
  parsing. Thanks to varmojfekoj for the patch.
- bugfix: when compiled without network support, unix sockets were
  not properply closed
- bugfix: memory leak in cfsysline.c/doGetWord() fixed
---------------------------------------------------------------------------
Version 1.21.0 (rgerhards), 2007-12-19
- GSS-API support for syslog/TCP connections was added. Thanks to
  varmojfekoj for providing the patch with this functionality
- code cleanup
- enhanced $IncludeConfig directive to support wildcard filenames
- changed some multithreading synchronization
---------------------------------------------------------------------------
Version 1.20.1 (rgerhards), 2007-12-12
- corrected a debug setting that survived release. Caused TCP connections
  to be retried unnecessarily often.
- When a hostname ACL was provided and DNS resolution for that name failed,
  ACL processing was stopped at that point. Thanks to mildew for the patch.
  Fedora Bugzilla: http://bugzilla.redhat.com/show_bug.cgi?id=395911
- fixed a potential race condition, see link for details:
  http://rgerhards.blogspot.com/2007/12/rsyslog-race-condition.html
  Note that the probability of problems from this bug was very remote
- fixed a memory leak that happend when PostgreSQL date formats were
  used
---------------------------------------------------------------------------
Version 1.20.0 (rgerhards), 2007-12-07
- an output module for postgres databases has been added. Thanks to
  sur5r for contributing this code
- unloading dynamic modules has been cleaned up, we now have a
  real implementation and not just a dummy "good enough for the time
  being".
- enhanced platform independence - thanks to Bartosz Kuzma and Michael
  Biebl for their very useful contributions
- some general code cleanup (including warnings on 64 platforms, only)
---------------------------------------------------------------------------
Version 1.19.12 (rgerhards), 2007-12-03
- cleaned up the build system (thanks to Michael Biebl for the patch)
- fixed a bug where ommysql was still not compiled with -pthread option
---------------------------------------------------------------------------
Version 1.19.11 (rgerhards), 2007-11-29
- applied -pthread option to build when building for multi-threading mode
  hopefully solves an issue with segfaulting
---------------------------------------------------------------------------
Version 1.19.10 (rgerhards), 2007-10-19
- introdcued the new ":modulename:" syntax for calling module actions
  in selector lines; modified ommysql to support it. This is primarily
  an aid for further modules and a prequisite to actually allow third
  party modules to be created.
- minor fix in slackware startup script, "-r 0" is now "-r0"
- updated rsyslogd doc set man page; now in html format
- undid creation of a separate thread for the main loop -- this did not
  turn out to be needed or useful, so reduce complexity once again.
- added doc fixes provided by Michael Biebl - thanks
---------------------------------------------------------------------------
Version 1.19.9 (rgerhards), 2007-10-12
- now packaging system which again contains all components in a single
  tarball
- modularized main() a bit more, resulting in less complex code
- experimentally added an additional thread - will see if that affects
  the segfault bug we experience on some platforms. Note that this change
  is scheduled to be removed again later.
---------------------------------------------------------------------------
Version 1.19.8 (rgerhards), 2007-09-27
- improved repeated message processing
- applied patch provided by varmojfekoj to support building ommysql
  in its own way (now also resides in a plugin subdirectory);
  ommysql is now a separate package
- fixed a bug in cvthname() that lead to message loss if part
  of the source hostname would have been dropped
- created some support for distributing ommysql together with the
  main rsyslog package. I need to re-think it in the future, but
  for the time being the current mode is best. I now simply include
  one additional tarball for ommysql inside the main distribution.
  I look forward to user feedback on how this should be done best. In the
  long term, a separate project should be spawend for ommysql, but I'd
  like to do that only after the plugin interface is fully stable (what
  it is not yet).
---------------------------------------------------------------------------
Version 1.19.7 (rgerhards), 2007-09-25
- added code to handle situations where senders send us messages ending with
  a NUL character. It is now simply removed. This also caused trailing LF
  reduction to fail, when it was followed by such a NUL. This is now also
  handled.
- replaced some non-thread-safe function calls by their thread-safe
  counterparts
- fixed a minor memory leak that occured when the %APPNAME% property was
  used (I think nobody used that in practice)
- fixed a bug that caused signal handlers in cvthname() not to be restored when
  a malicious pointer record was detected and processing of the message been
  stopped for that reason (this should be really rare and can not be related
  to the segfault bug we are hunting).
- fixed a bug in cvthname that lead to passing a wrong parameter - in
  practice, this had no impact.
- general code cleanup (e.g. compiler warnings, comments)
---------------------------------------------------------------------------
Version 1.19.6 (rgerhards), 2007-09-11
- applied patch by varmojfekoj to change signal handling to the new
  sigaction API set (replacing the depreciated signal() calls and its
  friends.
- fixed a bug that in --enable-debug mode caused an assertion when the
  discard action was used
- cleaned up compiler warnings
- applied patch by varmojfekoj to FIX a bug that could cause 
  segfaults if empty properties were processed using modifying
  options (e.g. space-cc, drop-cc)
- fixed man bug: rsyslogd supports -l option
---------------------------------------------------------------------------
Version 1.19.5 (rgerhards), 2007-09-07
- changed part of the CStr interface so that better error tracking
  is provided and the calling sequence is more intuitive (there were
  invalid calls based on a too-weired interface)
- (hopefully) fixed some remaining bugs rooted in wrong use of 
  the CStr class. These could lead to program abort.
- applied patch by varmojfekoj two fix two potential segfault situations
- added $ModDir config directive
- modified $ModLoad so that an absolute path may be specified as
  module name (e.g. /rsyslog/ommysql.so)
---------------------------------------------------------------------------
Version 1.19.4 (rgerhards/varmojfekoj), 2007-09-04
- fixed a number of small memory leaks - thanks varmojfekoj for patching
- fixed an issue with CString class that could lead to rsyslog abort
  in tplToString() - thanks varmojfekoj for patching
- added a man-version of the config file documenation - thanks to Michel
  Samia for providing the man file
- fixed bug: a template like this causes an infinite loop:
  $template opts,"%programname:::a,b%"
  thanks varmojfekoj for the patch
- fixed bug: case changing options crash freeing the string pointer
  because they modify it: $template opts2,"%programname::1:lowercase%"
  thanks varmojfekoj for the patch
---------------------------------------------------------------------------
Version 1.19.3 (mmeckelein/varmojfekoj), 2007-08-31
- small mem leak fixed (after calling parseSelectorAct) - Thx varmojkekoj
- documentation section "Regular File" und "Blocks" updated
- solved an issue with dynamic file generation - Once again many thanks
  to varmojfekoj
- the negative selector for program name filter (Blocks) does not work as
  expected - Thanks varmojfekoj for patching
- added forwarding information to sysklogd (requires special template)
  to config doc
---------------------------------------------------------------------------
Version 1.19.2 (mmeckelein/varmojfekoj), 2007-08-28
- a specifically formed message caused a segfault - Many thanks varmojfekoj
  for providing a patch
- a typo and a weird condition are fixed in msg.c - Thanks again
  varmojfekoj 
- on file creation the file was always owned by root:root. This is fixed
  now - Thanks ypsa for solving this issue
---------------------------------------------------------------------------
Version 1.19.1 (mmeckelein), 2007-08-22
- a bug that caused a high load when a TCP/UDP connection was closed is 
  fixed now - Thanks mildew for solving this issue
- fixed a bug which caused a segfault on reinit - Thx varmojfekoj for the
  patch
- changed the hardcoded module path "/lib/rsyslog" to $(pkglibdir) in order
  to avoid trouble e.g. on 64 bit platforms (/lib64) - many thanks Peter
  Vrabec and darix, both provided a patch for solving this issue
- enhanced the unloading of modules - thanks again varmojfekoj
- applied a patch from varmojfekoj which fixes various little things in
  MySQL output module
---------------------------------------------------------------------------
Version 1.19.0 (varmojfekoj/rgerhards), 2007-08-16
- integrated patch from varmojfekoj to make the mysql module a loadable one
  many thanks for the patch, MUCH appreciated
---------------------------------------------------------------------------
Version 1.18.2 (rgerhards), 2007-08-13
- fixed a bug in outchannel code that caused templates to be incorrectly
  parsed
- fixed a bug in ommysql that caused a wrong ";template" missing message
- added some code for unloading modules; not yet fully complete (and we do
  not yet have loadable modules, so this is no problem)
- removed debian subdirectory by request of a debian packager (this is a special
  subdir for debian and there is also no point in maintaining it when there
  is a debian package available - so I gladly did this) in some cases
- improved overall doc quality (some pages were quite old) and linked to
  more of the online resources.
- improved /contrib/delete_mysql script by adding a host option and some
  other minor modifications
---------------------------------------------------------------------------
Version 1.18.1 (rgerhards), 2007-08-08
- applied a patch from varmojfekoj which solved a potential segfault
  of rsyslogd on HUP
- applied patch from Michel Samia to fix compilation when the pthreads
  feature is disabled
- some code cleanup (moved action object to its own file set)
- add config directive $MainMsgQueueSize, which now allows to configure the
  queue size dynamically
- all compile-time settings are now shown in rsyslogd -v, not just the
  active ones
- enhanced performance a little bit more
- added config file directive $ActionResumeInterval
- fixed a bug that prevented compilation under debian sid
- added a contrib directory for user-contributed useful things
---------------------------------------------------------------------------
Version 1.18.0 (rgerhards), 2007-08-03
- rsyslog now supports fallback actions when an action did not work. This
  is a great feature e.g. for backup database servers or backup syslog
  servers
- modified rklogd to only change the console log level if -c is specified
- added feature to use multiple actions inside a single selector
- implemented $ActionExecOnlyWhenPreviousIsSuspended config directive
- error messages during startup are now spit out to the configured log
  destinations
---------------------------------------------------------------------------
Version 1.17.6 (rgerhards), 2007-08-01
- continued to work on output module modularization - basic stage of
  this work is now FINISHED
- fixed bug in OMSRcreate() - always returned SR_RET_OK
- fixed a bug that caused ommysql to always complain about missing
  templates
- fixed a mem leak in OMSRdestruct - freeing the object itself was
  forgotten - thanks to varmojfekoj for the patch
- fixed a memory leak in syslogd/init() that happend when the config
  file could not be read - thanks to varmojfekoj for the patch
- fixed insufficient memory allocation in addAction() and its helpers.
  The initial fix and idea was developed by mildew, I fine-tuned
  it a bit. Thanks a lot for the fix, I'd probably had pulled out my
  hair to find the bug...
- added output of config file line number when a parsing error occured
- fixed bug in objomsr.c that caused program to abort in debug mode with
  an invalid assertion (in some cases)
- fixed a typo that caused the default template for MySQL to be wrong.
  thanks to mildew for catching this.
- added configuration file command $DebugPrintModuleList and
  $DebugPrintCfSysLineHandlerList
- fixed an invalid value for the MARK timer - unfortunately, there was
  a testing aid left in place. This resulted in quite frequent MARK messages
- added $IncludeConfig config directive
- applied a patch from mildew to prevent rsyslogd from freezing under heavy
  load. This could happen when the queue was full. Now, we drop messages
  but rsyslogd remains active.
---------------------------------------------------------------------------
Version 1.17.5 (rgerhards), 2007-07-30
- continued to work on output module modularization
- fixed a missing file bug - thanks to Andrea Montanari for reporting
  this problem
- fixed a problem with shutting down the worker thread and freeing the
  selector_t list - this caused messages to be lost, because the
  message queue was not properly drained before the selectors got
  destroyed.
---------------------------------------------------------------------------
Version 1.17.4 (rgerhards), 2007-07-27
- continued to work on output module modularization
- fixed a situation where rsyslogd could create zombie processes
  thanks to mildew for the patch
- applied patch from Michel Samia to fix compilation when NOT
  compiled for pthreads
---------------------------------------------------------------------------
Version 1.17.3 (rgerhards), 2007-07-25
- continued working on output module modularization
- fixed a bug that caused rsyslogd to segfault on exit (and
  probably also on HUP), when there was an unsent message in a selector
  that required forwarding and the dns lookup failed for that selector
  (yes, it was pretty unlikely to happen;))
  thanks to varmojfekoj <varmojfekoj@gmail.com> for the patch
- fixed a memory leak in config file parsing and die()
  thanks to varmojfekoj <varmojfekoj@gmail.com> for the patch
- rsyslogd now checks on startup if it is capable to performa any work
  at all. If it cant, it complains and terminates
  thanks to Michel Samia for providing the patch!
- fixed a small memory leak when HUPing syslogd. The allowed sender
  list now gets freed. thanks to mildew for the patch.
- changed the way error messages in early startup are logged. They
  now do no longer use the syslogd code directly but are rather
  send to stderr.
---------------------------------------------------------------------------
Version 1.17.2 (rgerhards), 2007-07-23
- made the port part of the -r option optional. Needed for backward
  compatibility with sysklogd
- replaced system() calls with something more reasonable. Please note that
  this might break compatibility with some existing configuration files.
  We accept this in favour of the gained security.
- removed a memory leak that could occur if timegenerated was used in
  RFC 3164 format in templates
- did some preparation in msg.c for advanced multithreading - placed the
  hooks, but not yet any active code
- worked further on modularization
- added $ModLoad MySQL (dummy) config directive
- added DropTrailingLFOnReception config directive
---------------------------------------------------------------------------
Version 1.17.1 (rgerhards), 2007-07-20
- fixed a bug that caused make install to install rsyslogd and rklogd under
  the wrong names
- fixed bug that caused $AllowedSenders to handle IPv6 scopes incorrectly;
  also fixed but that could grabble $AllowedSender wildcards. Thanks to
  mildew@gmail.com for the patch
- minor code cleanup - thanks to Peter Vrabec for the patch
- fixed minimal memory leak on HUP (caused by templates)
  thanks to varmojfekoj <varmojfekoj@gmail.com> for the patch
- fixed another memory leak on HUPing and on exiting rsyslogd
  again thanks to varmojfekoj <varmojfekoj@gmail.com> for the patch
- code cleanup (removed compiler warnings)
- fixed portability bug in configure.ac - thanks to Bartosz Kuźma for patch
- moved msg object into its own file set
- added the capability to continue trying to write log files when the
  file system is full. Functionality based on patch by Martin Schulze
  to sysklogd package.
---------------------------------------------------------------------------
Version 1.17.0 (RGer), 2007-07-17
- added $RepeatedLineReduction config parameter
- added $EscapeControlCharactersOnReceive config parameter
- added $ControlCharacterEscapePrefix config parameter
- added $DirCreateMode config parameter
- added $CreateDirs config parameter
- added $DebugPrintTemplateList config parameter
- added $ResetConfigVariables config parameter
- added $FileOwner config parameter
- added $FileGroup config parameter
- added $DirOwner config parameter
- added $DirGroup config parameter
- added $FailOnChownFailure config parameter
- added regular expression support to the filter engine
  thanks to Michel Samia for providing the patch!
- enhanced $AllowedSender functionality. Credits to mildew@gmail.com for
  the patch doing that
  - added IPv6 support
  - allowed DNS hostnames
  - allowed DNS wildcard names
- added new option $DropMsgsWithMaliciousDnsPTRRecords
- added autoconf so that rfc3195d, rsyslogd and klogd are stored to /sbin
- added capability to auto-create directories with dynaFiles
---------------------------------------------------------------------------
Version 1.16.0 (RGer/Peter Vrabec), 2007-07-13 - The Friday, 13th Release ;)
- build system switched to autotools
- removed SYSV preprocessor macro use, replaced with autotools equivalents
- fixed a bug that caused rsyslogd to segfault when TCP listening was
  disabled and it terminated
- added new properties "syslogfacility-text" and "syslogseverity-text"
  thanks to varmojfekoj <varmojfekoj@gmail.com> for the patch
- added the -x option to disable hostname dns reslution
  thanks to varmojfekoj <varmojfekoj@gmail.com> for the patch
- begun to better modularize syslogd.c - this is an ongoing project; moved
  type definitions to a separate file
- removed some now-unused fields from struct filed
- move file size limit fields in struct field to the "right spot" (the file
  writing part of the union - f_un.f_file)
- subdirectories linux and solaris are no longer part of the distribution
  package. This is not because we cease support for them, but there are no
  longer any files in them after the move to autotools
---------------------------------------------------------------------------
Version 1.15.1 (RGer), 2007-07-10
- fixed a bug that caused a dynaFile selector to stall when there was
  an open error with one file 
- improved template processing for dynaFiles; templates are now only
  looked up during initialization - speeds up processing
- optimized memory layout in struct filed when compiled with MySQL
  support
- fixed a bug that caused compilation without SYSLOG_INET to fail
- re-enabled the "last message repeated n times" feature. This
  feature was not taken care of while rsyslogd evolved from sysklogd
  and it was more or less defunct. Now it is fully functional again.
- added system properties: $NOW, $YEAR, $MONTH, $DAY, $HOUR, $MINUTE
- fixed a bug in iovAsString() that caused a memory leak under stress
  conditions (most probably memory shortage). This was unlikely to
  ever happen, but it doesn't hurt doing it right
- cosmetic: defined type "uchar", change all unsigned chars to uchar
---------------------------------------------------------------------------
Version 1.15.0 (RGer), 2007-07-05
- added ability to dynamically generate file names based on templates
  and thus properties. This was a much-requested feature. It makes
  life easy when it e.g. comes to splitting files based on the sender
  address.
- added $umask and $FileCreateMode config file directives
- applied a patch from Bartosz Kuzma to compile cleanly under NetBSD
- checks for extra (unexpected) characters in system config file lines
  have been added
- added IPv6 documentation - was accidently missing from CVS
- begun to change char to unsigned char
---------------------------------------------------------------------------
Version 1.14.2 (RGer), 2007-07-03
** this release fixes all known nits with IPv6 **
- restored capability to do /etc/service lookup for "syslog"
  service when -r 0 was given
- documented IPv6 handling of syslog messages
- integrate patch from Bartosz Kuźma to make rsyslog compile under
  Solaris again (the patch replaced a strndup() call, which is not
  available under Solaris
- improved debug logging when waiting on select
- updated rsyslogd man page with new options (-46A)
---------------------------------------------------------------------------
Version 1.14.1 (RGer/Peter Vrabec), 2007-06-29
- added Peter Vrabec's patch for IPv6 TCP
- prefixed all messages send to stderr in rsyslogd with "rsyslogd: "
---------------------------------------------------------------------------
Version 1.14.0 (RGer/Peter Vrabec), 2007-06-28
- Peter Vrabec provided IPv6 for rsyslog, so we are now IPv6 enabled
  IPv6 Support is currently for UDP only, TCP is to come soon.
  AllowedSender configuration does not yet work for IPv6.
- fixed code in iovCreate() that broke C's strict aliasing rules 
- fixed some char/unsigned char differences that forced the compiler
  to spit out warning messages
- updated the Red Hat init script to fix a known issue (thanks to
  Peter Vrabec)
---------------------------------------------------------------------------
Version 1.13.5 (RGer), 2007-06-22
- made the TCP session limit configurable via command line switch
  now -t <port>,<max sessions>
- added man page for rklogd(8) (basically a copy from klogd, but now
  there is one...)
- fixed a bug that caused internal messages (e.g. rsyslogd startup) to
  appear without a tag.
- removed a minor memory leak that occurred when TAG processing requalified
  a HOSTNAME to be a TAG (and a TAG already was set).
- removed potential small memory leaks in MsgSet***() functions. There
  would be a leak if a property was re-set, something that happened
  extremely seldom.
---------------------------------------------------------------------------
Version 1.13.4 (RGer), 2007-06-18
- added a new property "PRI-text", which holds the PRI field in
  textual form (e.g. "syslog.info")
- added alias "syslogseverity" for "syslogpriority", which is a
  misleading property name that needs to stay for historical
  reasons (and backward-compatility)
- added doc on how to record PRI value in log file
- enhanced signal handling in klogd, including removal of an unsafe
  call to the logging system during signal handling
---------------------------------------------------------------------------
Version 1.13.3 (RGer), 2007-06-15
- create a version of syslog.c from scratch. This is now
  - highly optimized for rsyslog
  - removes an incompatible license problem as the original
    version had a BSD license with advertising clause
  - fixed in the regard that rklogd will continue to work when
    rsysogd has been restarted (the original version, as well
    as sysklogd, will remain silent then)
  - solved an issue with an extra NUL char at message end that the
    original version had
- applied some changes to klogd to care for the new interface
- fixed a bug in syslogd.c which prevented compiling under debian
---------------------------------------------------------------------------
Version 1.13.2 (RGer), 2007-06-13
- lib order in makefile patched to facilitate static linking - thanks
  to Bennett Todd for providing the patch
- Integrated a patch from Peter Vrabec (pvrabec@redheat.com):
  - added klogd under the name of rklogd (remove dependency on
    original sysklogd package
  - createDB.sql now in UTF
  - added additional config files for use on Red Hat
---------------------------------------------------------------------------
Version 1.13.1 (RGer), 2007-02-05
- changed the listen backlog limit to a more reasonable value based on
  the maximum number of TCP connections configurd (10% + 5) - thanks to Guy
  Standen for the hint (actually, the limit was 5 and that was a 
  left-over from early testing).
- fixed a bug in makefile which caused DB-support to be disabled when
  NETZIP support was enabled
- added the -e option to allow transmission of every message to remote
  hosts (effectively turns off duplicate message suppression)
- (somewhat) improved memory consumption when compiled with MySQL support
- looks like we fixed an incompatibility with MySQL 5.x and above software
  At least in one case, the remote server name was destroyed, leading to 
  a connection failure. The new, improved code does not have this issue and
  so we see this as solved (the new code is generally somewhat better, so
  there is a good chance we fixed this incompatibility).
---------------------------------------------------------------------------
Version 1.13.0 (RGer), 2006-12-19
- added '$' as ToPos proptery replacer specifier - means "up to the
  end of the string"
- property replacer option "escape-cc", "drop-cc" and "space-cc"  added
- changed the handling of \0 characters inside syslog messages. We now
  consistently escape them to "#000". This is somewhat recommended in
  the draft-ietf-syslog-protocol-19 draft. While the real recomendation
  is to not escape any characters at all, we can not do this without
  considerable modification of the code. So we escape it to "#000", which
  is consistent with a sample found in the Internet-draft.
- removed message glue logic (see printchopped() comment for details)
  Also caused removal of parts table and thus some improvements in
  memory usage.
- changed the default MAXLINE to 2048 to take care of recent syslog
  standardization efforts (can easily be changed in syslogd.c)
- added support for byte-counted TCP syslog messages (much like
  syslog-transport-tls-05 Internet Draft). This was necessary to
  support compression over TCP.
- added support for receiving compressed syslog messages
- added support for sending compressed syslog messages
- fixed a bug where the last message in a syslog/tcp stream was
  lost if it was not properly terminated by a LF character
---------------------------------------------------------------------------
Version 1.12.3 (RGer), 2006-10-04
- implemented some changes to support Solaris (but support is not
  yet complete)
- commented out (via #if 0) some methods that are currently not being use
  but should be kept for further us
- added (interim) -u 1 option to turn off hostname and tag parsing
- done some modifications to better support Fedora
- made the field delimiter inside property replace configurable via
  template
- fixed a bug in property replacer: if fields were used, the delimitor
  became part of the field. Up until now, this was barely noticable as 
  the delimiter as TAB only and thus invisible to a human. With other
  delimiters available now, it quickly showed up. This bug fix might cause
  some grief to existing installations if they used the extra TAB for
  whatever reasons - sorry folks... Anyhow, a solution is easy: just add
  a TAB character contstant into your template. Thus, there has no attempt
  been made to do this in a backwards-compatible way.
---------------------------------------------------------------------------
Version 1.12.2 (RGer), 2006-02-15
- fixed a bug in the RFC 3339 date formatter. An extra space was added
  after the actual timestamp
- added support for providing high-precision RFC3339 timestamps for
  (rsyslogd-)internally-generated messages
- very (!) experimental support for syslog-protocol internet draft
  added (the draft is experimental, the code is solid ;))
- added support for field-extracting in the property replacer
- enhanced the legacy-syslog parser so that it can interpret messages
  that do not contain a TIMESTAMP
- fixed a bug that caused the default socket (usually /dev/log) to be
  opened even when -o command line option was given
- fixed a bug in the Debian sample startup script - it caused rsyslogd
  to listen to remote requests, which it shouldn't by default
---------------------------------------------------------------------------
Version 1.12.1 (RGer), 2005-11-23
- made multithreading work with BSD. Some signal-handling needed to be
  restructured. Also, there might be a slight delay of up to 10 seconds
  when huping and terminating rsyslogd under BSD
- fixed a bug where a NULL-pointer was passed to printf() in logmsg().
- fixed a bug during "make install" where rc3195d was not installed
  Thanks to Bennett Todd for spotting this.
- fixed a bug where rsyslogd dumped core when no TAG was found in the
  received message
- enhanced message parser so that it can deal with missing hostnames
  in many cases (may not be totally fail-safe)
- fixed a bug where internally-generated messages did not have the correct
  TAG
---------------------------------------------------------------------------
Version 1.12.0 (RGer), 2005-10-26
- moved to a multi-threaded design. single-threading is still optionally
  available. Multi-threading is experimental!
- fixed a potential race condition. In the original code, marking was done
  by an alarm handler, which could lead to all sorts of bad things. This
  has been changed now. See comments in syslogd.c/domark() for details.
- improved debug output for property-based filters
- not a code change, but: I have checked all exit()s to make sure that
  none occurs once rsyslogd has started up. Even in unusual conditions
  (like low-memory conditions) rsyslogd somehow remains active. Of course,
  it might loose a message or two, but at least it does not abort and it
  can also recover when the condition no longer persists.
- fixed a bug that could cause loss of the last message received
  immediately before rsyslogd was terminated.
- added comments on thread-safety of global variables in syslogd.c
- fixed a small bug: spurios printf() when TCP syslog was used
- fixed a bug that causes rsyslogd to dump core on termination when one
  of the selector lines did not receive a message during the run (very
  unlikely)
- fixed an one-too-low memory allocation in the TCP sender. Could result
  in rsyslogd dumping core.
- fixed a bug with regular expression support (thanks to Andres Riancho)
- a little bit of code restructuring (especially main(), which was
  horribly large)
---------------------------------------------------------------------------
Version 1.11.1 (RGer), 2005-10-19
- support for BSD-style program name and host blocks
- added a new property "programname" that can be used in templates
- added ability to specify listen port for rfc3195d
- fixed a bug that rendered the "startswith" comparison operation
  unusable.
- changed more functions to "static" storage class to help compiler
  optimize (should have been static in the first place...)
- fixed a potential memory leak in the string buffer class destructor.
  As the destructur was previously never called, the leak did not actually
  appear.
- some internal restructuring in anticipation/preparation of minimal
  multi-threading support
- rsyslogd still shares some code with the sysklogd project. Some patches
  for this shared code have been brought over from the sysklogd CVS.
---------------------------------------------------------------------------
Version 1.11.0 (RGer), 2005-10-12
- support for receiving messages via RFC 3195; added rfc3195d for that
  purpose
- added an additional guard to prevent rsyslogd from aborting when the
  2gb file size limit is hit. While a user can configure rsyslogd to
  handle such situations, it would abort if that was not done AND large
  file support was not enabled (ok, this is hopefully an unlikely scenario)
- fixed a bug that caused additional Unix domain sockets to be incorrectly
  processed - could lead to message loss in extreme cases
---------------------------------------------------------------------------
Version 1.10.2 (RGer), 2005-09-27
- added comparison operations in property-based filters:
  * isequal
  * startswith
- added ability to negate all property-based filter comparison operations
  by adding a !-sign right in front of the operation name
- added the ability to specify remote senders for UDP and TCP
  received messages. Allows to block all but well-known hosts
- changed the $-config line directives to be case-INsensitive
- new command line option -w added: "do not display warnings if messages
  from disallowed senders are received"
- fixed a bug that caused rsyslogd to dump core when the compare value
  was not quoted in property-based filters
- fixed a bug in the new CStr compare function which lead to invalid
  results (fortunately, this function was not yet used widely)
- added better support for "debugging" rsyslog.conf property filters
  (only if -d switch is given)
- changed some function definitions to static, which eventually enables
  some compiler optimizations
- fixed a bug in MySQL code; when a SQL error occured, rsyslogd could
  run in a tight loop. This was due to invalid sequence of error reporting
  and is now fixed.
---------------------------------------------------------------------------
Version 1.10.1 (RGer), 2005-09-23
- added the ability to execute a shell script as an action.
  Thanks to Bjoern Kalkbrenner for providing the code!
- fixed a bug in the MySQL code; due to the bug the automatic one-time
  retry after an error did not happen - this lead to error message in
  cases where none should be seen (e.g. after a MySQL restart)
- fixed a security issue with SQL-escaping in conjunction with
  non-(SQL-)standard MySQL features.
---------------------------------------------------------------------------
Version 1.10.0 (RGer), 2005-09-20
  REMINDER: 1.10 is the first unstable version if the 1.x series!
- added the capability to filter on any property in selector lines
  (not just facility and priority)
- changed stringbuf into a new counted string class
- added support for a "discard" action. If a selector line with
  discard (~ character) is found, no selector lines *after* that
  line will be processed.
- thanks to Andres Riancho, regular expression support has been
  added to the template engine
- added the FROMHOST property in the template processor, which could
  previously not be obtained. Thanks to Cristian Testa for pointing
  this out and even providing a fix.
- added display of compile-time options to -v output
- performance improvement for production build - made some checks
  to happen only during debug mode
- fixed a problem with compiling on SUSE and - while doing so - removed
  the socket call to set SO_BSDCOMPAT in cases where it is obsolete.
---------------------------------------------------------------------------
Version 1.0.4 (RGer), 2006-02-01
- a small but important fix: the tcp receiver had two forgotten printf's
  in it that caused a lot of unnecessary output to stdout. This was
  important enough to justify a new release
---------------------------------------------------------------------------
Version 1.0.3 (RGer), 2005-11-14
- added an additional guard to prevent rsyslogd from aborting when the
  2gb file size limit is hit. While a user can configure rsyslogd to
  handle such situations, it would abort if that was not done AND large
  file support was not enabled (ok, this is hopefully an unlikely scenario)
- fixed a bug that caused additional Unix domain sockets to be incorrectly
  processed - could lead to message loss in extreme cases
- applied some patches available from the sysklogd project to code
  shared from there
- fixed a bug that causes rsyslogd to dump core on termination when one
  of the selector lines did not receive a message during the run (very
  unlikely)
- fixed an one-too-low memory allocation in the TCP sender. Could result
  in rsyslogd dumping core.
- fixed a bug in the TCP sender that caused the retry logic to fail
  after an error or receiver overrun
- fixed a bug in init() that could lead to dumping core
- fixed a bug that could lead to dumping core when no HOSTNAME or no TAG
  was present in the syslog message
---------------------------------------------------------------------------
Version 1.0.2 (RGer), 2005-10-05
- fixed an issue with MySQL error reporting. When an error occured,
  the MySQL driver went into an endless loop (at least in most cases).
---------------------------------------------------------------------------
Version 1.0.1 (RGer), 2005-09-23
- fixed a security issue with SQL-escaping in conjunction with
  non-(SQL-)standard MySQL features.
---------------------------------------------------------------------------
Version 1.0.0 (RGer), 2005-09-12
- changed install doc to cover daily cron scripts - a trouble source
- added rc script for slackware (provided by Chris Elvidge - thanks!) 
- fixed a really minor bug in usage() - the -r option was still
  reported as without the port parameter
---------------------------------------------------------------------------
Version 0.9.8 (RGer), 2005-09-05
- made startup and shutdown message more consistent and included the
  pid, so that they can be easier correlated. Used syslog-protocol
  structured data format for this purpose.
- improved config info in startup message, now tells not only
  if it is listening remote on udp, but also for tcp. Also includes
  the port numbers. The previous startup message was misleading, because
  it did not say "remote reception" if rsyslogd was only listening via
  tcp (but not via udp).
- added a "how can you help" document to the doc set
---------------------------------------------------------------------------
Version 0.9.7 (RGer), 2005-08-15
- some of the previous doc files (like INSTALL) did not properly
  reflect the changes to the build process and the new doc. Fixed
  that.
- changed syslogd.c so that when compiled without database support,
  an error message is displayed when a database action is detected
  in the config file (previously this was used as an user rule ;))
- fixed a bug in the os-specific Makefiles which caused MySQL
  support to not be compiled, even if selected
---------------------------------------------------------------------------
Version 0.9.6 (RGer), 2005-08-09
- greatly enhanced documentation. Now available in html format in
  the "doc" folder and FreeBSD. Finally includes an install howto.
- improved MySQL error messages a little - they now show up as log
  messages, too (formerly only in debug mode)
- added the ability to specify the listen port for udp syslog.
  WARNING: This introduces an incompatibility. Formerly, udp
  syslog was enabled by the -r command line option. Now, it is
  "-r [port]", which is consistent with the tcp listener. However,
  just -r will now return an error message.
- added sample startup scripts for Debian and FreeBSD
- added support for easy feature selection in the makefile. Un-
  fortunately, this also means I needed to spilt the make file
  for different OS and distros. There are some really bad syntax
  differences between FreeBSD and Linux make.
---------------------------------------------------------------------------
Version 0.9.5 (RGer), 2005-08-01
- the "semicolon bug" was actually not (fully) solved in 0.9.4. One
  part of the bug was solved, but another still existed. This one
  is fixed now, too.
- the "semicolon bug" actually turned out to be a more generic bug.
  It appeared whenever an invalid template name was given. With some
  selector actions, rsyslogd dumped core, with other it "just" had
  a small ressource leak with others all worked well. These anomalies
  are now fixed. Note that they only appeared during system initaliziation
  once the system was running, nothing bad happened.
- improved error reporting for template errors on startup. They are now
  shown on the console and the start-up tty. Formerly, they were only
  visible in debug mode.
- support for multiple instances of rsyslogd on a single machine added
- added new option "-o" --> omit local unix domain socket. This option
  enables rsyslogd NOT to listen to the local socket. This is most
  helpful when multiple instances of rsyslogd (or rsyslogd and another
  syslogd) shall run on a single system.
- added new option "-i <pidfile>" which allows to specify the pidfile.
  This is needed when multiple instances of rsyslogd are to be run.
- the new project home page is now online at www.rsyslog.com
---------------------------------------------------------------------------
Version 0.9.4 (RGer), 2005-07-25
- finally added the TCP sender. It now supports non-blocking mode, no
  longer disabling message reception during connect. As it is now, it
  is usable in production. The code could be more sophisticated, but
  I've kept it short in anticipation of the move to liblogging, which
  will lead to the removal of the code just written ;)
- the "exiting on signal..." message still had the "syslogd" name in 
  it. Changed this to "rsyslogd", as we do not have a large user base
  yet, this should pose no problem.
- fixed "the semiconlon" bug. rsyslogd dumped core if a write-db action
  was specified but no semicolon was given after the password (an empty
  template was ok, but the semicolon needed to be present).
- changed a default for traditional output format. During testing, it
  was seen that the timestamp written to file in default format was
  the time of message reception, not the time specified in the TIMESTAMP
  field of the message itself. Traditionally, the message TIMESTAMP is
  used and this has been changed now.
---------------------------------------------------------------------------
Version 0.9.3 (RGer), 2005-07-19
- fixed a bug in the message parser. In June, the RFC 3164 timestamp
  was not correctly parsed (yes, only in June and some other months,
  see the code comment to learn why...)
- added the ability to specify the destination port when forwarding
  syslog messages (both for TCP and UDP)
- added an very experimental TCP sender (activated by
  @@machine:port in config). This is not yet for production use. If
  the receiver is not alive, rsyslogd will wait quite some time until
  the connection request times out, which most probably leads to
  loss of incoming messages.

---------------------------------------------------------------------------
Version 0.9.2 (RGer), around 2005-07-06
- I intended to change the maxsupported message size to 32k to
  support IHE - but given the memory inefficiency in the usual use
  cases, I have not done this. I have, however, included very
  specific instructions on how to do this in the source code. I have
  also done some testing with 32k messages, so you can change the
  max size without taking too much risk.
- added a syslog/tcp receiver; we now can receive messages via
  plain tcp, but we can still send only via UDP. The syslog/tcp
  receiver is the primary enhancement of this release.
- slightly changed some error messages that contained a spurios \n at
  the end of the line (which gives empty lines in your log...)

---------------------------------------------------------------------------
Version 0.9.1 (RGer)
- fixed code so that it compiles without errors under FreeBSD
- removed now unused function "allocate_log()" from syslogd.c
- changed the make file so that it contains more defines for
  different environments (in the long term, we need a better
  system for disabling/enabling features...)
- changed some printf's printing off_t types to %lld and
  explicit (long long) casts. I tried to figure out the exact type,
  but did not succeed in this. In the worst case, ultra-large peta-
  byte files will now display funny informational messages on rollover,
  something I think we can live with for the neersion 3.11.2 (rgerhards), 2008-02-??
---------------------------------------------------------------------------
Version 3.11.1 (rgerhards), 2008-02-12
- SNMP trap sender added thanks to Andre Lorbach (omsnmp)
- added input-plugin interface specification in form of a (copy) template
  input module
- applied documentation fix by Michael Biebl -- many thanks!
- bugfix: immark did not have MARK flags set...
- added x-info field to rsyslogd startup/shutdown message. Hopefully
  points users to right location for further info (many don't even know
  they run rsyslog ;))
- bugfix: trailing ":" of tag was lost while parsing legacy syslog messages
  without timestamp - thanks to Anders Blomdell for providing a patch!
- fixed a bug in stringbuf.c related to STRINGBUF_TRIM_ALLOCSIZE, which
  wasn't supposed to be used with rsyslog. Put a warning message up that
  tells this feature is not tested and probably not worth the effort.
  Thanks to Anders Blomdell fro bringing this to our attention
- somewhat improved performance of string buffers
- fixed bug that caused invalid treatment of tabs (HT) in rsyslog.conf
- bugfix: setting for $EscapeCopntrolCharactersOnReceive was not 
  properly initialized
- clarified usage of space-cc property replacer option
- improved abort diagnostic handler
- some initial effort for malloc/free runtime debugging support
- bugfix: using dynafile actions caused rsyslogd abort
- fixed minor man errors thanks to Michael Biebl
---------------------------------------------------------------------------
Version 3.11.0 (rgerhards), 2008-01-31
- implemented queued actions
- implemented simple rate limiting for actions
- implemented deliberate discarding of lower priority messages over higher
  priority ones when a queue runs out of space
- implemented disk quotas for disk queues
- implemented the $ActionResumeRetryCount config directive
- added $ActionQueueFilename config directive
- added $ActionQueueSize config directive
- added $ActionQueueHighWaterMark config directive
- added $ActionQueueLowWaterMark config directive
- added $ActionQueueDiscardMark config directive
- added $ActionQueueDiscardSeverity config directive
- added $ActionQueueCheckpointInterval config directive
- added $ActionQueueType config directive
- added $ActionQueueWorkerThreads config directive
- added $ActionQueueTimeoutshutdown config directive
- added $ActionQueueTimeoutActionCompletion config directive
- added $ActionQueueTimeoutenQueue config directive
- added $ActionQueueTimeoutworkerThreadShutdown config directive
- added $ActionQueueWorkerThreadMinimumMessages config directive
- added $ActionQueueMaxFileSize config directive
- added $ActionQueueSaveonShutdown config directive
- addded $ActionQueueDequeueSlowdown config directive
- addded $MainMsgQueueDequeueSlowdown config directive
- bugfix: added forgotten docs to package
- improved debugging support
- fixed a bug that caused $MainMsgQueueCheckpointInterval to work incorrectly
- when a long-running action needs to be cancelled on shutdown, the message
  that was processed by it is now preserved. This finishes support for
  guaranteed delivery of messages (if the output supports it, of course)
- fixed bug in output module interface, see
  http://sourceforge.net/tracker/index.php?func=detail&aid=1881008&group_id=123448&atid=696552
- changed the ommysql output plugin so that the (lengthy) connection
  initialization now takes place in message processing. This works much
  better with the new queued action mode (fast startup)
- fixed a bug that caused a potential hang in file and fwd output module
  varmojfekoj provided the patch - many thanks!
- bugfixed stream class offset handling on 32bit platforms
---------------------------------------------------------------------------
Version 3.10.3 (rgerhards), 2008-01-28
- fixed a bug with standard template definitions (not a big deal) - thanks
  to varmojfekoj for spotting it
- run-time instrumentation added
- implemented disk-assisted queue mode, which enables on-demand disk
  spooling if the queue's in-memory queue is exhausted
- implemented a dynamic worker thread pool for processing incoming
  messages; workers are started and shut down as need arises
- implemented a run-time instrumentation debug package
- implemented the $MainMsgQueueSaveOnShutdown config directive
- implemented the $MainMsgQueueWorkerThreadMinimumMessages config directive
- implemented the $MainMsgQueueTimeoutWorkerThreadShutdown config directive
---------------------------------------------------------------------------
Version 3.10.2 (rgerhards), 2008-01-14
- added the ability to keep stop rsyslogd without the need to drain
  the main message queue. In disk queue mode, rsyslog continues to
  run from the point where it stopped. In case of a system failure, it
  continues to process messages from the last checkpoint.
- fixed a bug that caused a segfault on startup when no $WorkDir directive
  was specified in rsyslog.conf
- provided more fine-grain control over shutdown timeouts and added a
  way to specify the enqueue timeout when the main message queue is full
- implemented $MainMsgQueueCheckpointInterval config directive
- implemented $MainMsgQueueTimeoutActionCompletion config directive
- implemented $MainMsgQueueTimeoutEnqueue config directive
- implemented $MainMsgQueueTimeoutShutdown config directive
---------------------------------------------------------------------------
Version 3.10.1 (rgerhards), 2008-01-10
- implemented the "disk" queue mode. However, it currently is of very
  limited use, because it does not support persistence over rsyslogd
  runs. So when rsyslogd is stopped, the queue is drained just as with
  the in-memory queue modes. Persistent queues will be a feature of
  the next release.
- performance-optimized string class, should bring an overall improvement
- fixed a memory leak in imudp -- thanks to varmojfekoj for the patch
- fixed a race condition that could lead to a rsyslogd hang when during
  HUP or termination
- done some doc updates
- added $WorkDirectory config directive
- added $MainMsgQueueFileName config directive
- added $MainMsgQueueMaxFileSize config directive
---------------------------------------------------------------------------
Version 3.10.0 (rgerhards), 2008-01-07
- implemented input module interface and initial input modules
- enhanced threading for input modules (each on its own thread now)
- ability to bind UDP listeners to specific local interfaces/ports and
  ability to run multiple of them concurrently
- added ability to specify listen IP address for UDP syslog server
- license changed to GPLv3
- mark messages are now provided by loadble module immark
- rklogd is no longer provided. Its functionality has now been taken over
  by imklog, a loadable input module. This offers a much better integration
  into rsyslogd and makes sure that the kernel logger process is brought
  up and down at the appropriate times
- enhanced $IncludeConfig directive to support wildcard characters
  (thanks to Michael Biebl)
- all inputs are now implemented as loadable plugins
- enhanced threading model: each input module now runs on its own thread
- enhanced message queue which now supports different queueing methods
  (among others, this can be used for performance fine-tuning)
- added a large number of new configuration directives for the new
  input modules
- enhanced multi-threading utilizing a worker thread pool for the
  main message queue
- compilation without pthreads is no longer supported
- much cleaner code due to new objects and removal of single-threading
  mode
---------------------------------------------------------------------------
Version 2.0.1 STABLE (rgerhards), 2008-01-24
- fixed a bug in integer conversion - but this function was never called,
  so it is not really a useful bug fix ;)
- fixed a bug with standard template definitions (not a big deal) - thanks
  to varmojfekoj for spotting it
- fixed a bug that caused a potential hang in file and fwd output module
  varmojfekoj provided the patch - many thanks!
---------------------------------------------------------------------------
Version 2.0.0 STABLE (rgerhards), 2008-01-02
- re-release of 1.21.2 as STABLE with no modifications except some
  doc updates
---------------------------------------------------------------------------
Version 1.21.2 (rgerhards), 2007-12-28
- created a gss-api output module. This keeps GSS-API code and
  TCP/UDP code separated. It is also important for forward-
  compatibility with v3. Please note that this change breaks compatibility
  with config files created for 1.21.0 and 1.21.1 - this was considered
  acceptable.
- fixed an error in forwarding retry code (could lead to message corruption
  but surfaced very seldom)
- increased portability for older platforms (AI_NUMERICSERV moved)
- removed socket leak in omfwd.c
- cross-platform patch for GSS-API compile problem on some platforms
  thanks to darix for the patch!
---------------------------------------------------------------------------
Version 1.21.1 (rgerhards), 2007-12-23
- small doc fix for $IncludeConfig
- fixed a bug in llDestroy()
- bugfix: fixing memory leak when message queue is full and during
  parsing. Thanks to varmojfekoj for the patch.
- bugfix: when compiled without network support, unix sockets were
  not properply closed
- bugfix: memory leak in cfsysline.c/doGetWord() fixed
---------------------------------------------------------------------------
Version 1.21.0 (rgerhards), 2007-12-19
- GSS-API support for syslog/TCP connections was added. Thanks to
  varmojfekoj for providing the patch with this functionality
- code cleanup
- enhanced $IncludeConfig directive to support wildcard filenames
- changed some multithreading synchronization
---------------------------------------------------------------------------
Version 1.20.1 (rgerhards), 2007-12-12
- corrected a debug setting that survived release. Caused TCP connections
  to be retried unnecessarily often.
- When a hostname ACL was provided and DNS resolution for that name failed,
  ACL processing was stopped at that point. Thanks to mildew for the patch.
  Fedora Bugzilla: http://bugzilla.redhat.com/show_bug.cgi?id=395911
- fixed a potential race condition, see link for details:
  http://rgerhards.blogspot.com/2007/12/rsyslog-race-condition.html
  Note that the probability of problems from this bug was very remote
- fixed a memory leak that happend when PostgreSQL date formats were
  used
---------------------------------------------------------------------------
Version 1.20.0 (rgerhards), 2007-12-07
- an output module for postgres databases has been added. Thanks to
  sur5r for contributing this code
- unloading dynamic modules has been cleaned up, we now have a
  real implementation and not just a dummy "good enough for the time
  being".
- enhanced platform independence - thanks to Bartosz Kuzma and Michael
  Biebl for their very useful contributions
- some general code cleanup (including warnings on 64 platforms, only)
---------------------------------------------------------------------------
Version 1.19.12 (rgerhards), 2007-12-03
- cleaned up the build system (thanks to Michael Biebl for the patch)
- fixed a bug where ommysql was still not compiled with -pthread option
---------------------------------------------------------------------------
Version 1.19.11 (rgerhards), 2007-11-29
- applied -pthread option to build when building for multi-threading mode
  hopefully solves an issue with segfaulting
---------------------------------------------------------------------------
Version 1.19.10 (rgerhards), 2007-10-19
- introdcued the new ":modulename:" syntax for calling module actions
  in selector lines; modified ommysql to support it. This is primarily
  an aid for further modules and a prequisite to actually allow third
  party modules to be created.
- minor fix in slackware startup script, "-r 0" is now "-r0"
- updated rsyslogd doc set man page; now in html format
- undid creation of a separate thread for the main loop -- this did not
  turn out to be needed or useful, so reduce complexity once again.
- added doc fixes provided by Michael Biebl - thanks
---------------------------------------------------------------------------
Version 1.19.9 (rgerhards), 2007-10-12
- now packaging system which again contains all components in a single
  tarball
- modularized main() a bit more, resulting in less complex code
- experimentally added an additional thread - will see if that affects
  the segfault bug we experience on some platforms. Note that this change
  is scheduled to be removed again later.
---------------------------------------------------------------------------
Version 1.19.8 (rgerhards), 2007-09-27
- improved repeated message processing
- applied patch provided by varmojfekoj to support building ommysql
  in its own way (now also resides in a plugin subdirectory);
  ommysql is now a separate package
- fixed a bug in cvthname() that lead to message loss if part
  of the source hostname would have been dropped
- created some support for distributing ommysql together with the
  main rsyslog package. I need to re-think it in the future, but
  for the time being the current mode is best. I now simply include
  one additional tarball for ommysql inside the main distribution.
  I look forward to user feedback on how this should be done best. In the
  long term, a separate project should be spawend for ommysql, but I'd
  like to do that only after the plugin interface is fully stable (what
  it is not yet).
---------------------------------------------------------------------------
Version 1.19.7 (rgerhards), 2007-09-25
- added code to handle situations where senders send us messages ending with
  a NUL character. It is now simply removed. This also caused trailing LF
  reduction to fail, when it was followed by such a NUL. This is now also
  handled.
- replaced some non-thread-safe function calls by their thread-safe
  counterparts
- fixed a minor memory leak that occured when the %APPNAME% property was
  used (I think nobody used that in practice)
- fixed a bug that caused signal handlers in cvthname() not to be restored when
  a malicious pointer record was detected and processing of the message been
  stopped for that reason (this should be really rare and can not be related
  to the segfault bug we are hunting).
- fixed a bug in cvthname that lead to passing a wrong parameter - in
  practice, this had no impact.
- general code cleanup (e.g. compiler warnings, comments)
---------------------------------------------------------------------------
Version 1.19.6 (rgerhards), 2007-09-11
- applied patch by varmojfekoj to change signal handling to the new
  sigaction API set (replacing the depreciated signal() calls and its
  friends.
- fixed a bug that in --enable-debug mode caused an assertion when the
  discard action was used
- cleaned up compiler warnings
- applied patch by varmojfekoj to FIX a bug that could cause 
  segfaults if empty properties were processed using modifying
  options (e.g. space-cc, drop-cc)
- fixed man bug: rsyslogd supports -l option
---------------------------------------------------------------------------
Version 1.19.5 (rgerhards), 2007-09-07
- changed part of the CStr interface so that better error tracking
  is provided and the calling sequence is more intuitive (there were
  invalid calls based on a too-weired interface)
- (hopefully) fixed some remaining bugs rooted in wrong use of 
  the CStr class. These could lead to program abort.
- applied patch by varmojfekoj two fix two potential segfault situations
- added $ModDir config directive
- modified $ModLoad so that an absolute path may be specified as
  module name (e.g. /rsyslog/ommysql.so)
---------------------------------------------------------------------------
Version 1.19.4 (rgerhards/varmojfekoj), 2007-09-04
- fixed a number of small memory leaks - thanks varmojfekoj for patching
- fixed an issue with CString class that could lead to rsyslog abort
  in tplToString() - thanks varmojfekoj for patching
- added a man-version of the config file documenation - thanks to Michel
  Samia for providing the man file
- fixed bug: a template like this causes an infinite loop:
  $template opts,"%programname:::a,b%"
  thanks varmojfekoj for the patch
- fixed bug: case changing options crash freeing the string pointer
  because they modify it: $template opts2,"%programname::1:lowercase%"
  thanks varmojfekoj for the patch
---------------------------------------------------------------------------
Version 1.19.3 (mmeckelein/varmojfekoj), 2007-08-31
- small mem leak fixed (after calling parseSelectorAct) - Thx varmojkekoj
- documentation section "Regular File" und "Blocks" updated
- solved an issue with dynamic file generation - Once again many thanks
  to varmojfekoj
- the negative selector for program name filter (Blocks) does not work as
  expected - Thanks varmojfekoj for patching
- added forwarding information to sysklogd (requires special template)
  to config doc
---------------------------------------------------------------------------
Version 1.19.2 (mmeckelein/varmojfekoj), 2007-08-28
- a specifically formed message caused a segfault - Many thanks varmojfekoj
  for providing a patch
- a typo and a weird condition are fixed in msg.c - Thanks again
  varmojfekoj 
- on file creation the file was always owned by root:root. This is fixed
  now - Thanks ypsa for solving this issue
---------------------------------------------------------------------------
Version 1.19.1 (mmeckelein), 2007-08-22
- a bug that caused a high load when a TCP/UDP connection was closed is 
  fixed now - Thanks mildew for solving this issue
- fixed a bug which caused a segfault on reinit - Thx varmojfekoj for the
  patch
- changed the hardcoded module path "/lib/rsyslog" to $(pkglibdir) in order
  to avoid trouble e.g. on 64 bit platforms (/lib64) - many thanks Peter
  Vrabec and darix, both provided a patch for solving this issue
- enhanced the unloading of modules - thanks again varmojfekoj
- applied a patch from varmojfekoj which fixes various little things in
  MySQL output module
---------------------------------------------------------------------------
Version 1.19.0 (varmojfekoj/rgerhards), 2007-08-16
- integrated patch from varmojfekoj to make the mysql module a loadable one
  many thanks for the patch, MUCH appreciated
---------------------------------------------------------------------------
Version 1.18.2 (rgerhards), 2007-08-13
- fixed a bug in outchannel code that caused templates to be incorrectly
  parsed
- fixed a bug in ommysql that caused a wrong ";template" missing message
- added some code for unloading modules; not yet fully complete (and we do
  not yet have loadable modules, so this is no problem)
- removed debian subdirectory by request of a debian packager (this is a special
  subdir for debian and there is also no point in maintaining it when there
  is a debian package available - so I gladly did this) in some cases
- improved overall doc quality (some pages were quite old) and linked to
  more of the online resources.
- improved /contrib/delete_mysql script by adding a host option and some
  other minor modifications
---------------------------------------------------------------------------
Version 1.18.1 (rgerhards), 2007-08-08
- applied a patch from varmojfekoj which solved a potential segfault
  of rsyslogd on HUP
- applied patch from Michel Samia to fix compilation when the pthreads
  feature is disabled
- some code cleanup (moved action object to its own file set)
- add config directive $MainMsgQueueSize, which now allows to configure the
  queue size dynamically
- all compile-time settings are now shown in rsyslogd -v, not just the
  active ones
- enhanced performance a little bit more
- added config file directive $ActionResumeInterval
- fixed a bug that prevented compilation under debian sid
- added a contrib directory for user-contributed useful things
---------------------------------------------------------------------------
Version 1.18.0 (rgerhards), 2007-08-03
- rsyslog now supports fallback actions when an action did not work. This
  is a great feature e.g. for backup database servers or backup syslog
  servers
- modified rklogd to only change the console log level if -c is specified
- added feature to use multiple actions inside a single selector
- implemented $ActionExecOnlyWhenPreviousIsSuspended config directive
- error messages during startup are now spit out to the configured log
  destinations
---------------------------------------------------------------------------
Version 1.17.6 (rgerhards), 2007-08-01
- continued to work on output module modularization - basic stage of
  this work is now FINISHED
- fixed bug in OMSRcreate() - always returned SR_RET_OK
- fixed a bug that caused ommysql to always complain about missing
  templates
- fixed a mem leak in OMSRdestruct - freeing the object itself was
  forgotten - thanks to varmojfekoj for the patch
- fixed a memory leak in syslogd/init() that happend when the config
  file could not be read - thanks to varmojfekoj for the patch
- fixed insufficient memory allocation in addAction() and its helpers.
  The initial fix and idea was developed by mildew, I fine-tuned
  it a bit. Thanks a lot for the fix, I'd probably had pulled out my
  hair to find the bug...
- added output of config file line number when a parsing error occured
- fixed bug in objomsr.c that caused program to abort in debug mode with
  an invalid assertion (in some cases)
- fixed a typo that caused the default template for MySQL to be wrong.
  thanks to mildew for catching this.
- added configuration file command $DebugPrintModuleList and
  $DebugPrintCfSysLineHandlerList
- fixed an invalid value for the MARK timer - unfortunately, there was
  a testing aid left in place. This resulted in quite frequent MARK messages
- added $IncludeConfig config directive
- applied a patch from mildew to prevent rsyslogd from freezing under heavy
  load. This could happen when the queue was full. Now, we drop messages
  but rsyslogd remains active.
---------------------------------------------------------------------------
Version 1.17.5 (rgerhards), 2007-07-30
- continued to work on output module modularization
- fixed a missing file bug - thanks to Andrea Montanari for reporting
  this problem
- fixed a problem with shutting down the worker thread and freeing the
  selector_t list - this caused messages to be lost, because the
  message queue was not properly drained before the selectors got
  destroyed.
---------------------------------------------------------------------------
Version 1.17.4 (rgerhards), 2007-07-27
- continued to work on output module modularization
- fixed a situation where rsyslogd could create zombie processes
  thanks to mildew for the patch
- applied patch from Michel Samia to fix compilation when NOT
  compiled for pthreads
---------------------------------------------------------------------------
Version 1.17.3 (rgerhards), 2007-07-25
- continued working on output module modularization
- fixed a bug that caused rsyslogd to segfault on exit (and
  probably also on HUP), when there was an unsent message in a selector
  that required forwarding and the dns lookup failed for that selector
  (yes, it was pretty unlikely to happen;))
  thanks to varmojfekoj <varmojfekoj@gmail.com> for the patch
- fixed a memory leak in config file parsing and die()
  thanks to varmojfekoj <varmojfekoj@gmail.com> for the patch
- rsyslogd now checks on startup if it is capable to performa any work
  at all. If it cant, it complains and terminates
  thanks to Michel Samia for providing the patch!
- fixed a small memory leak when HUPing syslogd. The allowed sender
  list now gets freed. thanks to mildew for the patch.
- changed the way error messages in early startup are logged. They
  now do no longer use the syslogd code directly but are rather
  send to stderr.
---------------------------------------------------------------------------
Version 1.17.2 (rgerhards), 2007-07-23
- made the port part of the -r option optional. Needed for backward
  compatibility with sysklogd
- replaced system() calls with something more reasonable. Please note that
  this might break compatibility with some existing configuration files.
  We accept this in favour of the gained security.
- removed a memory leak that could occur if timegenerated was used in
  RFC 3164 format in templates
- did some preparation in msg.c for advanced multithreading - placed the
  hooks, but not yet any active code
- worked further on modularization
- added $ModLoad MySQL (dummy) config directive
- added DropTrailingLFOnReception config directive
---------------------------------------------------------------------------
Version 1.17.1 (rgerhards), 2007-07-20
- fixed a bug that caused make install to install rsyslogd and rklogd under
  the wrong names
- fixed bug that caused $AllowedSenders to handle IPv6 scopes incorrectly;
  also fixed but that could grabble $AllowedSender wildcards. Thanks to
  mildew@gmail.com for the patch
- minor code cleanup - thanks to Peter Vrabec for the patch
- fixed minimal memory leak on HUP (caused by templates)
  thanks to varmojfekoj <varmojfekoj@gmail.com> for the patch
- fixed another memory leak on HUPing and on exiting rsyslogd
  again thanks to varmojfekoj <varmojfekoj@gmail.com> for the patch
- code cleanup (removed compiler warnings)
- fixed portability bug in configure.ac - thanks to Bartosz Kuźma for patch
- moved msg object into its own file set
- added the capability to continue trying to write log files when the
  file system is full. Functionality based on patch by Martin Schulze
  to sysklogd package.
---------------------------------------------------------------------------
Version 1.17.0 (RGer), 2007-07-17
- added $RepeatedLineReduction config parameter
- added $EscapeControlCharactersOnReceive config parameter
- added $ControlCharacterEscapePrefix config parameter
- added $DirCreateMode config parameter
- added $CreateDirs config parameter
- added $DebugPrintTemplateList config parameter
- added $ResetConfigVariables config parameter
- added $FileOwner config parameter
- added $FileGroup config parameter
- added $DirOwner config parameter
- added $DirGroup config parameter
- added $FailOnChownFailure config parameter
- added regular expression support to the filter engine
  thanks to Michel Samia for providing the patch!
- enhanced $AllowedSender functionality. Credits to mildew@gmail.com for
  the patch doing that
  - added IPv6 support
  - allowed DNS hostnames
  - allowed DNS wildcard names
- added new option $DropMsgsWithMaliciousDnsPTRRecords
- added autoconf so that rfc3195d, rsyslogd and klogd are stored to /sbin
- added capability to auto-create directories with dynaFiles
---------------------------------------------------------------------------
Version 1.16.0 (RGer/Peter Vrabec), 2007-07-13 - The Friday, 13th Release ;)
- build system switched to autotools
- removed SYSV preprocessor macro use, replaced with autotools equivalents
- fixed a bug that caused rsyslogd to segfault when TCP listening was
  disabled and it terminated
- added new properties "syslogfacility-text" and "syslogseverity-text"
  thanks to varmojfekoj <varmojfekoj@gmail.com> for the patch
- added the -x option to disable hostname dns reslution
  thanks to varmojfekoj <varmojfekoj@gmail.com> for the patch
- begun to better modularize syslogd.c - this is an ongoing project; moved
  type definitions to a separate file
- removed some now-unused fields from struct filed
- move file size limit fields in struct field to the "right spot" (the file
  writing part of the union - f_un.f_file)
- subdirectories linux and solaris are no longer part of the distribution
  package. This is not because we cease support for them, but there are no
  longer any files in them after the move to autotools
---------------------------------------------------------------------------
Version 1.15.1 (RGer), 2007-07-10
- fixed a bug that caused a dynaFile selector to stall when there was
  an open error with one file 
- improved template processing for dynaFiles; templates are now only
  looked up during initialization - speeds up processing
- optimized memory layout in struct filed when compiled with MySQL
  support
- fixed a bug that caused compilation without SYSLOG_INET to fail
- re-enabled the "last message repeated n times" feature. This
  feature was not taken care of while rsyslogd evolved from sysklogd
  and it was more or less defunct. Now it is fully functional again.
- added system properties: $NOW, $YEAR, $MONTH, $DAY, $HOUR, $MINUTE
- fixed a bug in iovAsString() that caused a memory leak under stress
  conditions (most probably memory shortage). This was unlikely to
  ever happen, but it doesn't hurt doing it right
- cosmetic: defined type "uchar", change all unsigned chars to uchar
---------------------------------------------------------------------------
Version 1.15.0 (RGer), 2007-07-05
- added ability to dynamically generate file names based on templates
  and thus properties. This was a much-requested feature. It makes
  life easy when it e.g. comes to splitting files based on the sender
  address.
- added $umask and $FileCreateMode config file directives
- applied a patch from Bartosz Kuzma to compile cleanly under NetBSD
- checks for extra (unexpected) characters in system config file lines
  have been added
- added IPv6 documentation - was accidently missing from CVS
- begun to change char to unsigned char
---------------------------------------------------------------------------
Version 1.14.2 (RGer), 2007-07-03
** this release fixes all known nits with IPv6 **
- restored capability to do /etc/service lookup for "syslog"
  service when -r 0 was given
- documented IPv6 handling of syslog messages
- integrate patch from Bartosz Kuźma to make rsyslog compile under
  Solaris again (the patch replaced a strndup() call, which is not
  available under Solaris
- improved debug logging when waiting on select
- updated rsyslogd man page with new options (-46A)
---------------------------------------------------------------------------
Version 1.14.1 (RGer/Peter Vrabec), 2007-06-29
- added Peter Vrabec's patch for IPv6 TCP
- prefixed all messages send to stderr in rsyslogd with "rsyslogd: "
---------------------------------------------------------------------------
Version 1.14.0 (RGer/Peter Vrabec), 2007-06-28
- Peter Vrabec provided IPv6 for rsyslog, so we are now IPv6 enabled
  IPv6 Support is currently for UDP only, TCP is to come soon.
  AllowedSender configuration does not yet work for IPv6.
- fixed code in iovCreate() that broke C's strict aliasing rules 
- fixed some char/unsigned char differences that forced the compiler
  to spit out warning messages
- updated the Red Hat init script to fix a known issue (thanks to
  Peter Vrabec)
---------------------------------------------------------------------------
Version 1.13.5 (RGer), 2007-06-22
- made the TCP session limit configurable via command line switch
  now -t <port>,<max sessions>
- added man page for rklogd(8) (basically a copy from klogd, but now
  there is one...)
- fixed a bug that caused internal messages (e.g. rsyslogd startup) to
  appear without a tag.
- removed a minor memory leak that occurred when TAG processing requalified
  a HOSTNAME to be a TAG (and a TAG already was set).
- removed potential small memory leaks in MsgSet***() functions. There
  would be a leak if a property was re-set, something that happened
  extremely seldom.
---------------------------------------------------------------------------
Version 1.13.4 (RGer), 2007-06-18
- added a new property "PRI-text", which holds the PRI field in
  textual form (e.g. "syslog.info")
- added alias "syslogseverity" for "syslogpriority", which is a
  misleading property name that needs to stay for historical
  reasons (and backward-compatility)
- added doc on how to record PRI value in log file
- enhanced signal handling in klogd, including removal of an unsafe
  call to the logging system during signal handling
---------------------------------------------------------------------------
Version 1.13.3 (RGer), 2007-06-15
- create a version of syslog.c from scratch. This is now
  - highly optimized for rsyslog
  - removes an incompatible license problem as the original
    version had a BSD license with advertising clause
  - fixed in the regard that rklogd will continue to work when
    rsysogd has been restarted (the original version, as well
    as sysklogd, will remain silent then)
  - solved an issue with an extra NUL char at message end that the
    original version had
- applied some changes to klogd to care for the new interface
- fixed a bug in syslogd.c which prevented compiling under debian
---------------------------------------------------------------------------
Version 1.13.2 (RGer), 2007-06-13
- lib order in makefile patched to facilitate static linking - thanks
  to Bennett Todd for providing the patch
- Integrated a patch from Peter Vrabec (pvrabec@redheat.com):
  - added klogd under the name of rklogd (remove dependency on
    original sysklogd package
  - createDB.sql now in UTF
  - added additional config files for use on Red Hat
---------------------------------------------------------------------------
Version 1.13.1 (RGer), 2007-02-05
- changed the listen backlog limit to a more reasonable value based on
  the maximum number of TCP connections configurd (10% + 5) - thanks to Guy
  Standen for the hint (actually, the limit was 5 and that was a 
  left-over from early testing).
- fixed a bug in makefile which caused DB-support to be disabled when
  NETZIP support was enabled
- added the -e option to allow transmission of every message to remote
  hosts (effectively turns off duplicate message suppression)
- (somewhat) improved memory consumption when compiled with MySQL support
- looks like we fixed an incompatibility with MySQL 5.x and above software
  At least in one case, the remote server name was destroyed, leading to 
  a connection failure. The new, improved code does not have this issue and
  so we see this as solved (the new code is generally somewhat better, so
  there is a good chance we fixed this incompatibility).
---------------------------------------------------------------------------
Version 1.13.0 (RGer), 2006-12-19
- added '$' as ToPos proptery replacer specifier - means "up to the
  end of the string"
- property replacer option "escape-cc", "drop-cc" and "space-cc"  added
- changed the handling of \0 characters inside syslog messages. We now
  consistently escape them to "#000". This is somewhat recommended in
  the draft-ietf-syslog-protocol-19 draft. While the real recomendation
  is to not escape any characters at all, we can not do this without
  considerable modification of the code. So we escape it to "#000", which
  is consistent with a sample found in the Internet-draft.
- removed message glue logic (see printchopped() comment for details)
  Also caused removal of parts table and thus some improvements in
  memory usage.
- changed the default MAXLINE to 2048 to take care of recent syslog
  standardization efforts (can easily be changed in syslogd.c)
- added support for byte-counted TCP syslog messages (much like
  syslog-transport-tls-05 Internet Draft). This was necessary to
  support compression over TCP.
- added support for receiving compressed syslog messages
- added support for sending compressed syslog messages
- fixed a bug where the last message in a syslog/tcp stream was
  lost if it was not properly terminated by a LF character
---------------------------------------------------------------------------
Version 1.12.3 (RGer), 2006-10-04
- implemented some changes to support Solaris (but support is not
  yet complete)
- commented out (via #if 0) some methods that are currently not being use
  but should be kept for further us
- added (interim) -u 1 option to turn off hostname and tag parsing
- done some modifications to better support Fedora
- made the field delimiter inside property replace configurable via
  template
- fixed a bug in property replacer: if fields were used, the delimitor
  became part of the field. Up until now, this was barely noticable as 
  the delimiter as TAB only and thus invisible to a human. With other
  delimiters available now, it quickly showed up. This bug fix might cause
  some grief to existing installations if they used the extra TAB for
  whatever reasons - sorry folks... Anyhow, a solution is easy: just add
  a TAB character contstant into your template. Thus, there has no attempt
  been made to do this in a backwards-compatible way.
---------------------------------------------------------------------------
Version 1.12.2 (RGer), 2006-02-15
- fixed a bug in the RFC 3339 date formatter. An extra space was added
  after the actual timestamp
- added support for providing high-precision RFC3339 timestamps for
  (rsyslogd-)internally-generated messages
- very (!) experimental support for syslog-protocol internet draft
  added (the draft is experimental, the code is solid ;))
- added support for field-extracting in the property replacer
- enhanced the legacy-syslog parser so that it can interpret messages
  that do not contain a TIMESTAMP
- fixed a bug that caused the default socket (usually /dev/log) to be
  opened even when -o command line option was given
- fixed a bug in the Debian sample startup script - it caused rsyslogd
  to listen to remote requests, which it shouldn't by default
---------------------------------------------------------------------------
Version 1.12.1 (RGer), 2005-11-23
- made multithreading work with BSD. Some signal-handling needed to be
  restructured. Also, there might be a slight delay of up to 10 seconds
  when huping and terminating rsyslogd under BSD
- fixed a bug where a NULL-pointer was passed to printf() in logmsg().
- fixed a bug during "make install" where rc3195d was not installed
  Thanks to Bennett Todd for spotting this.
- fixed a bug where rsyslogd dumped core when no TAG was found in the
  received message
- enhanced message parser so that it can deal with missing hostnames
  in many cases (may not be totally fail-safe)
- fixed a bug where internally-generated messages did not have the correct
  TAG
---------------------------------------------------------------------------
Version 1.12.0 (RGer), 2005-10-26
- moved to a multi-threaded design. single-threading is still optionally
  available. Multi-threading is experimental!
- fixed a potential race condition. In the original code, marking was done
  by an alarm handler, which could lead to all sorts of bad things. This
  has been changed now. See comments in syslogd.c/domark() for details.
- improved debug output for property-based filters
- not a code change, but: I have checked all exit()s to make sure that
  none occurs once rsyslogd has started up. Even in unusual conditions
  (like low-memory conditions) rsyslogd somehow remains active. Of course,
  it might loose a message or two, but at least it does not abort and it
  can also recover when the condition no longer persists.
- fixed a bug that could cause loss of the last message received
  immediately before rsyslogd was terminated.
- added comments on thread-safety of global variables in syslogd.c
- fixed a small bug: spurios printf() when TCP syslog was used
- fixed a bug that causes rsyslogd to dump core on termination when one
  of the selector lines did not receive a message during the run (very
  unlikely)
- fixed an one-too-low memory allocation in the TCP sender. Could result
  in rsyslogd dumping core.
- fixed a bug with regular expression support (thanks to Andres Riancho)
- a little bit of code restructuring (especially main(), which was
  horribly large)
---------------------------------------------------------------------------
Version 1.11.1 (RGer), 2005-10-19
- support for BSD-style program name and host blocks
- added a new property "programname" that can be used in templates
- added ability to specify listen port for rfc3195d
- fixed a bug that rendered the "startswith" comparison operation
  unusable.
- changed more functions to "static" storage class to help compiler
  optimize (should have been static in the first place...)
- fixed a potential memory leak in the string buffer class destructor.
  As the destructur was previously never called, the leak did not actually
  appear.
- some internal restructuring in anticipation/preparation of minimal
  multi-threading support
- rsyslogd still shares some code with the sysklogd project. Some patches
  for this shared code have been brought over from the sysklogd CVS.
---------------------------------------------------------------------------
Version 1.11.0 (RGer), 2005-10-12
- support for receiving messages via RFC 3195; added rfc3195d for that
  purpose
- added an additional guard to prevent rsyslogd from aborting when the
  2gb file size limit is hit. While a user can configure rsyslogd to
  handle such situations, it would abort if that was not done AND large
  file support was not enabled (ok, this is hopefully an unlikely scenario)
- fixed a bug that caused additional Unix domain sockets to be incorrectly
  processed - could lead to message loss in extreme cases
---------------------------------------------------------------------------
Version 1.10.2 (RGer), 2005-09-27
- added comparison operations in property-based filters:
  * isequal
  * startswith
- added ability to negate all property-based filter comparison operations
  by adding a !-sign right in front of the operation name
- added the ability to specify remote senders for UDP and TCP
  received messages. Allows to block all but well-known hosts
- changed the $-config line directives to be case-INsensitive
- new command line option -w added: "do not display warnings if messages
  from disallowed senders are received"
- fixed a bug that caused rsyslogd to dump core when the compare value
  was not quoted in property-based filters
- fixed a bug in the new CStr compare function which lead to invalid
  results (fortunately, this function was not yet used widely)
- added better support for "debugging" rsyslog.conf property filters
  (only if -d switch is given)
- changed some function definitions to static, which eventually enables
  some compiler optimizations
- fixed a bug in MySQL code; when a SQL error occured, rsyslogd could
  run in a tight loop. This was due to invalid sequence of error reporting
  and is now fixed.
---------------------------------------------------------------------------
Version 1.10.1 (RGer), 2005-09-23
- added the ability to execute a shell script as an action.
  Thanks to Bjoern Kalkbrenner for providing the code!
- fixed a bug in the MySQL code; due to the bug the automatic one-time
  retry after an error did not happen - this lead to error message in
  cases where none should be seen (e.g. after a MySQL restart)
- fixed a security issue with SQL-escaping in conjunction with
  non-(SQL-)standard MySQL features.
---------------------------------------------------------------------------
Version 1.10.0 (RGer), 2005-09-20
  REMINDER: 1.10 is the first unstable version if the 1.x series!
- added the capability to filter on any property in selector lines
  (not just facility and priority)
- changed stringbuf into a new counted string class
- added support for a "discard" action. If a selector line with
  discard (~ character) is found, no selector lines *after* that
  line will be processed.
- thanks to Andres Riancho, regular expression support has been
  added to the template engine
- added the FROMHOST property in the template processor, which could
  previously not be obtained. Thanks to Cristian Testa for pointing
  this out and even providing a fix.
- added display of compile-time options to -v output
- performance improvement for production build - made some checks
  to happen only during debug mode
- fixed a problem with compiling on SUSE and - while doing so - removed
  the socket call to set SO_BSDCOMPAT in cases where it is obsolete.
---------------------------------------------------------------------------
Version 1.0.4 (RGer), 2006-02-01
- a small but important fix: the tcp receiver had two forgotten printf's
  in it that caused a lot of unnecessary output to stdout. This was
  important enough to justify a new release
---------------------------------------------------------------------------
Version 1.0.3 (RGer), 2005-11-14
- added an additional guard to prevent rsyslogd from aborting when the
  2gb file size limit is hit. While a user can configure rsyslogd to
  handle such situations, it would abort if that was not done AND large
  file support was not enabled (ok, this is hopefully an unlikely scenario)
- fixed a bug that caused additional Unix domain sockets to be incorrectly
  processed - could lead to message loss in extreme cases
- applied some patches available from the sysklogd project to code
  shared from there
- fixed a bug that causes rsyslogd to dump core on termination when one
  of the selector lines did not receive a message during the run (very
  unlikely)
- fixed an one-too-low memory allocation in the TCP sender. Could result
  in rsyslogd dumping core.
- fixed a bug in the TCP sender that caused the retry logic to fail
  after an error or receiver overrun
- fixed a bug in init() that could lead to dumping core
- fixed a bug that could lead to dumping core when no HOSTNAME or no TAG
  was present in the syslog message
---------------------------------------------------------------------------
Version 1.0.2 (RGer), 2005-10-05
- fixed an issue with MySQL error reporting. When an error occured,
  the MySQL driver went into an endless loop (at least in most cases).
---------------------------------------------------------------------------
Version 1.0.1 (RGer), 2005-09-23
- fixed a security issue with SQL-escaping in conjunction with
  non-(SQL-)standard MySQL features.
---------------------------------------------------------------------------
Version 1.0.0 (RGer), 2005-09-12
- changed install doc to cover daily cron scripts - a trouble source
- added rc script for slackware (provided by Chris Elvidge - thanks!) 
- fixed a really minor bug in usage() - the -r option was still
  reported as without the port parameter
---------------------------------------------------------------------------
Version 0.9.8 (RGer), 2005-09-05
- made startup and shutdown message more consistent and included the
  pid, so that they can be easier correlated. Used syslog-protocol
  structured data format for this purpose.
- improved config info in startup message, now tells not only
  if it is listening remote on udp, but also for tcp. Also includes
  the port numbers. The previous startup message was misleading, because
  it did not say "remote reception" if rsyslogd was only listening via
  tcp (but not via udp).
- added a "how can you help" document to the doc set
---------------------------------------------------------------------------
Version 0.9.7 (RGer), 2005-08-15
- some of the previous doc files (like INSTALL) did not properly
  reflect the changes to the build process and the new doc. Fixed
  that.
- changed syslogd.c so that when compiled without database support,
  an error message is displayed when a database action is detected
  in the config file (previously this was used as an user rule ;))
- fixed a bug in the os-specific Makefiles which caused MySQL
  support to not be compiled, even if selected
---------------------------------------------------------------------------
Version 0.9.6 (RGer), 2005-08-09
- greatly enhanced documentation. Now available in html format in
  the "doc" folder and FreeBSD. Finally includes an install howto.
- improved MySQL error messages a little - they now show up as log
  messages, too (formerly only in debug mode)
- added the ability to specify the listen port for udp syslog.
  WARNING: This introduces an incompatibility. Formerly, udp
  syslog was enabled by the -r command line option. Now, it is
  "-r [port]", which is consistent with the tcp listener. However,
  just -r will now return an error message.
- added sample startup scripts for Debian and FreeBSD
- added support for easy feature selection in the makefile. Un-
  fortunately, this also means I needed to spilt the make file
  for different OS and distros. There are some really bad syntax
  differences between FreeBSD and Linux make.
---------------------------------------------------------------------------
Version 0.9.5 (RGer), 2005-08-01
- the "semicolon bug" was actually not (fully) solved in 0.9.4. One
  part of the bug was solved, but another still existed. This one
  is fixed now, too.
- the "semicolon bug" actually turned out to be a more generic bug.
  It appeared whenever an invalid template name was given. With some
  selector actions, rsyslogd dumped core, with other it "just" had
  a small ressource leak with others all worked well. These anomalies
  are now fixed. Note that they only appeared during system initaliziation
  once the system was running, nothing bad happened.
- improved error reporting for template errors on startup. They are now
  shown on the console and the start-up tty. Formerly, they were only
  visible in debug mode.
- support for multiple instances of rsyslogd on a single machine added
- added new option "-o" --> omit local unix domain socket. This option
  enables rsyslogd NOT to listen to the local socket. This is most
  helpful when multiple instances of rsyslogd (or rsyslogd and another
  syslogd) shall run on a single system.
- added new option "-i <pidfile>" which allows to specify the pidfile.
  This is needed when multiple instances of rsyslogd are to be run.
- the new project home page is now online at www.rsyslog.com
---------------------------------------------------------------------------
Version 0.9.4 (RGer), 2005-07-25
- finally added the TCP sender. It now supports non-blocking mode, no
  longer disabling message reception during connect. As it is now, it
  is usable in production. The code could be more sophisticated, but
  I've kept it short in anticipation of the move to liblogging, which
  will lead to the removal of the code just written ;)
- the "exiting on signal..." message still had the "syslogd" name in 
  it. Changed this to "rsyslogd", as we do not have a large user base
  yet, this should pose no problem.
- fixed "the semiconlon" bug. rsyslogd dumped core if a write-db action
  was specified but no semicolon was given after the password (an empty
  template was ok, but the semicolon needed to be present).
- changed a default for traditional output format. During testing, it
  was seen that the timestamp written to file in default format was
  the time of message reception, not the time specified in the TIMESTAMP
  field of the message itself. Traditionally, the message TIMESTAMP is
  used and this has been changed now.
---------------------------------------------------------------------------
Version 0.9.3 (RGer), 2005-07-19
- fixed a bug in the message parser. In June, the RFC 3164 timestamp
  was not correctly parsed (yes, only in June and some other months,
  see the code comment to learn why...)
- added the ability to specify the destination port when forwarding
  syslog messages (both for TCP and UDP)
- added an very experimental TCP sender (activated by
  @@machine:port in config). This is not yet for production use. If
  the receiver is not alive, rsyslogd will wait quite some time until
  the connection request times out, which most probably leads to
  loss of incoming messages.

---------------------------------------------------------------------------
Version 0.9.2 (RGer), around 2005-07-06
- I intended to change the maxsupported message size to 32k to
  support IHE - but given the memory inefficiency in the usual use
  cases, I have not done this. I have, however, included very
  specific instructions on how to do this in the source code. I have
  also done some testing with 32k messages, so you can change the
  max size without taking too much risk.
- added a syslog/tcp receiver; we now can receive messages via
  plain tcp, but we can still send only via UDP. The syslog/tcp
  receiver is the primary enhancement of this release.
- slightly changed some error messages that contained a spurios \n at
  the end of the line (which gives empty lines in your log...)

---------------------------------------------------------------------------
Version 0.9.1 (RGer)
- fixed code so that it compiles without errors under FreeBSD
- removed now unused function "allocate_log()" from syslogd.c
- changed the make file so that it contains more defines for
  different environments (in the long term, we need a better
  system for disabling/enabling features...)
- changed some printf's printing off_t types to %lld and
  explicit (long long) casts. I tried to figure out the exact type,
  but did not succeed in this. In the worst case, ultra-large peta-
  byte files will now display funny informational messages on rollover,
  something I think we can live with for the neersion 3.11.2 (rgerhards), 2008-02-??
---------------------------------------------------------------------------
Version 3.11.1 (rgerhards), 2008-02-12
- SNMP trap sender added thanks to Andre Lorbach (omsnmp)
- added input-plugin interface specification in form of a (copy) template
  input module
- applied documentation fix by Michael Biebl -- many thanks!
- bugfix: immark did not have MARK flags set...
- added x-info field to rsyslogd startup/shutdown message. Hopefully
  points users to right location for further info (many don't even know
  they run rsyslog ;))
- bugfix: trailing ":" of tag was lost while parsing legacy syslog messages
  without timestamp - thanks to Anders Blomdell for providing a patch!
- fixed a bug in stringbuf.c related to STRINGBUF_TRIM_ALLOCSIZE, which
  wasn't supposed to be used with rsyslog. Put a warning message up that
  tells this feature is not tested and probably not worth the effort.
  Thanks to Anders Blomdell fro bringing this to our attention
- somewhat improved performance of string buffers
- fixed bug that caused invalid treatment of tabs (HT) in rsyslog.conf
- bugfix: setting for $EscapeCopntrolCharactersOnReceive was not 
  properly initialized
- clarified usage of space-cc property replacer option
- improved abort diagnostic handler
- some initial effort for malloc/free runtime debugging support
- bugfix: using dynafile actions caused rsyslogd abort
- fixed minor man errors thanks to Michael Biebl
---------------------------------------------------------------------------
Version 3.11.0 (rgerhards), 2008-01-31
- implemented queued actions
- implemented simple rate limiting for actions
- implemented deliberate discarding of lower priority messages over higher
  priority ones when a queue runs out of space
- implemented disk quotas for disk queues
- implemented the $ActionResumeRetryCount config directive
- added $ActionQueueFilename config directive
- added $ActionQueueSize config directive
- added $ActionQueueHighWaterMark config directive
- added $ActionQueueLowWaterMark config directive
- added $ActionQueueDiscardMark config directive
- added $ActionQueueDiscardSeverity config directive
- added $ActionQueueCheckpointInterval config directive
- added $ActionQueueType config directive
- added $ActionQueueWorkerThreads config directive
- added $ActionQueueTimeoutshutdown config directive
- added $ActionQueueTimeoutActionCompletion config directive
- added $ActionQueueTimeoutenQueue config directive
- added $ActionQueueTimeoutworkerThreadShutdown config directive
- added $ActionQueueWorkerThreadMinimumMessages config directive
- added $ActionQueueMaxFileSize config directive
- added $ActionQueueSaveonShutdown config directive
- addded $ActionQueueDequeueSlowdown config directive
- addded $MainMsgQueueDequeueSlowdown config directive
- bugfix: added forgotten docs to package
- improved debugging support
- fixed a bug that caused $MainMsgQueueCheckpointInterval to work incorrectly
- when a long-running action needs to be cancelled on shutdown, the message
  that was processed by it is now preserved. This finishes support for
  guaranteed delivery of messages (if the output supports it, of course)
- fixed bug in output module interface, see
  http://sourceforge.net/tracker/index.php?func=detail&aid=1881008&group_id=123448&atid=696552
- changed the ommysql output plugin so that the (lengthy) connection
  initialization now takes place in message processing. This works much
  better with the new queued action mode (fast startup)
- fixed a bug that caused a potential hang in file and fwd output module
  varmojfekoj provided the patch - many thanks!
- bugfixed stream class offset handling on 32bit platforms
---------------------------------------------------------------------------
Version 3.10.3 (rgerhards), 2008-01-28
- fixed a bug with standard template definitions (not a big deal) - thanks
  to varmojfekoj for spotting it
- run-time instrumentation added
- implemented disk-assisted queue mode, which enables on-demand disk
  spooling if the queue's in-memory queue is exhausted
- implemented a dynamic worker thread pool for processing incoming
  messages; workers are started and shut down as need arises
- implemented a run-time instrumentation debug package
- implemented the $MainMsgQueueSaveOnShutdown config directive
- implemented the $MainMsgQueueWorkerThreadMinimumMessages config directive
- implemented the $MainMsgQueueTimeoutWorkerThreadShutdown config directive
---------------------------------------------------------------------------
Version 3.10.2 (rgerhards), 2008-01-14
- added the ability to keep stop rsyslogd without the need to drain
  the main message queue. In disk queue mode, rsyslog continues to
  run from the point where it stopped. In case of a system failure, it
  continues to process messages from the last checkpoint.
- fixed a bug that caused a segfault on startup when no $WorkDir directive
  was specified in rsyslog.conf
- provided more fine-grain control over shutdown timeouts and added a
  way to specify the enqueue timeout when the main message queue is full
- implemented $MainMsgQueueCheckpointInterval config directive
- implemented $MainMsgQueueTimeoutActionCompletion config directive
- implemented $MainMsgQueueTimeoutEnqueue config directive
- implemented $MainMsgQueueTimeoutShutdown config directive
---------------------------------------------------------------------------
Version 3.10.1 (rgerhards), 2008-01-10
- implemented the "disk" queue mode. However, it currently is of very
  limited use, because it does not support persistence over rsyslogd
  runs. So when rsyslogd is stopped, the queue is drained just as with
  the in-memory queue modes. Persistent queues will be a feature of
  the next release.
- performance-optimized string class, should bring an overall improvement
- fixed a memory leak in imudp -- thanks to varmojfekoj for the patch
- fixed a race condition that could lead to a rsyslogd hang when during
  HUP or termination
- done some doc updates
- added $WorkDirectory config directive
- added $MainMsgQueueFileName config directive
- added $MainMsgQueueMaxFileSize config directive
---------------------------------------------------------------------------
Version 3.10.0 (rgerhards), 2008-01-07
- implemented input module interface and initial input modules
- enhanced threading for input modules (each on its own thread now)
- ability to bind UDP listeners to specific local interfaces/ports and
  ability to run multiple of them concurrently
- added ability to specify listen IP address for UDP syslog server
- license changed to GPLv3
- mark messages are now provided by loadble module immark
- rklogd is no longer provided. Its functionality has now been taken over
  by imklog, a loadable input module. This offers a much better integration
  into rsyslogd and makes sure that the kernel logger process is brought
  up and down at the appropriate times
- enhanced $IncludeConfig directive to support wildcard characters
  (thanks to Michael Biebl)
- all inputs are now implemented as loadable plugins
- enhanced threading model: each input module now runs on its own thread
- enhanced message queue which now supports different queueing methods
  (among others, this can be used for performance fine-tuning)
- added a large number of new configuration directives for the new
  input modules
- enhanced multi-threading utilizing a worker thread pool for the
  main message queue
- compilation without pthreads is no longer supported
- much cleaner code due to new objects and removal of single-threading
  mode
---------------------------------------------------------------------------
Version 2.0.1 STABLE (rgerhards), 2008-01-24
- fixed a bug in integer conversion - but this function was never called,
  so it is not really a useful bug fix ;)
- fixed a bug with standard template definitions (not a big deal) - thanks
  to varmojfekoj for spotting it
- fixed a bug that caused a potential hang in file and fwd output module
  varmojfekoj provided the patch - many thanks!
---------------------------------------------------------------------------
Version 2.0.0 STABLE (rgerhards), 2008-01-02
- re-release of 1.21.2 as STABLE with no modifications except some
  doc updates
---------------------------------------------------------------------------
Version 1.21.2 (rgerhards), 2007-12-28
- created a gss-api output module. This keeps GSS-API code and
  TCP/UDP code separated. It is also important for forward-
  compatibility with v3. Please note that this change breaks compatibility
  with config files created for 1.21.0 and 1.21.1 - this was considered
  acceptable.
- fixed an error in forwarding retry code (could lead to message corruption
  but surfaced very seldom)
- increased portability for older platforms (AI_NUMERICSERV moved)
- removed socket leak in omfwd.c
- cross-platform patch for GSS-API compile problem on some platforms
  thanks to darix for the patch!
---------------------------------------------------------------------------
Version 1.21.1 (rgerhards), 2007-12-23
- small doc fix for $IncludeConfig
- fixed a bug in llDestroy()
- bugfix: fixing memory leak when message queue is full and during
  parsing. Thanks to varmojfekoj for the patch.
- bugfix: when compiled without network support, unix sockets were
  not properply closed
- bugfix: memory leak in cfsysline.c/doGetWord() fixed
---------------------------------------------------------------------------
Version 1.21.0 (rgerhards), 2007-12-19
- GSS-API support for syslog/TCP connections was added. Thanks to
  varmojfekoj for providing the patch with this functionality
- code cleanup
- enhanced $IncludeConfig directive to support wildcard filenames
- changed some multithreading synchronization
---------------------------------------------------------------------------
Version 1.20.1 (rgerhards), 2007-12-12
- corrected a debug setting that survived release. Caused TCP connections
  to be retried unnecessarily often.
- When a hostname ACL was provided and DNS resolution for that name failed,
  ACL processing was stopped at that point. Thanks to mildew for the patch.
  Fedora Bugzilla: http://bugzilla.redhat.com/show_bug.cgi?id=395911
- fixed a potential race condition, see link for details:
  http://rgerhards.blogspot.com/2007/12/rsyslog-race-condition.html
  Note that the probability of problems from this bug was very remote
- fixed a memory leak that happend when PostgreSQL date formats were
  used
---------------------------------------------------------------------------
Version 1.20.0 (rgerhards), 2007-12-07
- an output module for postgres databases has been added. Thanks to
  sur5r for contributing this code
- unloading dynamic modules has been cleaned up, we now have a
  real implementation and not just a dummy "good enough for the time
  being".
- enhanced platform independence - thanks to Bartosz Kuzma and Michael
  Biebl for their very useful contributions
- some general code cleanup (including warnings on 64 platforms, only)
---------------------------------------------------------------------------
Version 1.19.12 (rgerhards), 2007-12-03
- cleaned up the build system (thanks to Michael Biebl for the patch)
- fixed a bug where ommysql was still not compiled with -pthread option
---------------------------------------------------------------------------
Version 1.19.11 (rgerhards), 2007-11-29
- applied -pthread option to build when building for multi-threading mode
  hopefully solves an issue with segfaulting
---------------------------------------------------------------------------
Version 1.19.10 (rgerhards), 2007-10-19
- introdcued the new ":modulename:" syntax for calling module actions
  in selector lines; modified ommysql to support it. This is primarily
  an aid for further modules and a prequisite to actually allow third
  party modules to be created.
- minor fix in slackware startup script, "-r 0" is now "-r0"
- updated rsyslogd doc set man page; now in html format
- undid creation of a separate thread for the main loop -- this did not
  turn out to be needed or useful, so reduce complexity once again.
- added doc fixes provided by Michael Biebl - thanks
---------------------------------------------------------------------------
Version 1.19.9 (rgerhards), 2007-10-12
- now packaging system which again contains all components in a single
  tarball
- modularized main() a bit more, resulting in less complex code
- experimentally added an additional thread - will see if that affects
  the segfault bug we experience on some platforms. Note that this change
  is scheduled to be removed again later.
---------------------------------------------------------------------------
Version 1.19.8 (rgerhards), 2007-09-27
- improved repeated message processing
- applied patch provided by varmojfekoj to support building ommysql
  in its own way (now also resides in a plugin subdirectory);
  ommysql is now a separate package
- fixed a bug in cvthname() that lead to message loss if part
  of the source hostname would have been dropped
- created some support for distributing ommysql together with the
  main rsyslog package. I need to re-think it in the future, but
  for the time being the current mode is best. I now simply include
  one additional tarball for ommysql inside the main distribution.
  I look forward to user feedback on how this should be done best. In the
  long term, a separate project should be spawend for ommysql, but I'd
  like to do that only after the plugin interface is fully stable (what
  it is not yet).
---------------------------------------------------------------------------
Version 1.19.7 (rgerhards), 2007-09-25
- added code to handle situations where senders send us messages ending with
  a NUL character. It is now simply removed. This also caused trailing LF
  reduction to fail, when it was followed by such a NUL. This is now also
  handled.
- replaced some non-thread-safe function calls by their thread-safe
  counterparts
- fixed a minor memory leak that occured when the %APPNAME% property was
  used (I think nobody used that in practice)
- fixed a bug that caused signal handlers in cvthname() not to be restored when
  a malicious pointer record was detected and processing of the message been
  stopped for that reason (this should be really rare and can not be related
  to the segfault bug we are hunting).
- fixed a bug in cvthname that lead to passing a wrong parameter - in
  practice, this had no impact.
- general code cleanup (e.g. compiler warnings, comments)
---------------------------------------------------------------------------
Version 1.19.6 (rgerhards), 2007-09-11
- applied patch by varmojfekoj to change signal handling to the new
  sigaction API set (replacing the depreciated signal() calls and its
  friends.
- fixed a bug that in --enable-debug mode caused an assertion when the
  discard action was used
- cleaned up compiler warnings
- applied patch by varmojfekoj to FIX a bug that could cause 
  segfaults if empty properties were processed using modifying
  options (e.g. space-cc, drop-cc)
- fixed man bug: rsyslogd supports -l option
---------------------------------------------------------------------------
Version 1.19.5 (rgerhards), 2007-09-07
- changed part of the CStr interface so that better error tracking
  is provided and the calling sequence is more intuitive (there were
  invalid calls based on a too-weired interface)
- (hopefully) fixed some remaining bugs rooted in wrong use of 
  the CStr class. These could lead to program abort.
- applied patch by varmojfekoj two fix two potential segfault situations
- added $ModDir config directive
- modified $ModLoad so that an absolute path may be specified as
  module name (e.g. /rsyslog/ommysql.so)
---------------------------------------------------------------------------
Version 1.19.4 (rgerhards/varmojfekoj), 2007-09-04
- fixed a number of small memory leaks - thanks varmojfekoj for patching
- fixed an issue with CString class that could lead to rsyslog abort
  in tplToString() - thanks varmojfekoj for patching
- added a man-version of the config file documenation - thanks to Michel
  Samia for providing the man file
- fixed bug: a template like this causes an infinite loop:
  $template opts,"%programname:::a,b%"
  thanks varmojfekoj for the patch
- fixed bug: case changing options crash freeing the string pointer
  because they modify it: $template opts2,"%programname::1:lowercase%"
  thanks varmojfekoj for the patch
---------------------------------------------------------------------------
Version 1.19.3 (mmeckelein/varmojfekoj), 2007-08-31
- small mem leak fixed (after calling parseSelectorAct) - Thx varmojkekoj
- documentation section "Regular File" und "Blocks" updated
- solved an issue with dynamic file generation - Once again many thanks
  to varmojfekoj
- the negative selector for program name filter (Blocks) does not work as
  expected - Thanks varmojfekoj for patching
- added forwarding information to sysklogd (requires special template)
  to config doc
---------------------------------------------------------------------------
Version 1.19.2 (mmeckelein/varmojfekoj), 2007-08-28
- a specifically formed message caused a segfault - Many thanks varmojfekoj
  for providing a patch
- a typo and a weird condition are fixed in msg.c - Thanks again
  varmojfekoj 
- on file creation the file was always owned by root:root. This is fixed
  now - Thanks ypsa for solving this issue
---------------------------------------------------------------------------
Version 1.19.1 (mmeckelein), 2007-08-22
- a bug that caused a high load when a TCP/UDP connection was closed is 
  fixed now - Thanks mildew for solving this issue
- fixed a bug which caused a segfault on reinit - Thx varmojfekoj for the
  patch
- changed the hardcoded module path "/lib/rsyslog" to $(pkglibdir) in order
  to avoid trouble e.g. on 64 bit platforms (/lib64) - many thanks Peter
  Vrabec and darix, both provided a patch for solving this issue
- enhanced the unloading of modules - thanks again varmojfekoj
- applied a patch from varmojfekoj which fixes various little things in
  MySQL output module
---------------------------------------------------------------------------
Version 1.19.0 (varmojfekoj/rgerhards), 2007-08-16
- integrated patch from varmojfekoj to make the mysql module a loadable one
  many thanks for the patch, MUCH appreciated
---------------------------------------------------------------------------
Version 1.18.2 (rgerhards), 2007-08-13
- fixed a bug in outchannel code that caused templates to be incorrectly
  parsed
- fixed a bug in ommysql that caused a wrong ";template" missing message
- added some code for unloading modules; not yet fully complete (and we do
  not yet have loadable modules, so this is no problem)
- removed debian subdirectory by request of a debian packager (this is a special
  subdir for debian and there is also no point in maintaining it when there
  is a debian package available - so I gladly did this) in some cases
- improved overall doc quality (some pages were quite old) and linked to
  more of the online resources.
- improved /contrib/delete_mysql script by adding a host option and some
  other minor modifications
---------------------------------------------------------------------------
Version 1.18.1 (rgerhards), 2007-08-08
- applied a patch from varmojfekoj which solved a potential segfault
  of rsyslogd on HUP
- applied patch from Michel Samia to fix compilation when the pthreads
  feature is disabled
- some code cleanup (moved action object to its own file set)
- add config directive $MainMsgQueueSize, which now allows to configure the
  queue size dynamically
- all compile-time settings are now shown in rsyslogd -v, not just the
  active ones
- enhanced performance a little bit more
- added config file directive $ActionResumeInterval
- fixed a bug that prevented compilation under debian sid
- added a contrib directory for user-contributed useful things
---------------------------------------------------------------------------
Version 1.18.0 (rgerhards), 2007-08-03
- rsyslog now supports fallback actions when an action did not work. This
  is a great feature e.g. for backup database servers or backup syslog
  servers
- modified rklogd to only change the console log level if -c is specified
- added feature to use multiple actions inside a single selector
- implemented $ActionExecOnlyWhenPreviousIsSuspended config directive
- error messages during startup are now spit out to the configured log
  destinations
---------------------------------------------------------------------------
Version 1.17.6 (rgerhards), 2007-08-01
- continued to work on output module modularization - basic stage of
  this work is now FINISHED
- fixed bug in OMSRcreate() - always returned SR_RET_OK
- fixed a bug that caused ommysql to always complain about missing
  templates
- fixed a mem leak in OMSRdestruct - freeing the object itself was
  forgotten - thanks to varmojfekoj for the patch
- fixed a memory leak in syslogd/init() that happend when the config
  file could not be read - thanks to varmojfekoj for the patch
- fixed insufficient memory allocation in addAction() and its helpers.
  The initial fix and idea was developed by mildew, I fine-tuned
  it a bit. Thanks a lot for the fix, I'd probably had pulled out my
  hair to find the bug...
- added output of config file line number when a parsing error occured
- fixed bug in objomsr.c that caused program to abort in debug mode with
  an invalid assertion (in some cases)
- fixed a typo that caused the default template for MySQL to be wrong.
  thanks to mildew for catching this.
- added configuration file command $DebugPrintModuleList and
  $DebugPrintCfSysLineHandlerList
- fixed an invalid value for the MARK timer - unfortunately, there was
  a testing aid left in place. This resulted in quite frequent MARK messages
- added $IncludeConfig config directive
- applied a patch from mildew to prevent rsyslogd from freezing under heavy
  load. This could happen when the queue was full. Now, we drop messages
  but rsyslogd remains active.
---------------------------------------------------------------------------
Version 1.17.5 (rgerhards), 2007-07-30
- continued to work on output module modularization
- fixed a missing file bug - thanks to Andrea Montanari for reporting
  this problem
- fixed a problem with shutting down the worker thread and freeing the
  selector_t list - this caused messages to be lost, because the
  message queue was not properly drained before the selectors got
  destroyed.
---------------------------------------------------------------------------
Version 1.17.4 (rgerhards), 2007-07-27
- continued to work on output module modularization
- fixed a situation where rsyslogd could create zombie processes
  thanks to mildew for the patch
- applied patch from Michel Samia to fix compilation when NOT
  compiled for pthreads
---------------------------------------------------------------------------
Version 1.17.3 (rgerhards), 2007-07-25
- continued working on output module modularization
- fixed a bug that caused rsyslogd to segfault on exit (and
  probably also on HUP), when there was an unsent message in a selector
  that required forwarding and the dns lookup failed for that selector
  (yes, it was pretty unlikely to happen;))
  thanks to varmojfekoj <varmojfekoj@gmail.com> for the patch
- fixed a memory leak in config file parsing and die()
  thanks to varmojfekoj <varmojfekoj@gmail.com> for the patch
- rsyslogd now checks on startup if it is capable to performa any work
  at all. If it cant, it complains and terminates
  thanks to Michel Samia for providing the patch!
- fixed a small memory leak when HUPing syslogd. The allowed sender
  list now gets freed. thanks to mildew for the patch.
- changed the way error messages in early startup are logged. They
  now do no longer use the syslogd code directly but are rather
  send to stderr.
---------------------------------------------------------------------------
Version 1.17.2 (rgerhards), 2007-07-23
- made the port part of the -r option optional. Needed for backward
  compatibility with sysklogd
- replaced system() calls with something more reasonable. Please note that
  this might break compatibility with some existing configuration files.
  We accept this in favour of the gained security.
- removed a memory leak that could occur if timegenerated was used in
  RFC 3164 format in templates
- did some preparation in msg.c for advanced multithreading - placed the
  hooks, but not yet any active code
- worked further on modularization
- added $ModLoad MySQL (dummy) config directive
- added DropTrailingLFOnReception config directive
---------------------------------------------------------------------------
Version 1.17.1 (rgerhards), 2007-07-20
- fixed a bug that caused make install to install rsyslogd and rklogd under
  the wrong names
- fixed bug that caused $AllowedSenders to handle IPv6 scopes incorrectly;
  also fixed but that could grabble $AllowedSender wildcards. Thanks to
  mildew@gmail.com for the patch
- minor code cleanup - thanks to Peter Vrabec for the patch
- fixed minimal memory leak on HUP (caused by templates)
  thanks to varmojfekoj <varmojfekoj@gmail.com> for the patch
- fixed another memory leak on HUPing and on exiting rsyslogd
  again thanks to varmojfekoj <varmojfekoj@gmail.com> for the patch
- code cleanup (removed compiler warnings)
- fixed portability bug in configure.ac - thanks to Bartosz Kuźma for patch
- moved msg object into its own file set
- added the capability to continue trying to write log files when the
  file system is full. Functionality based on patch by Martin Schulze
  to sysklogd package.
---------------------------------------------------------------------------
Version 1.17.0 (RGer), 2007-07-17
- added $RepeatedLineReduction config parameter
- added $EscapeControlCharactersOnReceive config parameter
- added $ControlCharacterEscapePrefix config parameter
- added $DirCreateMode config parameter
- added $CreateDirs config parameter
- added $DebugPrintTemplateList config parameter
- added $ResetConfigVariables config parameter
- added $FileOwner config parameter
- added $FileGroup config parameter
- added $DirOwner config parameter
- added $DirGroup config parameter
- added $FailOnChownFailure config parameter
- added regular expression support to the filter engine
  thanks to Michel Samia for providing the patch!
- enhanced $AllowedSender functionality. Credits to mildew@gmail.com for
  the patch doing that
  - added IPv6 support
  - allowed DNS hostnames
  - allowed DNS wildcard names
- added new option $DropMsgsWithMaliciousDnsPTRRecords
- added autoconf so that rfc3195d, rsyslogd and klogd are stored to /sbin
- added capability to auto-create directories with dynaFiles
---------------------------------------------------------------------------
Version 1.16.0 (RGer/Peter Vrabec), 2007-07-13 - The Friday, 13th Release ;)
- build system switched to autotools
- removed SYSV preprocessor macro use, replaced with autotools equivalents
- fixed a bug that caused rsyslogd to segfault when TCP listening was
  disabled and it terminated
- added new properties "syslogfacility-text" and "syslogseverity-text"
  thanks to varmojfekoj <varmojfekoj@gmail.com> for the patch
- added the -x option to disable hostname dns reslution
  thanks to varmojfekoj <varmojfekoj@gmail.com> for the patch
- begun to better modularize syslogd.c - this is an ongoing project; moved
  type definitions to a separate file
- removed some now-unused fields from struct filed
- move file size limit fields in struct field to the "right spot" (the file
  writing part of the union - f_un.f_file)
- subdirectories linux and solaris are no longer part of the distribution
  package. This is not because we cease support for them, but there are no
  longer any files in them after the move to autotools
---------------------------------------------------------------------------
Version 1.15.1 (RGer), 2007-07-10
- fixed a bug that caused a dynaFile selector to stall when there was
  an open error with one file 
- improved template processing for dynaFiles; templates are now only
  looked up during initialization - speeds up processing
- optimized memory layout in struct filed when compiled with MySQL
  support
- fixed a bug that caused compilation without SYSLOG_INET to fail
- re-enabled the "last message repeated n times" feature. This
  feature was not taken care of while rsyslogd evolved from sysklogd
  and it was more or less defunct. Now it is fully functional again.
- added system properties: $NOW, $YEAR, $MONTH, $DAY, $HOUR, $MINUTE
- fixed a bug in iovAsString() that caused a memory leak under stress
  conditions (most probably memory shortage). This was unlikely to
  ever happen, but it doesn't hurt doing it right
- cosmetic: defined type "uchar", change all unsigned chars to uchar
---------------------------------------------------------------------------
Version 1.15.0 (RGer), 2007-07-05
- added ability to dynamically generate file names based on templates
  and thus properties. This was a much-requested feature. It makes
  life easy when it e.g. comes to splitting files based on the sender
  address.
- added $umask and $FileCreateMode config file directives
- applied a patch from Bartosz Kuzma to compile cleanly under NetBSD
- checks for extra (unexpected) characters in system config file lines
  have been added
- added IPv6 documentation - was accidently missing from CVS
- begun to change char to unsigned char
---------------------------------------------------------------------------
Version 1.14.2 (RGer), 2007-07-03
** this release fixes all known nits with IPv6 **
- restored capability to do /etc/service lookup for "syslog"
  service when -r 0 was given
- documented IPv6 handling of syslog messages
- integrate patch from Bartosz Kuźma to make rsyslog compile under
  Solaris again (the patch replaced a strndup() call, which is not
  available under Solaris
- improved debug logging when waiting on select
- updated rsyslogd man page with new options (-46A)
---------------------------------------------------------------------------
Version 1.14.1 (RGer/Peter Vrabec), 2007-06-29
- added Peter Vrabec's patch for IPv6 TCP
- prefixed all messages send to stderr in rsyslogd with "rsyslogd: "
---------------------------------------------------------------------------
Version 1.14.0 (RGer/Peter Vrabec), 2007-06-28
- Peter Vrabec provided IPv6 for rsyslog, so we are now IPv6 enabled
  IPv6 Support is currently for UDP only, TCP is to come soon.
  AllowedSender configuration does not yet work for IPv6.
- fixed code in iovCreate() that broke C's strict aliasing rules 
- fixed some char/unsigned char differences that forced the compiler
  to spit out warning messages
- updated the Red Hat init script to fix a known issue (thanks to
  Peter Vrabec)
---------------------------------------------------------------------------
Version 1.13.5 (RGer), 2007-06-22
- made the TCP session limit configurable via command line switch
  now -t <port>,<max sessions>
- added man page for rklogd(8) (basically a copy from klogd, but now
  there is one...)
- fixed a bug that caused internal messages (e.g. rsyslogd startup) to
  appear without a tag.
- removed a minor memory leak that occurred when TAG processing requalified
  a HOSTNAME to be a TAG (and a TAG already was set).
- removed potential small memory leaks in MsgSet***() functions. There
  would be a leak if a property was re-set, something that happened
  extremely seldom.
---------------------------------------------------------------------------
Version 1.13.4 (RGer), 2007-06-18
- added a new property "PRI-text", which holds the PRI field in
  textual form (e.g. "syslog.info")
- added alias "syslogseverity" for "syslogpriority", which is a
  misleading property name that needs to stay for historical
  reasons (and backward-compatility)
- added doc on how to record PRI value in log file
- enhanced signal handling in klogd, including removal of an unsafe
  call to the logging system during signal handling
---------------------------------------------------------------------------
Version 1.13.3 (RGer), 2007-06-15
- create a version of syslog.c from scratch. This is now
  - highly optimized for rsyslog
  - removes an incompatible license problem as the original
    version had a BSD license with advertising clause
  - fixed in the regard that rklogd will continue to work when
    rsysogd has been restarted (the original version, as well
    as sysklogd, will remain silent then)
  - solved an issue with an extra NUL char at message end that the
    original version had
- applied some changes to klogd to care for the new interface
- fixed a bug in syslogd.c which prevented compiling under debian
---------------------------------------------------------------------------
Version 1.13.2 (RGer), 2007-06-13
- lib order in makefile patched to facilitate static linking - thanks
  to Bennett Todd for providing the patch
- Integrated a patch from Peter Vrabec (pvrabec@redheat.com):
  - added klogd under the name of rklogd (remove dependency on
    original sysklogd package
  - createDB.sql now in UTF
  - added additional config files for use on Red Hat
---------------------------------------------------------------------------
Version 1.13.1 (RGer), 2007-02-05
- changed the listen backlog limit to a more reasonable value based on
  the maximum number of TCP connections configurd (10% + 5) - thanks to Guy
  Standen for the hint (actually, the limit was 5 and that was a 
  left-over from early testing).
- fixed a bug in makefile which caused DB-support to be disabled when
  NETZIP support was enabled
- added the -e option to allow transmission of every message to remote
  hosts (effectively turns off duplicate message suppression)
- (somewhat) improved memory consumption when compiled with MySQL support
- looks like we fixed an incompatibility with MySQL 5.x and above software
  At least in one case, the remote server name was destroyed, leading to 
  a connection failure. The new, improved code does not have this issue and
  so we see this as solved (the new code is generally somewhat better, so
  there is a good chance we fixed this incompatibility).
---------------------------------------------------------------------------
Version 1.13.0 (RGer), 2006-12-19
- added '$' as ToPos proptery replacer specifier - means "up to the
  end of the string"
- property replacer option "escape-cc", "drop-cc" and "space-cc"  added
- changed the handling of \0 characters inside syslog messages. We now
  consistently escape them to "#000". This is somewhat recommended in
  the draft-ietf-syslog-protocol-19 draft. While the real recomendation
  is to not escape any characters at all, we can not do this without
  considerable modification of the code. So we escape it to "#000", which
  is consistent with a sample found in the Internet-draft.
- removed message glue logic (see printchopped() comment for details)
  Also caused removal of parts table and thus some improvements in
  memory usage.
- changed the default MAXLINE to 2048 to take care of recent syslog
  standardization efforts (can easily be changed in syslogd.c)
- added support for byte-counted TCP syslog messages (much like
  syslog-transport-tls-05 Internet Draft). This was necessary to
  support compression over TCP.
- added support for receiving compressed syslog messages
- added support for sending compressed syslog messages
- fixed a bug where the last message in a syslog/tcp stream was
  lost if it was not properly terminated by a LF character
---------------------------------------------------------------------------
Version 1.12.3 (RGer), 2006-10-04
- implemented some changes to support Solaris (but support is not
  yet complete)
- commented out (via #if 0) some methods that are currently not being use
  but should be kept for further us
- added (interim) -u 1 option to turn off hostname and tag parsing
- done some modifications to better support Fedora
- made the field delimiter inside property replace configurable via
  template
- fixed a bug in property replacer: if fields were used, the delimitor
  became part of the field. Up until now, this was barely noticable as 
  the delimiter as TAB only and thus invisible to a human. With other
  delimiters available now, it quickly showed up. This bug fix might cause
  some grief to existing installations if they used the extra TAB for
  whatever reasons - sorry folks... Anyhow, a solution is easy: just add
  a TAB character contstant into your template. Thus, there has no attempt
  been made to do this in a backwards-compatible way.
---------------------------------------------------------------------------
Version 1.12.2 (RGer), 2006-02-15
- fixed a bug in the RFC 3339 date formatter. An extra space was added
  after the actual timestamp
- added support for providing high-precision RFC3339 timestamps for
  (rsyslogd-)internally-generated messages
- very (!) experimental support for syslog-protocol internet draft
  added (the draft is experimental, the code is solid ;))
- added support for field-extracting in the property replacer
- enhanced the legacy-syslog parser so that it can interpret messages
  that do not contain a TIMESTAMP
- fixed a bug that caused the default socket (usually /dev/log) to be
  opened even when -o command line option was given
- fixed a bug in the Debian sample startup script - it caused rsyslogd
  to listen to remote requests, which it shouldn't by default
---------------------------------------------------------------------------
Version 1.12.1 (RGer), 2005-11-23
- made multithreading work with BSD. Some signal-handling needed to be
  restructured. Also, there might be a slight delay of up to 10 seconds
  when huping and terminating rsyslogd under BSD
- fixed a bug where a NULL-pointer was passed to printf() in logmsg().
- fixed a bug during "make install" where rc3195d was not installed
  Thanks to Bennett Todd for spotting this.
- fixed a bug where rsyslogd dumped core when no TAG was found in the
  received message
- enhanced message parser so that it can deal with missing hostnames
  in many cases (may not be totally fail-safe)
- fixed a bug where internally-generated messages did not have the correct
  TAG
---------------------------------------------------------------------------
Version 1.12.0 (RGer), 2005-10-26
- moved to a multi-threaded design. single-threading is still optionally
  available. Multi-threading is experimental!
- fixed a potential race condition. In the original code, marking was done
  by an alarm handler, which could lead to all sorts of bad things. This
  has been changed now. See comments in syslogd.c/domark() for details.
- improved debug output for property-based filters
- not a code change, but: I have checked all exit()s to make sure that
  none occurs once rsyslogd has started up. Even in unusual conditions
  (like low-memory conditions) rsyslogd somehow remains active. Of course,
  it might loose a message or two, but at least it does not abort and it
  can also recover when the condition no longer persists.
- fixed a bug that could cause loss of the last message received
  immediately before rsyslogd was terminated.
- added comments on thread-safety of global variables in syslogd.c
- fixed a small bug: spurios printf() when TCP syslog was used
- fixed a bug that causes rsyslogd to dump core on termination when one
  of the selector lines did not receive a message during the run (very
  unlikely)
- fixed an one-too-low memory allocation in the TCP sender. Could result
  in rsyslogd dumping core.
- fixed a bug with regular expression support (thanks to Andres Riancho)
- a little bit of code restructuring (especially main(), which was
  horribly large)
---------------------------------------------------------------------------
Version 1.11.1 (RGer), 2005-10-19
- support for BSD-style program name and host blocks
- added a new property "programname" that can be used in templates
- added ability to specify listen port for rfc3195d
- fixed a bug that rendered the "startswith" comparison operation
  unusable.
- changed more functions to "static" storage class to help compiler
  optimize (should have been static in the first place...)
- fixed a potential memory leak in the string buffer class destructor.
  As the destructur was previously never called, the leak did not actually
  appear.
- some internal restructuring in anticipation/preparation of minimal
  multi-threading support
- rsyslogd still shares some code with the sysklogd project. Some patches
  for this shared code have been brought over from the sysklogd CVS.
---------------------------------------------------------------------------
Version 1.11.0 (RGer), 2005-10-12
- support for receiving messages via RFC 3195; added rfc3195d for that
  purpose
- added an additional guard to prevent rsyslogd from aborting when the
  2gb file size limit is hit. While a user can configure rsyslogd to
  handle such situations, it would abort if that was not done AND large
  file support was not enabled (ok, this is hopefully an unlikely scenario)
- fixed a bug that caused additional Unix domain sockets to be incorrectly
  processed - could lead to message loss in extreme cases
---------------------------------------------------------------------------
Version 1.10.2 (RGer), 2005-09-27
- added comparison operations in property-based filters:
  * isequal
  * startswith
- added ability to negate all property-based filter comparison operations
  by adding a !-sign right in front of the operation name
- added the ability to specify remote senders for UDP and TCP
  received messages. Allows to block all but well-known hosts
- changed the $-config line directives to be case-INsensitive
- new command line option -w added: "do not display warnings if messages
  from disallowed senders are received"
- fixed a bug that caused rsyslogd to dump core when the compare value
  was not quoted in property-based filters
- fixed a bug in the new CStr compare function which lead to invalid
  results (fortunately, this function was not yet used widely)
- added better support for "debugging" rsyslog.conf property filters
  (only if -d switch is given)
- changed some function definitions to static, which eventually enables
  some compiler optimizations
- fixed a bug in MySQL code; when a SQL error occured, rsyslogd could
  run in a tight loop. This was due to invalid sequence of error reporting
  and is now fixed.
---------------------------------------------------------------------------
Version 1.10.1 (RGer), 2005-09-23
- added the ability to execute a shell script as an action.
  Thanks to Bjoern Kalkbrenner for providing the code!
- fixed a bug in the MySQL code; due to the bug the automatic one-time
  retry after an error did not happen - this lead to error message in
  cases where none should be seen (e.g. after a MySQL restart)
- fixed a security issue with SQL-escaping in conjunction with
  non-(SQL-)standard MySQL features.
---------------------------------------------------------------------------
Version 1.10.0 (RGer), 2005-09-20
  REMINDER: 1.10 is the first unstable version if the 1.x series!
- added the capability to filter on any property in selector lines
  (not just facility and priority)
- changed stringbuf into a new counted string class
- added support for a "discard" action. If a selector line with
  discard (~ character) is found, no selector lines *after* that
  line will be processed.
- thanks to Andres Riancho, regular expression support has been
  added to the template engine
- added the FROMHOST property in the template processor, which could
  previously not be obtained. Thanks to Cristian Testa for pointing
  this out and even providing a fix.
- added display of compile-time options to -v output
- performance improvement for production build - made some checks
  to happen only during debug mode
- fixed a problem with compiling on SUSE and - while doing so - removed
  the socket call to set SO_BSDCOMPAT in cases where it is obsolete.
---------------------------------------------------------------------------
Version 1.0.4 (RGer), 2006-02-01
- a small but important fix: the tcp receiver had two forgotten printf's
  in it that caused a lot of unnecessary output to stdout. This was
  important enough to justify a new release
---------------------------------------------------------------------------
Version 1.0.3 (RGer), 2005-11-14
- added an additional guard to prevent rsyslogd from aborting when the
  2gb file size limit is hit. While a user can configure rsyslogd to
  handle such situations, it would abort if that was not done AND large
  file support was not enabled (ok, this is hopefully an unlikely scenario)
- fixed a bug that caused additional Unix domain sockets to be incorrectly
  processed - could lead to message loss in extreme cases
- applied some patches available from the sysklogd project to code
  shared from there
- fixed a bug that causes rsyslogd to dump core on termination when one
  of the selector lines did not receive a message during the run (very
  unlikely)
- fixed an one-too-low memory allocation in the TCP sender. Could result
  in rsyslogd dumping core.
- fixed a bug in the TCP sender that caused the retry logic to fail
  after an error or receiver overrun
- fixed a bug in init() that could lead to dumping core
- fixed a bug that could lead to dumping core when no HOSTNAME or no TAG
  was present in the syslog message
---------------------------------------------------------------------------
Version 1.0.2 (RGer), 2005-10-05
- fixed an issue with MySQL error reporting. When an error occured,
  the MySQL driver went into an endless loop (at least in most cases).
---------------------------------------------------------------------------
Version 1.0.1 (RGer), 2005-09-23
- fixed a security issue with SQL-escaping in conjunction with
  non-(SQL-)standard MySQL features.
---------------------------------------------------------------------------
Version 1.0.0 (RGer), 2005-09-12
- changed install doc to cover daily cron scripts - a trouble source
- added rc script for slackware (provided by Chris Elvidge - thanks!) 
- fixed a really minor bug in usage() - the -r option was still
  reported as without the port parameter
---------------------------------------------------------------------------
Version 0.9.8 (RGer), 2005-09-05
- made startup and shutdown message more consistent and included the
  pid, so that they can be easier correlated. Used syslog-protocol
  structured data format for this purpose.
- improved config info in startup message, now tells not only
  if it is listening remote on udp, but also for tcp. Also includes
  the port numbers. The previous startup message was misleading, because
  it did not say "remote reception" if rsyslogd was only listening via
  tcp (but not via udp).
- added a "how can you help" document to the doc set
---------------------------------------------------------------------------
Version 0.9.7 (RGer), 2005-08-15
- some of the previous doc files (like INSTALL) did not properly
  reflect the changes to the build process and the new doc. Fixed
  that.
- changed syslogd.c so that when compiled without database support,
  an error message is displayed when a database action is detected
  in the config file (previously this was used as an user rule ;))
- fixed a bug in the os-specific Makefiles which caused MySQL
  support to not be compiled, even if selected
---------------------------------------------------------------------------
Version 0.9.6 (RGer), 2005-08-09
- greatly enhanced documentation. Now available in html format in
  the "doc" folder and FreeBSD. Finally includes an install howto.
- improved MySQL error messages a little - they now show up as log
  messages, too (formerly only in debug mode)
- added the ability to specify the listen port for udp syslog.
  WARNING: This introduces an incompatibility. Formerly, udp
  syslog was enabled by the -r command line option. Now, it is
  "-r [port]", which is consistent with the tcp listener. However,
  just -r will now return an error message.
- added sample startup scripts for Debian and FreeBSD
- added support for easy feature selection in the makefile. Un-
  fortunately, this also means I needed to spilt the make file
  for different OS and distros. There are some really bad syntax
  differences between FreeBSD and Linux make.
---------------------------------------------------------------------------
Version 0.9.5 (RGer), 2005-08-01
- the "semicolon bug" was actually not (fully) solved in 0.9.4. One
  part of the bug was solved, but another still existed. This one
  is fixed now, too.
- the "semicolon bug" actually turned out to be a more generic bug.
  It appeared whenever an invalid template name was given. With some
  selector actions, rsyslogd dumped core, with other it "just" had
  a small ressource leak with others all worked well. These anomalies
  are now fixed. Note that they only appeared during system initaliziation
  once the system was running, nothing bad happened.
- improved error reporting for template errors on startup. They are now
  shown on the console and the start-up tty. Formerly, they were only
  visible in debug mode.
- support for multiple instances of rsyslogd on a single machine added
- added new option "-o" --> omit local unix domain socket. This option
  enables rsyslogd NOT to listen to the local socket. This is most
  helpful when multiple instances of rsyslogd (or rsyslogd and another
  syslogd) shall run on a single system.
- added new option "-i <pidfile>" which allows to specify the pidfile.
  This is needed when multiple instances of rsyslogd are to be run.
- the new project home page is now online at www.rsyslog.com
---------------------------------------------------------------------------
Version 0.9.4 (RGer), 2005-07-25
- finally added the TCP sender. It now supports non-blocking mode, no
  longer disabling message reception during connect. As it is now, it
  is usable in production. The code could be more sophisticated, but
  I've kept it short in anticipation of the move to liblogging, which
  will lead to the removal of the code just written ;)
- the "exiting on signal..." message still had the "syslogd" name in 
  it. Changed this to "rsyslogd", as we do not have a large user base
  yet, this should pose no problem.
- fixed "the semiconlon" bug. rsyslogd dumped core if a write-db action
  was specified but no semicolon was given after the password (an empty
  template was ok, but the semicolon needed to be present).
- changed a default for traditional output format. During testing, it
  was seen that the timestamp written to file in default format was
  the time of message reception, not the time specified in the TIMESTAMP
  field of the message itself. Traditionally, the message TIMESTAMP is
  used and this has been changed now.
---------------------------------------------------------------------------
Version 0.9.3 (RGer), 2005-07-19
- fixed a bug in the message parser. In June, the RFC 3164 timestamp
  was not correctly parsed (yes, only in June and some other months,
  see the code comment to learn why...)
- added the ability to specify the destination port when forwarding
  syslog messages (both for TCP and UDP)
- added an very experimental TCP sender (activated by
  @@machine:port in config). This is not yet for production use. If
  the receiver is not alive, rsyslogd will wait quite some time until
  the connection request times out, which most probably leads to
  loss of incoming messages.

---------------------------------------------------------------------------
Version 0.9.2 (RGer), around 2005-07-06
- I intended to change the maxsupported message size to 32k to
  support IHE - but given the memory inefficiency in the usual use
  cases, I have not done this. I have, however, included very
  specific instructions on how to do this in the source code. I have
  also done some testing with 32k messages, so you can change the
  max size without taking too much risk.
- added a syslog/tcp receiver; we now can receive messages via
  plain tcp, but we can still send only via UDP. The syslog/tcp
  receiver is the primary enhancement of this release.
- slightly changed some error messages that contained a spurios \n at
  the end of the line (which gives empty lines in your log...)

---------------------------------------------------------------------------
Version 0.9.1 (RGer)
- fixed code so that it compiles without errors under FreeBSD
- removed now unused function "allocate_log()" from syslogd.c
- changed the make file so that it contains more defines for
  different environments (in the long term, we need a better
  system for disabling/enabling features...)
- changed some printf's printing off_t types to %lld and
  explicit (long long) casts. I tried to figure out the exact type,
  but did not succeed in this. In the worst case, ultra-large peta-
  byte files will now display funny informational messages on rollover,
  something I think we can live with for the next 10 years or so...

---------------------------------------------------------------------------
Version 0.9.0 (RGer)
- changed the filed structure to be a linked list. Previously, it
  was a table - well, for non-SYSV it was defined as linked list,
  but from what I see that code did no longer work after my
  modifications. I am now using a linked list in general because
  that is needed for other upcoming modifications.
- fixed a bug that caused rsyslogd not to listen to anything if
  the configuration file could not be read
- pervious versions disabled network logging (send/receive) if
  syslog/udp port was not in /etc/services. Now defaulting to
  port 514 in this case.
- internal error messages are now supported up to 256 bytes
- error message seen during config file read are now also displayed
  to the attached tty and not only the console
- changed some error messages during init to be sent to the console
  and/or emergency log. Previously, they were only seen if the
  -d (debug) option was present on the command line.
- fixed the "2gb file issue on 32bit systems". If a file grew to
  more than 2gb, the syslogd was aborted with "file size exceeded". 
  Now, defines have been added according to
  http://www.daimi.au.dk/~kasperd/comp.os.linux.development.faq.html#LARGEFILE
  Testing revealed that they work ;)
  HOWEVER, if your file system, glibc, kernel, whatever does not
  support files larger 2gb, you need to set a file size limit with
  the new output channel mechanism.
- updated man pages to reflect the changes

---------------------------------------------------------------------------
Version 0.8.4

- improved -d debug output (removed developer-only content)
- now compiles under FreeBSD and NetBSD (only quick testing done on NetBSD)
---------------------------------------------------------------------------
Version 0.8.3

- security model in "make install" changed
- minor doc updates
---------------------------------------------------------------------------
Version 0.8.2

- added man page for rsyslog.conf and rsyslogd
- gave up on the concept of rsyslog being a "drop in" replacement
  for syslogd. Now, the user installs rsyslogd and also needs to
  adjust his system settings to this specifically. This also lead
  to these changes:
  * changed Makefile so that install now installs rsyslogd instead
    of dealing with syslogd
  * changed the default config file name to rsyslog.conf
---------------------------------------------------------------------------
Version 0.8.1

- fixed a nasty memory leak (probably not the last one with this release)
- some enhancements to Makefile as suggested by Bennett Todd
- syslogd-internal messages (like restart) were missing the hostname
  this has been corrected
---------------------------------------------------------------------------
Version 0.8.0

Initial testing release. Based on the sysklogd package. Thanks to the
sysklogd maintainers for all their good work!
---------------------------------------------------------------------------

----------------------------------------------------------------------
The following comments are from the stock syslogd.c source. They provide
some insight into what happened to the source before we forked
rsyslogd. However, much of the code already has been replaced and more
is to be replaced. So over time, these comments become less valuable.
I have moved them out of the syslogd.c file to shrink it, especially
as a lot of them do no longer apply. For historical reasons and
understanding of how the daemon evolved, they are probably still
helpful.
 * Author: Eric Allman
 * extensive changes by Ralph Campbell
 * more extensive changes by Eric Allman (again)
 *
 * Steve Lord:	Fix UNIX domain socket code, added linux kernel logging
 *		change defines to
 *		SYSLOG_INET	- listen on a UDP socket
 *		SYSLOG_UNIXAF	- listen on unix domain socket
 *		SYSLOG_KERNEL	- listen to linux kernel
 *
 * Mon Feb 22 09:55:42 CST 1993:  Dr. Wettstein
 * 	Additional modifications to the source.  Changed priority scheme
 *	to increase the level of configurability.  In its stock configuration
 *	syslogd no longer logs all messages of a certain priority and above
 *	to a log file.  The * wildcard is supported to specify all priorities.
 *	Note that this is a departure from the BSD standard.
 *
 *	Syslogd will now listen to both the inetd and the unixd socket.  The
 *	strategy is to allow all local programs to direct their output to
 *	syslogd through the unixd socket while the program listens to the
 *	inetd socket to get messages forwarded from other hosts.
 *
 * Fri Mar 12 16:55:33 CST 1993:  Dr. Wettstein
 *	Thanks to Stephen Tweedie (dcs.ed.ac.uk!sct) for helpful bug-fixes
 *	and an enlightened commentary on the prioritization problem.
 *
 *	Changed the priority scheme so that the default behavior mimics the
 *	standard BSD.  In this scenario all messages of a specified priority
 *	and above are logged.
 *
 *	Add the ability to specify a wildcard (=) as the first character
 *	of the priority name.  Doing this specifies that ONLY messages with
 *	this level of priority are to be logged.  For example:
 *
 *		*.=debug			/usr/adm/debug
 *
 *	Would log only messages with a priority of debug to the /usr/adm/debug
 *	file.
 *
 *	Providing an * as the priority specifies that all messages are to be
 *	logged.  Note that this case is degenerate with specifying a priority
 *	level of debug.  The wildcard * was retained because I believe that
 *	this is more intuitive.
 *
 * Thu Jun 24 11:34:13 CDT 1993:  Dr. Wettstein
 *	Modified sources to incorporate changes in libc4.4.  Messages from
 *	syslog are now null-terminated, syslogd code now parses messages
 *	based on this termination scheme.  Linux as of libc4.4 supports the
 *	fsync system call.  Modified code to fsync after all writes to
 *	log files.
 *
 * Sat Dec 11 11:59:43 CST 1993:  Dr. Wettstein
 *	Extensive changes to the source code to allow compilation with no
 *	complaints with -Wall.
 *
 *	Reorganized the facility and priority name arrays so that they
 *	compatible with the syslog.h source found in /usr/include/syslog.h.
 *	NOTE that this should really be changed.  The reason I do not
 *	allow the use of the values defined in syslog.h is on account of
 *	the extensions made to allow the wildcard character in the
 *	priority field.  To fix this properly one should malloc an array,
 *	copy the contents of the array defined by syslog.h and then
 *	make whatever modifications that are desired.  Next round.
 *
 * Thu Jan  6 12:07:36 CST 1994:  Dr. Wettstein
 *	Added support for proper decomposition and re-assembly of
 *	fragment messages on UNIX domain sockets.  Lack of this capability
 *	was causing 'partial' messages to be output.  Since facility and
 *	priority information is encoded as a leader on the messages this
 *	was causing lines to be placed in erroneous files.
 *
 *	Also added a patch from Shane Alderton (shane@ion.apana.org.au) to
 *	correct a problem with syslogd dumping core when an attempt was made
 *	to write log messages to a logged-on user.  Thank you.
 *
 *	Many thanks to Juha Virtanen (jiivee@hut.fi) for a series of
 *	interchanges which lead to the fixing of problems with messages set
 *	to priorities of none and emerg.  Also thanks to Juha for a patch
 *	to exclude users with a class of LOGIN from receiving messages.
 *
 *	Shane Alderton provided an additional patch to fix zombies which
 *	were conceived when messages were written to multiple users.
 *
 * Mon Feb  6 09:57:10 CST 1995:  Dr. Wettstein
 *	Patch to properly reset the single priority message flag.  Thanks
 *	to Christopher Gori for spotting this bug and forwarding a patch.
 *
 * Wed Feb 22 15:38:31 CST 1995:  Dr. Wettstein
 *	Added version information to startup messages.
 *
 *	Added defines so that paths to important files are taken from
 *	the definitions in paths.h.  Hopefully this will insure that
 *	everything follows the FSSTND standards.  Thanks to Chris Metcalf
 *	for a set of patches to provide this functionality.  Also thanks
 *	Elias Levy for prompting me to get these into the sources.
 *
 * Wed Jul 26 18:57:23 MET DST 1995:  Martin Schulze
 *	Linux' gethostname only returns the hostname and not the fqdn as
 *	expected in the code. But if you call hostname with an fqdn then
 *	gethostname will return an fqdn, so we have to mention that. This
 *	has been changed.
 *
 *	The 'LocalDomain' and the hostname of a remote machine is
 *	converted to lower case, because the original caused some
 *	inconsistency, because the (at least my) nameserver did respond an
 *	fqdn containing of upper- _and_ lowercase letters while
 *	'LocalDomain' consisted only of lowercase letters and that didn't
 *	match.
 *
 * Sat Aug  5 18:59:15 MET DST 1995:  Martin Schulze
 *	Now no messages that were received from any remote host are sent
 *	out to another. At my domain this missing feature caused ugly
 *	syslog-loops, sometimes.
 *
 *	Remember that no message is sent out. I can't figure out any
 *	scenario where it might be useful to change this behavior and to
 *	send out messages to other hosts than the one from which we
 *	received the message, but I might be shortsighted. :-/
 *
 * Thu Aug 10 19:01:08 MET DST 1995:  Martin Schulze
 *	Added my pidfile.[ch] to it to perform a better handling with
 *	pidfiles. Now both, syslogd and klogd, can only be started
 *	once. They check the pidfile.
 *
 * Sun Aug 13 19:01:41 MET DST 1995:  Martin Schulze
 *	Add an addition to syslog.conf's interpretation. If a priority
 *	begins with an exclamation mark ('!') the normal interpretation
 *	of the priority is inverted: ".!*" is the same as ".none", ".!=info"
 *	don't logs the info priority, ".!crit" won't log any message with
 *	the priority crit or higher. For example:
 *
 *		mail.*;mail.!=info		/usr/adm/mail
 *
 *	Would log all messages of the facility mail except those with
 *	the priority info to /usr/adm/mail. This makes the syslogd
 *	much more flexible.
 *
 *	Defined TABLE_ALLPRI=255 and changed some occurrences.
 *
 * Sat Aug 19 21:40:13 MET DST 1995:  Martin Schulze
 *	Making the table of facilities and priorities while in debug
 *	mode more readable.
 *
 *	If debugging is turned on, printing the whole table of
 *	facilities and priorities every hexadecimal or 'X' entry is
 *	now 2 characters wide.
 *
 *	The number of the entry is prepended to each line of
 *	facilities and priorities, and F_UNUSED lines are not shown
 *	anymore.
 *
 *	Corrected some #ifdef SYSV's.
 *
 * Mon Aug 21 22:10:35 MET DST 1995:  Martin Schulze
 *	Corrected a strange behavior during parsing of configuration
 *	file. The original BSD syslogd doesn't understand spaces as
 *	separators between specifier and action. This syslogd now
 *	understands them. The old behavior caused some confusion over
 *	the Linux community.
 *
 * Thu Oct 19 00:02:07 MET 1995:  Martin Schulze
 *	The default behavior has changed for security reasons. The
 *	syslogd will not receive any remote message unless you turn
 *	reception on with the "-r" option.
 *
 *	Not defining SYSLOG_INET will result in not doing any network
 *	activity, i.e. not sending or receiving messages.  I changed
 *	this because the old idea is implemented with the "-r" option
 *	and the old thing didn't work anyway.
 *
 * Thu Oct 26 13:14:06 MET 1995:  Martin Schulze
 *	Added another logfile type F_FORW_UNKN.  The problem I ran into
 *	was a name server that runs on my machine and a forwarder of
 *	kern.crit to another host.  The hosts address can only be
 *	fetched using the nameserver.  But named is started after
 *	syslogd, so syslogd complained.
 *
 *	This logfile type will retry to get the address of the
 *	hostname ten times and then complain.  This should be enough to
 *	get the named up and running during boot sequence.
 *
 * Fri Oct 27 14:08:15 1995:  Dr. Wettstein
 *	Changed static array of logfiles to a dynamic array. This
 *	can grow during process.
 *
 * Fri Nov 10 23:08:18 1995:  Martin Schulze
 *	Inserted a new tabular sys_h_errlist that contains plain text
 *	for error codes that are returned from the net subsystem and
 *	stored in h_errno. I have also changed some wrong lookups to
 *	sys_errlist.
 *
 * Wed Nov 22 22:32:55 1995:  Martin Schulze
 *	Added the fabulous strip-domain feature that allows us to
 *	strip off (several) domain names from the fqdn and only log
 *	the simple hostname. This is useful if you're in a LAN that
 *	has a central log server and also different domains.
 *
 *	I have also also added the -l switch do define hosts as
 *	local. These will get logged with their simple hostname, too.
 *
 * Thu Nov 23 19:02:56 MET DST 1995:  Martin Schulze
 *	Added the possibility to omit fsyncing of logfiles after every
 *	write. This will give some performance back if you have
 *	programs that log in a very verbose manner (like innd or
 *	smartlist). Thanks to Stephen R. van den Berg <srb@cuci.nl>
 *	for the idea.
 *
 * Thu Jan 18 11:14:36 CST 1996:  Dr. Wettstein
 *	Added patche from beta-testers to stop compile error.  Also
 *	added removal of pid file as part of termination cleanup.
 *
 * Wed Feb 14 12:42:09 CST 1996:  Dr. Wettstein
 *	Allowed forwarding of messages received from remote hosts to
 *	be controlled by a command-line switch.  Specifying -h allows
 *	forwarding.  The default behavior is to disable forwarding of
 *	messages which were received from a remote host.
 *
 *	Parent process of syslogd does not exit until child process has
 *	finished initialization process.  This allows rc.* startup to
 *	pause until syslogd facility is up and operating.
 *
 *	Re-arranged the select code to move UNIX domain socket accepts
 *	to be processed later.  This was a contributed change which
 *	has been proposed to correct the delays sometimes encountered
 *	when syslogd starts up.
 *
 *	Minor code cleanups.
 *
 * Thu May  2 15:15:33 CDT 1996:  Dr. Wettstein
 *	Fixed bug in init function which resulted in file descripters
 *	being orphaned when syslogd process was re-initialized with SIGHUP
 *	signal.  Thanks to Edvard Tuinder
 *	(Edvard.Tuinder@praseodymium.cistron.nl) for putting me on the
 *	trail of this bug.  I am amazed that we didn't catch this one
 *	before now.
 *
 * Tue May 14 00:03:35 MET DST 1996:  Martin Schulze
 *	Corrected a mistake that causes the syslogd to stop logging at
 *	some virtual consoles under Linux. This was caused by checking
 *	the wrong error code. Thanks to Michael Nonweiler
 *	<mrn20@hermes.cam.ac.uk> for sending me a patch.
 *
 * Mon May 20 13:29:32 MET DST 1996:  Miquel van Smoorenburg <miquels@cistron.nl>
 *	Added continuation line supported and fixed a bug in
 *	the init() code.
 *
 * Tue May 28 00:58:45 MET DST 1996:  Martin Schulze
 *	Corrected behaviour of blocking pipes - i.e. the whole system
 *	hung.  Michael Nonweiler <mrn20@hermes.cam.ac.uk> has sent us
 *	a patch to correct this.  A new logfile type F_PIPE has been
 *	introduced.
 *
 * Mon Feb 3 10:12:15 MET DST 1997:  Martin Schulze
 *	Corrected behaviour of logfiles if the file can't be opened.
 *	There was a bug that causes syslogd to try to log into non
 *	existing files which ate cpu power.
 *
 * Sun Feb 9 03:22:12 MET DST 1997:  Martin Schulze
 *	Modified syslogd.c to not kill itself which confuses bash 2.0.
 *
 * Mon Feb 10 00:09:11 MET DST 1997:  Martin Schulze
 *	Improved debug code to decode the numeric facility/priority
 *	pair into textual information.
 *
 * Tue Jun 10 12:35:10 MET DST 1997:  Martin Schulze
 *	Corrected freeing of logfiles.  Thanks to Jos Vos <jos@xos.nl>
 *	for reporting the bug and sending an idea to fix the problem.
 *
 * Tue Jun 10 12:51:41 MET DST 1997:  Martin Schulze
 *	Removed sleep(10) from parent process.  This has caused a slow
 *	startup in former times - and I don't see any reason for this.
 *
 * Sun Jun 15 16:23:29 MET DST 1997: Michael Alan Dorman
 *	Some more glibc patches made by <mdorman@debian.org>.
 *
 * Thu Jan  1 16:04:52 CET 1998: Martin Schulze <joey@infodrom.north.de
 *	Applied patch from Herbert Thielen <Herbert.Thielen@lpr.e-technik.tu-muenchen.de>.
 *	This included some balance parentheses for emacs and a bug in
 *	the exclamation mark handling.
 *
 *	Fixed small bug which caused syslogd to write messages to the
 *	wrong logfile under some very rare conditions.  Thanks to
 *	Herbert Xu <herbert@gondor.apana.org.au> for fiddling this out.
 *
 * Thu Jan  8 22:46:35 CET 1998: Martin Schulze <joey@infodrom.north.de>
 *	Reworked one line of the above patch as it prevented syslogd
 *	from binding the socket with the result that no messages were
 *	forwarded to other hosts.
 *
 * Sat Jan 10 01:33:06 CET 1998: Martin Schulze <joey@infodrom.north.de>
 *	Fixed small bugs in F_FORW_UNKN meachanism.  Thanks to Torsten
 *	Neumann <torsten@londo.rhein-main.de> for pointing me to it.
 *
 * Mon Jan 12 19:50:58 CET 1998: Martin Schulze <joey@infodrom.north.de>
 *	Modified debug output concerning remote receiption.
 *
 * Mon Feb 23 23:32:35 CET 1998: Topi Miettinen <Topi.Miettinen@ml.tele.fi>
 *	Re-worked handling of Unix and UDP sockets to support closing /
 *	opening of them in order to have it open only if it is needed
 *	either for forwarding to a remote host or by receiption from
 *	the network.
 *
 * Wed Feb 25 10:54:09 CET 1998: Martin Schulze <joey@infodrom.north.de>
 *	Fixed little comparison mistake that prevented the MARK
 *	feature to work properly.
 *
 * Wed Feb 25 13:21:44 CET 1998: Martin Schulze <joey@infodrom.north.de>
 *	Corrected Topi's patch as it prevented forwarding during
 *	startup due to an unknown LogPort.
 *
 * Sat Oct 10 20:01:48 CEST 1998: Martin Schulze <joey@infodrom.north.de>
 *	Added support for TESTING define which will turn syslogd into
 *	stdio-mode used for debugging.
 *
 * Sun Oct 11 20:16:59 CEST 1998: Martin Schulze <joey@infodrom.north.de>
 *	Reworked the initialization/fork code.  Now the parent
 *	process activates a signal handler which the daughter process
 *	will raise if it is initialized.  Only after that one the
 *	parent process may exit.  Otherwise klogd might try to flush
 *	its log cache while syslogd can't receive the messages yet.
 *
 * Mon Oct 12 13:30:35 CEST 1998: Martin Schulze <joey@infodrom.north.de>
 *	Redirected some error output with regard to argument parsing to
 *	stderr.
 *
 * Mon Oct 12 14:02:51 CEST 1998: Martin Schulze <joey@infodrom.north.de>
 *	Applied patch provided vom Topi Miettinen with regard to the
 *	people from OpenBSD.  This provides the additional '-a'
 *	argument used for specifying additional UNIX domain sockets to
 *	listen to.  This is been used with chroot()'ed named's for
 *	example.  See for http://www.psionic.com/papers/dns.html
 *
 * Mon Oct 12 18:29:44 CEST 1998: Martin Schulze <joey@infodrom.north.de>
 *	Added `ftp' facility which was introduced in glibc version 2.
 *	It's #ifdef'ed so won't harm with older libraries.
 *
 * Mon Oct 12 19:59:21 MET DST 1998: Martin Schulze <joey@infodrom.north.de>
 *	Code cleanups with regard to bsd -> posix transition and
 *	stronger security (buffer length checking).  Thanks to Topi
 *	Miettinen <tom@medialab.sonera.net>
 *	. index() --> strchr()
 *	. sprintf() --> snprintf()
 *	. bcopy() --> memcpy()
 *	. bzero() --> memset()
 *	. UNAMESZ --> UT_NAMESIZE
 *	. sys_errlist --> strerror()
 *
 * Mon Oct 12 20:22:59 CEST 1998: Martin Schulze <joey@infodrom.north.de>
 *	Added support for setutent()/getutent()/endutend() instead of
 *	binary reading the UTMP file.  This is the the most portable
 *	way.  This allows /var/run/utmp format to change, even to a
 *	real database or utmp daemon. Also if utmp file locking is
 *	implemented in libc, syslog will use it immediately.  Thanks
 *	to Topi Miettinen <tom@medialab.sonera.net>.
 *
 * Mon Oct 12 20:49:18 MET DST 1998: Martin Schulze <joey@infodrom.north.de>
 *	Avoid logging of SIGCHLD when syslogd is in the process of
 *	exiting and closing its files.  Again thanks to Topi.
 *
 * Mon Oct 12 22:18:34 CEST 1998: Martin Schulze <joey@infodrom.north.de>
 *	Modified printline() to support 8bit characters - such as
 *	russion letters.  Thanks to Vladas Lapinskas <lapinskas@mail.iae.lt>.
 *
 * Sat Nov 14 02:29:37 CET 1998: Martin Schulze <joey@infodrom.north.de>
 *	``-m 0'' now turns of MARK logging entirely.
 *
 * Tue Jan 19 01:04:18 MET 1999: Martin Schulze <joey@infodrom.north.de>
 *	Finally fixed an error with `-a' processing, thanks to Topi
 *	Miettinen <tom@medialab.sonera.net>.
 *
 * Sun May 23 10:08:53 CEST 1999: Martin Schulze <joey@infodrom.north.de>
 *	Removed superflous call to utmpname().  The path to the utmp
 *	file is defined in the used libc and should not be hardcoded
 *	into the syslogd binary referring the system it was compiled on.
 *
 * Sun Sep 17 20:45:33 CEST 2000: Martin Schulze <joey@infodrom.ffis.de>
 *	Fixed some bugs in printline() code that did not escape
 *	control characters '\177' through '\237' and contained a
 *	single-byte buffer overflow.  Thanks to Solar Designer
 *	<solar@false.com>.
 *
 * Sun Sep 17 21:26:16 CEST 2000: Martin Schulze <joey@infodrom.ffis.de>
 *	Don't close open sockets upon reload.  Thanks to Bill
 *	Nottingham.
 *
 * Mon Sep 18 09:10:47 CEST 2000: Martin Schulze <joey@infodrom.ffis.de>
 *	Fixed bug in printchopped() that caused syslogd to emit
 *	kern.emerg messages when splitting long lines.  Thanks to
 *	Daniel Jacobowitz <dan@debian.org> for the fix.
 *
 * Mon Sep 18 15:33:26 CEST 2000: Martin Schulze <joey@infodrom.ffis.de>
 *	Removed unixm/unix domain sockets and switch to Datagram Unix
 *	Sockets.  This should remove one possibility to play DoS with
 *	syslogd.  Thanks to Olaf Kirch <okir@caldera.de> for the patch.
 *
 * Sun Mar 11 20:23:44 CET 2001: Martin Schulze <joey@infodrom.ffis.de>
 *	Don't return a closed fd if `-a' is called with a wrong path.
 *	Thanks to Bill Nottingham <notting@redhat.com> for providing
 *	a patch.<|MERGE_RESOLUTION|>--- conflicted
+++ resolved
@@ -1,5 +1,4 @@
 ---------------------------------------------------------------------------
-<<<<<<< HEAD
 Version 5.5.1  [DEVEL] (rgerhards), 2009-11-??
 - introduced the ablity for netstream drivers to utilize an epoll interface
   This offers increased performance and removes the select() FDSET size
@@ -7,6 +6,8 @@
   epoll netstream drivers. So far, an epoll driver has only been
   implemented for plain tcp syslog, the rest will follow once the code
   proves well in practice AND there is demand.
+- bugfix: enabling GSSServer crashes rsyslog startup
+  Thanks to Tomas Kubina for the patch [imgssapi]
 ---------------------------------------------------------------------------
 Version 5.5.0  [DEVEL] (rgerhards), 2009-11-18
 - moved DNS resolution code out of imudp and into the backend processing
@@ -19,13 +20,12 @@
   Thanks to varmjofekoj for the patch
   This is not done in imudp, as it natively supports epoll().
 - doc: improved description of what loadable modules can do
-=======
+---------------------------------------------------------------------------
 Version 5.3.6  [BETA] (rgerhards), 2009-11-??
 - bugfix: omfile output was only written when buffer was full, not at
   end of transaction
 - bugfix: enabling GSSServer crashes rsyslog startup
   Thanks to Tomas Kubina for the patch [imgssapi]
->>>>>>> 3313c4d6
 ---------------------------------------------------------------------------
 Version 5.3.5  [BETA] (rgerhards), 2009-11-13
 - some light performance enhancement by replacing time() call with much
